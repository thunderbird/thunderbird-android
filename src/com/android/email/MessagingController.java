
package com.android.email;

import java.io.ByteArrayOutputStream;
import java.io.File;
import java.io.FileOutputStream;
import java.io.PrintStream;
import java.util.ArrayList;
import java.util.Collections;
import java.util.Date;
import java.util.HashMap;
import java.util.HashSet;
import java.util.Iterator;
import java.util.List;
import java.util.Set;
import java.util.concurrent.BlockingQueue;
import java.util.concurrent.ConcurrentHashMap;
import java.util.concurrent.CopyOnWriteArraySet;
import java.util.concurrent.LinkedBlockingQueue;
import java.util.concurrent.TimeUnit;
import java.util.concurrent.atomic.AtomicBoolean;
import java.util.concurrent.atomic.AtomicInteger;

import android.app.Application;
import android.app.Notification;
import android.app.NotificationManager;
import android.app.PendingIntent;
import android.content.Context;
import android.content.Intent;
import android.os.PowerManager;
import android.os.Process;
import android.os.PowerManager.WakeLock;
import android.util.Config;
import android.util.Log;

import com.android.email.activity.FolderList;
import com.android.email.mail.Address;
import com.android.email.mail.Body;
import com.android.email.mail.FetchProfile;
import com.android.email.mail.Flag;
import com.android.email.mail.Folder;
import com.android.email.mail.Message;
import com.android.email.mail.MessageRetrievalListener;
import com.android.email.mail.MessagingException;
import com.android.email.mail.Part;
import com.android.email.mail.Store;
import com.android.email.mail.Transport;
import com.android.email.mail.Folder.FolderType;
import com.android.email.mail.Folder.OpenMode;
import com.android.email.mail.internet.MimeMessage;
import com.android.email.mail.internet.MimeUtility;
import com.android.email.mail.internet.TextBody;
import com.android.email.mail.store.LocalStore;
import com.android.email.mail.store.LocalStore.LocalFolder;
import com.android.email.mail.store.LocalStore.LocalMessage;
import com.android.email.mail.store.LocalStore.PendingCommand;

/**
 * Starts a long running (application) Thread that will run through commands
 * that require remote mailbox access. This class is used to serialize and
 * prioritize these commands. Each method that will submit a command requires a
 * MessagingListener instance to be provided. It is expected that that listener
 * has also been added as a registered listener using addListener(). When a
 * command is to be executed, if the listener that was provided with the command
 * is no longer registered the command is skipped. The design idea for the above
 * is that when an Activity starts it registers as a listener. When it is paused
 * it removes itself. Thus, any commands that that activity submitted are
 * removed from the queue once the activity is no longer active.
 */
public class MessagingController implements Runnable {
    /**
     * The maximum message size that we'll consider to be "small". A small message is downloaded
     * in full immediately instead of in pieces. Anything over this size will be downloaded in
     * pieces with attachments being left off completely and downloaded on demand.
     *
     *
     * 25k for a "small" message was picked by educated trial and error.
     * http://answers.google.com/answers/threadview?id=312463 claims that the
     * average size of an email is 59k, which I feel is too large for our
     * blind download. The following tests were performed on a download of
     * 25 random messages.
     * <pre>
     * 5k - 61 seconds,
     * 25k - 51 seconds,
     * 55k - 53 seconds,
     * </pre>
     * So 25k gives good performance and a reasonable data footprint. Sounds good to me.
     */
	// Daniel I. Applebaum Changing to 5k for faster syncing
    private static final int MAX_SMALL_MESSAGE_SIZE = (5 * 1024);

    private static final String PENDING_COMMAND_MOVE_OR_COPY = "com.android.email.MessagingController.moveOrCopy";
    private static final String PENDING_COMMAND_EMPTY_TRASH = "com.android.email.MessagingController.emptyTrash";
    private static final String PENDING_COMMAND_SET_FLAG = "com.android.email.MessagingController.setFlag";
    private static final String PENDING_COMMAND_APPEND = "com.android.email.MessagingController.append";
    private static final String PENDING_COMMAND_MARK_ALL_AS_READ = "com.android.email.MessagingController.markAllAsRead";
    private static final String PENDING_COMMAND_CLEAR_ALL_PENDING = "com.android.email.MessagingController.clearAllPending";


    private static MessagingController inst = null;
    private BlockingQueue<Command> mCommands = new LinkedBlockingQueue<Command>();
    private BlockingQueue<Command> backCommands = new LinkedBlockingQueue<Command>();

    private Thread mThread;
    //private Set<MessagingListener> mListeners = Collections.synchronizedSet(new HashSet<MessagingListener>());
    private Set<MessagingListener> mListeners = new CopyOnWriteArraySet<MessagingListener>();
    
    private HashMap<SORT_TYPE, Boolean> sortAscending = new HashMap<SORT_TYPE, Boolean>();
    
    private ConcurrentHashMap<String, AtomicInteger> sendCount = new ConcurrentHashMap<String, AtomicInteger>();
  
    public enum SORT_TYPE { 
      SORT_DATE(R.string.sort_earliest_first, R.string.sort_latest_first, false),
      SORT_SUBJECT(R.string.sort_subject_alpha, R.string.sort_subject_re_alpha, true), 
      SORT_SENDER(R.string.sort_sender_alpha, R.string.sort_sender_re_alpha, true), 
      SORT_UNREAD(R.string.sort_unread_first, R.string.sort_unread_last, true),
      SORT_FLAGGED(R.string.sort_flagged_first, R.string.sort_flagged_last, true), 
      SORT_ATTACHMENT(R.string.sort_attach_first, R.string.sort_unattached_first, true);
      
      private int ascendingToast;
      private int descendingToast;
      private boolean defaultAscending;
      
      SORT_TYPE(int ascending, int descending, boolean ndefaultAscending) {
        ascendingToast = ascending;
        descendingToast = descending;
        defaultAscending = ndefaultAscending;
      }
      
      public int getToast(boolean ascending) {
        if (ascending) {
          return ascendingToast;
        }
        else {
          return descendingToast;
        }
      }
      public boolean isDefaultAscending() {
        return defaultAscending;
      }
    };
    private SORT_TYPE sortType = SORT_TYPE.SORT_DATE;
    
    private MessagingListener checkMailListener = null;
    
    private boolean mBusy;
    private Application mApplication;
    
    // Key is accountUuid:folderName:messageUid   ,   value is unimportant
    private ConcurrentHashMap<String, String> deletedUids = new ConcurrentHashMap<String, String>();
    
    // Key is accountUuid:folderName   ,  value is a long of the highest message UID ever emptied from Trash
    private ConcurrentHashMap<String, Long> expungedUid = new ConcurrentHashMap<String, Long>();

    
    private String createMessageKey(Account account, String folder, Message message) {
      return createMessageKey(account, folder, message.getUid());
    }
    
    private String createMessageKey(Account account, String folder, String uid) {
      return account.getUuid() + ":" + folder + ":" + uid;
    }
    
    private String createFolderKey(Account account, String folder) {
      return account.getUuid() + ":" + folder;
    }
    
    private void suppressMessage(Account account, String folder, Message message) {
      
      if (account == null || folder == null || message == null) {
        return;
      }
      String messKey = createMessageKey(account, folder, message);
     // Log.d(Email.LOG_TAG, "Suppressing message with key " + messKey);
      deletedUids.put(messKey, "true");
    }
    
    private void unsuppressMessage(Account account, String folder, Message message) {
      if (account == null || folder == null || message == null) {
        return;
      }
      unsuppressMessage(account, folder, message.getUid());
    }
    
    private void unsuppressMessage(Account account, String folder, String uid) {
      if (account == null || folder == null || uid == null) {
        return;
      }
      String messKey = createMessageKey(account, folder, uid);
      //Log.d(Email.LOG_TAG, "Unsuppressing message with key " + messKey);
      deletedUids.remove(messKey);
    }
    
    
    private boolean isMessageSuppressed(Account account, String folder, Message message) {
      if (account == null || folder == null || message == null) {
        return false;
      }
      String messKey = createMessageKey(account, folder, message);
      //Log.d(Email.LOG_TAG, "Checking suppression of message with key " + messKey);
      if (deletedUids.containsKey(messKey)) {
        //Log.d(Email.LOG_TAG, "Message with key " + messKey + " is suppressed");
        return true;
      }
      Long expungedUidL = expungedUid.get(createFolderKey(account, folder));
      if (expungedUidL != null) {
        long expungedUid = expungedUidL;
        String messageUidS = message.getUid();
        try {
          long messageUid = Long.parseLong(messageUidS);
          if (messageUid <= expungedUid) {
            return false;
          }
        }
        catch (NumberFormatException nfe) {
          // Nothing to do
        }
      }
      return false;
    }
    
    
    
    
    private MessagingController(Application application) {
        mApplication = application;
        mThread = new Thread(this);
        mThread.start();
    }
    
    public void log(String logmess) {
      Log.d(Email.LOG_TAG, logmess);
      if (Email.logFile != null) {
        FileOutputStream fos = null;
        try {
          File logFile = new File(Email.logFile);
          fos = new FileOutputStream(logFile, true);
          PrintStream ps = new PrintStream(fos);
          ps.println(new Date() + ":" + Email.LOG_TAG + ":" + logmess);
          ps.flush();
          ps.close();
          fos.flush();
          fos.close();
        }
        catch (Exception e) {
          Log.e(Email.LOG_TAG, "Unable to log message '" + logmess + "'", e);
        }
        finally {
          if (fos != null) {
            try {
              fos.close();
            }
            catch (Exception e) {
              
            }
          }
        }
      }
    }

    /**
     * Gets or creates the singleton instance of MessagingController. Application is used to
     * provide a Context to classes that need it.
     * @param application
     * @return
     */
    public synchronized static MessagingController getInstance(Application application) {
        if (inst == null) {
            inst = new MessagingController(application);
        }
        return inst;
    }

    public boolean isBusy() {
        return mBusy;
    }

    public void run() {
        Process.setThreadPriority(Process.THREAD_PRIORITY_BACKGROUND);
        while (true) {
          String commandDescription = null;
            try {
                Command command = mCommands.poll();
                if (command == null) {
                	 command = backCommands.poll();
                }
                if (command == null) {
                	command = mCommands.poll(1, TimeUnit.SECONDS);
                }
                
                if (command != null) {
                  commandDescription = command.description;
                  Log.d(Email.LOG_TAG, "Running background command '" + command.description + "'");
                  mBusy = true;
                  command.runnable.run();
                  Log.d(Email.LOG_TAG, "Background command '" + command.description + "' completed");
                  for (MessagingListener l : getListeners()) {
                      l.controllerCommandCompleted(mCommands.size() > 0);
                  }
                  if (command.listener != null && !mListeners.contains(command.listener)) {
                    command.listener.controllerCommandCompleted(mCommands.size() > 0);
                  }
	            }
            }
            catch (Exception e) {
                Log.e(Email.LOG_TAG, "Error running command '" + commandDescription + "'", e);
            }
            mBusy = false;
        }
    }

    private void put(String description, MessagingListener listener, Runnable runnable) {
        try {
            Command command = new Command();
            command.listener = listener;
            command.runnable = runnable;
            command.description = description;
            mCommands.put(command);
        }
        catch (InterruptedException ie) {
            throw new Error(ie);
        }
    }
    
    private void putBackground(String description, MessagingListener listener, Runnable runnable) {
      try {
          Command command = new Command();
          command.listener = listener;
          command.runnable = runnable;
          command.description = description;
          backCommands.put(command);
      }
      catch (InterruptedException ie) {
          throw new Error(ie);
      }
    }


    public void addListener(MessagingListener listener) {
        mListeners.add(listener);
    }

    public void removeListener(MessagingListener listener) {
        mListeners.remove(listener);
    }
    
    public Set<MessagingListener> getListeners() {
    	return mListeners;
    }

    /**
     * Lists folders that are available locally and remotely. This method calls
     * listFoldersCallback for local folders before it returns, and then for
     * remote folders at some later point. If there are no local folders
     * includeRemote is forced by this method. This method should be called from
     * a Thread as it may take several seconds to list the local folders. 
     * TODO this needs to cache the remote folder list
     *
     * @param account
     * @param includeRemote
     * @param listener
     * @throws MessagingException
     */
    public void listFolders( final Account account, boolean refreshRemote, MessagingListener listener) {
        for (MessagingListener l : getListeners()) {
            l.listFoldersStarted(account);
        }
        if (listener != null) {
          listener.listFoldersStarted(account);
        }
        try {
            Store localStore = Store.getInstance(account.getLocalStoreUri(), mApplication);
            Folder[] localFolders = localStore.getPersonalNamespaces();

            if ( refreshRemote || localFolders == null || localFolders.length == 0) {
                doRefreshRemote(account, listener);
                return;
            }
            for (MessagingListener l : getListeners()) {
                l.listFolders(account, localFolders);
            }
            if (listener != null) {
              listener.listFolders(account, localFolders);
            }
        }
        catch (Exception e) {
            for (MessagingListener l : getListeners()) {
                l.listFoldersFailed(account, e.getMessage());
            }
            if (listener != null) {
              listener.listFoldersFailed(account, e.getMessage());
            }
            addErrorMessage(account, e);
            return;
        }
        for (MessagingListener l : getListeners()) {
                l.listFoldersFinished(account);
        }
        if (listener != null) {
          listener.listFoldersFinished(account);
        }
       
    }

    private void doRefreshRemote (final Account account, MessagingListener listener) {
            put("doRefreshRemote", listener, new Runnable() {
                public void run() {
                    try {
                        Store store = Store.getInstance(account.getStoreUri(), mApplication);

                        Folder[] remoteFolders = store.getPersonalNamespaces();

                        LocalStore localStore = (LocalStore)Store.getInstance( account.getLocalStoreUri(), mApplication);
                        HashSet<String> remoteFolderNames = new HashSet<String>();
                        for (int i = 0, count = remoteFolders.length; i < count; i++) {
                            LocalFolder localFolder = localStore.getFolder(remoteFolders[i].getName());
                            if (!localFolder.exists()) {
                                localFolder.create(FolderType.HOLDS_MESSAGES, account.getDisplayCount());
                            }
                            remoteFolderNames.add(remoteFolders[i].getName());
                        }

                        Folder[] localFolders = localStore.getPersonalNamespaces();

                        /*
                         * Clear out any folders that are no longer on the remote store.
                         */
                        for (Folder localFolder : localFolders) {
                            String localFolderName = localFolder.getName();
                            if (localFolderName.equalsIgnoreCase(Email.INBOX) ||
                                    localFolderName.equals(account.getTrashFolderName()) ||
                                    localFolderName.equals(account.getOutboxFolderName()) ||
                                    localFolderName.equals(account.getDraftsFolderName()) ||
                                    localFolderName.equals(account.getSentFolderName()) ||
                                    localFolderName.equals(account.getErrorFolderName())) {
                                continue;
                            }
                            if (!remoteFolderNames.contains(localFolder.getName())) {
                                localFolder.delete(false);
                            }
                        }

                        localFolders = localStore.getPersonalNamespaces();

                        for (MessagingListener l : getListeners()) {
                            l.listFolders(account, localFolders);
                        }
                        for (MessagingListener l : getListeners()) {
                            l.listFoldersFinished(account);
                        }
                    }
                    catch (Exception e) {
                        for (MessagingListener l : getListeners()) {
                            l.listFoldersFailed(account, "");
                        }
                        addErrorMessage(account, e);
                    }
                }
            });
    }



    /**
     * List the local message store for the given folder. This work is done
     * synchronously.
     *
     * @param account
     * @param folder
     * @param listener
     * @throws MessagingException
     */
    public void listLocalMessages(final Account account, final String folder, MessagingListener listener) {
        for (MessagingListener l : getListeners()) {
            l.listLocalMessagesStarted(account, folder);
        }

        try {
            Store localStore = Store.getInstance(account.getLocalStoreUri(), mApplication);
            Folder localFolder = localStore.getFolder(folder);
            localFolder.open(OpenMode.READ_WRITE);
            Message[] localMessages = localFolder.getMessages(null);
            ArrayList<Message> messages = new ArrayList<Message>();
            for (Message message : localMessages) {
              
                if (!message.isSet(Flag.DELETED) && isMessageSuppressed(account, localFolder.getName(), message) == false) {
                    messages.add(message);
                }
            }
            for (MessagingListener l : getListeners()) {
                l.listLocalMessages(account, folder, messages.toArray(new Message[0]));
            }
            for (MessagingListener l : getListeners()) {
                l.listLocalMessagesFinished(account, folder);
            }
        }
        catch (Exception e) {
            for (MessagingListener l : getListeners()) {
                l.listLocalMessagesFailed(account, folder, e.getMessage());
            }
            addErrorMessage(account, e);
        }
    }

    public void loadMoreMessages(Account account, String folder, MessagingListener listener) {
        try {
            LocalStore localStore = (LocalStore) Store.getInstance( account.getLocalStoreUri(), mApplication);
            LocalFolder localFolder = (LocalFolder) localStore.getFolder(folder);
            localFolder.setVisibleLimit(localFolder.getVisibleLimit() + account.getDisplayCount());
            synchronizeMailbox(account, folder, listener);
        }
        catch (MessagingException me) {
          addErrorMessage(account, me);

            throw new RuntimeException("Unable to set visible limit on folder", me);
        }
    }

    public void resetVisibleLimits(Account[] accounts) {
        for (Account account : accounts) {
            try {
                LocalStore localStore =
                    (LocalStore) Store.getInstance(account.getLocalStoreUri(), mApplication);
                localStore.resetVisibleLimits(account.getDisplayCount());
            }
            catch (MessagingException e) {
              addErrorMessage(account, e);

                Log.e(Email.LOG_TAG, "Unable to reset visible limits", e);
            }
        }
    }

    /**
     * Start background synchronization of the specified folder.
     * @param account
     * @param folder
     * @param listener
     */
    public void synchronizeMailbox(final Account account, final String folder, MessagingListener listener) {
        put("synchronizeMailbox", listener, new Runnable() {
            public void run() {
                synchronizeMailboxSynchronous(account, folder);
            }
        });
    }

    /**
     * Start foreground synchronization of the specified folder. This is generally only called
     * by synchronizeMailbox.
     * @param account
     * @param folder
     *
     * TODO Break this method up into smaller chunks.
     */
    public void synchronizeMailboxSynchronous(final Account account, final String folder) {
        /*
         * We don't ever sync the Outbox.
         */
        if (folder.equals(account.getOutboxFolderName())) {
            return;
        }
    	if (account.getErrorFolderName().equals(folder)){
            return;
        }
        String debugLine = "Synchronizing folder " + account.getDescription() + ":" + folder;
        if (Config.LOGV) {
            Log.v(Email.LOG_TAG, debugLine);
        }
        log(debugLine);

        for (MessagingListener l : getListeners()) {
            l.synchronizeMailboxStarted(account, folder);
        }
        LocalFolder tLocalFolder = null;
        Exception commandException = null;
        try {
            if (Config.LOGV) {
                Log.v(Email.LOG_TAG, "SYNC: About to process pending commands for folder " +
                    account.getDescription() + ":" + folder);
            }
       		try {
                processPendingCommandsSynchronous(account);
       		}
       		catch (Exception e) {
                addErrorMessage(account, e);

                Log.e(Email.LOG_TAG, "Failure processing command, but allow message sync attempt", e);
                commandException = e;
            }

            /*
             * Get the message list from the local store and create an index of
             * the uids within the list.
             */
            if (Config.LOGV) {
                Log.v(Email.LOG_TAG, "SYNC: About to get local folder " + folder);
            }
            final LocalStore localStore = (LocalStore) Store.getInstance(account.getLocalStoreUri(), mApplication);
            tLocalFolder = (LocalFolder) localStore.getFolder(folder);
            final LocalFolder localFolder = tLocalFolder;
            localFolder.open(OpenMode.READ_WRITE);
            Message[] localMessages = localFolder.getMessages(null);
            HashMap<String, Message> localUidMap = new HashMap<String, Message>();
            for (Message message : localMessages) {
                localUidMap.put(message.getUid(), message);
            }

            if (Config.LOGV) {
                Log.v(Email.LOG_TAG, "SYNC: About to get remote store for " + folder);
            }

            Store remoteStore = Store.getInstance(account.getStoreUri(), mApplication);
            if (Config.LOGV) {
                Log.v(Email.LOG_TAG, "SYNC: About to get remote folder " + folder);
            }

            Folder remoteFolder = remoteStore.getFolder(folder);

            /*
             * If the folder is a "special" folder we need to see if it exists
             * on the remote server. It if does not exist we'll try to create it. If we
             * can't create we'll abort. This will happen on every single Pop3 folder as
             * designed and on Imap folders during error conditions. This allows us
             * to treat Pop3 and Imap the same in this code.
             */
            if (folder.equals(account.getTrashFolderName()) ||
                folder.equals(account.getSentFolderName()) ||
                folder.equals(account.getDraftsFolderName())) {
                if (!remoteFolder.exists()) {
                    if (!remoteFolder.create(FolderType.HOLDS_MESSAGES)) {
                        for (MessagingListener l : getListeners()) {
                            l.synchronizeMailboxFinished(account, folder, 0, 0);
                        }
                        Log.i(Email.LOG_TAG, "Done synchronizing folder " + folder);
                        return;
                    }
                }
            }

            /*
             * Synchronization process:
            Open the folder
            Upload any local messages that are marked as PENDING_UPLOAD (Drafts, Sent, Trash)
            Get the message count
            Get the list of the newest Email.DEFAULT_VISIBLE_LIMIT messages
            getMessages(messageCount - Email.DEFAULT_VISIBLE_LIMIT, messageCount)
            See if we have each message locally, if not fetch it's flags and envelope
            Get and update the unread count for the folder
            Update the remote flags of any messages we have locally with an internal date
            newer than the remote message.
            Get the current flags for any messages we have locally but did not just download
            Update local flags
            For any message we have locally but not remotely, delete the local message to keep
            cache clean.
            Download larger parts of any new messages.
            (Optional) Download small attachments in the background.
             */

            /*
             * Open the remote folder. This pre-loads certain metadata like message count.
             */
            if (Config.LOGV) {
                Log.v(Email.LOG_TAG, "SYNC: About to open remote folder " + folder);
            }
            remoteFolder.open(OpenMode.READ_WRITE);


            /*
             * Get the remote message count.
             */
            int remoteMessageCount = remoteFolder.getMessageCount();

            int visibleLimit = localFolder.getVisibleLimit();

            Message[] remoteMessageArray = new Message[0];
            final ArrayList<Message> remoteMessages = new ArrayList<Message>();
            final ArrayList<Message> unsyncedMessages = new ArrayList<Message>();
            HashMap<String, Message> remoteUidMap = new HashMap<String, Message>();

            if (Config.LOGV) {
                Log.v(Email.LOG_TAG, "SYNC: Remote message count for folder " + folder + " is " +
                    remoteMessageCount);
            }

            if (remoteMessageCount > 0) {
                /*
                 * Message numbers start at 1.
                 */
                int remoteStart = Math.max(0, remoteMessageCount - visibleLimit) + 1;
                int remoteEnd = remoteMessageCount;

                if (Config.LOGV) {
            			Log.v(Email.LOG_TAG, "SYNC: About to get messages " + remoteStart + " through " + remoteEnd + " for folder " + folder);
                }

                remoteMessageArray = remoteFolder.getMessages(remoteStart, remoteEnd, null);
                for (Message thisMess : remoteMessageArray) {
                    remoteMessages.add(thisMess);
                    remoteUidMap.put(thisMess.getUid(), thisMess);
                }
                if (Config.LOGV) {
                    Log.v(Email.LOG_TAG, "SYNC: Got " + remoteUidMap.size() + " messages for folder " + folder);
                }

                /*
                 * Get a list of the messages that are in the remote list but not on the
                 * local store, or messages that are in the local store but failed to download
                 * on the last sync. These are the new messages that we will download.
                 */
                Iterator<Message> iter = remoteMessages.iterator();
                while (iter.hasNext()) {
                    Message message = iter.next();
                    Message localMessage = localUidMap.get(message.getUid());
                    if (localMessage == null ||
                        (!localMessage.isSet(Flag.DELETED) &&
                        !localMessage.isSet(Flag.X_DOWNLOADED_FULL) &&
                        !localMessage.isSet(Flag.X_DOWNLOADED_PARTIAL))) {
                        unsyncedMessages.add(message);
                        iter.remove();
                    }
                }
            }
            else if (remoteMessageCount < 0) {
                throw new Exception("Message count " + remoteMessageCount + " for folder " + folder);
            }

            /*
             * A list of messages that were downloaded and which did not have the Seen flag set.
             * This will serve to indicate the true "new" message count that will be reported to
             * the user via notification.
             */
            final ArrayList<Message> newMessages = new ArrayList<Message>();

            /*
             * Fetch the flags and envelope only of the new messages. This is intended to get us
s             * critical data as fast as possible, and then we'll fill in the details.
             */
            if (unsyncedMessages.size() > 0) {

                /*
                 * Reverse the order of the messages. Depending on the server this may get us
                 * fetch results for newest to oldest. If not, no harm done.
                 */
                Collections.reverse(unsyncedMessages);

                FetchProfile fp = new FetchProfile();
                if (remoteFolder.supportsFetchingFlags()) {
                    fp.add(FetchProfile.Item.FLAGS);
                }
                fp.add(FetchProfile.Item.ENVELOPE);

                if (Config.LOGV) {
                    Log.v(Email.LOG_TAG, "SYNC: About to sync unsynced messages for folder " + folder);
                }

                remoteFolder.fetch(unsyncedMessages.toArray(new Message[0]), fp,
                    new MessageRetrievalListener() {
                        public void messageFinished(Message message, int number, int ofTotal) {
                            try {
                                if (!message.isSet(Flag.SEEN)) {
                                    newMessages.add(message);
                                }

                                // Store the new message locally
                                    localFolder.appendMessages(new Message[] {
                                        message
                                    });

                                // And include it in the view
                                if (message.getSubject() != null &&
                                    message.getFrom() != null) {
                                    /*
                                     * We check to make sure that we got something worth
                                     * showing (subject and from) because some protocols
                                     * (POP) may not be able to give us headers for
                                     * ENVELOPE, only size.
                                     */
                                      if (isMessageSuppressed(account, folder, message) == false) {
                                    Log.i(Email.LOG_TAG, "place 2 About to notify listeners that we got a new message "+ account + folder + message.getUid());
                                        for (MessagingListener l : getListeners()) {
                                            l.synchronizeMailboxNewMessage(account, folder, localFolder.getMessage(message.getUid()));
                                        }
                                    }
                                }

                            }
                            catch (Exception e) {
                                Log.e(Email.LOG_TAG, "Error while storing downloaded message.", e);
                                addErrorMessage(account, e);

                            }
                        }

                        public void messageStarted(String uid, int number, int ofTotal) {
                        }
                    });
                if (Config.LOGV) {
                    Log.v(Email.LOG_TAG, "SYNC: Synced unsynced messages for folder " + folder);
                }

            }

            /*
             * Refresh the flags for any messages in the local store that we didn't just
             * download.
             */
            if (remoteFolder.supportsFetchingFlags()) {

                if (Config.LOGV) {
                    Log.v(Email.LOG_TAG, "SYNC: About to sync remote messages for folder " + folder);
                }

                FetchProfile fp = new FetchProfile();
                fp.add(FetchProfile.Item.FLAGS);
                remoteFolder.fetch(remoteMessages.toArray(new Message[0]), fp, null);
                for (Message remoteMessage : remoteMessages) {
                    boolean messageChanged = false;
                    Message localMessage = localFolder.getMessage(remoteMessage.getUid());
                    if (localMessage == null || localMessage.isSet(Flag.DELETED)) {
                        continue;
                    }
                  for (Flag flag : new Flag[] { Flag.SEEN, Flag.FLAGGED, Flag.ANSWERED } ) {
                        if (remoteMessage.isSet(flag) != localMessage.isSet(flag)) {
                            localMessage.setFlag(flag, remoteMessage.isSet(flag));
                            messageChanged = true;
                        }
                    }
                  if (messageChanged && isMessageSuppressed(account, folder, localMessage) == false) {
                        for (MessagingListener l : getListeners()) {
                            l.synchronizeMailboxNewMessage(account, folder, localMessage);
                        }
                    }
                }
            }
            if (Config.LOGV) {
                Log.v(Email.LOG_TAG, "SYNC: Synced remote messages for folder " + folder);
            }


            /*
             * Get and store the unread message count.
             */
            int remoteUnreadMessageCount = remoteFolder.getUnreadMessageCount();
            if (remoteUnreadMessageCount == -1) {
                localFolder.setUnreadMessageCount(localFolder.getUnreadMessageCount() + newMessages.size());
            }
            else {
                localFolder.setUnreadMessageCount(remoteUnreadMessageCount);
            }

            /*
             * Remove any messages that are in the local store but no longer on the remote store.
             */
            for (Message localMessage : localMessages) {
                if (remoteUidMap.get(localMessage.getUid()) == null && !localMessage.isSet(Flag.DELETED)) {
                    localMessage.setFlag(Flag.X_DESTROYED, true);
                    //		    Log.d(Email.LOG_TAG, "Destroying message " + localMessage.getUid() + " which isn't in the most recent group on server");
                    for (MessagingListener l : getListeners()) {
                        l.synchronizeMailboxRemovedMessage(account, folder, localMessage);
                    }
                }
            }

            /*
             * Now we download the actual content of messages.
             */
            ArrayList<Message> largeMessages = new ArrayList<Message>();
            ArrayList<Message> smallMessages = new ArrayList<Message>();
            for (Message message : unsyncedMessages) {
<<<<<<< HEAD
                /*
                 * Some (POP3) servers only support full message download
                 * and not header/partial so messages may already be downloaded
                 */
                if (message.isSet(Flag.X_DOWNLOADED_FULL)) {
                    try {
                        // Store the updated message locally
                        localFolder.appendMessages(new Message[]{ message });
                        Message localMessage = localFolder.getMessage(message.getUid());

                        // Set a flag indicating this message has now be fully downloaded
                        localMessage.setFlag(Flag.X_DOWNLOADED_FULL, true);
                        if (isMessageSuppressed(account, folder, localMessage) == false) {
                            // Update the listener with what we've found
                            for (MessagingListener l : getListeners()) {
                                l.synchronizeMailboxNewMessage( account, folder, localMessage);
                            }
                        }
                    } catch (MessagingException me) {
                        addErrorMessage(account, me);
                    }
                }
                /*
                 * Sort the messages into two buckets, small and large. Small messages will be
                 * downloaded fully and large messages will be downloaded in parts. By sorting
                 * into two buckets we can pipeline the commands for each set of messages
                 * into a single command to the server saving lots of round trips.
                 */
                else if (message.getSize() > (MAX_SMALL_MESSAGE_SIZE)) {
=======
                if (message.getSize() > (MAX_SMALL_MESSAGE_SIZE)) {
>>>>>>> 182bc747
                    largeMessages.add(message);
                } else {
                    smallMessages.add(message);
                }
            }

            if (Config.LOGV) {
                Log.v(Email.LOG_TAG, "SYNC: Have "
                    + largeMessages.size() + " large messages and "
                    + smallMessages.size() + " small messages out of "
                    + unsyncedMessages.size() + " un synced messages "
                    + " to fetch for folder " + folder);
            }


            /*
             * Grab the content of the small messages first. This is going to
             * be very fast and at very worst will be a single up of a few bytes and a single
             * download of 625k.
             */
            FetchProfile fp = new FetchProfile();
            fp.add(FetchProfile.Item.BODY);
            if (Config.LOGV) {
                Log.v(Email.LOG_TAG, "SYNC: Fetching small messages for folder " + folder);
            }

            remoteFolder.fetch(smallMessages.toArray(new Message[smallMessages.size()]),
                fp, new MessageRetrievalListener() {
                public void messageFinished(Message message, int number, int ofTotal) {
                    try {
                        // Store the updated message locally
                        localFolder.appendMessages(new Message[] { message });

                        Message localMessage = localFolder.getMessage(message.getUid());

                        // Set a flag indicating this message has now be fully downloaded
                        localMessage.setFlag(Flag.X_DOWNLOADED_FULL, true);
                        if (isMessageSuppressed(account, folder, localMessage) == false)
                        {
                            // Update the listener with what we've found
                            for (MessagingListener l : getListeners()) {
                                l.synchronizeMailboxNewMessage( account, folder, localMessage);
                            }
                        }
                    }
                    catch (MessagingException me) {
                        addErrorMessage(account, me);

                        Log.e(Email.LOG_TAG, "SYNC: fetch small messages", me);
                    }
                }

                public void messageStarted(String uid, int number, int ofTotal) {
                }
            });
            if (Config.LOGV) {
                Log.v(Email.LOG_TAG, "SYNC: Done fetching small messages for folder " + folder);
            }

            /*
             * Now do the large messages that require more round trips.
             */
            fp.clear();
            fp.add(FetchProfile.Item.STRUCTURE);
            if (Config.LOGV) {
                Log.v(Email.LOG_TAG, "SYNC: Fetching large messages for folder " + folder);
            }

            remoteFolder.fetch(largeMessages.toArray(new Message[largeMessages.size()]), fp, null);
            for (Message message : largeMessages) {
                if (message.getBody() == null) {
                    /*
                     * The provider was unable to get the structure of the message, so
                     * we'll download a reasonable portion of the messge and mark it as
                     * incomplete so the entire thing can be downloaded later if the user
                     * wishes to download it.
                     */
                    fp.clear();
                    fp.add(FetchProfile.Item.BODY_SANE);
                    /*
                     *  TODO a good optimization here would be to make sure that all Stores set
                     *  the proper size after this fetch and compare the before and after size. If
                     *  they equal we can mark this SYNCHRONIZED instead of PARTIALLY_SYNCHRONIZED
                     */

                    remoteFolder.fetch(new Message[] { message }, fp, null);
                    // Store the updated message locally
                    localFolder.appendMessages(new Message[] { message });

                    Message localMessage = localFolder.getMessage(message.getUid());

                    /*
                     * Mark the message as fully downloaded if the message size is smaller than
                     * the FETCH_BODY_SANE_SUGGESTED_SIZE, otherwise mark as only a partial
                     * download.  This will prevent the system from downloading the same message 
                     * twice.
                     */
                    if (message.getSize() < Store.FETCH_BODY_SANE_SUGGESTED_SIZE) {
                        localMessage.setFlag(Flag.X_DOWNLOADED_FULL, true);
                    } else {
                        // Set a flag indicating that the message has been partially downloaded and
                        // is ready for view.
                        localMessage.setFlag(Flag.X_DOWNLOADED_PARTIAL, true);
                    }
                } else {
                    /*
                     * We have a structure to deal with, from which
                     * we can pull down the parts we want to actually store.
                     * Build a list of parts we are interested in. Text parts will be downloaded
                     * right now, attachments will be left for later.
                     */

                    ArrayList<Part> viewables = new ArrayList<Part>();
                    ArrayList<Part> attachments = new ArrayList<Part>();
                    MimeUtility.collectParts(message, viewables, attachments);

                    /*
                     * Now download the parts we're interested in storing.
                     */
                    for (Part part : viewables) {
                        fp.clear();
                        fp.add(part);
                        // TODO what happens if the network connection dies? We've got partial
                        // messages with incorrect status stored.
                        remoteFolder.fetch(new Message[] { message }, fp, null);
                    }
                    // Store the updated message locally
                    localFolder.appendMessages(new Message[] { message });

                    Message localMessage = localFolder.getMessage(message.getUid());

                    // Set a flag indicating this message has been fully downloaded and can be
                    // viewed.
                    localMessage.setFlag(Flag.X_DOWNLOADED_FULL, true);
                }

                if (isMessageSuppressed(account, folder, message) == false) {
                    Log.i(Email.LOG_TAG, "About to notify listeners that we got a new message "+ account + folder + message.getUid());
                    // Update the listener with what we've found
                    for (MessagingListener l : getListeners()) {
                        l.synchronizeMailboxNewMessage( account, folder, localFolder.getMessage(message.getUid()));
                    }
                }
            }
            if (Config.LOGV) {
                Log.v(Email.LOG_TAG, "SYNC: Done fetching large messages for folder " + folder);
            }


            /*
             * Notify listeners that we're finally done.
             */

            localFolder.setLastChecked(System.currentTimeMillis());
            localFolder.setStatus(null);

            remoteFolder.close(false);
            localFolder.close(false);
            if (Config.LOGD) {
            	log( "Done synchronizing folder " +
                    account.getDescription() + ":" + folder + " @ " + new Date() +
                    " with " + newMessages.size() + " new messages");
            }

            for (MessagingListener l : getListeners()) {
                l.synchronizeMailboxFinished( account, folder, remoteMessageCount, newMessages.size());
            }

           if (commandException != null) {
                String rootMessage = getRootCauseMessage(commandException);
                localFolder.setStatus(rootMessage);
                for (MessagingListener l : getListeners()) {
                    l.synchronizeMailboxFailed( account, folder, rootMessage);
                }
            }


        }
        catch (Exception e) {
            Log.e(Email.LOG_TAG, "synchronizeMailbox", e);
            // If we don't set the last checked, it can try too often during
            // failure conditions
            String rootMessage = getRootCauseMessage(e);
	        	if (tLocalFolder != null)
	        	{
	        		try
	        		{
                    tLocalFolder.setStatus(rootMessage);
                    tLocalFolder.setLastChecked(System.currentTimeMillis());
                    tLocalFolder.close(false);
	        		}
	        		catch (MessagingException me)
	        		{
                    Log.e(Email.LOG_TAG, "Could not set last checked on folder " + account.getDescription() + ":" +
                        tLocalFolder.getName(), e);
                }
            }

            for (MessagingListener l : getListeners()) {
                l.synchronizeMailboxFailed(
                    account,
                    folder,
                    rootMessage);
            }
            addErrorMessage(account, e);
            log("Failed synchronizing folder " +
                account.getDescription() + ":" + folder + " @ " + new Date());

        }

    }
    
    private String getRootCauseMessage(Throwable t)
    {
    	Throwable rootCause = t;
    	Throwable nextCause = rootCause;
    	do
    	{
    		nextCause = rootCause.getCause();
    		if (nextCause != null)
    		{
    			rootCause = nextCause;
    		}
    	} while (nextCause != null);
      return rootCause.getMessage();
    }

    private void queuePendingCommand(Account account, PendingCommand command) {
        try {
            LocalStore localStore = (LocalStore) Store.getInstance(
                    account.getLocalStoreUri(),
                    mApplication);
            localStore.addPendingCommand(command);
        }
        catch (Exception e) {
          addErrorMessage(account, e);

            throw new RuntimeException("Unable to enqueue pending command", e);
        }
    }

    private void processPendingCommands(final Account account) {
        put("processPendingCommands", null, new Runnable() {
            public void run() {
                try {
                    processPendingCommandsSynchronous(account);
                }
                catch (MessagingException me) {
                    if (Config.LOGV) {
                        Log.v(Email.LOG_TAG, "processPendingCommands", me);
                    }
                    addErrorMessage(account, me);

                    /*
                     * Ignore any exceptions from the commands. Commands will be processed
                     * on the next round.
                     */
                }
            }
        });
    }

    private void processPendingCommandsSynchronous(Account account) throws MessagingException {
        LocalStore localStore = (LocalStore) Store.getInstance(
                account.getLocalStoreUri(),
                mApplication);
        ArrayList<PendingCommand> commands = localStore.getPendingCommands();
        PendingCommand processingCommand = null;
        try
        {
	        for (PendingCommand command : commands) {
	        	processingCommand = command;
	        	Log.d(Email.LOG_TAG, "Processing pending command '" + command + "'");
	            /*
	             * We specifically do not catch any exceptions here. If a command fails it is
	             * most likely due to a server or IO error and it must be retried before any
	             * other command processes. This maintains the order of the commands.
	             */
	        	try
	        	{
	            if (PENDING_COMMAND_APPEND.equals(command.command)) {
	                processPendingAppend(command, account);
	            }
	            else if (PENDING_COMMAND_SET_FLAG.equals(command.command)) {
	                processPendingSetFlag(command, account);
	            }
	            else if (PENDING_COMMAND_MARK_ALL_AS_READ.equals(command.command)) {
                processPendingMarkAllAsRead(command, account);
	            }
	            else if (PENDING_COMMAND_MOVE_OR_COPY.equals(command.command)) {
	                processPendingMoveOrCopy(command, account);
	            }
	            else if (PENDING_COMMAND_EMPTY_TRASH.equals(command.command)) {
                processPendingEmptyTrash(command, account);
	            }
	            localStore.removePendingCommand(command);
	            Log.d(Email.LOG_TAG, "Done processing pending command '" + command + "'");
	        	}
	        	catch (MessagingException me)
	        	{
	        	  if (me.isPermanentFailure())
	            {
	        	    Log.e(Email.LOG_TAG, "Failure of command '" + command + "' was permanent, removing command from queue");
	              localStore.removePendingCommand(processingCommand);
	            }
  	        	else
  	        	{
  	        	  throw me;
  	        	}
	        	}
	        }
        }
        catch (MessagingException me)
        {
          addErrorMessage(account, me);
        	Log.e(Email.LOG_TAG, "Could not process command '" + processingCommand + "'", me);
        	throw me;
        }
    }

    /**
     * Process a pending append message command. This command uploads a local message to the
     * server, first checking to be sure that the server message is not newer than
     * the local message. Once the local message is successfully processed it is deleted so
     * that the server message will be synchronized down without an additional copy being
     * created.
     * TODO update the local message UID instead of deleteing it
     *
     * @param command arguments = (String folder, String uid)
     * @param account
     * @throws MessagingException
     */
    private void processPendingAppend(PendingCommand command, Account account)
            throws MessagingException {
    	
    	
        String folder = command.arguments[0];
        String uid = command.arguments[1];

        if (account.getErrorFolderName().equals(folder))
    		{
    			return;
    		}

        LocalStore localStore = (LocalStore) Store.getInstance(
                account.getLocalStoreUri(),
                mApplication);
        LocalFolder localFolder = (LocalFolder) localStore.getFolder(folder);
        LocalMessage localMessage = (LocalMessage) localFolder.getMessage(uid);

        if (localMessage == null) {
            return;
        }
        
        Store remoteStore = Store.getInstance(account.getStoreUri(), mApplication);
        Folder remoteFolder = remoteStore.getFolder(folder);
        if (!remoteFolder.exists()) {
            if (!remoteFolder.create(FolderType.HOLDS_MESSAGES)) {
                return;
            }
        }
        remoteFolder.open(OpenMode.READ_WRITE);
        if (remoteFolder.getMode() != OpenMode.READ_WRITE) {
            return;
        }

        Message remoteMessage = null;
        if (!localMessage.getUid().startsWith(Email.LOCAL_UID_PREFIX)) {
            remoteMessage = remoteFolder.getMessage(localMessage.getUid());
        }

        if (remoteMessage == null) {
        		if (localMessage.isSet(Flag.X_REMOTE_COPY_STARTED))
        		{
         			Log.w(Email.LOG_TAG, "Local message with uid " + localMessage.getUid() + 
          				" has flag " + Flag.X_REMOTE_COPY_STARTED + " already set, checking for remote message with " +
          				" same message id");
        			String rUid = remoteFolder.getUidFromMessageId(localMessage);
        			if (rUid != null)
        			{
	        			Log.w(Email.LOG_TAG, "Local message has flag " + Flag.X_REMOTE_COPY_STARTED + " already set, and there is a remote message with " +
	          				" uid " + rUid + ", assuming message was already copied and aborting this copy");
	        			
	        			String oldUid = localMessage.getUid();
	        			localMessage.setUid(rUid);
	        			localFolder.changeUid(localMessage);
	        			for (MessagingListener l : getListeners()) {
	                l.messageUidChanged(account, folder, oldUid, localMessage.getUid());
	        			}
	        			return;
        			}
        			else
        			{
        				Log.w(Email.LOG_TAG, "No remote message with message-id found, proceeding with append");
        			}
        		}

            /*
             * If the message does not exist remotely we just upload it and then
             * update our local copy with the new uid.
             */
            FetchProfile fp = new FetchProfile();
            fp.add(FetchProfile.Item.BODY);
            localFolder.fetch(new Message[] { localMessage }, fp, null);
            String oldUid = localMessage.getUid();
            localMessage.setFlag(Flag.X_REMOTE_COPY_STARTED, true);
            remoteFolder.appendMessages(new Message[] { localMessage });
             
            localFolder.changeUid(localMessage);
            for (MessagingListener l : getListeners()) {
                l.messageUidChanged(account, folder, oldUid, localMessage.getUid());
            }
        }
        else {
            /*
             * If the remote message exists we need to determine which copy to keep.
             */
            /*
             * See if the remote message is newer than ours.
             */
            FetchProfile fp = new FetchProfile();
            fp.add(FetchProfile.Item.ENVELOPE);
            remoteFolder.fetch(new Message[] { remoteMessage }, fp, null);
            Date localDate = localMessage.getInternalDate();
            Date remoteDate = remoteMessage.getInternalDate();
            if (remoteDate.compareTo(localDate) > 0) {
                /*
                 * If the remote message is newer than ours we'll just
                 * delete ours and move on. A sync will get the server message
                 * if we need to be able to see it.
                 */
                localMessage.setFlag(Flag.DELETED, true);
            }
            else {
                /*
                 * Otherwise we'll upload our message and then delete the remote message.
                 */
                fp.clear();
                fp = new FetchProfile();
                fp.add(FetchProfile.Item.BODY);
                localFolder.fetch(new Message[] { localMessage }, fp, null);
                String oldUid = localMessage.getUid();

                localMessage.setFlag(Flag.X_REMOTE_COPY_STARTED, true);

                remoteFolder.appendMessages(new Message[] { localMessage });
                localFolder.changeUid(localMessage);
                for (MessagingListener l : getListeners()) {
                    l.messageUidChanged(account, folder, oldUid, localMessage.getUid());
                }
                remoteMessage.setFlag(Flag.DELETED, true);
                remoteFolder.expunge();
            }
        }
    }

    /**
     * Process a pending trash message command.
     *
     * @param command arguments = (String folder, String uid)
     * @param account
     * @throws MessagingException
     */
    private void processPendingMoveOrCopy(PendingCommand command, Account account)
            throws MessagingException {
        String srcFolder = command.arguments[0];
        String uid = command.arguments[1];
        String destFolder = command.arguments[2];
        String isCopyS = command.arguments[3];
        
        boolean isCopy = false;
        if (isCopyS != null)
        {
          isCopy = Boolean.parseBoolean(isCopyS);
        }

        if (account.getErrorFolderName().equals(srcFolder))
    		{
    			return;
    		}

        Store remoteStore = Store.getInstance(account.getStoreUri(), mApplication);
        Folder remoteSrcFolder = remoteStore.getFolder(srcFolder);
        Folder remoteDestFolder = remoteStore.getFolder(destFolder);
        
        if (!remoteSrcFolder.exists()) {
        	Log.w(Email.LOG_TAG, "processingPendingMoveOrCopy: remoteFolder " + srcFolder + " does not exist");
            return;
        }
        remoteSrcFolder.open(OpenMode.READ_WRITE);
        if (remoteSrcFolder.getMode() != OpenMode.READ_WRITE) {
         	Log.w(Email.LOG_TAG, "processingPendingMoveOrCopy: could not open remoteSrcFolder " + srcFolder + " read/write");
            return;
        }
 
        Message remoteMessage = null;
        if (!uid.startsWith(Email.LOCAL_UID_PREFIX)) {
       // Why bother with this, perhaps just pass the UID to the store to save a roundtrip?  And check for error returns, of course
       // Same applies for deletion
            remoteMessage = remoteSrcFolder.getMessage(uid);      
        }
        if (remoteMessage == null) {
            Log.w(Email.LOG_TAG, "processingPendingMoveOrCopy: remoteMessage " + uid + " does not exist");
            return;
        }
        
        if (Config.LOGD)
        {
          Log.d(Email.LOG_TAG, "processingPendingMoveOrCopy: source folder = " + srcFolder 
              + ", uid = " + uid + ", destination folder = " + destFolder + ", isCopy = " + isCopy);
        }
        if (isCopy == false && destFolder.equals(account.getTrashFolderName()))
        {
          Log.d(Email.LOG_TAG, "processingPendingMoveOrCopy doing special case for deleting message");
          remoteMessage.delete(account.getTrashFolderName());
          remoteSrcFolder.close(true);
          return;
        }

        remoteDestFolder.open(OpenMode.READ_WRITE);
        if (remoteDestFolder.getMode() != OpenMode.READ_WRITE) {
          Log.w(Email.LOG_TAG, "processingPendingMoveOrCopy: could not open remoteDestFolder " + srcFolder + " read/write");
            return;
        }
        
        if (isCopy) {
          remoteSrcFolder.copyMessages(new Message[] { remoteMessage }, remoteDestFolder);
        }
        else {
          remoteSrcFolder.moveMessages(new Message[] { remoteMessage }, remoteDestFolder);
        }
        remoteSrcFolder.close(true);
        remoteDestFolder.close(true);
        
 
    }

    /**
     * Processes a pending mark read or unread command.
     *
     * @param command arguments = (String folder, String uid, boolean read)
     * @param account
     */
    private void processPendingSetFlag(PendingCommand command, Account account)
            throws MessagingException {
        String folder = command.arguments[0];
        String uid = command.arguments[1];
        
        if (account.getErrorFolderName().equals(folder))
    		{
    			return;
    		}
        
        boolean newState = Boolean.parseBoolean(command.arguments[2]);
        
        Flag flag = Flag.valueOf(command.arguments[3]);

        Store remoteStore = Store.getInstance(account.getStoreUri(), mApplication);
        Folder remoteFolder = remoteStore.getFolder(folder);
        if (!remoteFolder.exists()) {
            return;
        }
        remoteFolder.open(OpenMode.READ_WRITE);
        if (remoteFolder.getMode() != OpenMode.READ_WRITE) {
            return;
        }
        Message remoteMessage = null;
        if (!uid.startsWith(Email.LOCAL_UID_PREFIX)) {
            remoteMessage = remoteFolder.getMessage(uid);
        }
        if (remoteMessage == null) {
            return;
        }
        remoteMessage.setFlag(flag, newState);
    }
    
    private void processPendingMarkAllAsRead(PendingCommand command, Account account) throws MessagingException {
				String folder = command.arguments[0];
				
	      Store localStore = Store.getInstance(account.getLocalStoreUri(), mApplication);
	      LocalFolder localFolder = (LocalFolder)localStore.getFolder(folder);
	      localFolder.open(OpenMode.READ_WRITE);
	      Message[] messages = localFolder.getMessages(null);
	      for (Message message : messages)
	      {
	      	if (message.isSet(Flag.SEEN) == false) 
	      	{
	      		message.setFlag(Flag.SEEN, true);
	      	}
	      }
	      localFolder.setUnreadMessageCount(0);
        for (MessagingListener l : getListeners()) {
          l.folderStatusChanged(account, folder);
        }
				try
				{
	        if (account.getErrorFolderName().equals(folder))
	    		{
	    			return;
	    		}
					
	        Store remoteStore = Store.getInstance(account.getStoreUri(), mApplication);
					Folder remoteFolder = remoteStore.getFolder(folder);
		      
					if (!remoteFolder.exists()) {
					    return;
					}
					remoteFolder.open(OpenMode.READ_WRITE);
					if (remoteFolder.getMode() != OpenMode.READ_WRITE) {
					    return;
					}
								
					remoteFolder.setFlags(new Flag[] { Flag.SEEN }, true);
					remoteFolder.close(false);
				}
				catch (UnsupportedOperationException uoe)
				{
					Log.w(Email.LOG_TAG, "Could not mark all server-side as read because store doesn't support operation", uoe);
				}
				finally
				{
		      localFolder.close(false);
				}

    }

    static long uidfill = 0;
    static AtomicBoolean loopCatch = new AtomicBoolean();
    public void addErrorMessage(Account account, Throwable t)
    {
      if (Email.ENABLE_ERROR_FOLDER == false)
      {
        return;
      }
    	if (loopCatch.compareAndSet(false, true) == false)
    	{
    		return;
    	}
    	try
    	{
	    	if (t == null)
	    	{
	    		return;
	    	}

	    	String rootCauseMessage = getRootCauseMessage(t);
	    	log("Error" + "'" + rootCauseMessage + "'");
	    	
    		Store localStore = Store.getInstance(account.getLocalStoreUri(), mApplication);
    		LocalFolder localFolder = (LocalFolder)localStore.getFolder(account.getErrorFolderName());
    		Message[] messages = new Message[1];
    		Message message = new MimeMessage();
    		ByteArrayOutputStream baos = new ByteArrayOutputStream();
    		PrintStream ps = new PrintStream(baos);
    		t.printStackTrace(ps);
    		ps.close();
    		message.setBody(new TextBody(baos.toString()));
    		message.setFlag(Flag.X_DOWNLOADED_FULL, true);
    		message.setSubject(rootCauseMessage);
    		
    		long nowTime = System.currentTimeMillis();
    		Date nowDate = new Date(nowTime);
    		message.setInternalDate(nowDate);
    		message.setSentDate(nowDate);
    		message.setFrom(new Address(account.getEmail(), "K9mail internal"));
    		messages[0] = message;
    		
    		localFolder.appendMessages(messages);
    		
    		localFolder.deleteMessagesOlderThan(nowTime - (15 * 60 * 1000));
    		
    	}
    	catch (Throwable it)
    	{
    			Log.e(Email.LOG_TAG, "Could not save error message to " + account.getErrorFolderName(), it);
    	}
    	finally
    	{
    		loopCatch.set(false);
    	}
    }
    
    public void addErrorMessage(Account account, String subject, String body)
    {
      if (Email.ENABLE_ERROR_FOLDER == false)
      {
        return;
      }
      if (loopCatch.compareAndSet(false, true) == false)
      {
        return;
      }
      try
      {
        if (body == null || body.length() < 1)
        {
          return;
        }
        
        Store localStore = Store.getInstance(account.getLocalStoreUri(), mApplication);
        LocalFolder localFolder = (LocalFolder)localStore.getFolder(account.getErrorFolderName());
        Message[] messages = new Message[1];
        Message message = new MimeMessage();
        

        message.setBody(new TextBody(body));
        message.setFlag(Flag.X_DOWNLOADED_FULL, true);
        message.setSubject(subject);
        
        long nowTime = System.currentTimeMillis();
        Date nowDate = new Date(nowTime);
        message.setInternalDate(nowDate);
        message.setSentDate(nowDate);
        message.setFrom(new Address(account.getEmail(), "K9mail internal"));
        messages[0] = message;
        
        localFolder.appendMessages(messages);
        
        localFolder.deleteMessagesOlderThan(nowTime - (15 * 60 * 1000));
        
      }
      catch (Throwable it)
      {
          Log.e(Email.LOG_TAG, "Could not save error message to " + account.getErrorFolderName(), it);
      }
      finally
      {
        loopCatch.set(false);
      }
    }
    
    
    
    public void markAllMessagesRead(final Account account, final String folder)
    {
    	Log.v(Email.LOG_TAG, "Marking all messages in " + account.getDescription() + ":" + folder + " as read");
      List<String> args = new ArrayList<String>();
      args.add(folder);
      PendingCommand command = new PendingCommand();
      command.command = PENDING_COMMAND_MARK_ALL_AS_READ;
      command.arguments = args.toArray(new String[0]);
      queuePendingCommand(account, command);
      processPendingCommands(account);
    }
    

    
    
    
    /**
     * Mark the message with the given account, folder and uid either Seen or not Seen.
     * @param account
     * @param folder
     * @param uid
     * @param seen
     */
    public void markMessageRead(
            final Account account,
            final String folder,
            final String uid,
            final boolean seen) {
      setMessageFlag(account, folder, uid, Flag.SEEN, seen);
    }
    
    /**
     * Mark the message with the given account, folder and uid either Seen or not Seen.
     * @param account
     * @param folder
     * @param uid
     * @param seen
     */
    public void markMessageRead(
            final Account account,
            final Folder folder,
            final Message message,
            final boolean seen) {
      setMessageFlag(account, folder, message, Flag.SEEN, seen);
    }
    
    public void setMessageFlag(
        final Account account,
        final String folder,
        final String uid,
        final Flag flag,
        final boolean newState) {
      // TODO: put this into the background, but right now that causes odd behavior
      // because the MessageList doesn't have its own cache of the flag states
        try {
            Store localStore = Store.getInstance(account.getLocalStoreUri(), mApplication);
            Folder localFolder = localStore.getFolder(folder);
            localFolder.open(OpenMode.READ_WRITE);

            Message message = localFolder.getMessage(uid);

            setMessageFlag(account, localFolder, message, flag, newState);

            localFolder.close(false);
        }
        catch (MessagingException me) {
          addErrorMessage(account, me);

            throw new RuntimeException(me);
        }
    }

    public void setMessageFlag(
        final Account account,
        final Folder folder,
        final Message message,
        final Flag flag,
        final boolean newState) {
      // TODO: put this into the background, but right now that causes odd behavior
      // because the FolderMessageList doesn't have its own cache of the flag states
        try {
            String uid = message.getUid();
            String folderName = folder.getName();
            
            message.setFlag(flag, newState);

            // Allows for re-allowing sending of messages that could not be sent
            if (flag == Flag.FLAGGED && newState == false
                && uid != null
                && account.getOutboxFolderName().equals(folderName))
            {
              sendCount.remove(uid);
            }

            for (MessagingListener l : getListeners()) {
              l.folderStatusChanged(account, folderName);
          }

            if (account.getErrorFolderName().equals(folderName))
        		{
        			return;
        		}

            PendingCommand command = new PendingCommand();
            command.command = PENDING_COMMAND_SET_FLAG;
            command.arguments = new String[] { folderName, uid, Boolean.toString(newState), flag.toString() };
            queuePendingCommand(account, command);
            processPendingCommands(account);
        }
        catch (MessagingException me) {
          addErrorMessage(account, me);

            throw new RuntimeException(me);
        }
    }//setMesssageFlag

    public void clearAllPending(final Account account) 
    {
    	try
    	{
    		Log.w(Email.LOG_TAG, "Clearing pending commands!");
    		LocalStore localStore = (LocalStore)Store.getInstance(account.getLocalStoreUri(), mApplication);
    		localStore.removePendingCommands();
    	}
    	catch (MessagingException me)
    	{
    			Log.e(Email.LOG_TAG, "Unable to clear pending command", me);
    			addErrorMessage(account, me);
    	}
    }

    private void loadMessageForViewRemote(final Account account, final String folder,
            final String uid, MessagingListener listener) {
        put("loadMessageForViewRemote", listener, new Runnable() {
            public void run() {
                Folder remoteFolder = null;
                LocalFolder localFolder = null;
                try {
                    Store localStore = Store.getInstance(account.getLocalStoreUri(), mApplication);
                    localFolder = (LocalFolder) localStore.getFolder(folder);
                    localFolder.open(OpenMode.READ_WRITE);

                    Message message = localFolder.getMessage(uid);

                    if (message.isSet(Flag.X_DOWNLOADED_FULL)) {
                        /*
                         * If the message has been synchronized since we were called we'll
                         * just hand it back cause it's ready to go.
                         */
                        FetchProfile fp = new FetchProfile();
                        fp.add(FetchProfile.Item.ENVELOPE);
                        fp.add(FetchProfile.Item.BODY);
                        localFolder.fetch(new Message[] { message }, fp, null);
                    }
                    else {
                        /*
                         * At this point the message is not available, so we need to download it
                         * fully if possible.
                         */

                        Store remoteStore = Store.getInstance(account.getStoreUri(), mApplication);
                        remoteFolder = remoteStore.getFolder(folder);
                        remoteFolder.open(OpenMode.READ_WRITE);

                        // Get the remote message and fully download it
                        Message remoteMessage = remoteFolder.getMessage(uid);
                        FetchProfile fp = new FetchProfile();
                        fp.add(FetchProfile.Item.BODY);
                        remoteFolder.fetch(new Message[] { remoteMessage }, fp, null);

                        // Store the message locally and load the stored message into memory
                        localFolder.appendMessages(new Message[] { remoteMessage });
                        message = localFolder.getMessage(uid);
                        localFolder.fetch(new Message[] { message }, fp, null);

                        // Mark that this message is now fully synched
                        message.setFlag(Flag.X_DOWNLOADED_FULL, true);
                    }

                    // This is a view message request, so mark it read
                    if (!message.isSet(Flag.SEEN)) {
                        markMessageRead(account, localFolder, message, true);
                    }

                    for (MessagingListener l : getListeners()) {
                        l.loadMessageForViewBodyAvailable(account, folder, uid, message);
                    }
                    for (MessagingListener l : getListeners()) {
                        l.loadMessageForViewFinished(account, folder, uid, message);
                    }
                }
                catch (Exception e) {
                    for (MessagingListener l : getListeners()) {
                        l.loadMessageForViewFailed(account, folder, uid, e.getMessage());
                    }
                    addErrorMessage(account, e);

                }
                finally {
                    if (remoteFolder!=null) {
                        try {
                            remoteFolder.close(false);
                        }
                        catch (MessagingException e) {
                            Log.w(Email.LOG_TAG, null, e);
                        }
                    }

                    if (localFolder!=null) {
                        try {
                            localFolder.close(false);
                        }
                        catch (MessagingException e) {
                            Log.w(Email.LOG_TAG, null, e);
                        }
                    }
                }//finally
            }//run
        });
    }

    public void loadMessageForView(final Account account, final String folder, final String uid,
            MessagingListener listener) {
        for (MessagingListener l : getListeners()) {
            l.loadMessageForViewStarted(account, folder, uid);
        }
        try {
            Store localStore = Store.getInstance(account.getLocalStoreUri(), mApplication);
            LocalFolder localFolder = (LocalFolder) localStore.getFolder(folder);
            localFolder.open(OpenMode.READ_WRITE);

            Message message = localFolder.getMessage(uid);
                        
            for (MessagingListener l : getListeners()) {
                l.loadMessageForViewHeadersAvailable(account, folder, uid, message);
            }
            
            if (!message.isSet(Flag.X_DOWNLOADED_FULL)) {
                loadMessageForViewRemote(account, folder, uid, listener);
                localFolder.close(false);
                return;
            }

            FetchProfile fp = new FetchProfile();
            fp.add(FetchProfile.Item.ENVELOPE);
            fp.add(FetchProfile.Item.BODY);
            localFolder.fetch(new Message[] {
                message
            }, fp, null);

            if (!message.isSet(Flag.SEEN)) {
              markMessageRead(account, localFolder, message, true);
            }

            for (MessagingListener l : getListeners()) {
                l.loadMessageForViewBodyAvailable(account, folder, uid, message);
            }
            if (listener != null)
            {
            	listener.loadMessageForViewBodyAvailable(account, folder, uid, message);
            }

            for (MessagingListener l : getListeners()) {
                l.loadMessageForViewFinished(account, folder, uid, message);
            }
            if (listener != null)
            {
            	listener.loadMessageForViewFinished(account, folder, uid, message);
            }
            localFolder.close(false);
        }
        catch (Exception e) {
            for (MessagingListener l : getListeners()) {
                l.loadMessageForViewFailed(account, folder, uid, e.getMessage());
            }
            addErrorMessage(account, e);

        }
    }

    public void loadMessageForViewSynchronous(final Account account, final String folder, final String uid,
        MessagingListener listener) {

        for (MessagingListener l : getListeners()) {
            l.loadMessageForViewStarted(account, folder, uid);
        }

        LocalFolder localFolder = null;
        Folder remoteFolder = null;
        try {
            Store localStore = Store.getInstance(account.getLocalStoreUri(), mApplication);
            localFolder = (LocalFolder) localStore.getFolder(folder);
            localFolder.open(OpenMode.READ_WRITE);

            Message message = localFolder.getMessage(uid);

            for (MessagingListener l : getListeners()) {
                l.loadMessageForViewHeadersAvailable(account, folder, uid, message);
            }

            if (!message.isSet(Flag.X_DOWNLOADED_FULL)) {
                Store remoteStore = Store.getInstance(account.getStoreUri(), mApplication);
                remoteFolder = remoteStore.getFolder(folder);
                remoteFolder.open(OpenMode.READ_WRITE);

                // Get the remote message and fully download it
                Message remoteMessage = remoteFolder.getMessage(uid);
                FetchProfile fp = new FetchProfile();
                fp.add(FetchProfile.Item.BODY);
                remoteFolder.fetch(new Message[]{remoteMessage}, fp, null);

                // Store the message locally and load the stored message into memory
                localFolder.appendMessages(new Message[]{remoteMessage});
                message = localFolder.getMessage(uid);
                localFolder.fetch(new Message[]{message}, fp, null);

                // Mark that this message is now fully synched
                message.setFlag(Flag.X_DOWNLOADED_FULL, true);
            }
            else {
                FetchProfile fp = new FetchProfile();
                fp.add(FetchProfile.Item.ENVELOPE);
                fp.add(FetchProfile.Item.BODY);
                localFolder.fetch(new Message[]{
                        message
                    }, fp, null);
            }

            if (!message.isSet(Flag.SEEN)) {
                markMessageRead(account, localFolder, message, true);
            }

            for (MessagingListener l : getListeners()) {
                l.loadMessageForViewBodyAvailable(account, folder, uid, message);
            }
            if (listener != null) {
                listener.loadMessageForViewBodyAvailable(account, folder, uid, message);
            }

            for (MessagingListener l : getListeners()) {
                l.loadMessageForViewFinished(account, folder, uid, message);
            }
            if (listener != null) {
                listener.loadMessageForViewFinished(account, folder, uid, message);
            }
        }
        catch (Exception e) {
            for (MessagingListener l : getListeners()) {
                l.loadMessageForViewFailed(account, folder, uid, e.getMessage());
            }
            addErrorMessage(account, e);
        }
        finally {
            if (localFolder!=null) {
                try {
                    localFolder.close(false);
                }
                catch (MessagingException e) {
                    Log.w(Email.LOG_TAG, null, e);
                }
            }

            if (remoteFolder!=null) {
                try {
                    remoteFolder.close(false);
                }
                catch (MessagingException e) {
                    Log.w(Email.LOG_TAG, null, e);
                }
            }
        }
    }//loadMessageForViewSynchronous

    /**
     * Attempts to load the attachment specified by part from the given account and message.
     * @param account
     * @param message
     * @param part
     * @param listener
     */
    public void loadAttachment(
            final Account account,
            final Message message,
            final Part part,
            final Object tag,
            MessagingListener listener) {
        /*
         * Check if the attachment has already been downloaded. If it has there's no reason to
         * download it, so we just tell the listener that it's ready to go.
         */
        try {
            if (part.getBody() != null) {
                for (MessagingListener l : getListeners()) {
                    l.loadAttachmentStarted(account, message, part, tag, false);
                }

                for (MessagingListener l : getListeners()) {
                    l.loadAttachmentFinished(account, message, part, tag);
                }
                return;
            }
        }
        catch (MessagingException me) {
            /*
             * If the header isn't there the attachment isn't downloaded yet, so just continue
             * on.
             */
        }

        for (MessagingListener l : getListeners()) {
            l.loadAttachmentStarted(account, message, part, tag, true);
        }

        put("loadAttachment", listener, new Runnable() {
            public void run() {
                try {
                    LocalStore localStore =
                        (LocalStore) Store.getInstance(account.getLocalStoreUri(), mApplication);
                    /*
                     * We clear out any attachments already cached in the entire store and then
                     * we update the passed in message to reflect that there are no cached
                     * attachments. This is in support of limiting the account to having one
                     * attachment downloaded at a time.
                     */
                    localStore.pruneCachedAttachments();
                    ArrayList<Part> viewables = new ArrayList<Part>();
                    ArrayList<Part> attachments = new ArrayList<Part>();
                    MimeUtility.collectParts(message, viewables, attachments);
                    for (Part attachment : attachments) {
                        attachment.setBody(null);
                    }
                    Store remoteStore = Store.getInstance(account.getStoreUri(), mApplication);
                    LocalFolder localFolder =
                        (LocalFolder) localStore.getFolder(message.getFolder().getName());
                    Folder remoteFolder = remoteStore.getFolder(message.getFolder().getName());
                    remoteFolder.open(OpenMode.READ_WRITE);

                    FetchProfile fp = new FetchProfile();
                    fp.add(part);
                    remoteFolder.fetch(new Message[] { message }, fp, null);
                    localFolder.updateMessage((LocalMessage)message);
                    localFolder.close(false);
                    for (MessagingListener l : getListeners()) {
                        l.loadAttachmentFinished(account, message, part, tag);
                    }
                }
                catch (MessagingException me) {
                    if (Config.LOGV) {
                        Log.v(Email.LOG_TAG, "", me);
                    }
                    for (MessagingListener l : getListeners()) {
                        l.loadAttachmentFailed(account, message, part, tag, me.getMessage());
                    }
                    addErrorMessage(account, me);

                }
            }
        });
    }

    /**
     * Stores the given message in the Outbox and starts a sendPendingMessages command to
     * attempt to send the message.
     * @param account
     * @param message
     * @param listener
     */
    public void sendMessage(final Account account,
            final Message message,
            MessagingListener listener) {
        try {
            Store localStore = Store.getInstance(account.getLocalStoreUri(), mApplication);
            LocalFolder localFolder =
                (LocalFolder) localStore.getFolder(account.getOutboxFolderName());
            localFolder.open(OpenMode.READ_WRITE);
            localFolder.appendMessages(new Message[] {
                message
            });
            Message localMessage = localFolder.getMessage(message.getUid());
            localMessage.setFlag(Flag.X_DOWNLOADED_FULL, true);
            localFolder.close(false);
            sendPendingMessages(account, null);
        }
        catch (Exception e) {
            for (MessagingListener l : getListeners()) {
                // TODO general failed
            }
            addErrorMessage(account, e);

        }
    }

    /**
     * Attempt to send any messages that are sitting in the Outbox.
     * @param account
     * @param listener
     */
    public void sendPendingMessages(final Account account,
            MessagingListener listener) {
        put("sendPendingMessages", listener, new Runnable() {
            public void run() {
                sendPendingMessagesSynchronous(account);
            }
        });
    }

    /**
     * Attempt to send any messages that are sitting in the Outbox.
     * @param account
     * @param listener
     */
    public void sendPendingMessagesSynchronous(final Account account) {
        try {
            Store localStore = Store.getInstance(
                    account.getLocalStoreUri(),
                    mApplication);
            Folder localFolder = localStore.getFolder(
                    account.getOutboxFolderName());
            if (!localFolder.exists()) {
                return;
            }
            for (MessagingListener l : getListeners()) {
              l.sendPendingMessagesStarted(account);
            }
            localFolder.open(OpenMode.READ_WRITE);

            Message[] localMessages = localFolder.getMessages(null);
            boolean anyFlagged = false;
            /*
             * The profile we will use to pull all of the content
             * for a given local message into memory for sending.
             */
            FetchProfile fp = new FetchProfile();
            fp.add(FetchProfile.Item.ENVELOPE);
            fp.add(FetchProfile.Item.BODY);

            LocalFolder localSentFolder =
                (LocalFolder) localStore.getFolder(
                        account.getSentFolderName());
            Log.i(Email.LOG_TAG, "Scanning folder '" + account.getOutboxFolderName() + "' (" + ((LocalFolder)localFolder).getId() + ") for messages to send");
            Transport transport = Transport.getInstance(account.getTransportUri());
            for (Message message : localMessages) {
              if (message.isSet(Flag.DELETED)) {
                message.setFlag(Flag.X_DESTROYED, true);
                continue;
              }
              if (message.isSet(Flag.FLAGGED)) {
                Log.i(Email.LOG_TAG, "Skipping sending FLAGGED message " + message.getUid());
                continue;
              }
                try {
                  AtomicInteger count = new AtomicInteger(0);
                  AtomicInteger oldCount = sendCount.putIfAbsent(message.getUid(), count);
                  if (oldCount != null)
                  {
                    count = oldCount;
                  }
                  Log.i(Email.LOG_TAG, "Send count for message " + message.getUid() + " is " + count.get());
                  if (count.incrementAndGet() > Email.MAX_SEND_ATTEMPTS)
                  {
                    Log.e(Email.LOG_TAG, "Send count for message " + message.getUid() + " has exceeded maximum attempt threshold, flagging");
                    message.setFlag(Flag.FLAGGED, true);
                    anyFlagged = true;
                    continue;
                  }
                  
                    localFolder.fetch(new Message[] { message }, fp, null);
                    try {
                        message.setFlag(Flag.X_SEND_IN_PROGRESS, true);
                        Log.i(Email.LOG_TAG, "Sending message with UID " + message.getUid());
                        transport.sendMessage(message);
                        message.setFlag(Flag.X_SEND_IN_PROGRESS, false);
                        message.setFlag(Flag.SEEN, true);

                        Log.i(Email.LOG_TAG, "Moving sent message to folder '" + account.getSentFolderName() + "' (" + localSentFolder.getId() + ") ");
                        localFolder.moveMessages(
                                new Message[] { message },
                                localSentFolder);
                        Log.i(Email.LOG_TAG, "Moved sent message to folder '" + account.getSentFolderName() + "' (" + localSentFolder.getId() + ") ");
                       
                        PendingCommand command = new PendingCommand();
                        command.command = PENDING_COMMAND_APPEND;
                        command.arguments =
                            new String[] {
                                localSentFolder.getName(),
                                message.getUid() };
                        queuePendingCommand(account, command);
                        processPendingCommands(account);
                    }
                    catch (Exception e) {
                      if (e instanceof MessagingException)
                      {
                        MessagingException me = (MessagingException)e;
                        if (me.isPermanentFailure() == false)
                        {
                          // Decrement the counter if the message could not possibly have been sent
                          int newVal = count.decrementAndGet();
                          Log.i(Email.LOG_TAG, "Decremented send count for message " + message.getUid() + " to " + newVal 
                              + "; no possible send");
                        }
                      }
                        message.setFlag(Flag.X_SEND_FAILED, true);
                        Log.e(Email.LOG_TAG, "Failed to send message", e);
                        for (MessagingListener l : getListeners()) {
                          l.synchronizeMailboxFailed(
                                  account,
                                  localFolder.getName(),
                                  getRootCauseMessage(e));
                        }
                        addErrorMessage(account, e);

                    }
                }
                catch (Exception e) {
                	Log.e(Email.LOG_TAG, "Failed to fetch message for sending", e);
                	for (MessagingListener l : getListeners()) {
                    l.synchronizeMailboxFailed(
                            account,
                            localFolder.getName(),
                            getRootCauseMessage(e));
                  }
                  addErrorMessage(account, e);

                    /*
                     * We ignore this exception because a future refresh will retry this
                     * message.
                     */
                }
            }
            localFolder.expunge();
            if (localFolder.getMessageCount() == 0) {
                localFolder.delete(false);
            }
            for (MessagingListener l : getListeners()) {
                l.sendPendingMessagesCompleted(account);
            }
            if (anyFlagged)
            {
              addErrorMessage(account, mApplication.getString(R.string.send_failure_subject), 
                  mApplication.getString(R.string.send_failure_body_fmt, Email.ERROR_FOLDER_NAME));
              
              NotificationManager notifMgr =
                (NotificationManager)mApplication.getSystemService(Context.NOTIFICATION_SERVICE);
              
              Notification notif = new Notification(R.drawable.stat_notify_email_generic,
                  mApplication.getString(R.string.send_failure_subject), System.currentTimeMillis());
             
              // JRV XXX TODO - do we want to notify MessageList too? 
              Intent i = FolderList.actionHandleAccountIntent(mApplication, account, account.getErrorFolderName());

              PendingIntent pi = PendingIntent.getActivity(mApplication, 0, i, 0);

              notif.setLatestEventInfo(mApplication, mApplication.getString(R.string.send_failure_subject),
                  mApplication.getString(R.string.send_failure_body_abbrev, Email.ERROR_FOLDER_NAME), pi);
              
              notif.flags |= Notification.FLAG_SHOW_LIGHTS;
              notif.ledARGB = Email.NOTIFICATION_LED_SENDING_FAILURE_COLOR;
              notif.ledOnMS = Email.NOTIFICATION_LED_FAST_ON_TIME;
              notif.ledOffMS = Email.NOTIFICATION_LED_FAST_OFF_TIME;
              notifMgr.notify(-1000 - account.getAccountNumber(), notif);
            }
        }
        catch (Exception e) {
            for (MessagingListener l : getListeners()) {
                l.sendPendingMessagesFailed(account);
            }
            addErrorMessage(account, e);

        }
    }
    
    public void getAccountUnreadCount(final Context context, final Account account, 
        final MessagingListener l)
    {
      Runnable unreadRunnable = new Runnable() {
        public void run() {
      
          int unreadMessageCount = 0;
          try {
            unreadMessageCount = account.getUnreadMessageCount(context, mApplication);
          }
          catch (MessagingException me) {
              Log.e(Email.LOG_TAG, "Count not get unread count for account " + account.getDescription(),
                  me);
          }
          l.accountStatusChanged(account, unreadMessageCount);
        }
      };
      
      
      putBackground("getAccountUnread:" + account.getDescription(), l, unreadRunnable);
    }
    
    public boolean moveMessage(final Account account, final String srcFolder, final Message message, final String destFolder,
        final MessagingListener listener)
    {
      if (!message.getUid().startsWith(Email.LOCAL_UID_PREFIX)) { 
        put("moveMessage", null, new Runnable() {
          public void run() {
            moveOrCopyMessageSynchronous(account, srcFolder, message, destFolder, false, listener);
          }
        });
        return true;
      }
      else
      {
        return false;
      }
    }
    
    public boolean isMoveCapable(Message message) {
      if (!message.getUid().startsWith(Email.LOCAL_UID_PREFIX)) { 
        return true;
      }
      else {
        return false;
      }
    }
    public boolean isCopyCapable(Message message) {
      return isMoveCapable(message);
    }
    
    public boolean isMoveCapable(final Account account)
    {
      try {
        Store localStore = Store.getInstance(account.getLocalStoreUri(), mApplication);
        Store remoteStore = Store.getInstance(account.getStoreUri(), mApplication);
        return localStore.isMoveCapable() && remoteStore.isMoveCapable();
      }
      catch (MessagingException me)
      {

        Log.e(Email.LOG_TAG, "Exception while ascertaining move capability", me);
        return false;
       }
    }
    public boolean isCopyCapable(final Account account)
    {
      try {
        Store localStore = Store.getInstance(account.getLocalStoreUri(), mApplication);
        Store remoteStore = Store.getInstance(account.getStoreUri(), mApplication);
        return localStore.isCopyCapable() && remoteStore.isCopyCapable();
      }
      catch (MessagingException me)
      {
        Log.e(Email.LOG_TAG, "Exception while ascertaining copy capability", me);
        return false;
       }
    }
    
    public boolean copyMessage(final Account account, final String srcFolder, final Message message, final String destFolder,
        final MessagingListener listener)
    {
      if (!message.getUid().startsWith(Email.LOCAL_UID_PREFIX)) { 
        put("copyMessage", null, new Runnable() {
          public void run() {
            moveOrCopyMessageSynchronous(account, srcFolder, message, destFolder, true, listener);
          }
        });
        return true;
      }
      else
      {
        return false;
      }
    }
    
    private void moveOrCopyMessageSynchronous(final Account account, final String srcFolder, final Message message, 
        final String destFolder, final boolean isCopy, MessagingListener listener)
    {
      try {
        Store localStore = Store.getInstance(account.getLocalStoreUri(), mApplication);
        Store remoteStore = Store.getInstance(account.getStoreUri(), mApplication);
        if (isCopy == false && (remoteStore.isMoveCapable() == false || localStore.isMoveCapable() == false)) {
          return;
        }
        if (isCopy == true && (remoteStore.isCopyCapable() == false || localStore.isCopyCapable() == false)) {
          return;
        }
        
        Folder localSrcFolder = localStore.getFolder(srcFolder);
        Folder localDestFolder = localStore.getFolder(destFolder);
        Message lMessage = localSrcFolder.getMessage(message.getUid());
        String origUid = message.getUid();
        if (lMessage != null)
        {
          if (Config.LOGD)
          {
            Log.d(Email.LOG_TAG, "moveOrCopyMessageSynchronous: source folder = " + srcFolder
                + ", uid = " + origUid + ", destination folder = " + destFolder + ", isCopy = " + isCopy);
          }
          if (isCopy) {
            FetchProfile fp = new FetchProfile();
            fp.add(FetchProfile.Item.ENVELOPE);
            fp.add(FetchProfile.Item.BODY);
            localSrcFolder.fetch(new Message[] { message }, fp, null);
            localSrcFolder.copyMessages(new Message[] { message }, localDestFolder);
          }
          else {
            localSrcFolder.moveMessages(new Message[] { message }, localDestFolder);
            for (MessagingListener l : getListeners()) {
              l.messageUidChanged(account, srcFolder, origUid, message.getUid());
            }
            unsuppressMessage(account, srcFolder, origUid);
          }
        }
        PendingCommand command = new PendingCommand();
        command.command = PENDING_COMMAND_MOVE_OR_COPY;
        command.arguments = new String[] { srcFolder, origUid, destFolder, Boolean.toString(isCopy) };
        queuePendingCommand(account, command);
        processPendingCommands(account);
      }
      catch (MessagingException me) {
        addErrorMessage(account, me);

          throw new RuntimeException("Error moving message", me);
      }
    }
    
    public void deleteMessage(final Account account, final String folder, final Message message,
            final MessagingListener listener) {
      suppressMessage(account, folder, message);
      
      put("deleteMessage", null, new Runnable() {
        public void run() {
          deleteMessageSynchronous(account, folder, message, listener);
        }
      });
    }
  
    private void deleteMessageSynchronous(final Account account, final String folder, final Message message,
        MessagingListener listener) {
      
        try {
            Store localStore = Store.getInstance(account.getLocalStoreUri(), mApplication);
            Folder localFolder = localStore.getFolder(folder);
            Message lMessage = localFolder.getMessage(message.getUid());
            String origUid = message.getUid();
            if (lMessage != null)
            {
              if (folder.equals(account.getTrashFolderName()))
              {
                if (Config.LOGD)
                {
                  Log.d(Email.LOG_TAG, "Deleting message in trash folder, not copying");
                }
                lMessage.setFlag(Flag.DELETED, true);
              }
              else
              {
                Folder localTrashFolder = localStore.getFolder(account.getTrashFolderName());
                if (localTrashFolder.exists() == false)
                {
                  localTrashFolder.create(Folder.FolderType.HOLDS_MESSAGES);
                }
                if (localTrashFolder.exists() == true)
                {
                  if (Config.LOGD)
                  {
                    Log.d(Email.LOG_TAG, "Deleting message in normal folder, moving");
                  }
                  
                  localFolder.moveMessages(new Message[] { message }, localTrashFolder);

                }
              }
            }
            localFolder.close(false);
            unsuppressMessage(account, folder, message);
            if (listener != null) {
              listener.messageDeleted(account, folder, message);
            }
            for (MessagingListener l : getListeners()) {
              l.folderStatusChanged(account, account.getTrashFolderName());
          }
            
            if (Config.LOGD)
          	{
            	Log.d(Email.LOG_TAG, "Delete policy for account " + account.getDescription() + " is " + account.getDeletePolicy());
          	}
            if (folder.equals(account.getOutboxFolderName()))
            {
              // If the message was in the Outbox, then it has been copied to local Trash, and has
              // to be copied to remote trash
              PendingCommand command = new PendingCommand();
              command.command = PENDING_COMMAND_APPEND;
              command.arguments =
                  new String[] {
                      account.getTrashFolderName(),
                      message.getUid() };
              queuePendingCommand(account, command);
              processPendingCommands(account);
            }
            else if  (folder.equals(account.getTrashFolderName()) && account.getDeletePolicy() == Account.DELETE_POLICY_ON_DELETE)
            {
              PendingCommand command = new PendingCommand();
              command.command = PENDING_COMMAND_SET_FLAG;
              command.arguments = new String[] { folder, origUid, Boolean.toString(true), Flag.DELETED.toString() };
              queuePendingCommand(account, command);
              processPendingCommands(account);
            }
            else if (account.getDeletePolicy() == Account.DELETE_POLICY_ON_DELETE) {
                PendingCommand command = new PendingCommand();
                command.command = PENDING_COMMAND_MOVE_OR_COPY;
                command.arguments = new String[] { folder, origUid, account.getTrashFolderName(), "false" };
                queuePendingCommand(account, command);
                processPendingCommands(account);
            }
            else if (account.getDeletePolicy() == Account.DELETE_POLICY_MARK_AS_READ)
            {
              PendingCommand command = new PendingCommand();
              command.command = PENDING_COMMAND_SET_FLAG;
              command.arguments = new String[] { folder, origUid, Boolean.toString(true), Flag.SEEN.toString() };
              queuePendingCommand(account, command);
              processPendingCommands(account);
            }
            else
            {
            	if (Config.LOGD)
            	{
            		Log.d(Email.LOG_TAG, "Delete policy " + account.getDeletePolicy() + " prevents delete from server");
            	}
            }
        }
        catch (MessagingException me) {
          addErrorMessage(account, me);

            throw new RuntimeException("Error deleting message from local store.", me);
        }
    }
    
    private void processPendingEmptyTrash(PendingCommand command, Account account) throws MessagingException {
      Store remoteStore = Store.getInstance(account.getStoreUri(), mApplication);
      
      Folder remoteFolder = remoteStore.getFolder(account.getTrashFolderName());
      if (remoteFolder.exists())
      {
        remoteFolder.open(OpenMode.READ_WRITE);
        remoteFolder.setFlags(new Flag [] { Flag.DELETED }, true);
        remoteFolder.close(true);
      }
    }

    public void emptyTrash(final Account account, MessagingListener listener) {
        put("emptyTrash", listener, new Runnable() {
            public void run() {
                try {
                    Store localStore = Store.getInstance(account.getLocalStoreUri(), mApplication);
                    Folder localFolder = localStore.getFolder(account.getTrashFolderName());
                    localFolder.open(OpenMode.READ_WRITE);
                    localFolder.setFlags(new Flag[] { Flag.DELETED }, true);
                    localFolder.close(true);
                    
                    for (MessagingListener l : getListeners()) {
                      l.emptyTrashCompleted(account);
                    }
                    List<String> args = new ArrayList<String>();
                    PendingCommand command = new PendingCommand();
                    command.command = PENDING_COMMAND_EMPTY_TRASH;
                    command.arguments = args.toArray(new String[0]);
                    queuePendingCommand(account, command);
                    processPendingCommands(account);
                }
                catch (Exception e) {
                    Log.e(Email.LOG_TAG, "emptyTrash failed", e);
                    
                    addErrorMessage(account, e);
                }
            }
        });
    }

  	public void sendAlternate(final Context context, Account account, Message message)
  	{
  			if (Config.LOGD)
  			{
  				Log.d(Email.LOG_TAG, "About to load message " + account.getDescription() + ":" + message.getFolder().getName()
  						+ ":" + message.getUid() + " for sendAlternate");
  			}
   			loadMessageForView(account, message.getFolder().getName(), 
  					message.getUid(), new MessagingListener()
  			{
  				@Override
  				public void loadMessageForViewBodyAvailable(Account account, String folder, String uid,
              Message message)
  				{
  					if (Config.LOGD)
  					{
  						Log.d(Email.LOG_TAG, "Got message " + account.getDescription() + ":" + folder
  								+ ":" + message.getUid() + " for sendAlternate");
  					}

  					try
  					{
  						Intent msg=new Intent(Intent.ACTION_SEND);  
  					  String quotedText = null;
  						Part part = MimeUtility.findFirstPartByMimeType(message,
  			       			"text/plain");
  					  if (part == null) {
  				        part = MimeUtility.findFirstPartByMimeType(message, "text/html");
  				    }
  						if (part != null) {
  						   quotedText = MimeUtility.getTextFromPart(part);
  						}
  						if (quotedText != null)
  						{
  							msg.putExtra(Intent.EXTRA_TEXT, quotedText);
  						}
  					  msg.putExtra(Intent.EXTRA_SUBJECT, "Fwd: " + message.getSubject());  
  					  msg.setType("text/plain");  
  					  context.startActivity(Intent.createChooser(msg, context.getString(R.string.send_alternate_chooser_title)));  
  					}
  					catch (MessagingException me)
  					{
  						Log.e(Email.LOG_TAG, "Unable to send email through alternate program", me);
  					}
  				}
  			});
  	   
  	}
   
    /**
     * Checks mail for one or multiple accounts. If account is null all accounts
     * are checked.
     *
     * @param context
     * @param account
     * @param listener
     */
    public void checkMail(final Context context, final Account account, 
            final boolean ignoreLastCheckedTime,
            final boolean useManualWakeLock,
            final MessagingListener listener) {
    	
      if (useManualWakeLock) {
        PowerManager pm = (PowerManager) context.getSystemService(Context.POWER_SERVICE);
        WakeLock wakeLock = pm.newWakeLock(PowerManager.PARTIAL_WAKE_LOCK, "Email");
        wakeLock.setReferenceCounted(false);
        wakeLock.acquire(Email.MANUAL_WAKE_LOCK_TIMEOUT);
      }
      
      
        for (MessagingListener l : getListeners()) {
            l.checkMailStarted(context, account);
        }
        put("checkMail", listener, new Runnable() {
            public void run() {

                final NotificationManager notifMgr = (NotificationManager)context
                  .getSystemService(Context.NOTIFICATION_SERVICE);
            	  try
            	  {
	              	Log.i(Email.LOG_TAG, "Starting mail check");
          				Preferences prefs = Preferences.getPreferences(context);

	                Account[] accounts;
	                if (account != null) {
	                    accounts = new Account[] {
	                        account
	                    };
	                } else {
	                    accounts = prefs.getAccounts();
	                }

	                for (final Account account : accounts) {
	                  	final long accountInterval = account.getAutomaticCheckIntervalMinutes() * 60 * 1000;
	                  	if (ignoreLastCheckedTime == false && accountInterval <= 0)
	                  	{
		                  	if (Config.LOGV || true)
		                  	{
		                  		Log.v(Email.LOG_TAG, "Skipping synchronizing account " + account.getDescription());
		                  	}

	                  		continue;
	                  	}

	                  	if (Config.LOGV || true)
	                  	{
	                  		Log.v(Email.LOG_TAG, "Synchronizing account " + account.getDescription());
	                  	}
                    	putBackground("sendPending " + account.getDescription(), null, new Runnable() {
                        public void run() {
                          if (account.isShowOngoing()) {
                            Notification notif = new Notification(R.drawable.ic_menu_refresh, 
                                context.getString(R.string.notification_bg_send_ticker, account.getDescription()), System.currentTimeMillis());                         
                            // JRV XXX TODO - do we want to notify MessageList too? 
                            Intent intent = FolderList.actionHandleAccountIntent(context, account, Email.INBOX);
                            PendingIntent pi = PendingIntent.getActivity(context, 0, intent, 0);
                              notif.setLatestEventInfo(context, context.getString(R.string.notification_bg_send_title), 
                                  account.getDescription() , pi);
                              notif.flags = Notification.FLAG_ONGOING_EVENT;
                              
                              if (Email.NOTIFICATION_LED_WHILE_SYNCING) {
                                notif.flags |= Notification.FLAG_SHOW_LIGHTS;
                                notif.ledARGB = Email.NOTIFICATION_LED_DIM_COLOR;
                                notif.ledOnMS = Email.NOTIFICATION_LED_FAST_ON_TIME;
                                notif.ledOffMS = Email.NOTIFICATION_LED_FAST_OFF_TIME;
                              }
                              
                              notifMgr.notify(Email.FETCHING_EMAIL_NOTIFICATION_ID, notif);
                          }
                          try
                          {
                            sendPendingMessagesSynchronous(account);
                          }
                        	finally {
                        	  if (account.isShowOngoing()) {
                        	    notifMgr.cancel(Email.FETCHING_EMAIL_NOTIFICATION_ID);
                        	  }
                          }
                        }
                    	}
                    	);
	                    try
	                    {
	                    	Account.FolderMode aDisplayMode = account.getFolderDisplayMode();
	                    	Account.FolderMode aSyncMode = account.getFolderSyncMode();

		                    Store localStore = Store.getInstance(account.getLocalStoreUri(), mApplication);
		                    for (final Folder folder : localStore.getPersonalNamespaces())
		                    {
		                    	
		                    	folder.open(Folder.OpenMode.READ_WRITE);
		                    	folder.refresh(prefs);
		                    	
		                    	Folder.FolderClass fDisplayMode = folder.getDisplayClass();
		                    	Folder.FolderClass fSyncMode = folder.getSyncClass();

		                    	if ((aDisplayMode == Account.FolderMode.FIRST_CLASS && 
		                    					fDisplayMode != Folder.FolderClass.FIRST_CLASS) 
		                    			|| (aDisplayMode == Account.FolderMode.FIRST_AND_SECOND_CLASS &&
		                      					fDisplayMode != Folder.FolderClass.FIRST_CLASS &&
		                      					fDisplayMode != Folder.FolderClass.SECOND_CLASS) 
		                      		|| (aDisplayMode == Account.FolderMode.NOT_SECOND_CLASS &&
		                      					fDisplayMode == Folder.FolderClass.SECOND_CLASS))
		                      {
		                    		// Never sync a folder that isn't displayed
			                    	if (Config.LOGV) {
			                    		Log.v(Email.LOG_TAG, "Not syncing folder " + folder.getName() + 
			                    				" which is in display mode " + fDisplayMode + " while account is in display mode " + aDisplayMode);
			                    	}

		                       	continue;
		                      }

		                    	if ((aSyncMode == Account.FolderMode.FIRST_CLASS && 
		                    			fSyncMode != Folder.FolderClass.FIRST_CLASS)
		                    			|| (aSyncMode == Account.FolderMode.FIRST_AND_SECOND_CLASS &&
		                      					fSyncMode != Folder.FolderClass.FIRST_CLASS &&
		                      					fSyncMode != Folder.FolderClass.SECOND_CLASS) 
		                    			|| (aSyncMode == Account.FolderMode.NOT_SECOND_CLASS &&
		                    					fSyncMode == Folder.FolderClass.SECOND_CLASS))
		                      {
		                    		// Do not sync folders in the wrong class
			                    	if (Config.LOGV) {
			                    		Log.v(Email.LOG_TAG, "Not syncing folder " + folder.getName() + 
			                    				" which is in sync mode " + fSyncMode + " while account is in sync mode " + aSyncMode);
			                    	}

		                       	continue;
		                      }
	                    	
		                    	
	
		                    	if (Config.LOGV) {
		                    		Log.v(Email.LOG_TAG, "Folder " + folder.getName() + " was last synced @ " +
		                    				new Date(folder.getLastChecked()));
		                    	}
		                    	
		                    	if (ignoreLastCheckedTime == false && folder.getLastChecked() > 
		                    		(System.currentTimeMillis() - accountInterval))
		                    	{
			                    		if (Config.LOGV) {
			                    			Log.v(Email.LOG_TAG, "Not syncing folder " + folder.getName()
			                    					+ ", previously synced @ " + new Date(folder.getLastChecked())
			                    							+ " which would be too recent for the account period");
			                    		}					

		                    			continue;
		                    	}
		                    	putBackground("sync" + folder.getName(), null, new Runnable() {
		                        public void run() {
				                    	try {
				                    		// In case multiple Commands get enqueued, don't run more than
				                    		// once
				                    		final LocalStore localStore =
				                          (LocalStore) Store.getInstance(account.getLocalStoreUri(), mApplication);
				                    		LocalFolder tLocalFolder = (LocalFolder) localStore.getFolder(folder.getName());
				                    		tLocalFolder.open(Folder.OpenMode.READ_WRITE);
				                    						                    		
				                    		if (ignoreLastCheckedTime == false && tLocalFolder.getLastChecked() > 
				                    			    (System.currentTimeMillis() - accountInterval))
				                    		{
				                    			if (Config.LOGV) {
					                    			Log.v(Email.LOG_TAG, "Not running Command for folder " + folder.getName()
					                    					+ ", previously synced @ " + new Date(folder.getLastChecked())
					                    							+ " which would be too recent for the account period");
				                    			}
				                    			return;
				                    		}
				                    		if (account.isShowOngoing()) {
  				                    		Notification notif = new Notification(R.drawable.ic_menu_refresh, 
  				                    		    context.getString(R.string.notification_bg_sync_ticker, account.getDescription(), folder.getName()), 
  				                    		    System.currentTimeMillis());                         
                                      // JRV XXX TODO - do we want to notify MessageList too? 
  			                          Intent intent = FolderList.actionHandleAccountIntent(context, account, Email.INBOX);
  			                          PendingIntent pi = PendingIntent.getActivity(context, 0, intent, 0);
  			                            notif.setLatestEventInfo(context, context.getString(R.string.notification_bg_sync_title), account.getDescription()
  			                                + context.getString(R.string.notification_bg_title_separator) + folder.getName(), pi);
  			                            notif.flags = Notification.FLAG_ONGOING_EVENT;
  			                            if (Email.NOTIFICATION_LED_WHILE_SYNCING) {
    			                            notif.flags |= Notification.FLAG_SHOW_LIGHTS;
    			                            notif.ledARGB = Email.NOTIFICATION_LED_DIM_COLOR;
    			                            notif.ledOnMS = Email.NOTIFICATION_LED_FAST_ON_TIME;
    			                            notif.ledOffMS = Email.NOTIFICATION_LED_FAST_OFF_TIME;
  			                            }
  
  			                            notifMgr.notify(Email.FETCHING_EMAIL_NOTIFICATION_ID, notif);
				                    		}
			                          try
			                          {
			                            synchronizeMailboxSynchronous(account, folder.getName());
			                          }
				                    	  
		                            finally {
		                              if (account.isShowOngoing()) {
		                                notifMgr.cancel(Email.FETCHING_EMAIL_NOTIFICATION_ID);
		                              }
		                            }
				                    	}
				                    	catch (Exception e)
				                    	{
				                    		
				                    		Log.e(Email.LOG_TAG, "Exception while processing folder " + 
				                    				account.getDescription() + ":" + folder.getName(), e);
				                    		addErrorMessage(account, e);
				                    	}
		                        }
		                    	}
		                    	);
		                    } 
	                    }
	                    catch (MessagingException e) {
	                      Log.e(Email.LOG_TAG, "Unable to synchronize account " + account.getName(), e);
	                      addErrorMessage(account, e);
	                    }
	                }
            	  }
            	  catch (Exception e)
            	  {
            	  	 Log.e(Email.LOG_TAG, "Unable to synchronize mail", e);
            	  	 addErrorMessage(account, e);
            	  }
              	putBackground("finalize sync", null, new Runnable() {
                  public void run() {

		            	  Log.i(Email.LOG_TAG, "Finished mail sync");
		             	 
		                for (MessagingListener l : getListeners()) {
		                    l.checkMailFinished(context, account);
		                }
		                
                  }
              	}
              	);
            }
        });
    }
    
    public void compact(final Account account, final MessagingListener ml)
    {
      putBackground("compact:" + account.getDescription(), ml, new Runnable() 
      {
        public void run()
        {
          try
          {
            LocalStore localStore = (LocalStore)Store.getInstance(account.getLocalStoreUri(), mApplication);
            long oldSize = localStore.getSize();
            localStore.compact();
            long newSize = localStore.getSize();
            if (ml != null)
            {
              ml.accountSizeChanged(account, oldSize, newSize);
            }
            for (MessagingListener l : getListeners()) {
              l.accountSizeChanged(account, oldSize, newSize);
              l.accountReset(account);
            }
          }
          catch (Exception e)
          {
            Log.e(Email.LOG_TAG, "Failed to compact account " + account.getDescription(), e);
          }
        }
      });
    }

    public void clear(final Account account, final MessagingListener ml)
    {
      putBackground("clear:" + account.getDescription(), ml, new Runnable() 
      {
        public void run()
        {
          try
          {
            LocalStore localStore = (LocalStore)Store.getInstance(account.getLocalStoreUri(), mApplication);
            long oldSize = localStore.getSize();
            localStore.clear();
            localStore.resetVisibleLimits(account.getDisplayCount());
            long newSize = localStore.getSize();
            if (ml != null)
            {
              ml.accountSizeChanged(account, oldSize, newSize);
            }
            for (MessagingListener l : getListeners()) {
              l.accountSizeChanged(account, oldSize, newSize);
              l.accountReset(account);
            }
          }
          catch (Exception e)
          {
            Log.e(Email.LOG_TAG, "Failed to compact account " + account.getDescription(), e);
          }
        }
      });
    }
    public void saveDraft(final Account account, final Message message) {
        try {
            Store localStore = Store.getInstance(account.getLocalStoreUri(), mApplication);
            LocalFolder localFolder =
                (LocalFolder) localStore.getFolder(account.getDraftsFolderName());
            localFolder.open(OpenMode.READ_WRITE);
            localFolder.appendMessages(new Message[] {
                message
            });
            Message localMessage = localFolder.getMessage(message.getUid());
            localMessage.setFlag(Flag.X_DOWNLOADED_FULL, true);

            PendingCommand command = new PendingCommand();
            command.command = PENDING_COMMAND_APPEND;
            command.arguments = new String[] {
                    localFolder.getName(),
                    localMessage.getUid() };
            queuePendingCommand(account, command);
            processPendingCommands(account);
        }
        catch (MessagingException e) {
            Log.e(Email.LOG_TAG, "Unable to save message as draft.", e);
            addErrorMessage(account, e);
        }
    }

    class Command {
        public Runnable runnable;

        public MessagingListener listener;

        public String description;
    }

    public MessagingListener getCheckMailListener()
    {
      return checkMailListener;
    }

    public void setCheckMailListener(MessagingListener checkMailListener)
    {
      if (this.checkMailListener != null)
      {
        removeListener(this.checkMailListener);
      }
      this.checkMailListener = checkMailListener;
      if (this.checkMailListener != null)
      {
        addListener(this.checkMailListener);
      }
    }

    public SORT_TYPE getSortType()
    {
      return sortType;
    }

    public void setSortType(SORT_TYPE sortType)
    {
      this.sortType = sortType;
    }

    public boolean isSortAscending(SORT_TYPE sortType)
    {
      Boolean sortAsc = sortAscending.get(sortType);
      if (sortAsc == null)
      {
        return sortType.isDefaultAscending();
      }
      else return sortAsc;
    }

    public void setSortAscending(SORT_TYPE sortType, boolean nsortAscending)
    {
      sortAscending.put(sortType, nsortAscending);
    }
}<|MERGE_RESOLUTION|>--- conflicted
+++ resolved
@@ -868,39 +868,7 @@
             ArrayList<Message> largeMessages = new ArrayList<Message>();
             ArrayList<Message> smallMessages = new ArrayList<Message>();
             for (Message message : unsyncedMessages) {
-<<<<<<< HEAD
-                /*
-                 * Some (POP3) servers only support full message download
-                 * and not header/partial so messages may already be downloaded
-                 */
-                if (message.isSet(Flag.X_DOWNLOADED_FULL)) {
-                    try {
-                        // Store the updated message locally
-                        localFolder.appendMessages(new Message[]{ message });
-                        Message localMessage = localFolder.getMessage(message.getUid());
-
-                        // Set a flag indicating this message has now be fully downloaded
-                        localMessage.setFlag(Flag.X_DOWNLOADED_FULL, true);
-                        if (isMessageSuppressed(account, folder, localMessage) == false) {
-                            // Update the listener with what we've found
-                            for (MessagingListener l : getListeners()) {
-                                l.synchronizeMailboxNewMessage( account, folder, localMessage);
-                            }
-                        }
-                    } catch (MessagingException me) {
-                        addErrorMessage(account, me);
-                    }
-                }
-                /*
-                 * Sort the messages into two buckets, small and large. Small messages will be
-                 * downloaded fully and large messages will be downloaded in parts. By sorting
-                 * into two buckets we can pipeline the commands for each set of messages
-                 * into a single command to the server saving lots of round trips.
-                 */
-                else if (message.getSize() > (MAX_SMALL_MESSAGE_SIZE)) {
-=======
                 if (message.getSize() > (MAX_SMALL_MESSAGE_SIZE)) {
->>>>>>> 182bc747
                     largeMessages.add(message);
                 } else {
                     smallMessages.add(message);
