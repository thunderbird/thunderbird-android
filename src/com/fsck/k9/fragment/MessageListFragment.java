package com.fsck.k9.fragment;

import java.text.DateFormat;
import java.util.ArrayList;
import java.util.Collections;
import java.util.Comparator;
import java.util.Date;
import java.util.EnumMap;
import java.util.HashMap;
import java.util.HashSet;
import java.util.List;
import java.util.Map;
import java.util.Map.Entry;
import java.util.Set;
import java.util.concurrent.Future;

import android.app.Activity;
import android.content.Context;
import android.content.Intent;
import android.content.SharedPreferences.Editor;
import android.database.Cursor;
import android.graphics.Color;
import android.graphics.Typeface;
import android.graphics.drawable.Drawable;
import android.net.ConnectivityManager;
import android.net.NetworkInfo;
import android.net.Uri;
import android.os.Bundle;
import android.os.Handler;
import android.support.v4.app.DialogFragment;
import android.support.v4.app.LoaderManager;
import android.support.v4.app.LoaderManager.LoaderCallbacks;
import android.support.v4.content.CursorLoader;
import android.support.v4.content.Loader;
import android.support.v4.widget.CursorAdapter;
import android.text.Spannable;
import android.text.SpannableStringBuilder;
import android.text.style.AbsoluteSizeSpan;
import android.text.style.ForegroundColorSpan;
import android.util.Log;
import android.util.TypedValue;
import android.view.ContextMenu;
import android.view.ContextMenu.ContextMenuInfo;
import android.view.LayoutInflater;
import android.view.MotionEvent;
import android.view.View;
import android.view.ViewGroup;
import android.widget.AdapterView;
import android.widget.AdapterView.AdapterContextMenuInfo;
import android.widget.AdapterView.OnItemClickListener;
<<<<<<< HEAD
=======
import android.widget.BaseAdapter;
import android.widget.CheckBox;
import android.widget.CompoundButton;
import android.widget.CompoundButton.OnCheckedChangeListener;
>>>>>>> c0cb7342
import android.widget.ListView;
import android.widget.ProgressBar;
import android.widget.TextView;
import android.widget.Toast;

import com.actionbarsherlock.app.SherlockFragment;
import com.actionbarsherlock.view.ActionMode;
import com.actionbarsherlock.view.Menu;
import com.actionbarsherlock.view.MenuInflater;
import com.actionbarsherlock.view.MenuItem;
import com.actionbarsherlock.view.Window;
import com.fsck.k9.Account;
import com.fsck.k9.Account.SortType;
import com.fsck.k9.AccountStats;
import com.fsck.k9.FontSizes;
import com.fsck.k9.K9;
import com.fsck.k9.Preferences;
import com.fsck.k9.R;
import com.fsck.k9.activity.ActivityListener;
import com.fsck.k9.activity.ChooseFolder;
import com.fsck.k9.activity.FolderInfoHolder;
import com.fsck.k9.activity.MessageReference;
import com.fsck.k9.controller.MessagingController;
import com.fsck.k9.fragment.ConfirmationDialogFragment;
import com.fsck.k9.fragment.ConfirmationDialogFragment.ConfirmationDialogFragmentListener;
import com.fsck.k9.helper.MessageHelper;
import com.fsck.k9.helper.MergeCursorWithUniqueId;
import com.fsck.k9.helper.StringUtils;
import com.fsck.k9.helper.Utility;
import com.fsck.k9.mail.Address;
import com.fsck.k9.mail.Flag;
import com.fsck.k9.mail.Folder;
import com.fsck.k9.mail.Message;
import com.fsck.k9.mail.MessagingException;
import com.fsck.k9.mail.Folder.OpenMode;
import com.fsck.k9.mail.store.LocalStore;
import com.fsck.k9.mail.store.LocalStore.LocalFolder;
import com.fsck.k9.provider.EmailProvider;
import com.fsck.k9.provider.EmailProvider.MessageColumns;
import com.fsck.k9.provider.EmailProvider.SpecialColumns;
import com.fsck.k9.search.LocalSearch;
import com.fsck.k9.search.SearchSpecification;
import com.fsck.k9.search.SqlQueryBuilder;
import com.handmark.pulltorefresh.library.PullToRefreshBase;
import com.handmark.pulltorefresh.library.PullToRefreshListView;


public class MessageListFragment extends SherlockFragment implements OnItemClickListener,
        ConfirmationDialogFragmentListener, LoaderCallbacks<Cursor> {

    private static final String[] THREADED_PROJECTION = {
        MessageColumns.ID,
        MessageColumns.UID,
        MessageColumns.INTERNAL_DATE,
        MessageColumns.SUBJECT,
        MessageColumns.DATE,
        MessageColumns.SENDER_LIST,
        MessageColumns.TO_LIST,
        MessageColumns.CC_LIST,
        MessageColumns.FLAGS,
        MessageColumns.ATTACHMENT_COUNT,
        MessageColumns.FOLDER_ID,
        MessageColumns.PREVIEW,
        MessageColumns.THREAD_ROOT,
        SpecialColumns.ACCOUNT_UUID,
        SpecialColumns.FOLDER_NAME,

        MessageColumns.THREAD_COUNT,
    };

    private static final int ID_COLUMN = 0;
    private static final int UID_COLUMN = 1;
    private static final int INTERNAL_DATE_COLUMN = 2;
    private static final int SUBJECT_COLUMN = 3;
    private static final int DATE_COLUMN = 4;
    private static final int SENDER_LIST_COLUMN = 5;
    private static final int TO_LIST_COLUMN = 6;
    private static final int CC_LIST_COLUMN = 7;
    private static final int FLAGS_COLUMN = 8;
    private static final int ATTACHMENT_COUNT_COLUMN = 9;
    private static final int FOLDER_ID_COLUMN = 10;
    private static final int PREVIEW_COLUMN = 11;
    private static final int THREAD_ROOT_COLUMN = 12;
    private static final int ACCOUNT_UUID_COLUMN = 13;
    private static final int FOLDER_NAME_COLUMN = 14;
    private static final int THREAD_COUNT_COLUMN = 15;

    private static final String[] PROJECTION = Utility.copyOf(THREADED_PROJECTION,
            THREAD_COUNT_COLUMN);


    public static MessageListFragment newInstance(LocalSearch search, boolean threadedList,
            boolean remoteSearch) {
        MessageListFragment fragment = new MessageListFragment();
        Bundle args = new Bundle();
        args.putParcelable(ARG_SEARCH, search);
        args.putBoolean(ARG_THREADED_LIST, threadedList);
        //FIXME: Remote search temporarily disabled
        //args.putBoolean(ARG_REMOTE_SEARCH, remoteSearch);
        fragment.setArguments(args);
        return fragment;
    }

    /**
     * Reverses the result of a {@link Comparator}.
     *
     * @param <T>
     */
    public static class ReverseComparator<T> implements Comparator<T> {
        private Comparator<T> mDelegate;

        /**
         * @param delegate
         *         Never {@code null}.
         */
        public ReverseComparator(final Comparator<T> delegate) {
            mDelegate = delegate;
        }

        @Override
        public int compare(final T object1, final T object2) {
            // arg1 & 2 are mixed up, this is done on purpose
            return mDelegate.compare(object2, object1);
        }
    }

    /**
     * Chains comparator to find a non-0 result.
     *
     * @param <T>
     */
    public static class ComparatorChain<T> implements Comparator<T> {
        private List<Comparator<T>> mChain;

        /**
         * @param chain
         *         Comparator chain. Never {@code null}.
         */
        public ComparatorChain(final List<Comparator<T>> chain) {
            mChain = chain;
        }

        @Override
        public int compare(T object1, T object2) {
            int result = 0;
            for (final Comparator<T> comparator : mChain) {
                result = comparator.compare(object1, object2);
                if (result != 0) {
                    break;
                }
            }
            return result;
        }
    }

    public static class ReverseIdComparator implements Comparator<Cursor> {
        private int mIdColumn = -1;

        @Override
        public int compare(Cursor cursor1, Cursor cursor2) {
            if (mIdColumn == -1) {
                mIdColumn = cursor1.getColumnIndex("_id");
            }
            long o1Id = cursor1.getLong(mIdColumn);
            long o2Id = cursor2.getLong(mIdColumn);
            return (o1Id > o2Id) ? -1 : 1;
        }
    }

    public static class AttachmentComparator implements Comparator<Cursor> {

        @Override
        public int compare(Cursor cursor1, Cursor cursor2) {
            int o1HasAttachment = (cursor1.getInt(ATTACHMENT_COUNT_COLUMN) > 0) ? 0 : 1;
            int o2HasAttachment = (cursor2.getInt(ATTACHMENT_COUNT_COLUMN) > 0) ? 0 : 1;
            return o1HasAttachment - o2HasAttachment;
        }
    }

    public static class FlaggedComparator implements Comparator<Cursor> {

        @Override
        public int compare(Cursor cursor1, Cursor cursor2) {
            int o1IsFlagged = (cursor1.getString(FLAGS_COLUMN).contains("FLAGGED")) ? 0 : 1;
            int o2IsFlagged = (cursor2.getString(FLAGS_COLUMN).contains("FLAGGED")) ? 0 : 1;
            return o1IsFlagged - o2IsFlagged;
        }
    }

    public static class UnreadComparator implements Comparator<Cursor> {

        @Override
        public int compare(Cursor cursor1, Cursor cursor2) {
            int o1IsUnread = (cursor1.getString(FLAGS_COLUMN).contains("SEEN")) ? 1 : 0;
            int o2IsUnread = (cursor2.getString(FLAGS_COLUMN).contains("SEEN")) ? 1 : 0;
            return o1IsUnread - o2IsUnread;
        }
    }

    public static class DateComparator implements Comparator<Cursor> {

        @Override
        public int compare(Cursor cursor1, Cursor cursor2) {
            long o1Date = cursor1.getLong(DATE_COLUMN);
            long o2Date = cursor2.getLong(DATE_COLUMN);
            if (o1Date < o2Date) {
                return -1;
            } else if (o1Date == o2Date) {
                return 0;
            } else {
                return 1;
            }
        }
    }

    public static class ArrivalComparator implements Comparator<Cursor> {

        @Override
        public int compare(Cursor cursor1, Cursor cursor2) {
            long o1Date = cursor1.getLong(INTERNAL_DATE_COLUMN);
            long o2Date = cursor2.getLong(INTERNAL_DATE_COLUMN);
            if (o1Date == o2Date) {
                return 0;
            } else if (o1Date < o2Date) {
                return -1;
            } else {
                return 1;
            }
        }
    }

    public static class SubjectComparator implements Comparator<Cursor> {

        @Override
        public int compare(Cursor cursor1, Cursor cursor2) {
            String subject1 = cursor1.getString(SUBJECT_COLUMN);
            String subject2 = cursor2.getString(SUBJECT_COLUMN);

            return subject1.compareToIgnoreCase(subject2);
        }
    }


    private static final int ACTIVITY_CHOOSE_FOLDER_MOVE = 1;
    private static final int ACTIVITY_CHOOSE_FOLDER_COPY = 2;

    private static final String ARG_SEARCH = "searchObject";
    private static final String ARG_THREADED_LIST = "threadedList";
    private static final String ARG_REMOTE_SEARCH = "remoteSearch";
    private static final String STATE_LIST_POSITION = "listPosition";

    /**
     * Maps a {@link SortType} to a {@link Comparator} implementation.
     */
    private static final Map<SortType, Comparator<Cursor>> SORT_COMPARATORS;

    static {
        // fill the mapping at class time loading

        final Map<SortType, Comparator<Cursor>> map =
                new EnumMap<SortType, Comparator<Cursor>>(SortType.class);
        map.put(SortType.SORT_ATTACHMENT, new AttachmentComparator());
        map.put(SortType.SORT_DATE, new DateComparator());
        map.put(SortType.SORT_ARRIVAL, new ArrivalComparator());
        map.put(SortType.SORT_FLAGGED, new FlaggedComparator());
        map.put(SortType.SORT_SUBJECT, new SubjectComparator());
        map.put(SortType.SORT_UNREAD, new UnreadComparator());

        // make it immutable to prevent accidental alteration (content is immutable already)
        SORT_COMPARATORS = Collections.unmodifiableMap(map);
    }

    private ListView mListView;
    private PullToRefreshListView mPullToRefreshView;

    private int mPreviewLines = 0;


    private MessageListAdapter mAdapter;
    private View mFooterView;

    private FolderInfoHolder mCurrentFolder;

    private LayoutInflater mInflater;

    private MessagingController mController;

    private Account mAccount;
    private String[] mAccountUuids;
    private int mUnreadMessageCount = 0;

    private Cursor[] mCursors;
    private int mUniqueIdColumn;

    /**
     * Stores the name of the folder that we want to open as soon as possible after load.
     */
    private String mFolderName;

    /**
     * If we're doing a search, this contains the query string.
     */
    private boolean mRemoteSearch = false;
    private Future mRemoteSearchFuture = null;

    private String mTitle;
    private LocalSearch mSearch = null;
    private boolean mSingleAccountMode;
    private boolean mSingleFolderMode;

    private MessageListHandler mHandler = new MessageListHandler();

    private SortType mSortType = SortType.SORT_DATE;
    private boolean mSortAscending = true;
    private boolean mSortDateAscending = false;
    private boolean mSenderAboveSubject = false;
    private boolean mCheckboxes = true;

    private int mSelectedCount = 0;
    private Set<Long> mSelected = new HashSet<Long>();

    private FontSizes mFontSizes = K9.getFontSizes();

    private MenuItem mRefreshMenuItem;
    private ActionMode mActionMode;
    private View mActionBarProgressView;
    private Bundle mState = null;

    private Boolean mHasConnectivity;

    /**
     * Relevant messages for the current context when we have to remember the chosen messages
     * between user interactions (e.g. selecting a folder for move operation).
     */
    private List<Message> mActiveMessages;

    /* package visibility for faster inner class access */
    MessageHelper mMessageHelper;

    private ActionModeCallback mActionModeCallback = new ActionModeCallback();


    private MessageListFragmentListener mFragmentListener;


    private DateFormat mTimeFormat;

    private boolean mThreadedList;


    private Context mContext;

    private final ActivityListener mListener = new MessageListActivityListener();

    private Preferences mPreferences;

    /**
     * This class is used to run operations that modify UI elements in the UI thread.
     *
     * <p>We are using convenience methods that add a {@link android.os.Message} instance or a
     * {@link Runnable} to the message queue.</p>
     *
     * <p><strong>Note:</strong> If you add a method to this class make sure you don't accidentally
     * perform the operation in the calling thread.</p>
     */
    class MessageListHandler extends Handler {
        private static final int ACTION_FOLDER_LOADING = 1;
        private static final int ACTION_REFRESH_TITLE = 2;
        private static final int ACTION_PROGRESS = 3;


        public void folderLoading(String folder, boolean loading) {
            android.os.Message msg = android.os.Message.obtain(this, ACTION_FOLDER_LOADING,
                    (loading) ? 1 : 0, 0, folder);
            sendMessage(msg);
        }

        public void refreshTitle() {
            android.os.Message msg = android.os.Message.obtain(this, ACTION_REFRESH_TITLE);
            sendMessage(msg);
        }

        public void progress(final boolean progress) {
            android.os.Message msg = android.os.Message.obtain(this, ACTION_PROGRESS,
                    (progress) ? 1 : 0, 0);
            sendMessage(msg);
        }

        public void updateFooter(final String message, final boolean showProgress) {
            //TODO: use message
            post(new Runnable() {
                @Override
                public void run() {
                    updateFooter(message, showProgress);
                }
            });
        }

        @Override
        public void handleMessage(android.os.Message msg) {
            switch (msg.what) {
                case ACTION_FOLDER_LOADING: {
                    String folder = (String) msg.obj;
                    boolean loading = (msg.arg1 == 1);
                    MessageListFragment.this.folderLoading(folder, loading);
                    break;
                }
                case ACTION_REFRESH_TITLE: {
                    MessageListFragment.this.refreshTitle();
                    break;
                }
                case ACTION_PROGRESS: {
                    boolean progress = (msg.arg1 == 1);
                    MessageListFragment.this.progress(progress);
                    break;
                }
            }
        }
    }

    /**
     * @return The comparator to use to display messages in an ordered
     *         fashion. Never {@code null}.
     */
    protected Comparator<Cursor> getComparator() {
        final List<Comparator<Cursor>> chain =
                new ArrayList<Comparator<Cursor>>(3 /* we add 3 comparators at most */);

        // Add the specified comparator
        final Comparator<Cursor> comparator = SORT_COMPARATORS.get(mSortType);
        if (mSortAscending) {
            chain.add(comparator);
        } else {
            chain.add(new ReverseComparator<Cursor>(comparator));
        }

        // Add the date comparator if not already specified
        if (mSortType != SortType.SORT_DATE && mSortType != SortType.SORT_ARRIVAL) {
            final Comparator<Cursor> dateComparator = SORT_COMPARATORS.get(SortType.SORT_DATE);
            if (mSortDateAscending) {
                chain.add(dateComparator);
            } else {
                chain.add(new ReverseComparator<Cursor>(dateComparator));
            }
        }

        // Add the id comparator
        chain.add(new ReverseIdComparator());

        // Build the comparator chain
        return new ComparatorChain<Cursor>(chain);
    }

    private void folderLoading(String folder, boolean loading) {
        if (mCurrentFolder != null && mCurrentFolder.name.equals(folder)) {
            mCurrentFolder.loading = loading;
        }
        updateFooterView();
    }

    private void refreshTitle() {
        setWindowTitle();
        if (!mRemoteSearch) {
            setWindowProgress();
        }
    }

    private void setWindowProgress() {
        int level = Window.PROGRESS_END;

        if (mCurrentFolder != null && mCurrentFolder.loading && mListener.getFolderTotal() > 0) {
            int divisor = mListener.getFolderTotal();
            if (divisor != 0) {
                level = (Window.PROGRESS_END / divisor) * (mListener.getFolderCompleted()) ;
                if (level > Window.PROGRESS_END) {
                    level = Window.PROGRESS_END;
                }
            }
        }

        mFragmentListener.setMessageListProgress(level);
    }

    private void setWindowTitle() {
        // regular folder content display
        if (mSingleFolderMode) {
            Activity activity = getActivity();
            String displayName = FolderInfoHolder.getDisplayName(activity, mAccount,
                mFolderName);

            mFragmentListener.setMessageListTitle(displayName);

            String operation = mListener.getOperation(activity, getTimeFormat()).trim();
            if (operation.length() < 1) {
                mFragmentListener.setMessageListSubTitle(mAccount.getEmail());
            } else {
                mFragmentListener.setMessageListSubTitle(operation);
            }
        } else {
            // query result display.  This may be for a search folder as opposed to a user-initiated search.
            if (mTitle != null) {
                // This was a search folder; the search folder has overridden our title.
                mFragmentListener.setMessageListTitle(mTitle);
            } else {
                // This is a search result; set it to the default search result line.
                mFragmentListener.setMessageListTitle(getString(R.string.search_results));
            }

            mFragmentListener.setMessageListSubTitle(null);
        }

        // set unread count
        if (mUnreadMessageCount == 0) {
            mFragmentListener.setUnreadCount(0);
        } else {
            if (!mSingleFolderMode && mTitle == null) {
                // The unread message count is easily confused
                // with total number of messages in the search result, so let's hide it.
                mFragmentListener.setUnreadCount(0);
            } else {
                mFragmentListener.setUnreadCount(mUnreadMessageCount);
            }
        }
    }

    private void setupFormats() {
        mTimeFormat = android.text.format.DateFormat.getTimeFormat(mContext);
    }

    private DateFormat getTimeFormat() {
        return mTimeFormat;
    }

    private void progress(final boolean progress) {
        // Make sure we don't try this before the menu is initialized
        // this could happen while the activity is initialized.
        if (mRefreshMenuItem != null) {
            if (progress) {
                mRefreshMenuItem.setActionView(mActionBarProgressView);
            } else {
                mRefreshMenuItem.setActionView(null);
            }
        }

        if (mPullToRefreshView != null && !progress) {
            mPullToRefreshView.onRefreshComplete();
        }
    }

    @Override
    public void onItemClick(AdapterView<?> parent, View view, int position, long id) {
        if (view == mFooterView) {
            if (mCurrentFolder != null && !mRemoteSearch) {
                mController.loadMoreMessages(mAccount, mFolderName, null);
            } /*else if (mRemoteSearch && mAdapter.mExtraSearchResults != null && mAdapter.mExtraSearchResults.size() > 0 && mSearchAccount != null) {
                int numResults = mAdapter.mExtraSearchResults.size();
                Context appContext = getActivity().getApplicationContext();
                Account account = Preferences.getPreferences(appContext).getAccount(mSearchAccount);
                if (account == null) {
                    updateFooter("", false);
                    return;
                }
                int limit = mAccount.getRemoteSearchNumResults();
                List<Message> toProcess = mAdapter.mExtraSearchResults;
                if (limit > 0 && numResults > limit) {
                    toProcess = toProcess.subList(0, limit);
                    mAdapter.mExtraSearchResults = mAdapter.mExtraSearchResults.subList(limit, mAdapter.mExtraSearchResults.size());
                } else {
                    mAdapter.mExtraSearchResults = null;
                    updateFooter("", false);
                }
                mController.loadSearchResults(mAccount, mCurrentFolder.name, toProcess, mListener);
            }*/
            return;
        }

        Cursor cursor = (Cursor) parent.getItemAtPosition(position);
        if (mSelectedCount > 0) {
            toggleMessageSelect(position);
        } else {
            Account account = getAccountFromCursor(cursor);

            long folderId = cursor.getLong(FOLDER_ID_COLUMN);
            String folderName = getFolderNameById(account, folderId);

            if (mThreadedList && cursor.getInt(THREAD_COUNT_COLUMN) > 1) {
                long rootId = cursor.getLong(THREAD_ROOT_COLUMN);
                mFragmentListener.showThread(account, folderName, rootId);
            } else {
                MessageReference ref = new MessageReference();
                ref.accountUuid = account.getUuid();
                ref.folderName = folderName;
                ref.uid = cursor.getString(UID_COLUMN);
                onOpenMessage(ref);
            }
        }
    }

    @Override
    public void onAttach(Activity activity) {
        super.onAttach(activity);

        mContext = activity.getApplicationContext();

        try {
            mFragmentListener = (MessageListFragmentListener) activity;
        } catch (ClassCastException e) {
            throw new ClassCastException(activity.getClass() +
                    " must implement MessageListFragmentListener");
        }
    }

    @Override
    public void onCreate(Bundle savedInstanceState) {
        super.onCreate(savedInstanceState);

        mPreferences = Preferences.getPreferences(getActivity().getApplicationContext());
        mController = MessagingController.getInstance(getActivity().getApplication());

        mPreviewLines = K9.messageListPreviewLines();
        mCheckboxes = K9.messageListCheckboxes();

        decodeArguments();
    }

    @Override
    public View onCreateView(LayoutInflater inflater, ViewGroup container,
            Bundle savedInstanceState) {

        mInflater = inflater;

        View view = inflater.inflate(R.layout.message_list_fragment, container, false);

        mActionBarProgressView = inflater.inflate(R.layout.actionbar_indeterminate_progress_actionview, null);

        mPullToRefreshView = (PullToRefreshListView) view.findViewById(R.id.message_list);

        initializeLayout();
        mListView.setVerticalFadingEdgeEnabled(false);

        return view;
    }

    @Override
    public void onActivityCreated(Bundle savedInstanceState) {
        super.onActivityCreated(savedInstanceState);

        mMessageHelper = MessageHelper.getInstance(getActivity());

        initializeMessageList();

        // This needs to be done before initializing the cursor loader below
        initializeSortSettings();

        LoaderManager loaderManager = getLoaderManager();
        int len = mAccountUuids.length;
        mCursors = new Cursor[len];
        for (int i = 0; i < len; i++) {
            loaderManager.initLoader(i, null, this);
        }
    }

    private void initializeSortSettings() {
        if (mSingleAccountMode) {
            mSortType = mAccount.getSortType();
            mSortAscending = mAccount.isSortAscending(mSortType);
            mSortDateAscending = mAccount.isSortAscending(SortType.SORT_DATE);
        } else {
            mSortType = K9.getSortType();
            mSortAscending = K9.isSortAscending(mSortType);
            mSortDateAscending = K9.isSortAscending(SortType.SORT_DATE);
        }
    }

    private void decodeArguments() {
        Bundle args = getArguments();

        mThreadedList = args.getBoolean(ARG_THREADED_LIST, false);
        mRemoteSearch = args.getBoolean(ARG_REMOTE_SEARCH, false);
        mSearch = args.getParcelable(ARG_SEARCH);
        mTitle = mSearch.getName();

        String[] accountUuids = mSearch.getAccountUuids();

        mSingleAccountMode = false;
        if (accountUuids.length == 1 && !mSearch.searchAllAccounts()) {
            mSingleAccountMode = true;
            mAccount = mPreferences.getAccount(accountUuids[0]);
        }

        mSingleFolderMode = false;
        if (mSingleAccountMode && (mSearch.getFolderNames().size() == 1)) {
            mSingleFolderMode = true;
            mFolderName = mSearch.getFolderNames().get(0);
            mCurrentFolder = getFolder(mFolderName, mAccount);
        }

        if (mSingleAccountMode) {
            mAccountUuids = new String[] { mAccount.getUuid() };
        } else {
            if (accountUuids.length == 1 &&
                    accountUuids[0].equals(SearchSpecification.ALL_ACCOUNTS)) {

                Account[] accounts = mPreferences.getAccounts();

                mAccountUuids = new String[accounts.length];
                for (int i = 0, len = accounts.length; i < len; i++) {
                    mAccountUuids[i] = accounts[i].getUuid();
                }
            } else {
                mAccountUuids = accountUuids;
            }
        }
    }

    private void initializeMessageList() {
        mAdapter = new MessageListAdapter();

        if (mFolderName != null) {
            mCurrentFolder = getFolder(mFolderName, mAccount);
        }

        if (mSingleFolderMode) {
            mListView.addFooterView(getFooterView(mListView));
            updateFooterView();
        }

        mController = MessagingController.getInstance(getActivity().getApplication());
        mListView.setAdapter(mAdapter);
    }

    private FolderInfoHolder getFolder(String folder, Account account) {
        LocalFolder local_folder = null;
        try {
            LocalStore localStore = account.getLocalStore();
            local_folder = localStore.getFolder(folder);
            return new FolderInfoHolder(mContext, local_folder, account);
        } catch (Exception e) {
            Log.e(K9.LOG_TAG, "getFolder(" + folder + ") goes boom: ", e);
            return null;
        } finally {
            if (local_folder != null) {
                local_folder.close();
            }
        }
    }

    private String getFolderNameById(Account account, long folderId) {
        try {
            Folder folder = getFolderById(account, folderId);
            if (folder != null) {
                return folder.getName();
            }
        } catch (Exception e) {
            Log.e(K9.LOG_TAG, "getFolderNameById() failed.", e);
        }

        return null;
    }

    private Folder getFolderById(Account account, long folderId) {
        try {
            LocalStore localStore = account.getLocalStore();
            LocalFolder localFolder = localStore.getFolderById(folderId);
            localFolder.open(OpenMode.READ_ONLY);
            return localFolder;
        } catch (Exception e) {
            Log.e(K9.LOG_TAG, "getFolderNameById() failed.", e);
            return null;
        }
    }

    @Override
    public void onPause() {
        super.onPause();
        mController.removeListener(mListener);
        saveListState();
    }

    public void saveListState() {
        mState = new Bundle();
        mState.putInt(STATE_LIST_POSITION, mListView.getSelectedItemPosition());
    }

    public void restoreListState() {
        if (mState == null) {
            return;
        }

        int pos = mState.getInt(STATE_LIST_POSITION, ListView.INVALID_POSITION);

        if (pos >= mListView.getCount()) {
            pos = mListView.getCount() - 1;
        }

        if (pos == ListView.INVALID_POSITION) {
            mListView.setSelected(false);
        } else {
            mListView.setSelection(pos);
        }
    }

    /**
     * On resume we refresh messages for the folder that is currently open.
     * This guarantees that things like unread message count and read status
     * are updated.
     */
    @Override
    public void onResume() {
        super.onResume();

        setupFormats();

        Context appContext = getActivity().getApplicationContext();

        mSenderAboveSubject = K9.messageListSenderAboveSubject();

        // Check if we have connectivity.  Cache the value.
        if (mHasConnectivity == null) {
            final ConnectivityManager connectivityManager =
                (ConnectivityManager) getActivity().getApplication().getSystemService(
                        Context.CONNECTIVITY_SERVICE);
            final NetworkInfo netInfo = connectivityManager.getActiveNetworkInfo();
            if (netInfo != null && netInfo.getState() == NetworkInfo.State.CONNECTED) {
                mHasConnectivity = true;
            } else {
                mHasConnectivity = false;
            }
        }

        if (mSingleFolderMode) {
            if (mRemoteSearch && mAccount.allowRemoteSearch()) {
                mPullToRefreshView.setOnRefreshListener(new PullToRefreshBase.OnRefreshListener<ListView>() {
                    @Override
                    public void onRefresh(PullToRefreshBase<ListView> refreshView) {
                        mPullToRefreshView.onRefreshComplete();
                        onRemoteSearchRequested();
                    }
                });
                mPullToRefreshView.setPullLabel(getString(R.string.pull_to_refresh_remote_search_from_local_search_pull));
                mPullToRefreshView.setReleaseLabel(getString(R.string.pull_to_refresh_remote_search_from_local_search_release));
            } else {
                mPullToRefreshView.setOnRefreshListener(new PullToRefreshBase.OnRefreshListener<ListView>() {
                    @Override
                    public void onRefresh(PullToRefreshBase<ListView> refreshView) {
                        checkMail();
                    }
                });
            }
        } else {
            mPullToRefreshView.setMode(PullToRefreshBase.Mode.DISABLED);
        }

        mController.addListener(mListener);

        //Cancel pending new mail notifications when we open an account
        Account[] accountsWithNotification;

        Account account = mAccount;
        if (account != null) {
            accountsWithNotification = new Account[] { account };
        } else {
            accountsWithNotification = mPreferences.getAccounts();
        }

        for (Account accountWithNotification : accountsWithNotification) {
            mController.notifyAccountCancel(appContext, accountWithNotification);
        }

        if (mAccount != null && mFolderName != null && !mRemoteSearch) {
            mController.getFolderUnreadMessageCount(mAccount, mFolderName, mListener);
        }

        refreshTitle();
    }

    private void initializeLayout() {
        mListView = mPullToRefreshView.getRefreshableView();
        mListView.setScrollBarStyle(View.SCROLLBARS_INSIDE_OVERLAY);
        mListView.setLongClickable(true);
        mListView.setFastScrollEnabled(true);
        mListView.setScrollingCacheEnabled(false);
        mListView.setOnItemClickListener(this);

        registerForContextMenu(mListView);
    }

    private void onOpenMessage(MessageReference reference) {
        mFragmentListener.openMessage(reference);
    }

    public void onCompose() {
        if (!mSingleAccountMode) {
            /*
             * If we have a query string, we don't have an account to let
             * compose start the default action.
             */
            mFragmentListener.onCompose(null);
        } else {
            mFragmentListener.onCompose(mAccount);
        }
    }

    public void onReply(Message message) {
        mFragmentListener.onReply(message);
    }

    public void onReplyAll(Message message) {
        mFragmentListener.onReplyAll(message);
    }

    public void onForward(Message message) {
        mFragmentListener.onForward(message);
    }

    public void onResendMessage(Message message) {
        mFragmentListener.onResendMessage(message);
    }

    public void changeSort(SortType sortType) {
        Boolean sortAscending = (mSortType == sortType) ? !mSortAscending : null;
        changeSort(sortType, sortAscending);
    }

    /**
     * User has requested a remote search.  Setup the bundle and start the intent.
     */
    public void onRemoteSearchRequested() {
        String searchAccount;
        String searchFolder;

        searchAccount = mAccount.getUuid();
        searchFolder = mCurrentFolder.name;

        mFragmentListener.remoteSearch(searchAccount, searchFolder, mSearch.getRemoteSearchArguments());
    }

    /**
     * Change the sort type and sort order used for the message list.
     *
     * @param sortType
     *         Specifies which field to use for sorting the message list.
     * @param sortAscending
     *         Specifies the sort order. If this argument is {@code null} the default search order
     *         for the sort type is used.
     */
    // FIXME: Don't save the changes in the UI thread
    private void changeSort(SortType sortType, Boolean sortAscending) {
        mSortType = sortType;

        Account account = mAccount;

        if (account != null) {
            account.setSortType(mSortType);

            if (sortAscending == null) {
                mSortAscending = account.isSortAscending(mSortType);
            } else {
                mSortAscending = sortAscending;
            }
            account.setSortAscending(mSortType, mSortAscending);
            mSortDateAscending = account.isSortAscending(SortType.SORT_DATE);

            account.save(mPreferences);
        } else {
            K9.setSortType(mSortType);

            if (sortAscending == null) {
                mSortAscending = K9.isSortAscending(mSortType);
            } else {
                mSortAscending = sortAscending;
            }
            K9.setSortAscending(mSortType, mSortAscending);
            mSortDateAscending = K9.isSortAscending(SortType.SORT_DATE);

            Editor editor = mPreferences.getPreferences().edit();
            K9.save(editor);
            editor.commit();
        }

        reSort();
    }

    private void reSort() {
        int toastString = mSortType.getToast(mSortAscending);

        Toast toast = Toast.makeText(getActivity(), toastString, Toast.LENGTH_SHORT);
        toast.show();

        LoaderManager loaderManager = getLoaderManager();
        for (int i = 0, len = mAccountUuids.length; i < len; i++) {
            loaderManager.restartLoader(i, null, this);
        }
    }

    public void onCycleSort() {
        SortType[] sorts = SortType.values();
        int curIndex = 0;

        for (int i = 0; i < sorts.length; i++) {
            if (sorts[i] == mSortType) {
                curIndex = i;
                break;
            }
        }

        curIndex++;

        if (curIndex == sorts.length) {
            curIndex = 0;
        }

        changeSort(sorts[curIndex]);
    }

    private void onDelete(Message message) {
        onDelete(Collections.singletonList(message));
    }

    private void onDelete(List<Message> messages) {
        if (mThreadedList) {
            mController.deleteThreads(messages);
        } else {
            mController.deleteMessages(messages, null);
        }
    }

    @Override
    public void onActivityResult(int requestCode, int resultCode, Intent data) {
        if (resultCode != Activity.RESULT_OK) {
            return;
        }

        switch (requestCode) {
        case ACTIVITY_CHOOSE_FOLDER_MOVE:
        case ACTIVITY_CHOOSE_FOLDER_COPY: {
            if (data == null) {
                return;
            }

            final String destFolderName = data.getStringExtra(ChooseFolder.EXTRA_NEW_FOLDER);
            final List<Message> messages = mActiveMessages;

            if (destFolderName != null) {

                mActiveMessages = null; // don't need it any more

                final Account account = messages.get(0).getFolder().getAccount();
                account.setLastSelectedFolderName(destFolderName);

                switch (requestCode) {
                case ACTIVITY_CHOOSE_FOLDER_MOVE:
                    move(messages, destFolderName);
                    break;

                case ACTIVITY_CHOOSE_FOLDER_COPY:
                    copy(messages, destFolderName);
                    break;
                }
            }
            break;
        }
        }
    }

    public void onExpunge() {
        if (mCurrentFolder != null) {
            onExpunge(mAccount, mCurrentFolder.name);
        }
    }

    private void onExpunge(final Account account, String folderName) {
        mController.expunge(account, folderName, null);
    }

    private void showDialog(int dialogId) {
        DialogFragment fragment;
        switch (dialogId) {
            case R.id.dialog_confirm_spam: {
                String title = getString(R.string.dialog_confirm_spam_title);

                int selectionSize = mActiveMessages.size();
                String message = getResources().getQuantityString(
                        R.plurals.dialog_confirm_spam_message, selectionSize,
                        Integer.valueOf(selectionSize));

                String confirmText = getString(R.string.dialog_confirm_spam_confirm_button);
                String cancelText = getString(R.string.dialog_confirm_spam_cancel_button);

                fragment = ConfirmationDialogFragment.newInstance(dialogId, title, message,
                        confirmText, cancelText);
                break;
            }
            default: {
                throw new RuntimeException("Called showDialog(int) with unknown dialog id.");
            }
        }

        fragment.setTargetFragment(this, dialogId);
        fragment.show(getFragmentManager(), getDialogTag(dialogId));
    }

    private String getDialogTag(int dialogId) {
        return String.format("dialog-%d", dialogId);
    }

    @Override
    public boolean onOptionsItemSelected(MenuItem item) {
        int itemId = item.getItemId();
        switch (itemId) {
        case R.id.set_sort_date: {
            changeSort(SortType.SORT_DATE);
            return true;
        }
        case R.id.set_sort_arrival: {
            changeSort(SortType.SORT_ARRIVAL);
            return true;
        }
        case R.id.set_sort_subject: {
            changeSort(SortType.SORT_SUBJECT);
            return true;
        }
//        case R.id.set_sort_sender: {
//            changeSort(SortType.SORT_SENDER);
//            return true;
//        }
        case R.id.set_sort_flag: {
            changeSort(SortType.SORT_FLAGGED);
            return true;
        }
        case R.id.set_sort_unread: {
            changeSort(SortType.SORT_UNREAD);
            return true;
        }
        case R.id.set_sort_attach: {
            changeSort(SortType.SORT_ATTACHMENT);
            return true;
        }
        case R.id.select_all: {
            selectAll();
            return true;
        }
        }

        if (!mSingleAccountMode) {
            // None of the options after this point are "safe" for search results
            //TODO: This is not true for "unread" and "starred" searches in regular folders
            return false;
        }

        switch (itemId) {
        case R.id.send_messages: {
            onSendPendingMessages();
            return true;
        }
        case R.id.expunge: {
            if (mCurrentFolder != null) {
                onExpunge(mAccount, mCurrentFolder.name);
            }
            return true;
        }
        default: {
            return super.onOptionsItemSelected(item);
        }
        }
    }

    public void onSendPendingMessages() {
        mController.sendPendingMessages(mAccount, null);
    }

    @Override
    public boolean onContextItemSelected(android.view.MenuItem item) {
        AdapterContextMenuInfo info = (AdapterContextMenuInfo) item.getMenuInfo();
        int adapterPosition = listViewToAdapterPosition(info.position);
        Message message = getMessageAtPosition(adapterPosition);

        switch (item.getItemId()) {
            case R.id.reply: {
                onReply(message);
                break;
            }
            case R.id.reply_all: {
                onReplyAll(message);
                break;
            }
            case R.id.forward: {
                onForward(message);
                break;
            }
            case R.id.send_again: {
                onResendMessage(message);
                mSelectedCount = 0;
                break;
            }
            case R.id.same_sender: {
                Cursor cursor = (Cursor) mAdapter.getItem(adapterPosition);
                String senderAddress = getSenderAddressFromCursor(cursor);
                if (senderAddress != null) {
                    mFragmentListener.showMoreFromSameSender(senderAddress);
                }
                break;
            }
            case R.id.delete: {
                onDelete(message);
                break;
            }
            case R.id.mark_as_read: {
                setFlag(message, Flag.SEEN, true);
                break;
            }
            case R.id.mark_as_unread: {
                setFlag(message, Flag.SEEN, false);
                break;
            }
            case R.id.flag: {
                setFlag(message, Flag.FLAGGED, true);
                break;
            }
            case R.id.unflag: {
                setFlag(message, Flag.FLAGGED, false);
                break;
            }

            // only if the account supports this
            case R.id.archive: {
                onArchive(message);
                break;
            }
            case R.id.spam: {
                onSpam(message);
                break;
            }
            case R.id.move: {
                onMove(message);
                break;
            }
            case R.id.copy: {
                onCopy(message);
                break;
            }
        }

        return true;
    }


    private String getSenderAddressFromCursor(Cursor cursor) {
        String fromList = cursor.getString(SENDER_LIST_COLUMN);
        Address[] fromAddrs = Address.unpack(fromList);
        return (fromAddrs.length > 0) ? fromAddrs[0].getAddress() : null;
    }

    @Override
    public void onCreateContextMenu(ContextMenu menu, View v, ContextMenuInfo menuInfo) {
        super.onCreateContextMenu(menu, v, menuInfo);

        AdapterContextMenuInfo info = (AdapterContextMenuInfo) menuInfo;
        Cursor cursor = (Cursor) mListView.getItemAtPosition(info.position);

        if (cursor == null) {
            return;
        }

        getActivity().getMenuInflater().inflate(R.menu.message_list_item_context, menu);

        Account account = getAccountFromCursor(cursor);

        String subject = cursor.getString(SUBJECT_COLUMN);
        String flagList = cursor.getString(FLAGS_COLUMN);
        String[] flags = flagList.split(",");
        boolean read = false;
        boolean flagged = false;
        for (int i = 0, len = flags.length; i < len; i++) {
            try {
                switch (Flag.valueOf(flags[i])) {
                    case SEEN: {
                        read = true;
                        break;
                    }
                    case FLAGGED: {
                        flagged = true;
                        break;
                    }
                    default: {
                        // We don't care about the other flags
                    }
                }
            } catch (Exception e) { /* ignore */ }
        }

        menu.setHeaderTitle(subject);

        if (read) {
            menu.findItem(R.id.mark_as_read).setVisible(false);
        } else {
            menu.findItem(R.id.mark_as_unread).setVisible(false);
        }

        if (flagged) {
            menu.findItem(R.id.flag).setVisible(false);
        } else {
            menu.findItem(R.id.unflag).setVisible(false);
        }

        if (!mController.isCopyCapable(account)) {
            menu.findItem(R.id.copy).setVisible(false);
        }

        if (!mController.isMoveCapable(account)) {
            menu.findItem(R.id.move).setVisible(false);
            menu.findItem(R.id.archive).setVisible(false);
            menu.findItem(R.id.spam).setVisible(false);
        }

        if (!account.hasArchiveFolder()) {
            menu.findItem(R.id.archive).setVisible(false);
        }

        if (!account.hasSpamFolder()) {
            menu.findItem(R.id.spam).setVisible(false);
        }

    }

    public void onSwipeRightToLeft(final MotionEvent e1, final MotionEvent e2) {
        // Handle right-to-left as an un-select
        handleSwipe(e1, false);
    }

    public void onSwipeLeftToRight(final MotionEvent e1, final MotionEvent e2) {
        // Handle left-to-right as a select.
        handleSwipe(e1, true);
    }

    /**
     * Handle a select or unselect swipe event.
     *
     * @param downMotion
     *         Event that started the swipe
     * @param selected
     *         {@code true} if this was an attempt to select (i.e. left to right).
     */
    private void handleSwipe(final MotionEvent downMotion, final boolean selected) {
        int[] listPosition = new int[2];
        mListView.getLocationOnScreen(listPosition);

        int listX = (int) downMotion.getRawX() - listPosition[0];
        int listY = (int) downMotion.getRawY() - listPosition[1];

        int listViewPosition = mListView.pointToPosition(listX, listY);

        toggleMessageSelect(listViewPosition);
    }

    private int listViewToAdapterPosition(int position) {
        if (position > 0 && position <= mAdapter.getCount()) {
            return position - 1;
        }

        return AdapterView.INVALID_POSITION;
    }

    class MessageListActivityListener extends ActivityListener {
        @Override
        public void remoteSearchFailed(Account acct, String folder, final String err) {
            //TODO: Better error handling
            mHandler.post(new Runnable() {
                @Override
                public void run() {
                    Toast.makeText(getActivity(), err, Toast.LENGTH_LONG).show();
                }
            });
        }

        @Override
        public void remoteSearchStarted(Account acct, String folder) {
            mHandler.progress(true);
            mHandler.updateFooter(mContext.getString(R.string.remote_search_sending_query), true);
        }


        @Override
        public void remoteSearchFinished(Account acct, String folder, int numResults, List<Message> extraResults) {
            mHandler.progress(false);
            if (extraResults != null && extraResults.size() > 0) {
                mHandler.updateFooter(String.format(mContext.getString(R.string.load_more_messages_fmt), acct.getRemoteSearchNumResults()), false);
            } else {
                mHandler.updateFooter("", false);
            }
            mFragmentListener.setMessageListProgress(Window.PROGRESS_END);

        }

        @Override
        public void remoteSearchServerQueryComplete(Account account, String folderName, int numResults) {
            mHandler.progress(true);
            if (account != null &&  account.getRemoteSearchNumResults() != 0 && numResults > account.getRemoteSearchNumResults()) {
                mHandler.updateFooter(mContext.getString(R.string.remote_search_downloading_limited, account.getRemoteSearchNumResults(), numResults), true);
            } else {
                mHandler.updateFooter(mContext.getString(R.string.remote_search_downloading, numResults), true);
            }
            mFragmentListener.setMessageListProgress(Window.PROGRESS_START);
        }

        @Override
        public void informUserOfStatus() {
            mHandler.refreshTitle();
        }

        @Override
        public void synchronizeMailboxStarted(Account account, String folder) {
            if (updateForMe(account, folder)) {
                mHandler.progress(true);
                mHandler.folderLoading(folder, true);
            }
            super.synchronizeMailboxStarted(account, folder);
        }

        @Override
        public void synchronizeMailboxFinished(Account account, String folder,
        int totalMessagesInMailbox, int numNewMessages) {

            if (updateForMe(account, folder)) {
                mHandler.progress(false);
                mHandler.folderLoading(folder, false);
            }
            super.synchronizeMailboxFinished(account, folder, totalMessagesInMailbox, numNewMessages);
        }

        @Override
        public void synchronizeMailboxFailed(Account account, String folder, String message) {

            if (updateForMe(account, folder)) {
                mHandler.progress(false);
                mHandler.folderLoading(folder, false);
            }
            super.synchronizeMailboxFailed(account, folder, message);
        }

        @Override
        public void searchStats(AccountStats stats) {
            mUnreadMessageCount = stats.unreadMessageCount;
            super.searchStats(stats);
        }

        @Override
        public void folderStatusChanged(Account account, String folder, int unreadMessageCount) {
            if (updateForMe(account, folder)) {
                mUnreadMessageCount = unreadMessageCount;
            }
            super.folderStatusChanged(account, folder, unreadMessageCount);
        }

        private boolean updateForMe(Account account, String folder) {
            //FIXME
            return ((account.equals(mAccount) && folder.equals(mFolderName)));
        }
    }


    class MessageListAdapter extends CursorAdapter {

        private Drawable mAttachmentIcon;
        private Drawable mForwardedIcon;
        private Drawable mAnsweredIcon;
        private Drawable mForwardedAnsweredIcon;

        MessageListAdapter() {
            super(getActivity(), null, 0);
            mAttachmentIcon = getResources().getDrawable(R.drawable.ic_email_attachment_small);
            mAnsweredIcon = getResources().getDrawable(R.drawable.ic_email_answered_small);
            mForwardedIcon = getResources().getDrawable(R.drawable.ic_email_forwarded_small);
            mForwardedAnsweredIcon = getResources().getDrawable(R.drawable.ic_email_forwarded_answered_small);
        }

        private String recipientSigil(boolean toMe, boolean ccMe) {
            if (toMe) {
                return getString(R.string.messagelist_sent_to_me_sigil);
            } else if (ccMe) {
                return getString(R.string.messagelist_sent_cc_me_sigil);
            } else {
                return "";
            }
        }

        @Override
        public View newView(Context context, Cursor cursor, ViewGroup parent) {
            View view = mInflater.inflate(R.layout.message_list_item, parent, false);
            view.setId(R.layout.message_list_item);

            MessageViewHolder holder = new MessageViewHolder();
            holder.date = (TextView) view.findViewById(R.id.date);
            holder.chip = view.findViewById(R.id.chip);
            holder.preview = (TextView) view.findViewById(R.id.preview);

            if (mSenderAboveSubject) {
                holder.from = (TextView) view.findViewById(R.id.subject);
                holder.from.setTextSize(TypedValue.COMPLEX_UNIT_SP, mFontSizes.getMessageListSender());
            } else {
                holder.subject = (TextView) view.findViewById(R.id.subject);
                holder.subject.setTextSize(TypedValue.COMPLEX_UNIT_SP, mFontSizes.getMessageListSubject());
            }

            holder.date.setTextSize(TypedValue.COMPLEX_UNIT_SP, mFontSizes.getMessageListDate());

            holder.preview.setLines(mPreviewLines);
            holder.preview.setTextSize(TypedValue.COMPLEX_UNIT_SP, mFontSizes.getMessageListPreview());
            holder.threadCount = (TextView) view.findViewById(R.id.thread_count);

            view.setTag(holder);

            return view;
        }

        @Override
        public void bindView(View view, Context context, Cursor cursor) {
            Account account = getAccountFromCursor(cursor);

            String fromList = cursor.getString(SENDER_LIST_COLUMN);
            String toList = cursor.getString(TO_LIST_COLUMN);
            String ccList = cursor.getString(CC_LIST_COLUMN);
            Address[] fromAddrs = Address.unpack(fromList);
            Address[] toAddrs = Address.unpack(toList);
            Address[] ccAddrs = Address.unpack(ccList);

            boolean fromMe = mMessageHelper.toMe(account, fromAddrs);
            boolean toMe = mMessageHelper.toMe(account, toAddrs);
            boolean ccMe = mMessageHelper.toMe(account, ccAddrs);

            CharSequence displayName = mMessageHelper.getDisplayName(account, fromAddrs, toAddrs);

            Date sentDate = new Date(cursor.getLong(DATE_COLUMN));
            String displayDate = mMessageHelper.formatDate(sentDate);

            String preview = cursor.getString(PREVIEW_COLUMN);
            if (preview == null) {
                preview = "";
            }

            String subject = cursor.getString(SUBJECT_COLUMN);
            if (StringUtils.isNullOrEmpty(subject)) {
                subject = getString(R.string.general_no_subject);
            }

            int threadCount = (mThreadedList) ? cursor.getInt(THREAD_COUNT_COLUMN) : 0;

            String flagList = cursor.getString(FLAGS_COLUMN);
            String[] flags = flagList.split(",");
            boolean read = false;
            boolean flagged = false;
            boolean answered = false;
            boolean forwarded = false;
            for (int i = 0, len = flags.length; i < len; i++) {
                try {
                    switch (Flag.valueOf(flags[i])) {
                        case SEEN: {
                            read = true;
                            break;
                        }
                        case FLAGGED: {
                            flagged = true;
                            break;
                        }
                        case ANSWERED: {
                            answered = true;
                            break;
                        }
                        case FORWARDED: {
                            forwarded = true;
                            break;
                        }
                        default: {
                            // We don't care about the other flags
                        }
                    }
                } catch (Exception e) { /* ignore */ }
            }

            boolean hasAttachments = (cursor.getInt(ATTACHMENT_COUNT_COLUMN) > 0);

            MessageViewHolder holder = (MessageViewHolder) view.getTag();

<<<<<<< HEAD
            int maybeBoldTypeface = (read) ? Typeface.NORMAL : Typeface.BOLD;
=======
            if (holder == null) {
                holder = new MessageViewHolder();
                holder.date = (TextView) view.findViewById(R.id.date);
                holder.chip = view.findViewById(R.id.chip);
                holder.selected = (CheckBox) view.findViewById(R.id.selected_checkbox);
                holder.preview = (TextView) view.findViewById(R.id.preview);
                if (mCheckboxes) {
                    holder.selected.setVisibility(View.VISIBLE);
                }

                if (holder.selected != null) {
                    holder.selected.setOnCheckedChangeListener(holder);
                }

>>>>>>> c0cb7342

            long uniqueId = cursor.getLong(mUniqueIdColumn);
            boolean selected = mSelected.contains(uniqueId);

            if (selected) {
                holder.chip.setBackgroundDrawable(account.getCheckmarkChip().drawable());
            } else {
<<<<<<< HEAD
                holder.chip.setBackgroundDrawable(account.generateColorChip(read, toMe, ccMe,
                        fromMe, flagged).drawable());
=======
                // This branch code is triggered when the local store
                // hands us an invalid message

                holder.chip.getBackground().setAlpha(0);
                if (holder.subject != null) {
                    holder.subject.setText(getString(R.string.general_no_subject));
                    holder.subject.setTypeface(null, Typeface.NORMAL);
                }

                String noSender = getString(R.string.general_no_sender);

                if (holder.preview != null) {
                    holder.preview.setText(noSender, TextView.BufferType.SPANNABLE);
                    Spannable str = (Spannable) holder.preview.getText();

                    str.setSpan(new StyleSpan(Typeface.NORMAL),
                                0,
                                noSender.length(),
                                Spannable.SPAN_EXCLUSIVE_EXCLUSIVE);
                    str.setSpan(new AbsoluteSizeSpan(mFontSizes.getMessageListSender(), true),
                                0,
                                noSender.length(),
                                Spannable.SPAN_EXCLUSIVE_EXCLUSIVE);
                } else {
                    holder.from.setText(noSender);
                    holder.from.setTypeface(null, Typeface.NORMAL);
                    holder.from.setCompoundDrawablesWithIntrinsicBounds(null, null, null, null);
                }

                holder.date.setText(getString(R.string.general_no_date));

                //WARNING: Order of the next 2 lines matter
                holder.position = -1;
                holder.selected.setChecked(false);

                if (!mCheckboxes) {
                    holder.selected.setVisibility(View.GONE);
                }
            }


            return view;
        }

        /**
         * Associate model data to view object.
         *
         * @param position
         *            The position of the item within the adapter's data set of
         *            the item whose view we want.
         * @param view
         *            Main view component to alter. Never <code>null</code>.
         * @param holder
         *            Convenience view holder - eases access to <tt>view</tt>
         *            child views. Never <code>null</code>.
         * @param message
         *            Never <code>null</code>.
         */



        private void bindView(final int position, final View view, final MessageViewHolder holder,
                              final MessageInfoHolder message) {

            int maybeBoldTypeface = message.read ? Typeface.NORMAL : Typeface.BOLD;

            // So that the mSelectedCount is only incremented/decremented
            // when a user checks the checkbox (vs code)
            holder.position = -1;

            holder.selected.setChecked(message.selected);

            if (!mCheckboxes && message.selected) {

                holder.chip.setBackgroundDrawable(message.message.getFolder().getAccount().getCheckmarkChip().drawable());
            }

            else {
                holder.chip.setBackgroundDrawable(message.message.getFolder().getAccount().generateColorChip(message.read,message.message.toMe(), message.message.ccMe(), message.message.fromMe(), message.flagged).drawable());

>>>>>>> c0cb7342
            }

            // Background indicator
            if (K9.useBackgroundAsUnreadIndicator()) {
                int res = (read) ? R.attr.messageListReadItemBackgroundColor :
                        R.attr.messageListUnreadItemBackgroundColor;

                TypedValue outValue = new TypedValue();
                getActivity().getTheme().resolveAttribute(res, outValue, true);
                view.setBackgroundColor(outValue.data);
            }

            // Thread count
            if (threadCount > 1) {
                holder.threadCount.setText(Integer.toString(threadCount));
                holder.threadCount.setVisibility(View.VISIBLE);
            } else {
                holder.threadCount.setVisibility(View.GONE);
            }

            CharSequence beforePreviewText = (mSenderAboveSubject) ? subject : displayName;

            String sigil = recipientSigil(toMe, ccMe);

            holder.preview.setText(
                    new SpannableStringBuilder(sigil)
                        .append(beforePreviewText)
                        .append(" ")
                        .append(preview), TextView.BufferType.SPANNABLE);

            Spannable str = (Spannable)holder.preview.getText();

            // Create a span section for the sender, and assign the correct font size and weight
            int fontSize = (mSenderAboveSubject) ?
                    mFontSizes.getMessageListSubject():
                    mFontSizes.getMessageListSender();

            AbsoluteSizeSpan span = new AbsoluteSizeSpan(fontSize, true);
            str.setSpan(span, 0, beforePreviewText.length() + 1,
                    Spannable.SPAN_EXCLUSIVE_EXCLUSIVE);

            //TODO: make this part of the theme
            int color = (K9.getK9Theme() == K9.THEME_LIGHT) ?
                    Color.rgb(105, 105, 105) :
                    Color.rgb(160, 160, 160);

            // Set span (color) for preview message
            str.setSpan(new ForegroundColorSpan(color), beforePreviewText.length() + 1,
                    str.length(), Spannable.SPAN_EXCLUSIVE_EXCLUSIVE);

            Drawable statusHolder = null;
            if (forwarded && answered) {
                statusHolder = mForwardedAnsweredIcon;
            } else if (answered) {
                statusHolder = mAnsweredIcon;
            } else if (forwarded) {
                statusHolder = mForwardedIcon;
            }

            if (holder.from != null ) {
                holder.from.setTypeface(null, maybeBoldTypeface);
                if (mSenderAboveSubject) {
                    holder.from.setCompoundDrawablesWithIntrinsicBounds(
                            statusHolder, // left
                            null, // top
                            hasAttachments ? mAttachmentIcon : null, // right
                            null); // bottom

                    holder.from.setText(displayName);
                } else {
                    holder.from.setText(new SpannableStringBuilder(sigil).append(displayName));
                }
            }

            if (holder.subject != null ) {
                if (!mSenderAboveSubject) {
                    holder.subject.setCompoundDrawablesWithIntrinsicBounds(
                            statusHolder, // left
                            null, // top
                            hasAttachments ? mAttachmentIcon : null, // right
                            null); // bottom
                }

                holder.subject.setTypeface(null, maybeBoldTypeface);
                holder.subject.setText(subject);
            }

            holder.date.setText(displayDate);
        }
    }

    class MessageViewHolder {
        public TextView subject;
        public TextView preview;
        public TextView from;
        public TextView time;
        public TextView date;
        public View chip;
<<<<<<< HEAD
        public TextView threadCount;
=======
        public CheckBox selected;
        public int position = -1;

        @Override
        public void onCheckedChanged(CompoundButton buttonView, boolean isChecked) {
            if (position != -1) {
                MessageInfoHolder message = (MessageInfoHolder) mAdapter.getItem(position);
                    toggleMessageSelect(message);


            }
        }
>>>>>>> c0cb7342
    }


    private View getFooterView(ViewGroup parent) {
        if (mFooterView == null) {
            mFooterView = mInflater.inflate(R.layout.message_list_item_footer, parent, false);
            mFooterView.setId(R.layout.message_list_item_footer);
            FooterViewHolder holder = new FooterViewHolder();
            holder.progress = (ProgressBar) mFooterView.findViewById(R.id.message_list_progress);
            holder.progress.setIndeterminate(true);
            holder.main = (TextView) mFooterView.findViewById(R.id.main_text);
            mFooterView.setTag(holder);
        }

        return mFooterView;
    }

    private void updateFooterView() {
        if (mCurrentFolder != null && mAccount != null) {
            if (mCurrentFolder.loading) {
                final boolean showProgress = true;
                updateFooter(mContext.getString(R.string.status_loading_more), showProgress);
            } else {
                String message;
                if (!mCurrentFolder.lastCheckFailed) {
                    if (mAccount.getDisplayCount() == 0) {
                        message = mContext.getString(R.string.message_list_load_more_messages_action);
                    } else {
                        message = String.format(mContext.getString(R.string.load_more_messages_fmt), mAccount.getDisplayCount());
                    }
                } else {
                    message = mContext.getString(R.string.status_loading_more_failed);
                }
                final boolean showProgress = false;
                updateFooter(message, showProgress);
            }
        } else {
            final boolean showProgress = false;
            updateFooter(null, showProgress);
        }
    }

    public void updateFooter(final String text, final boolean progressVisible) {
        if (mFooterView == null) {
            return;
        }

        FooterViewHolder holder = (FooterViewHolder) mFooterView.getTag();

        holder.progress.setVisibility(progressVisible ? ProgressBar.VISIBLE : ProgressBar.INVISIBLE);
        if (text != null) {
            holder.main.setText(text);
        }
        if (progressVisible || holder.main.getText().length() > 0) {
            holder.main.setVisibility(View.VISIBLE);
        } else {
            holder.main.setVisibility(View.GONE);
        }
    }

    static class FooterViewHolder {
        public ProgressBar progress;
        public TextView main;
    }

    /**
     * Set selection state for all messages.
     *
     * @param selected
     *         If {@code true} all messages get selected. Otherwise, all messages get deselected and
     *         action mode is finished.
     */
    private void setSelectionState(boolean selected) {
        if (selected) {
            if (mAdapter.getCount() == 0) {
                // Nothing to do if there are no messages
                return;
            }

            mSelectedCount = 0;
            for (int i = 0, end = mAdapter.getCount(); i < end; i++) {
                Cursor cursor = (Cursor) mAdapter.getItem(i);
                long uniqueId = cursor.getLong(mUniqueIdColumn);
                mSelected.add(uniqueId);

                if (mThreadedList) {
                    int threadCount = cursor.getInt(THREAD_COUNT_COLUMN);
                    mSelectedCount += (threadCount > 1) ? threadCount : 1;
                } else {
                    mSelectedCount++;
                }
            }

            if (mActionMode == null) {
                mActionMode = getSherlockActivity().startActionMode(mActionModeCallback);
            }
            computeBatchDirection();
            updateActionModeTitle();
            computeSelectAllVisibility();
        } else {
            mSelected.clear();
            mSelectedCount = 0;
            if (mActionMode != null) {
                mActionMode.finish();
                mActionMode = null;
            }
        }

        mAdapter.notifyDataSetChanged();
    }

    private void toggleMessageSelect(int listViewPosition) {
        int adapterPosition = listViewToAdapterPosition(listViewPosition);
        if (adapterPosition == AdapterView.INVALID_POSITION) {
            return;
        }

        Cursor cursor = (Cursor) mAdapter.getItem(adapterPosition);
        long uniqueId = cursor.getLong(mUniqueIdColumn);

        boolean selected = mSelected.contains(uniqueId);
        if (!selected) {
            mSelected.add(uniqueId);
        } else {
            mSelected.remove(uniqueId);
        }

        int selectedCountDelta = 1;
        if (mThreadedList) {
            int threadCount = cursor.getInt(THREAD_COUNT_COLUMN);
            if (threadCount > 1) {
                selectedCountDelta = threadCount;
            }
        }

        if (mActionMode != null) {
            if (mSelectedCount == selectedCountDelta && selected) {
                mActionMode.finish();
                mActionMode = null;
                return;
            }
        } else {
            mActionMode = getSherlockActivity().startActionMode(mActionModeCallback);
        }

        if (selected) {
            mSelectedCount -= selectedCountDelta;
        } else {
            mSelectedCount += selectedCountDelta;
        }

        computeBatchDirection();
        updateActionModeTitle();

        // make sure the onPrepareActionMode is called
        mActionMode.invalidate();

        computeSelectAllVisibility();

        mAdapter.notifyDataSetChanged();
    }

    private void updateActionModeTitle() {
        mActionMode.setTitle(String.format(getString(R.string.actionbar_selected), mSelectedCount));
    }

    private void computeSelectAllVisibility() {
        mActionModeCallback.showSelectAll(mSelected.size() != mAdapter.getCount());
    }

    private void computeBatchDirection() {
        boolean isBatchFlag = false;
        boolean isBatchRead = false;

        for (int i = 0, end = mAdapter.getCount(); i < end; i++) {
            Cursor cursor = (Cursor) mAdapter.getItem(i);
            long uniqueId = cursor.getLong(mUniqueIdColumn);

            if (mSelected.contains(uniqueId)) {
                String flags = cursor.getString(FLAGS_COLUMN);

                if (!flags.contains(Flag.FLAGGED.name())) {
                    isBatchFlag = true;
                }
                if (!flags.contains(Flag.SEEN.name())) {
                    isBatchRead = true;
                }

                if (isBatchFlag && isBatchRead) {
                    break;
                }
            }
        }

        mActionModeCallback.showMarkAsRead(isBatchRead);
        mActionModeCallback.showFlag(isBatchFlag);
    }

    private void setFlag(Message message, final Flag flag, final boolean newState) {
        setFlag(Collections.singletonList(message), flag, newState);
    }

    private void setFlag(List<Message> messages, final Flag flag, final boolean newState) {
        if (messages.size() == 0) {
            return;
        }

        if (mThreadedList) {
            mController.setFlagForThreads(messages, flag, newState);
        } else {
            mController.setFlag(messages, flag, newState);
        }

        computeBatchDirection();
    }

    private void onMove(Message message) {
        onMove(Collections.singletonList(message));
    }

    /**
     * Display the message move activity.
     *
     * @param messages
     *         Never {@code null}.
     */
    private void onMove(List<Message> messages) {
        if (!checkCopyOrMovePossible(messages, FolderOperation.MOVE)) {
            return;
        }

        final Folder folder = (messages.size() == 1) ?
                messages.get(0).getFolder() : mCurrentFolder.folder;

        displayFolderChoice(ACTIVITY_CHOOSE_FOLDER_MOVE, folder, messages);
    }

    private void onCopy(Message message) {
        onCopy(Collections.singletonList(message));
    }

    /**
     * Display the message copy activity.
     *
     * @param messages
     *         Never {@code null}.
     */
    private void onCopy(List<Message> messages) {
        if (!checkCopyOrMovePossible(messages, FolderOperation.COPY)) {
            return;
        }

        final Folder folder = (messages.size() == 1) ?
                messages.get(0).getFolder() : mCurrentFolder.folder;

        displayFolderChoice(ACTIVITY_CHOOSE_FOLDER_COPY, folder, messages);
    }

    /**
     * Helper method to manage the invocation of {@link #startActivityForResult(Intent, int)} for a
     * folder operation ({@link ChooseFolder} activity), while saving a list of associated messages.
     *
     * @param requestCode
     *         If {@code >= 0}, this code will be returned in {@code onActivityResult()} when the
     *         activity exits.
     * @param folder
     *         The source folder. Never {@code null}.
     * @param messages
     *         Messages to be affected by the folder operation. Never {@code null}.
     *
     * @see #startActivityForResult(Intent, int)
     */
    private void displayFolderChoice(final int requestCode, final Folder folder, final List<Message> messages) {
        final Intent intent = new Intent(getActivity(), ChooseFolder.class);
        intent.putExtra(ChooseFolder.EXTRA_ACCOUNT, folder.getAccount().getUuid());
        intent.putExtra(ChooseFolder.EXTRA_CUR_FOLDER, folder.getName());
        intent.putExtra(ChooseFolder.EXTRA_SEL_FOLDER, folder.getAccount().getLastSelectedFolderName());
        // remember the selected messages for #onActivityResult
        mActiveMessages = messages;
        startActivityForResult(intent, requestCode);
    }

    private void onArchive(final Message message) {
        onArchive(Collections.singletonList(message));
    }

    private void onArchive(final List<Message> messages) {
        Map<Account, List<Message>> messagesByAccount = groupMessagesByAccount(messages);

        for (Entry<Account, List<Message>> entry : messagesByAccount.entrySet()) {
            Account account = entry.getKey();
            String archiveFolder = account.getArchiveFolderName();

            if (!K9.FOLDER_NONE.equals(archiveFolder)) {
                move(entry.getValue(), archiveFolder);
            }
        }
    }

    private Map<Account, List<Message>> groupMessagesByAccount(final List<Message> messages) {
        Map<Account, List<Message>> messagesByAccount = new HashMap<Account, List<Message>>();
        for (Message message : messages) {
            Account account = message.getFolder().getAccount();

            List<Message> msgList = messagesByAccount.get(account);
            if (msgList == null) {
                msgList = new ArrayList<Message>();
                messagesByAccount.put(account, msgList);
            }

            msgList.add(message);
        }
        return messagesByAccount;
    }

    private void onSpam(Message message) {
        onSpam(Collections.singletonList(message));
    }

    /**
     * Move messages to the spam folder.
     *
     * @param messages
     *         The messages to move to the spam folder. Never {@code null}.
     */
    private void onSpam(List<Message> messages) {
        if (K9.confirmSpam()) {
            // remember the message selection for #onCreateDialog(int)
            mActiveMessages = messages;
            showDialog(R.id.dialog_confirm_spam);
        } else {
            onSpamConfirmed(messages);
        }
    }

    private void onSpamConfirmed(List<Message> messages) {
        Map<Account, List<Message>> messagesByAccount = groupMessagesByAccount(messages);

        for (Entry<Account, List<Message>> entry : messagesByAccount.entrySet()) {
            Account account = entry.getKey();
            String spamFolder = account.getSpamFolderName();

            if (!K9.FOLDER_NONE.equals(spamFolder)) {
                move(entry.getValue(), spamFolder);
            }
        }
    }

    private static enum FolderOperation {
        COPY, MOVE
    }

    /**
     * Display a Toast message if any message isn't synchronized
     *
     * @param messages
     *         The messages to copy or move. Never {@code null}.
     * @param operation
     *         The type of operation to perform. Never {@code null}.
     *
     * @return {@code true}, if operation is possible.
     */
    private boolean checkCopyOrMovePossible(final List<Message> messages,
            final FolderOperation operation) {

        if (messages.size() == 0) {
            return false;
        }

        boolean first = true;
        for (final Message message : messages) {
            if (first) {
                first = false;
                // account check
                final Account account = message.getFolder().getAccount();
                if ((operation == FolderOperation.MOVE && !mController.isMoveCapable(account)) ||
                        (operation == FolderOperation.COPY && !mController.isCopyCapable(account))) {
                    return false;
                }
            }
            // message check
            if ((operation == FolderOperation.MOVE && !mController.isMoveCapable(message)) ||
                    (operation == FolderOperation.COPY && !mController.isCopyCapable(message))) {
                final Toast toast = Toast.makeText(getActivity(), R.string.move_copy_cannot_copy_unsynced_message,
                                                   Toast.LENGTH_LONG);
                toast.show();
                return false;
            }
        }
        return true;
    }

    /**
     * Copy the specified messages to the specified folder.
     *
     * @param messages
     *         List of messages to copy. Never {@code null}.
     * @param destination
     *         The name of the destination folder. Never {@code null}.
     */
    private void copy(List<Message> messages, final String destination) {
        copyOrMove(messages, destination, FolderOperation.COPY);
    }

    /**
     * Move the specified messages to the specified folder.
     *
     * @param messages
     *         The list of messages to move. Never {@code null}.
     * @param destination
     *         The name of the destination folder. Never {@code null}.
     */
    private void move(List<Message> messages, final String destination) {
        copyOrMove(messages, destination, FolderOperation.MOVE);
    }

    /**
     * The underlying implementation for {@link #copy(List, String)} and
     * {@link #move(List, String)}. This method was added mainly because those 2
     * methods share common behavior.
     *
     * @param messages
     *         The list of messages to copy or move. Never {@code null}.
     * @param destination
     *         The name of the destination folder. Never {@code null}.
     * @param operation
     *         Specifies what operation to perform. Never {@code null}.
     */
    private void copyOrMove(List<Message> messages, final String destination,
            final FolderOperation operation) {

        if (K9.FOLDER_NONE.equalsIgnoreCase(destination)) {
            return;
        }

        boolean first = true;
        Account account = null;
        String folderName = null;

        List<Message> outMessages = new ArrayList<Message>();

        for (Message message : messages) {
            if (first) {
                first = false;

                folderName = message.getFolder().getName();
                account = message.getFolder().getAccount();

                if ((operation == FolderOperation.MOVE && !mController.isMoveCapable(account)) ||
                        (operation == FolderOperation.COPY &&
                        !mController.isCopyCapable(account))) {

                    // Account is not copy/move capable
                    return;
                }
            } else if (!message.getFolder().getAccount().equals(account) ||
                    !message.getFolder().getName().equals(folderName)) {

                // Make sure all messages come from the same account/folder
                return;
            }

            if ((operation == FolderOperation.MOVE && !mController.isMoveCapable(message)) ||
                    (operation == FolderOperation.COPY && !mController.isCopyCapable(message))) {

                Toast.makeText(getActivity(), R.string.move_copy_cannot_copy_unsynced_message,
                        Toast.LENGTH_LONG).show();

                // XXX return meaningful error value?

                // message isn't synchronized
                return;
            }

            outMessages.add(message);
        }

        if (operation == FolderOperation.MOVE) {
            if (mThreadedList) {
                mController.moveMessagesInThread(account, folderName, outMessages, destination);
            } else {
                mController.moveMessages(account, folderName, outMessages, destination, null);
            }
        } else {
            if (mThreadedList) {
                mController.copyMessagesInThread(account, folderName, outMessages, destination);
            } else {
                mController.copyMessages(account, folderName, outMessages, destination, null);
            }
        }
    }


    class ActionModeCallback implements ActionMode.Callback {
        private MenuItem mSelectAll;
        private MenuItem mMarkAsRead;
        private MenuItem mMarkAsUnread;
        private MenuItem mFlag;
        private MenuItem mUnflag;

        @Override
        public boolean onPrepareActionMode(ActionMode mode, Menu menu) {
            mSelectAll = menu.findItem(R.id.select_all);
            mMarkAsRead = menu.findItem(R.id.mark_as_read);
            mMarkAsUnread = menu.findItem(R.id.mark_as_unread);
            mFlag = menu.findItem(R.id.flag);
            mUnflag = menu.findItem(R.id.unflag);

            // we don't support cross account actions atm
            if (!mSingleAccountMode) {
                // show all
                menu.findItem(R.id.move).setVisible(true);
                menu.findItem(R.id.archive).setVisible(true);
                menu.findItem(R.id.spam).setVisible(true);
                menu.findItem(R.id.copy).setVisible(true);

                Set<String> accountUuids = getAccountUuidsForSelected();

                for (String accountUuid : accountUuids) {
                    Account account = mPreferences.getAccount(accountUuid);
                    if (account != null) {
                        setContextCapabilities(account, menu);
                    }
                }

            }
            return true;
        }

        /**
         * Get the set of account UUIDs for the selected messages.
         */
        private Set<String> getAccountUuidsForSelected() {
            int maxAccounts = mAccountUuids.length;
            Set<String> accountUuids = new HashSet<String>(maxAccounts);

            for (int position = 0, end = mAdapter.getCount(); position < end; position++) {
                Cursor cursor = (Cursor) mAdapter.getItem(position);
                long uniqueId = cursor.getLong(mUniqueIdColumn);

                if (mSelected.contains(uniqueId)) {
                    String accountUuid = cursor.getString(ACCOUNT_UUID_COLUMN);
                    accountUuids.add(accountUuid);

                    if (accountUuids.size() == mAccountUuids.length) {
                        break;
                    }
                }
            }

            return accountUuids;
        }

        @Override
        public void onDestroyActionMode(ActionMode mode) {
            mActionMode = null;
            mSelectAll = null;
            mMarkAsRead = null;
            mMarkAsUnread = null;
            mFlag = null;
            mUnflag = null;
            setSelectionState(false);
        }

        @Override
        public boolean onCreateActionMode(ActionMode mode, Menu menu) {
            MenuInflater inflater = mode.getMenuInflater();
            inflater.inflate(R.menu.message_list_context, menu);

            // check capabilities
            setContextCapabilities(mAccount, menu);

            return true;
        }

        /**
         * Disables menu options not supported by the account type or current "search view".
         *
         * @param account
         *         The account to query for its capabilities.
         * @param menu
         *         The menu to adapt.
         */
        private void setContextCapabilities(Account account, Menu menu) {
            if (!mSingleAccountMode) {
                // We don't support cross-account copy/move operations right now
                menu.findItem(R.id.move).setVisible(false);
                menu.findItem(R.id.copy).setVisible(false);

                //TODO: we could support the archive and spam operations if all selected messages
                // belong to non-POP3 accounts
                menu.findItem(R.id.archive).setVisible(false);
                menu.findItem(R.id.spam).setVisible(false);

            } else {
                // hide unsupported
                if (!mController.isCopyCapable(account)) {
                    menu.findItem(R.id.copy).setVisible(false);
                }

                if (!mController.isMoveCapable(account)) {
                    menu.findItem(R.id.move).setVisible(false);
                    menu.findItem(R.id.archive).setVisible(false);
                    menu.findItem(R.id.spam).setVisible(false);
                }

                if (!account.hasArchiveFolder()) {
                    menu.findItem(R.id.archive).setVisible(false);
                }

                if (!account.hasSpamFolder()) {
                    menu.findItem(R.id.spam).setVisible(false);
                }
            }
        }

        public void showSelectAll(boolean show) {
            if (mActionMode != null) {
                mSelectAll.setVisible(show);
            }
        }

        public void showMarkAsRead(boolean show) {
            if (mActionMode != null) {
                mMarkAsRead.setVisible(show);
                mMarkAsUnread.setVisible(!show);
            }
        }

        public void showFlag(boolean show) {
            if (mActionMode != null) {
                mFlag.setVisible(show);
                mUnflag.setVisible(!show);
            }
        }

        @Override
        public boolean onActionItemClicked(ActionMode mode, MenuItem item) {
            List<Message> messages = getCheckedMessages();

            /*
             * In the following we assume that we can't move or copy
             * mails to the same folder. Also that spam isn't available if we are
             * in the spam folder,same for archive.
             *
             * This is the case currently so safe assumption.
             */
            switch (item.getItemId()) {
            case R.id.delete: {
                onDelete(messages);

                //FIXME
                mSelectedCount = 0;
                break;
            }
            case R.id.mark_as_read: {
                setFlag(messages, Flag.SEEN, true);
                break;
            }
            case R.id.mark_as_unread: {
                setFlag(messages, Flag.SEEN, false);
                break;
            }
            case R.id.flag: {
                setFlag(messages, Flag.FLAGGED, true);
                break;
            }
            case R.id.unflag: {
                setFlag(messages, Flag.FLAGGED, false);
                break;
            }
            case R.id.select_all: {
                selectAll();
                break;
            }

            // only if the account supports this
            case R.id.archive: {
                onArchive(messages);
                mSelectedCount = 0;
                break;
            }
            case R.id.spam: {
                onSpam(messages);
                mSelectedCount = 0;
                break;
            }
            case R.id.move: {
                onMove(messages);
                mSelectedCount = 0;
                break;
            }
            case R.id.copy: {
                onCopy(messages);
                mSelectedCount = 0;
                break;
            }
            }
            if (mSelectedCount == 0) {
                mActionMode.finish();
            }

            return true;
        }
    }

    @Override
    public void doPositiveClick(int dialogId) {
        switch (dialogId) {
            case R.id.dialog_confirm_spam: {
                onSpamConfirmed(mActiveMessages);
                // No further need for this reference
                mActiveMessages = null;
                break;
            }
        }
    }

    @Override
    public void doNegativeClick(int dialogId) {
        switch (dialogId) {
            case R.id.dialog_confirm_spam: {
                // No further need for this reference
                mActiveMessages = null;
                break;
            }
        }
    }

    @Override
    public void dialogCancelled(int dialogId) {
        doNegativeClick(dialogId);
    }

    public void checkMail() {
        mController.synchronizeMailbox(mAccount, mFolderName, mListener, null);
        mController.sendPendingMessages(mAccount, mListener);
    }

    /**
     * We need to do some special clean up when leaving a remote search result screen. If no
     * remote search is in progress, this method does nothing special.
     */
    @Override
    public void onStop() {
        // If we represent a remote search, then kill that before going back.
        if (isRemoteSearch() && mRemoteSearchFuture != null) {
            try {
                Log.i(K9.LOG_TAG, "Remote search in progress, attempting to abort...");
                // Canceling the future stops any message fetches in progress.
                final boolean cancelSuccess = mRemoteSearchFuture.cancel(true);   // mayInterruptIfRunning = true
                if (!cancelSuccess) {
                    Log.e(K9.LOG_TAG, "Could not cancel remote search future.");
                }
                // Closing the folder will kill off the connection if we're mid-search.
                final Account searchAccount = mAccount;
                final Folder remoteFolder = mCurrentFolder.folder;
                remoteFolder.close();
                // Send a remoteSearchFinished() message for good measure.
                //mAdapter.mListener.remoteSearchFinished(searchAccount, mCurrentFolder.name, 0, null);
            } catch (Exception e) {
                // Since the user is going back, log and squash any exceptions.
                Log.e(K9.LOG_TAG, "Could not abort remote search before going back", e);
            }
        }
        super.onStop();
    }

    public ArrayList<MessageReference> getMessageReferences() {
        ArrayList<MessageReference> messageRefs = new ArrayList<MessageReference>();

        for (int i = 0, len = mAdapter.getCount(); i < len; i++) {
            Cursor cursor = (Cursor) mAdapter.getItem(i);

            MessageReference ref = new MessageReference();
            ref.accountUuid = cursor.getString(ACCOUNT_UUID_COLUMN);
            ref.folderName = cursor.getString(FOLDER_NAME_COLUMN);
            ref.uid = cursor.getString(UID_COLUMN);

            messageRefs.add(ref);
        }

        return messageRefs;
    }

    public void selectAll() {
        setSelectionState(true);
    }

    public void onMoveUp() {
        int currentPosition = mListView.getSelectedItemPosition();
        if (currentPosition == AdapterView.INVALID_POSITION || mListView.isInTouchMode()) {
            currentPosition = mListView.getFirstVisiblePosition();
        }
        if (currentPosition > 0) {
            mListView.setSelection(currentPosition - 1);
        }
    }

    public void onMoveDown() {
        int currentPosition = mListView.getSelectedItemPosition();
        if (currentPosition == AdapterView.INVALID_POSITION || mListView.isInTouchMode()) {
            currentPosition = mListView.getFirstVisiblePosition();
        }

        if (currentPosition < mListView.getCount()) {
            mListView.setSelection(currentPosition + 1);
        }
    }

    public interface MessageListFragmentListener {
        void setMessageListProgress(int level);
        void showThread(Account account, String folderName, long rootId);
        void remoteSearch(String searchAccount, String searchFolder, String queryString);
        void showMoreFromSameSender(String senderAddress);
        void onResendMessage(Message message);
        void onForward(Message message);
        void onReply(Message message);
        void onReplyAll(Message message);
        void openMessage(MessageReference messageReference);
        void setMessageListTitle(String title);
        void setMessageListSubTitle(String subTitle);
        void setUnreadCount(int unread);
        void onCompose(Account account);
        boolean startSearch(Account account, String folderName);
    }

    public void onReverseSort() {
        changeSort(mSortType);
    }

    private Message getSelectedMessage() {
        int listViewPosition = mListView.getSelectedItemPosition();
        int adapterPosition = listViewToAdapterPosition(listViewPosition);

        return getMessageAtPosition(adapterPosition);
    }

    private Message getMessageAtPosition(int adapterPosition) {
        if (adapterPosition == AdapterView.INVALID_POSITION) {
            return null;
        }

        Cursor cursor = (Cursor) mAdapter.getItem(adapterPosition);
        String uid = cursor.getString(UID_COLUMN);

        Account account = getAccountFromCursor(cursor);
        long folderId = cursor.getLong(FOLDER_ID_COLUMN);
        Folder folder = getFolderById(account, folderId);

        try {
            return folder.getMessage(uid);
        } catch (MessagingException e) {
            Log.e(K9.LOG_TAG, "Something went wrong while fetching a message", e);
        }

        return null;
    }

    private List<Message> getCheckedMessages() {
        List<Message> messages = new ArrayList<Message>(mSelected.size());
        for (int position = 0, end = mAdapter.getCount(); position < end; position++) {
            Cursor cursor = (Cursor) mAdapter.getItem(position);
            long uniqueId = cursor.getLong(mUniqueIdColumn);

            if (mSelected.contains(uniqueId)) {
                messages.add(getMessageAtPosition(position));
            }
        }

        return messages;
    }

    public void onDelete() {
        Message message = getSelectedMessage();
        if (message != null) {
            onDelete(Collections.singletonList(message));
        }
    }

    public void toggleMessageSelect() {
        toggleMessageSelect(mListView.getSelectedItemPosition());
    }

    public void onToggleFlag() {
        Message message = getSelectedMessage();
        if (message != null) {
            setFlag(message, Flag.FLAGGED, !message.isSet(Flag.FLAGGED));
        }
    }

    public void onMove() {
        Message message = getSelectedMessage();
        if (message != null) {
            onMove(message);
        }
    }

    public void onArchive() {
        Message message = getSelectedMessage();
        if (message != null) {
            onArchive(message);
        }
    }

    public void onCopy() {
        Message message = getSelectedMessage();
        if (message != null) {
            onCopy(message);
        }
    }

    public void onToggleRead() {
        Message message = getSelectedMessage();
        if (message != null) {
            setFlag(message, Flag.SEEN, !message.isSet(Flag.SEEN));
        }
    }

    public boolean isSearchQuery() {
        return (mSearch.getRemoteSearchArguments() != null || !mSingleAccountMode);
    }

    public boolean isOutbox() {
        return (mFolderName != null && mFolderName.equals(mAccount.getOutboxFolderName()));
    }

    public boolean isErrorFolder() {
        return K9.ERROR_FOLDER_NAME.equals(mFolderName);
    }

    public boolean isRemoteFolder() {
        if (isSearchQuery() || isOutbox() || isErrorFolder()) {
            return false;
        }

        if (!mController.isMoveCapable(mAccount)) {
            // For POP3 accounts only the Inbox is a remote folder.
            return (mFolderName != null && !mFolderName.equals(mAccount.getInboxFolderName()));
        }

        return true;
    }

    public boolean isAccountExpungeCapable() {
        try {
            return (mAccount != null && mAccount.getRemoteStore().isExpungeCapable());
        } catch (Exception e) {
            return false;
        }
    }

    public void onRemoteSearch() {
        // Remote search is useless without the network.
        if (mHasConnectivity) {
            onRemoteSearchRequested();
        } else {
            Toast.makeText(getActivity(), getText(R.string.remote_search_unavailable_no_network),
                    Toast.LENGTH_SHORT).show();
        }
    }

    public boolean isRemoteSearch() {
        return mRemoteSearch;
    }

    public boolean isRemoteSearchAllowed() {
        if (!isSearchQuery() || mRemoteSearch || !mSingleFolderMode) {
            return false;
        }

        boolean allowRemoteSearch = false;
        final Account searchAccount = mAccount;
        if (searchAccount != null) {
            allowRemoteSearch = searchAccount.allowRemoteSearch();
        }

        return allowRemoteSearch;
    }

    public boolean onSearchRequested() {
        String folderName = (mCurrentFolder != null) ? mCurrentFolder.name : null;
        return mFragmentListener.startSearch(mAccount, folderName);
   }

    @Override
    public Loader<Cursor> onCreateLoader(int id, Bundle args) {
        String accountUuid = mAccountUuids[id];
        Account account = mPreferences.getAccount(accountUuid);

        Uri uri;
        String[] projection;
        if (mThreadedList) {
            uri = Uri.withAppendedPath(EmailProvider.CONTENT_URI, "account/" + accountUuid + "/messages/threaded");
            projection = THREADED_PROJECTION;
        } else {
            uri = Uri.withAppendedPath(EmailProvider.CONTENT_URI, "account/" + accountUuid + "/messages");
            projection = PROJECTION;
        }

        StringBuilder query = new StringBuilder();
        List<String> queryArgs = new ArrayList<String>();
        SqlQueryBuilder.buildWhereClause(account, mSearch.getConditions(), query, queryArgs);

        String selection = query.toString();
        String[] selectionArgs = queryArgs.toArray(new String[0]);

        String sortOrder = buildSortOrder();

        return new CursorLoader(getActivity(), uri, projection, selection, selectionArgs,
                sortOrder);
    }

    private String buildSortOrder() {
        String sortColumn = MessageColumns.ID;
        switch (mSortType) {
            case SORT_ARRIVAL: {
                sortColumn = MessageColumns.INTERNAL_DATE;
                break;
            }
            case SORT_ATTACHMENT: {
                sortColumn = "(" + MessageColumns.ATTACHMENT_COUNT + " < 1)";
                break;
            }
            case SORT_FLAGGED: {
                sortColumn = "(" + MessageColumns.FLAGS + " NOT LIKE '%FLAGGED%')";
                break;
            }
//            case SORT_SENDER: {
//                //FIXME
//                sortColumn = MessageColumns.SENDER_LIST;
//                break;
//            }
            case SORT_SUBJECT: {
                sortColumn = MessageColumns.SUBJECT + " COLLATE NOCASE";
                break;
            }
            case SORT_UNREAD: {
                sortColumn = "(" + MessageColumns.FLAGS + " LIKE '%SEEN%')";
                break;
            }
            case SORT_DATE:
            default: {
                sortColumn = MessageColumns.DATE;
            }
        }

        String sortDirection = (mSortAscending) ? " ASC" : " DESC";
        String secondarySort;
        if (mSortType == SortType.SORT_DATE || mSortType == SortType.SORT_ARRIVAL) {
            secondarySort = "";
        } else {
            secondarySort = MessageColumns.DATE + ((mSortDateAscending) ? " ASC, " : " DESC, ");
        }

        String sortOrder = sortColumn + sortDirection + ", " + secondarySort +
                MessageColumns.ID + " DESC";
        return sortOrder;
    }

    @Override
    public void onLoadFinished(Loader<Cursor> loader, Cursor data) {
        Cursor cursor;
        if (mCursors.length > 1) {
            mCursors[loader.getId()] = data;
            cursor = new MergeCursorWithUniqueId(mCursors, getComparator());
            mUniqueIdColumn = cursor.getColumnIndex("_id");
        } else {
            cursor = data;
            mUniqueIdColumn = ID_COLUMN;
        }

        cleanupSelected(cursor);

        mAdapter.swapCursor(cursor);
    }

    private void cleanupSelected(Cursor cursor) {
        if (mSelected.size() == 0) {
            return;
        }

        Set<Long> selected = new HashSet<Long>();
        for (cursor.moveToFirst(); !cursor.isAfterLast(); cursor.moveToNext()) {
            long uniqueId = cursor.getLong(mUniqueIdColumn);
            if (mSelected.contains(uniqueId)) {
                selected.add(uniqueId);
            }
        }

        mSelected = selected;
    }

    @Override
    public void onLoaderReset(Loader<Cursor> loader) {
        mSelected = null;
        mAdapter.swapCursor(null);
    }

    private Account getAccountFromCursor(Cursor cursor) {
        String accountUuid = cursor.getString(ACCOUNT_UUID_COLUMN);
        return mPreferences.getAccount(accountUuid);
    }
}<|MERGE_RESOLUTION|>--- conflicted
+++ resolved
@@ -48,13 +48,9 @@
 import android.widget.AdapterView;
 import android.widget.AdapterView.AdapterContextMenuInfo;
 import android.widget.AdapterView.OnItemClickListener;
-<<<<<<< HEAD
-=======
-import android.widget.BaseAdapter;
 import android.widget.CheckBox;
 import android.widget.CompoundButton;
 import android.widget.CompoundButton.OnCheckedChangeListener;
->>>>>>> c0cb7342
 import android.widget.ListView;
 import android.widget.ProgressBar;
 import android.widget.TextView;
@@ -1565,6 +1561,14 @@
             holder.preview.setTextSize(TypedValue.COMPLEX_UNIT_SP, mFontSizes.getMessageListPreview());
             holder.threadCount = (TextView) view.findViewById(R.id.thread_count);
 
+            holder.selected = (CheckBox) view.findViewById(R.id.selected_checkbox);
+            if (mCheckboxes) {
+                holder.selected.setOnCheckedChangeListener(holder);
+                holder.selected.setVisibility(View.VISIBLE);
+            } else {
+                holder.selected.setVisibility(View.GONE);
+            }
+
             view.setTag(holder);
 
             return view;
@@ -1638,116 +1642,29 @@
 
             MessageViewHolder holder = (MessageViewHolder) view.getTag();
 
-<<<<<<< HEAD
             int maybeBoldTypeface = (read) ? Typeface.NORMAL : Typeface.BOLD;
-=======
-            if (holder == null) {
-                holder = new MessageViewHolder();
-                holder.date = (TextView) view.findViewById(R.id.date);
-                holder.chip = view.findViewById(R.id.chip);
-                holder.selected = (CheckBox) view.findViewById(R.id.selected_checkbox);
-                holder.preview = (TextView) view.findViewById(R.id.preview);
-                if (mCheckboxes) {
-                    holder.selected.setVisibility(View.VISIBLE);
-                }
-
-                if (holder.selected != null) {
-                    holder.selected.setOnCheckedChangeListener(holder);
-                }
-
->>>>>>> c0cb7342
 
             long uniqueId = cursor.getLong(mUniqueIdColumn);
             boolean selected = mSelected.contains(uniqueId);
 
-            if (selected) {
+            if (!mCheckboxes && selected) {
                 holder.chip.setBackgroundDrawable(account.getCheckmarkChip().drawable());
             } else {
-<<<<<<< HEAD
                 holder.chip.setBackgroundDrawable(account.generateColorChip(read, toMe, ccMe,
                         fromMe, flagged).drawable());
-=======
-                // This branch code is triggered when the local store
-                // hands us an invalid message
-
-                holder.chip.getBackground().setAlpha(0);
-                if (holder.subject != null) {
-                    holder.subject.setText(getString(R.string.general_no_subject));
-                    holder.subject.setTypeface(null, Typeface.NORMAL);
-                }
-
-                String noSender = getString(R.string.general_no_sender);
-
-                if (holder.preview != null) {
-                    holder.preview.setText(noSender, TextView.BufferType.SPANNABLE);
-                    Spannable str = (Spannable) holder.preview.getText();
-
-                    str.setSpan(new StyleSpan(Typeface.NORMAL),
-                                0,
-                                noSender.length(),
-                                Spannable.SPAN_EXCLUSIVE_EXCLUSIVE);
-                    str.setSpan(new AbsoluteSizeSpan(mFontSizes.getMessageListSender(), true),
-                                0,
-                                noSender.length(),
-                                Spannable.SPAN_EXCLUSIVE_EXCLUSIVE);
-                } else {
-                    holder.from.setText(noSender);
-                    holder.from.setTypeface(null, Typeface.NORMAL);
-                    holder.from.setCompoundDrawablesWithIntrinsicBounds(null, null, null, null);
-                }
-
-                holder.date.setText(getString(R.string.general_no_date));
-
-                //WARNING: Order of the next 2 lines matter
+            }
+
+            if (mCheckboxes) {
+                // Set holder.position to -1 to avoid MessageViewHolder.onCheckedChanged() toggling
+                // the selection state when setChecked() is called below.
                 holder.position = -1;
-                holder.selected.setChecked(false);
-
-                if (!mCheckboxes) {
-                    holder.selected.setVisibility(View.GONE);
-                }
-            }
-
-
-            return view;
-        }
-
-        /**
-         * Associate model data to view object.
-         *
-         * @param position
-         *            The position of the item within the adapter's data set of
-         *            the item whose view we want.
-         * @param view
-         *            Main view component to alter. Never <code>null</code>.
-         * @param holder
-         *            Convenience view holder - eases access to <tt>view</tt>
-         *            child views. Never <code>null</code>.
-         * @param message
-         *            Never <code>null</code>.
-         */
-
-
-
-        private void bindView(final int position, final View view, final MessageViewHolder holder,
-                              final MessageInfoHolder message) {
-
-            int maybeBoldTypeface = message.read ? Typeface.NORMAL : Typeface.BOLD;
-
-            // So that the mSelectedCount is only incremented/decremented
-            // when a user checks the checkbox (vs code)
-            holder.position = -1;
-
-            holder.selected.setChecked(message.selected);
-
-            if (!mCheckboxes && message.selected) {
-
-                holder.chip.setBackgroundDrawable(message.message.getFolder().getAccount().getCheckmarkChip().drawable());
-            }
-
-            else {
-                holder.chip.setBackgroundDrawable(message.message.getFolder().getAccount().generateColorChip(message.read,message.message.toMe(), message.message.ccMe(), message.message.fromMe(), message.flagged).drawable());
-
->>>>>>> c0cb7342
+
+                // Only set the UI state, don't actually toggle the message selection.
+                holder.selected.setChecked(selected);
+
+                // Now save the position so MessageViewHolder.onCheckedChanged() will know what
+                // message to (de)select.
+                holder.position = cursor.getPosition();
             }
 
             // Background indicator
@@ -1839,29 +1756,23 @@
         }
     }
 
-    class MessageViewHolder {
+    class MessageViewHolder implements OnCheckedChangeListener {
         public TextView subject;
         public TextView preview;
         public TextView from;
         public TextView time;
         public TextView date;
         public View chip;
-<<<<<<< HEAD
         public TextView threadCount;
-=======
         public CheckBox selected;
         public int position = -1;
 
         @Override
         public void onCheckedChanged(CompoundButton buttonView, boolean isChecked) {
             if (position != -1) {
-                MessageInfoHolder message = (MessageInfoHolder) mAdapter.getItem(position);
-                    toggleMessageSelect(message);
-
-
-            }
-        }
->>>>>>> c0cb7342
+                toggleMessageSelectWithAdapterPosition(position);
+            }
+        }
     }
 
 
@@ -1979,6 +1890,10 @@
             return;
         }
 
+        toggleMessageSelectWithAdapterPosition(adapterPosition);
+    }
+
+    private void toggleMessageSelectWithAdapterPosition(int adapterPosition) {
         Cursor cursor = (Cursor) mAdapter.getItem(adapterPosition);
         long uniqueId = cursor.getLong(mUniqueIdColumn);
 
