
package com.fsck.k9.controller;

import java.io.CharArrayWriter;
import java.io.PrintWriter;
import java.util.*;
import java.util.concurrent.BlockingQueue;
import java.util.concurrent.ConcurrentHashMap;
import java.util.concurrent.CopyOnWriteArraySet;
import java.util.concurrent.CountDownLatch;
import java.util.concurrent.ExecutorService;
import java.util.concurrent.Executors;
import java.util.concurrent.PriorityBlockingQueue;
import java.util.concurrent.atomic.AtomicBoolean;
import java.util.concurrent.atomic.AtomicInteger;

import android.app.Application;
import android.app.KeyguardManager;
import android.app.NotificationManager;
import android.app.PendingIntent;
import android.content.Context;
import android.content.Intent;
import android.net.Uri;
import android.os.PowerManager;
import android.os.Process;
import android.text.TextUtils;
import android.util.Log;

import com.fsck.k9.Account;
import com.fsck.k9.AccountStats;
import com.fsck.k9.K9;
import com.fsck.k9.NotificationSetting;
import com.fsck.k9.Preferences;
import com.fsck.k9.R;
import com.fsck.k9.SearchSpecification;
import com.fsck.k9.K9.Intents;
import com.fsck.k9.activity.FolderList;
import com.fsck.k9.activity.MessageList;
import com.fsck.k9.helper.NotificationBuilder;
import com.fsck.k9.helper.StringUtils;
import com.fsck.k9.helper.Utility;
import com.fsck.k9.helper.power.TracingPowerManager;
import com.fsck.k9.helper.power.TracingPowerManager.TracingWakeLock;
import com.fsck.k9.mail.Address;
import com.fsck.k9.mail.FetchProfile;
import com.fsck.k9.mail.Flag;
import com.fsck.k9.mail.Folder;
import com.fsck.k9.mail.Folder.FolderType;
import com.fsck.k9.mail.Folder.OpenMode;
import com.fsck.k9.mail.Message.RecipientType;
import com.fsck.k9.mail.Message;
import com.fsck.k9.mail.MessagingException;
import com.fsck.k9.mail.Part;
import com.fsck.k9.mail.PushReceiver;
import com.fsck.k9.mail.Pusher;
import com.fsck.k9.mail.Store;
import com.fsck.k9.mail.Transport;
import com.fsck.k9.mail.internet.MimeMessage;
import com.fsck.k9.mail.internet.MimeUtility;
import com.fsck.k9.mail.internet.TextBody;
import com.fsck.k9.mail.store.UnavailableAccountException;
import com.fsck.k9.mail.store.LocalStore;
import com.fsck.k9.mail.store.UnavailableStorageException;
import com.fsck.k9.mail.store.LocalStore.LocalFolder;
import com.fsck.k9.mail.store.LocalStore.LocalMessage;
import com.fsck.k9.mail.store.LocalStore.PendingCommand;


/**
 * Starts a long running (application) Thread that will run through commands
 * that require remote mailbox access. This class is used to serialize and
 * prioritize these commands. Each method that will submit a command requires a
 * MessagingListener instance to be provided. It is expected that that listener
 * has also been added as a registered listener using addListener(). When a
 * command is to be executed, if the listener that was provided with the command
 * is no longer registered the command is skipped. The design idea for the above
 * is that when an Activity starts it registers as a listener. When it is paused
 * it removes itself. Thus, any commands that that activity submitted are
 * removed from the queue once the activity is no longer active.
 */
public class MessagingController implements Runnable {
    public static final long INVALID_MESSAGE_ID = -1;

    /**
     * Immutable empty {@link String} array
     */
    private static final String[] EMPTY_STRING_ARRAY = new String[0];

    /**
     * Immutable empty {@link Message} array
     */
    private static final Message[] EMPTY_MESSAGE_ARRAY = new Message[0];

    /**
     * Immutable empty {@link Folder} array
     */
    private static final Folder[] EMPTY_FOLDER_ARRAY = new Folder[0];

    /**
     * The maximum message size that we'll consider to be "small". A small message is downloaded
     * in full immediately instead of in pieces. Anything over this size will be downloaded in
     * pieces with attachments being left off completely and downloaded on demand.
     *
     *
     * 25k for a "small" message was picked by educated trial and error.
     * http://answers.google.com/answers/threadview?id=312463 claims that the
     * average size of an email is 59k, which I feel is too large for our
     * blind download. The following tests were performed on a download of
     * 25 random messages.
     * <pre>
     * 5k - 61 seconds,
     * 25k - 51 seconds,
     * 55k - 53 seconds,
     * </pre>
     * So 25k gives good performance and a reasonable data footprint. Sounds good to me.
     */

    private static final String PENDING_COMMAND_MOVE_OR_COPY = "com.fsck.k9.MessagingController.moveOrCopy";
    private static final String PENDING_COMMAND_MOVE_OR_COPY_BULK = "com.fsck.k9.MessagingController.moveOrCopyBulk";
    private static final String PENDING_COMMAND_MOVE_OR_COPY_BULK_NEW = "com.fsck.k9.MessagingController.moveOrCopyBulkNew";
    private static final String PENDING_COMMAND_EMPTY_TRASH = "com.fsck.k9.MessagingController.emptyTrash";
    private static final String PENDING_COMMAND_SET_FLAG_BULK = "com.fsck.k9.MessagingController.setFlagBulk";
    private static final String PENDING_COMMAND_SET_FLAG = "com.fsck.k9.MessagingController.setFlag";
    private static final String PENDING_COMMAND_APPEND = "com.fsck.k9.MessagingController.append";
    private static final String PENDING_COMMAND_MARK_ALL_AS_READ = "com.fsck.k9.MessagingController.markAllAsRead";
    private static final String PENDING_COMMAND_EXPUNGE = "com.fsck.k9.MessagingController.expunge";

    /**
     * Maximum number of unsynced messages to store at once
     */
    private static final int UNSYNC_CHUNK_SIZE = 5;

    private static MessagingController inst = null;
    private BlockingQueue<Command> mCommands = new PriorityBlockingQueue<Command>();

    private Thread mThread;
    private Set<MessagingListener> mListeners = new CopyOnWriteArraySet<MessagingListener>();

    private final ConcurrentHashMap<String, AtomicInteger> sendCount = new ConcurrentHashMap<String, AtomicInteger>();

    ConcurrentHashMap<Account, Pusher> pushers = new ConcurrentHashMap<Account, Pusher>();

    private final ExecutorService threadPool = Executors.newCachedThreadPool();

    private MessagingListener checkMailListener = null;

    private MemorizingListener memorizingListener = new MemorizingListener();

    private boolean mBusy;

    /**
     *  {@link K9}
     */
    private Application mApplication;

    // Key is accountUuid:folderName:messageUid   ,   value is unimportant
    private ConcurrentHashMap<String, String> deletedUids = new ConcurrentHashMap<String, String>();

    private String createMessageKey(Account account, String folder, Message message) {
        return createMessageKey(account, folder, message.getUid());
    }

    private String createMessageKey(Account account, String folder, String uid) {
        return account.getUuid() + ":" + folder + ":" + uid;
    }

    private void suppressMessage(Account account, String folder, Message message) {

        if (account == null || folder == null || message == null) {
            return;
        }
        String messKey = createMessageKey(account, folder, message);
        deletedUids.put(messKey, "true");
    }

    private void unsuppressMessage(Account account, String folder, String uid) {
        if (account == null || folder == null || uid == null) {
            return;
        }
        String messKey = createMessageKey(account, folder, uid);
        deletedUids.remove(messKey);
    }


    private boolean isMessageSuppressed(Account account, String folder, Message message) {
        if (account == null || folder == null || message == null) {
            return false;
        }
        String messKey = createMessageKey(account, folder, message);

        if (deletedUids.containsKey(messKey)) {
            return true;
        }

        return false;
    }

    /**
     * @param application  {@link K9}
     */
    private MessagingController(Application application) {
        mApplication = application;
        mThread = new Thread(this);
        mThread.setName("MessagingController");
        mThread.start();
        if (memorizingListener != null) {
            addListener(memorizingListener);
        }
    }

    /**
     * Gets or creates the singleton instance of MessagingController. Application is used to
     * provide a Context to classes that need it.
     * @param application {@link K9}
     * @return
     */
    public synchronized static MessagingController getInstance(Application application) {
        if (inst == null) {
            inst = new MessagingController(application);
        }
        return inst;
    }

    public boolean isBusy() {
        return mBusy;
    }

    @Override
    public void run() {
        Process.setThreadPriority(Process.THREAD_PRIORITY_BACKGROUND);
        while (true) {
            String commandDescription = null;
            try {
                final Command command = mCommands.take();

                if (command != null) {
                    commandDescription = command.description;

                    if (K9.DEBUG)
                        Log.i(K9.LOG_TAG, "Running " + (command.isForeground ? "Foreground" : "Background") + " command '" + command.description + "', seq = " + command.sequence);

                    mBusy = true;
                    try {
                        command.runnable.run();
                    } catch (UnavailableAccountException e) {
                        // retry later
                        new Thread() {
                            @Override
                            public void run() {
                                try {
                                    sleep(30 * 1000);
                                    mCommands.put(command);
                                } catch (InterruptedException e) {
                                    Log.e(K9.LOG_TAG, "interrupted while putting a pending command for"
                                          + " an unavailable account back into the queue."
                                          + " THIS SHOULD NEVER HAPPEN.");
                                }
                            }
                        } .start();
                    }

                    if (K9.DEBUG)
                        Log.i(K9.LOG_TAG, (command.isForeground ? "Foreground" : "Background") +
                              " Command '" + command.description + "' completed");

                    for (MessagingListener l : getListeners(command.listener)) {
                        l.controllerCommandCompleted(!mCommands.isEmpty());
                    }
                }
            } catch (Exception e) {
                Log.e(K9.LOG_TAG, "Error running command '" + commandDescription + "'", e);
            }
            mBusy = false;
        }
    }

    private void put(String description, MessagingListener listener, Runnable runnable) {
        putCommand(mCommands, description, listener, runnable, true);
    }

    private void putBackground(String description, MessagingListener listener, Runnable runnable) {
        putCommand(mCommands, description, listener, runnable, false);
    }

    private void putCommand(BlockingQueue<Command> queue, String description, MessagingListener listener, Runnable runnable, boolean isForeground) {
        int retries = 10;
        Exception e = null;
        while (retries-- > 0) {
            try {
                Command command = new Command();
                command.listener = listener;
                command.runnable = runnable;
                command.description = description;
                command.isForeground = isForeground;
                queue.put(command);
                return;
            } catch (InterruptedException ie) {
                try {
                    Thread.sleep(200);
                } catch (InterruptedException ne) {
                }
                e = ie;
            }
        }
        throw new Error(e);
    }


    public void addListener(MessagingListener listener) {
        mListeners.add(listener);
        refreshListener(listener);
    }

    public void refreshListener(MessagingListener listener) {
        if (memorizingListener != null && listener != null) {
            memorizingListener.refreshOther(listener);
        }
    }

    public void removeListener(MessagingListener listener) {
        mListeners.remove(listener);
    }

    public Set<MessagingListener> getListeners() {
        return mListeners;
    }


    public Set<MessagingListener> getListeners(MessagingListener listener) {
        if (listener == null) {
            return mListeners;
        }

        Set<MessagingListener> listeners = new HashSet<MessagingListener>(mListeners);
        listeners.add(listener);
        return listeners;

    }


    /**
     * Lists folders that are available locally and remotely. This method calls
     * listFoldersCallback for local folders before it returns, and then for
     * remote folders at some later point. If there are no local folders
     * includeRemote is forced by this method. This method should be called from
     * a Thread as it may take several seconds to list the local folders.
     * TODO this needs to cache the remote folder list
     *
     * @param account
     * @param listener
     * @throws MessagingException
     */
    public void listFolders(final Account account, final boolean refreshRemote, final MessagingListener listener) {
        threadPool.execute(new Runnable() {
            @Override
            public void run() {
                listFoldersSynchronous(account, refreshRemote, listener);
            }
        });
    }

    /**
     * Lists folders that are available locally and remotely. This method calls
     * listFoldersCallback for local folders before it returns, and then for
     * remote folders at some later point. If there are no local folders
     * includeRemote is forced by this method. This method is called in the
     * foreground.
     * TODO this needs to cache the remote folder list
     *
     * @param account
     * @param listener
     * @throws MessagingException
     */
    public void listFoldersSynchronous(final Account account, final boolean refreshRemote, final MessagingListener listener) {
        for (MessagingListener l : getListeners(listener)) {
            l.listFoldersStarted(account);
        }
        List <? extends Folder > localFolders = null;
        if (!account.isAvailable(mApplication)) {
            Log.i(K9.LOG_TAG, "not listing folders of unavailable account");
        } else {
            try {
                Store localStore = account.getLocalStore();
                localFolders = localStore.getPersonalNamespaces(false);

                Folder[] folderArray = localFolders.toArray(EMPTY_FOLDER_ARRAY);

                if (refreshRemote || localFolders.isEmpty()) {
                    doRefreshRemote(account, listener);
                    return;
                }

                for (MessagingListener l : getListeners(listener)) {
                    l.listFolders(account, folderArray);
                }
            } catch (Exception e) {
                for (MessagingListener l : getListeners(listener)) {
                    l.listFoldersFailed(account, e.getMessage());
                }

                addErrorMessage(account, null, e);
                return;
            } finally {
                if (localFolders != null) {
                    for (Folder localFolder : localFolders) {
                        closeFolder(localFolder);
                    }
                }
            }
        }

        for (MessagingListener l : getListeners(listener)) {
            l.listFoldersFinished(account);
        }
    }

    private void doRefreshRemote(final Account account, final MessagingListener listener) {
        put("doRefreshRemote", listener, new Runnable() {
            @Override
            public void run() {
                List <? extends Folder > localFolders = null;
                try {
                    Store store = account.getRemoteStore();

                    List <? extends Folder > remoteFolders = store.getPersonalNamespaces(false);

                    LocalStore localStore = account.getLocalStore();
                    HashSet<String> remoteFolderNames = new HashSet<String>();
                    List<LocalFolder> foldersToCreate = new LinkedList<LocalFolder>();

                    localFolders = localStore.getPersonalNamespaces(false);
                    HashSet<String> localFolderNames = new HashSet<String>();
                    for (Folder localFolder : localFolders) {
                        localFolderNames.add(localFolder.getName());
                    }
                    for (Folder remoteFolder : remoteFolders) {
                        if (localFolderNames.contains(remoteFolder.getName()) == false) {
                            LocalFolder localFolder = localStore.getFolder(remoteFolder.getName());
                            foldersToCreate.add(localFolder);
                        }
                        remoteFolderNames.add(remoteFolder.getName());
                    }
                    localStore.createFolders(foldersToCreate, account.getDisplayCount());

                    localFolders = localStore.getPersonalNamespaces(false);

                    /*
                     * Clear out any folders that are no longer on the remote store.
                     */
                    for (Folder localFolder : localFolders) {
                        String localFolderName = localFolder.getName();
                        if (!account.isSpecialFolder(localFolderName) && !remoteFolderNames.contains(localFolderName)) {
                            localFolder.delete(false);
                        }
                    }

                    localFolders = localStore.getPersonalNamespaces(false);
                    Folder[] folderArray = localFolders.toArray(EMPTY_FOLDER_ARRAY);

                    for (MessagingListener l : getListeners(listener)) {
                        l.listFolders(account, folderArray);
                    }
                    for (MessagingListener l : getListeners(listener)) {
                        l.listFoldersFinished(account);
                    }
                } catch (Exception e) {
                    for (MessagingListener l : getListeners(listener)) {
                        l.listFoldersFailed(account, "");
                    }
                    addErrorMessage(account, null, e);
                } finally {
                    if (localFolders != null) {
                        for (Folder localFolder : localFolders) {
                            closeFolder(localFolder);
                        }
                    }
                }
            }
        });
    }



    /**
     * List the messages in the local message store for the given folder asynchronously.
     *
     * @param account
     * @param folder
     * @param listener
     * @throws MessagingException
     */
    public void listLocalMessages(final Account account, final String folder, final MessagingListener listener) {
        threadPool.execute(new Runnable() {
            @Override
            public void run() {
                listLocalMessagesSynchronous(account, folder, listener);
            }
        });
    }


    /**
     * List the messages in the local message store for the given folder synchronously.
     *
     * @param account
     * @param folder
     * @param listener
     * @throws MessagingException
     */
    public void listLocalMessagesSynchronous(final Account account, final String folder, final MessagingListener listener) {

        for (MessagingListener l : getListeners(listener)) {
            l.listLocalMessagesStarted(account, folder);
        }

        Folder localFolder = null;
        MessageRetrievalListener retrievalListener =
        new MessageRetrievalListener() {
            List<Message> pendingMessages = new ArrayList<Message>();


            int totalDone = 0;


            @Override
            public void messageStarted(String message, int number, int ofTotal) {}
            @Override
            public void messageFinished(Message message, int number, int ofTotal) {

                if (!isMessageSuppressed(account, folder, message)) {
                    pendingMessages.add(message);
                    totalDone++;
                    if (pendingMessages.size() > 10) {
                        addPendingMessages();
                    }

                } else {
                    for (MessagingListener l : getListeners(listener)) {
                        l.listLocalMessagesRemoveMessage(account, folder, message);
                    }
                }
            }
            @Override
            public void messagesFinished(int number) {
                addPendingMessages();
            }
            private void addPendingMessages() {
                for (MessagingListener l : getListeners(listener)) {
                    l.listLocalMessagesAddMessages(account, folder, pendingMessages);
                }
                pendingMessages.clear();
            }
        };



        try {
            Store localStore = account.getLocalStore();
            localFolder = localStore.getFolder(folder);
            localFolder.open(OpenMode.READ_WRITE);

            localFolder.getMessages(
                retrievalListener,
                false // Skip deleted messages
            );
            if (K9.DEBUG)
                Log.v(K9.LOG_TAG, "Got ack that callbackRunner finished");

            for (MessagingListener l : getListeners(listener)) {
                l.listLocalMessagesFinished(account, folder);
            }
        } catch (Exception e) {
            for (MessagingListener l : getListeners(listener)) {
                l.listLocalMessagesFailed(account, folder, e.getMessage());
            }
            addErrorMessage(account, null, e);
        } finally {
            closeFolder(localFolder);
        }
    }

    public void searchLocalMessages(SearchSpecification searchSpecification, final Message[] messages, final MessagingListener listener) {
        searchLocalMessages(searchSpecification.getAccountUuids(), searchSpecification.getFolderNames(), messages,
                            searchSpecification.getQuery(), searchSpecification.isIntegrate(), searchSpecification.getRequiredFlags(), searchSpecification.getForbiddenFlags(), listener);
    }


    /**
     * Find all messages in any local account which match the query 'query'
     * @throws MessagingException
     */
    public void searchLocalMessages(final String[] accountUuids, final String[] folderNames, final Message[] messages, final String query, final boolean integrate,
                                    final Flag[] requiredFlags, final Flag[] forbiddenFlags, final MessagingListener listener) {
        if (K9.DEBUG) {
            Log.i(K9.LOG_TAG, "searchLocalMessages ("
                  + "accountUuids=" + Utility.combine(accountUuids, ',')
                  + ", folderNames = " + Utility.combine(folderNames, ',')
                  + ", messages.size() = " + (messages != null ? messages.length : -1)
                  + ", query = " + query
                  + ", integrate = " + integrate
                  + ", requiredFlags = " + Utility.combine(requiredFlags, ',')
                  + ", forbiddenFlags = " + Utility.combine(forbiddenFlags, ',')
                  + ")");
        }

        threadPool.execute(new Runnable() {
            @Override
            public void run() {
                searchLocalMessagesSynchronous(accountUuids, folderNames, messages,  query, integrate, requiredFlags, forbiddenFlags, listener);
            }
        });
    }
    public void searchLocalMessagesSynchronous(final String[] accountUuids, final String[] folderNames, final Message[] messages, final String query, final boolean integrate, final Flag[] requiredFlags, final Flag[] forbiddenFlags, final MessagingListener listener) {

        final AccountStats stats = new AccountStats();
        final Set<String> accountUuidsSet = new HashSet<String>();
        if (accountUuids != null) {
            accountUuidsSet.addAll(Arrays.asList(accountUuids));
        }
        final Preferences prefs = Preferences.getPreferences(mApplication.getApplicationContext());
        List<LocalFolder> foldersToSearch = null;
        boolean displayableOnly = false;
        boolean noSpecialFolders = true;
        for (final Account account : prefs.getAvailableAccounts()) {
            if (accountUuids != null && !accountUuidsSet.contains(account.getUuid())) {
                continue;
            }

            if (accountUuids != null && accountUuidsSet.contains(account.getUuid())) {
                displayableOnly = true;
                noSpecialFolders = true;
            } else if (!integrate && folderNames == null) {
                Account.Searchable searchableFolders = account.getSearchableFolders();
                switch (searchableFolders) {
                case NONE:
                    continue;
                case DISPLAYABLE:
                    displayableOnly = true;
                    break;

                }
            }
            List<Message> messagesToSearch = null;
            if (messages != null) {
                messagesToSearch = new LinkedList<Message>();
                for (Message message : messages) {
                    if (message.getFolder().getAccount().getUuid().equals(account.getUuid())) {
                        messagesToSearch.add(message);
                    }
                }
                if (messagesToSearch.isEmpty()) {
                    continue;
                }
            }
            if (listener != null) {
                listener.listLocalMessagesStarted(account, null);
            }

            if (integrate || displayableOnly || folderNames != null || noSpecialFolders) {
                List<LocalFolder> tmpFoldersToSearch = new LinkedList<LocalFolder>();
                try {
                    LocalStore store = account.getLocalStore();
                    List <? extends Folder > folders = store.getPersonalNamespaces(false);
                    Set<String> folderNameSet = null;
                    if (folderNames != null) {
                        folderNameSet = new HashSet<String>();
                        folderNameSet.addAll(Arrays.asList(folderNames));
                    }
                    for (Folder folder : folders) {
                        LocalFolder localFolder = (LocalFolder)folder;
                        boolean include = true;
                        folder.refresh(prefs);
                        String localFolderName = localFolder.getName();
                        if (integrate) {
                            include = localFolder.isIntegrate();
                        } else {
                            if (folderNameSet != null) {
                                if (!folderNameSet.contains(localFolderName))

                                {
                                    include = false;
                                }
                            }
                            // Never exclude the INBOX (see issue 1817)
                            else if (noSpecialFolders && !localFolderName.equalsIgnoreCase(account.getInboxFolderName()) &&
                                     !localFolderName.equals(account.getArchiveFolderName()) && account.isSpecialFolder(localFolderName)) {
                                include = false;
                            } else if (displayableOnly && modeMismatch(account.getFolderDisplayMode(), folder.getDisplayClass())) {
                                include = false;
                            }
                        }

                        if (include) {
                            tmpFoldersToSearch.add(localFolder);
                        }
                    }
                    if (tmpFoldersToSearch.size() < 1) {
                        continue;
                    }
                    foldersToSearch = tmpFoldersToSearch;
                } catch (MessagingException me) {
                    Log.e(K9.LOG_TAG, "Unable to restrict search folders in Account " + account.getDescription() + ", searching all", me);
                    addErrorMessage(account, null, me);
                }

            }

            MessageRetrievalListener retrievalListener = new MessageRetrievalListener() {
                @Override
                public void messageStarted(String message, int number, int ofTotal) {}
                @Override
                public void messageFinished(Message message, int number, int ofTotal) {
                    if (!isMessageSuppressed(message.getFolder().getAccount(), message.getFolder().getName(), message)) {
                        List<Message> messages = new ArrayList<Message>();

                        messages.add(message);
                        stats.unreadMessageCount += (!message.isSet(Flag.SEEN)) ? 1 : 0;
                        stats.flaggedMessageCount += (message.isSet(Flag.FLAGGED)) ? 1 : 0;
                        if (listener != null) {
                            listener.listLocalMessagesAddMessages(account, null, messages);
                        }
                    }

                }
                @Override
                public void messagesFinished(int number) {

                }
            };

            try {
                String[] queryFields = {"html_content", "subject", "sender_list"};
                LocalStore localStore = account.getLocalStore();
                localStore.searchForMessages(retrievalListener, queryFields
                                             , query, foldersToSearch,
                                             messagesToSearch == null ? null : messagesToSearch.toArray(EMPTY_MESSAGE_ARRAY),
                                             requiredFlags, forbiddenFlags);

            } catch (Exception e) {
                if (listener != null) {
                    listener.listLocalMessagesFailed(account, null, e.getMessage());
                }
                addErrorMessage(account, null, e);
            } finally {
                if (listener != null) {
                    listener.listLocalMessagesFinished(account, null);
                }
            }
        }
        if (listener != null) {
            listener.searchStats(stats);
        }
    }
    public void loadMoreMessages(Account account, String folder, MessagingListener listener) {
        try {
            LocalStore localStore = account.getLocalStore();
            LocalFolder localFolder = localStore.getFolder(folder);
            if (localFolder.getVisibleLimit() > 0) {
                localFolder.setVisibleLimit(localFolder.getVisibleLimit() + localFolder.getMessageCount());
            }
            synchronizeMailbox(account, folder, listener, null);
        } catch (MessagingException me) {
            addErrorMessage(account, null, me);

            throw new RuntimeException("Unable to set visible limit on folder", me);
        }
    }

    public void resetVisibleLimits(Collection<Account> accounts) {
        for (Account account : accounts) {
            account.resetVisibleLimits();
        }
    }

    /**
     * Start background synchronization of the specified folder.
     * @param account
     * @param folder
     * @param listener
     * @param providedRemoteFolder TODO
     */
    public void synchronizeMailbox(final Account account, final String folder, final MessagingListener listener, final Folder providedRemoteFolder) {
        putBackground("synchronizeMailbox", listener, new Runnable() {
            @Override
            public void run() {
                synchronizeMailboxSynchronous(account, folder, listener, providedRemoteFolder);
            }
        });
    }

    /**
     * Start foreground synchronization of the specified folder. This is generally only called
     * by synchronizeMailbox.
     * @param account
     * @param folder
     *
     * TODO Break this method up into smaller chunks.
     * @param providedRemoteFolder TODO
     */
    private void synchronizeMailboxSynchronous(final Account account, final String folder, final MessagingListener listener, Folder providedRemoteFolder) {
        Folder remoteFolder = null;
        LocalFolder tLocalFolder = null;

        if (K9.DEBUG)
            Log.i(K9.LOG_TAG, "Synchronizing folder " + account.getDescription() + ":" + folder);

        for (MessagingListener l : getListeners(listener)) {
            l.synchronizeMailboxStarted(account, folder);
        }
        /*
         * We don't ever sync the Outbox or errors folder
         */
        if (folder.equals(account.getOutboxFolderName()) || folder.equals(account.getErrorFolderName())) {
            for (MessagingListener l : getListeners(listener)) {
                l.synchronizeMailboxFinished(account, folder, 0, 0);
            }

            return;
        }

        Exception commandException = null;
        try {
            if (K9.DEBUG)
                Log.d(K9.LOG_TAG, "SYNC: About to process pending commands for account " + account.getDescription());

            try {
                processPendingCommandsSynchronous(account);
            } catch (Exception e) {
                addErrorMessage(account, null, e);

                Log.e(K9.LOG_TAG, "Failure processing command, but allow message sync attempt", e);
                commandException = e;
            }

            /*
             * Get the message list from the local store and create an index of
             * the uids within the list.
             */
            if (K9.DEBUG)
                Log.v(K9.LOG_TAG, "SYNC: About to get local folder " + folder);

            final LocalStore localStore = account.getLocalStore();
            tLocalFolder = localStore.getFolder(folder);
            final LocalFolder localFolder = tLocalFolder;
            localFolder.open(OpenMode.READ_WRITE);
            localFolder.updateLastUid();
            Message[] localMessages = localFolder.getMessages(null);
            HashMap<String, Message> localUidMap = new HashMap<String, Message>();
            for (Message message : localMessages) {
                localUidMap.put(message.getUid(), message);
            }

            if (providedRemoteFolder != null) {
                if (K9.DEBUG)
                    Log.v(K9.LOG_TAG, "SYNC: using providedRemoteFolder " + folder);
                remoteFolder = providedRemoteFolder;
            } else {
                Store remoteStore = account.getRemoteStore();

                if (K9.DEBUG)
                    Log.v(K9.LOG_TAG, "SYNC: About to get remote folder " + folder);
                remoteFolder = remoteStore.getFolder(folder);

                if (! verifyOrCreateRemoteSpecialFolder(account, folder, remoteFolder, listener)) {
                    return;
                }


                /*
                 * Synchronization process:
                 *
                Open the folder
                Upload any local messages that are marked as PENDING_UPLOAD (Drafts, Sent, Trash)
                Get the message count
                Get the list of the newest K9.DEFAULT_VISIBLE_LIMIT messages
                getMessages(messageCount - K9.DEFAULT_VISIBLE_LIMIT, messageCount)
                See if we have each message locally, if not fetch it's flags and envelope
                Get and update the unread count for the folder
                Update the remote flags of any messages we have locally with an internal date newer than the remote message.
                Get the current flags for any messages we have locally but did not just download
                Update local flags
                For any message we have locally but not remotely, delete the local message to keep cache clean.
                Download larger parts of any new messages.
                (Optional) Download small attachments in the background.
                 */

                /*
                 * Open the remote folder. This pre-loads certain metadata like message count.
                 */
                if (K9.DEBUG)
                    Log.v(K9.LOG_TAG, "SYNC: About to open remote folder " + folder);

                remoteFolder.open(OpenMode.READ_WRITE);
                if (Account.EXPUNGE_ON_POLL.equals(account.getExpungePolicy())) {
                    if (K9.DEBUG)
                        Log.d(K9.LOG_TAG, "SYNC: Expunging folder " + account.getDescription() + ":" + folder);
                    remoteFolder.expunge();
                }

            }

            /*
             * Get the remote message count.
             */
            int remoteMessageCount = remoteFolder.getMessageCount();

            int visibleLimit = localFolder.getVisibleLimit();

            if (visibleLimit < 0) {
                visibleLimit = K9.DEFAULT_VISIBLE_LIMIT;
            }

            Message[] remoteMessageArray = EMPTY_MESSAGE_ARRAY;
            final ArrayList<Message> remoteMessages = new ArrayList<Message>();
            HashMap<String, Message> remoteUidMap = new HashMap<String, Message>();

            if (K9.DEBUG)
                Log.v(K9.LOG_TAG, "SYNC: Remote message count for folder " + folder + " is " + remoteMessageCount);
            final Date earliestDate = account.getEarliestPollDate();


            if (remoteMessageCount > 0) {
                /* Message numbers start at 1.  */
                int remoteStart;
                if (visibleLimit > 0) {
                    remoteStart = Math.max(0, remoteMessageCount - visibleLimit) + 1;
                } else {
                    remoteStart = 1;
                }
                int remoteEnd = remoteMessageCount;

                if (K9.DEBUG)
                    Log.v(K9.LOG_TAG, "SYNC: About to get messages " + remoteStart + " through " + remoteEnd + " for folder " + folder);

                final AtomicInteger headerProgress = new AtomicInteger(0);
                for (MessagingListener l : getListeners(listener)) {
                    l.synchronizeMailboxHeadersStarted(account, folder);
                }


                remoteMessageArray = remoteFolder.getMessages(remoteStart, remoteEnd, earliestDate, null);

                int messageCount = remoteMessageArray.length;

                for (Message thisMess : remoteMessageArray) {
                    headerProgress.incrementAndGet();
                    for (MessagingListener l : getListeners(listener)) {
                        l.synchronizeMailboxHeadersProgress(account, folder, headerProgress.get(), messageCount);
                    }
                    Message localMessage = localUidMap.get(thisMess.getUid());
                    if (localMessage == null || !localMessage.olderThan(earliestDate)) {
                        remoteMessages.add(thisMess);
                        remoteUidMap.put(thisMess.getUid(), thisMess);
                    }
                }
                if (K9.DEBUG)
                    Log.v(K9.LOG_TAG, "SYNC: Got " + remoteUidMap.size() + " messages for folder " + folder);

                remoteMessageArray = null;
                for (MessagingListener l : getListeners(listener)) {
                    l.synchronizeMailboxHeadersFinished(account, folder, headerProgress.get(), remoteUidMap.size());
                }

            } else if (remoteMessageCount < 0) {
                throw new Exception("Message count " + remoteMessageCount + " for folder " + folder);
            }

            /*
             * Remove any messages that are in the local store but no longer on the remote store or are too old
             */
            if (account.syncRemoteDeletions()) {
                ArrayList<Message> destroyMessages = new ArrayList<Message>();
                for (Message localMessage : localMessages) {
                    if (remoteUidMap.get(localMessage.getUid()) == null) {
                        destroyMessages.add(localMessage);
                    }
                }


                localFolder.destroyMessages(destroyMessages.toArray(EMPTY_MESSAGE_ARRAY));

                for (Message destroyMessage : destroyMessages) {
                    for (MessagingListener l : getListeners(listener)) {
                        l.synchronizeMailboxRemovedMessage(account, folder, destroyMessage);
                    }
                }
            }
            localMessages = null;

            /*
             * Now we download the actual content of messages.
             */
            int newMessages = downloadMessages(account, remoteFolder, localFolder, remoteMessages, false);

            int unreadMessageCount = setLocalUnreadCountToRemote(localFolder, remoteFolder,  newMessages);
            setLocalFlaggedCountToRemote(localFolder, remoteFolder);


            for (MessagingListener l : getListeners()) {
                l.folderStatusChanged(account, folder, unreadMessageCount);
            }

            /* Notify listeners that we're finally done. */

            localFolder.setLastChecked(System.currentTimeMillis());
            localFolder.setStatus(null);

            if (K9.DEBUG)
                Log.d(K9.LOG_TAG, "Done synchronizing folder " + account.getDescription() + ":" + folder +
                      " @ " + new Date() + " with " + newMessages + " new messages");

            for (MessagingListener l : getListeners(listener)) {
                l.synchronizeMailboxFinished(account, folder, remoteMessageCount, newMessages);
            }


            if (commandException != null) {
                String rootMessage = getRootCauseMessage(commandException);
                Log.e(K9.LOG_TAG, "Root cause failure in " + account.getDescription() + ":" +
                      tLocalFolder.getName() + " was '" + rootMessage + "'");
                localFolder.setStatus(rootMessage);
                for (MessagingListener l : getListeners(listener)) {
                    l.synchronizeMailboxFailed(account, folder, rootMessage);
                }
            }

            if (K9.DEBUG)
                Log.i(K9.LOG_TAG, "Done synchronizing folder " + account.getDescription() + ":" + folder);

        } catch (Exception e) {
            Log.e(K9.LOG_TAG, "synchronizeMailbox", e);
            // If we don't set the last checked, it can try too often during
            // failure conditions
            String rootMessage = getRootCauseMessage(e);
            if (tLocalFolder != null) {
                try {
                    tLocalFolder.setStatus(rootMessage);
                    tLocalFolder.setLastChecked(System.currentTimeMillis());
                } catch (MessagingException me) {
                    Log.e(K9.LOG_TAG, "Could not set last checked on folder " + account.getDescription() + ":" +
                          tLocalFolder.getName(), e);
                }
            }

            for (MessagingListener l : getListeners(listener)) {
                l.synchronizeMailboxFailed(account, folder, rootMessage);
            }
            addErrorMessage(account, null, e);
            Log.e(K9.LOG_TAG, "Failed synchronizing folder " + account.getDescription() + ":" + folder + " @ " + new Date());

        } finally {
            if (providedRemoteFolder == null) {
                closeFolder(remoteFolder);
            }

            closeFolder(tLocalFolder);
        }

    }


    private void closeFolder(Folder f) {
        if (f != null) {
            f.close();
        }
    }


    /*
     * If the folder is a "special" folder we need to see if it exists
     * on the remote server. It if does not exist we'll try to create it. If we
     * can't create we'll abort. This will happen on every single Pop3 folder as
     * designed and on Imap folders during error conditions. This allows us
     * to treat Pop3 and Imap the same in this code.
     */
    private boolean verifyOrCreateRemoteSpecialFolder(final Account account, final String folder, final Folder remoteFolder, final MessagingListener listener) throws MessagingException {
        if (folder.equals(account.getTrashFolderName()) ||
                folder.equals(account.getSentFolderName()) ||
                folder.equals(account.getDraftsFolderName())) {
            if (!remoteFolder.exists()) {
                if (!remoteFolder.create(FolderType.HOLDS_MESSAGES)) {
                    for (MessagingListener l : getListeners(listener)) {
                        l.synchronizeMailboxFinished(account, folder, 0, 0);
                    }
                    if (K9.DEBUG)
                        Log.i(K9.LOG_TAG, "Done synchronizing folder " + folder);

                    return false;
                }
            }
        }
        return true;
    }
    private int setLocalUnreadCountToRemote(LocalFolder localFolder, Folder remoteFolder, int newMessageCount) throws MessagingException {
        int remoteUnreadMessageCount = remoteFolder.getUnreadMessageCount();
        if (remoteUnreadMessageCount != -1) {
            localFolder.setUnreadMessageCount(remoteUnreadMessageCount);
        } else {
            int unreadCount = 0;
            Message[] messages = localFolder.getMessages(null, false);
            for (Message message : messages) {
                if (!message.isSet(Flag.SEEN) && !message.isSet(Flag.DELETED)) {
                    unreadCount++;
                }
            }
            localFolder.setUnreadMessageCount(unreadCount);
        }
        return localFolder.getUnreadMessageCount();
    }

    private void setLocalFlaggedCountToRemote(LocalFolder localFolder, Folder remoteFolder) throws MessagingException {
        int remoteFlaggedMessageCount = remoteFolder.getFlaggedMessageCount();
        if (remoteFlaggedMessageCount != -1) {
            localFolder.setFlaggedMessageCount(remoteFlaggedMessageCount);
        } else {
            int flaggedCount = 0;
            Message[] messages = localFolder.getMessages(null, false);
            for (Message message : messages) {
                if (message.isSet(Flag.FLAGGED) && !message.isSet(Flag.DELETED)) {
                    flaggedCount++;
                }
            }
            localFolder.setFlaggedMessageCount(flaggedCount);
        }
    }

    /**
     * Fetches the messages described by inputMessages from the remote store and writes them to
     * local storage.
     *
     * @param account
     *            The account the remote store belongs to.
     * @param remoteFolder
     *            The remote folder to download messages from.
     * @param localFolder
     *            The {@link LocalFolder} instance corresponding to the remote folder.
     * @param inputMessages
     *            A list of messages objects that store the UIDs of which messages to download.
     * @param flagSyncOnly
     *            Only flags will be fetched from the remote store if this is {@code true}.
     *
     * @return The number of downloaded messages that are not flagged as {@link Flag#SEEN}.
     *
     * @throws MessagingException
     */
    private int downloadMessages(final Account account, final Folder remoteFolder,
                                 final LocalFolder localFolder, List<Message> inputMessages,
                                 boolean flagSyncOnly) throws MessagingException {

        final Date earliestDate = account.getEarliestPollDate();
        Date downloadStarted = new Date(); // now

        if (earliestDate != null) {
            if (K9.DEBUG) {
                Log.d(K9.LOG_TAG, "Only syncing messages after " + earliestDate);
            }
        }
        final String folder = remoteFolder.getName();

        int unreadBeforeStart = 0;
        try {
            AccountStats stats = account.getStats(mApplication);
            unreadBeforeStart = stats.unreadMessageCount;

        } catch (MessagingException e) {
            Log.e(K9.LOG_TAG, "Unable to getUnreadMessageCount for account: " + account, e);
        }

        ArrayList<Message> syncFlagMessages = new ArrayList<Message>();
        List<Message> unsyncedMessages = new ArrayList<Message>();
        final AtomicInteger newMessages = new AtomicInteger(0);

        List<Message> messages = new ArrayList<Message>(inputMessages);

        for (Message message : messages) {
            evaluateMessageForDownload(message, folder, localFolder, remoteFolder, account, unsyncedMessages, syncFlagMessages , flagSyncOnly);
        }

        final AtomicInteger progress = new AtomicInteger(0);
        final int todo = unsyncedMessages.size() + syncFlagMessages.size();
        for (MessagingListener l : getListeners()) {
            l.synchronizeMailboxProgress(account, folder, progress.get(), todo);
        }

        if (K9.DEBUG)
            Log.d(K9.LOG_TAG, "SYNC: Have " + unsyncedMessages.size() + " unsynced messages");

        messages.clear();
        final ArrayList<Message> largeMessages = new ArrayList<Message>();
        final ArrayList<Message> smallMessages = new ArrayList<Message>();
        if (!unsyncedMessages.isEmpty()) {

            /*
             * Reverse the order of the messages. Depending on the server this may get us
             * fetch results for newest to oldest. If not, no harm done.
             */
            Collections.reverse(unsyncedMessages);
            int visibleLimit = localFolder.getVisibleLimit();
            int listSize = unsyncedMessages.size();

            if ((visibleLimit > 0) && (listSize > visibleLimit)) {
                unsyncedMessages = unsyncedMessages.subList(listSize - visibleLimit, listSize);
            }

            FetchProfile fp = new FetchProfile();
            if (remoteFolder.supportsFetchingFlags()) {
                fp.add(FetchProfile.Item.FLAGS);
            }
            fp.add(FetchProfile.Item.ENVELOPE);

            if (K9.DEBUG)
                Log.d(K9.LOG_TAG, "SYNC: About to fetch " + unsyncedMessages.size() + " unsynced messages for folder " + folder);


            fetchUnsyncedMessages(account, remoteFolder, localFolder, unsyncedMessages, smallMessages, largeMessages, progress, todo, fp);

            // If a message didn't exist, messageFinished won't be called, but we shouldn't try again
            // If we got here, nothing failed
            for (Message message : unsyncedMessages) {
                String newPushState = remoteFolder.getNewPushState(localFolder.getPushState(), message);
                if (newPushState != null) {
                    localFolder.setPushState(newPushState);
                }
            }
            if (K9.DEBUG) {
                Log.d(K9.LOG_TAG, "SYNC: Synced unsynced messages for folder " + folder);
            }


        }

        if (K9.DEBUG)
            Log.d(K9.LOG_TAG, "SYNC: Have "
                  + largeMessages.size() + " large messages and "
                  + smallMessages.size() + " small messages out of "
                  + unsyncedMessages.size() + " unsynced messages");

        unsyncedMessages.clear();

        /*
         * Grab the content of the small messages first. This is going to
         * be very fast and at very worst will be a single up of a few bytes and a single
         * download of 625k.
         */
        FetchProfile fp = new FetchProfile();
        fp.add(FetchProfile.Item.BODY);
        //        fp.add(FetchProfile.Item.FLAGS);
        //        fp.add(FetchProfile.Item.ENVELOPE);

        downloadSmallMessages(account, remoteFolder, localFolder, smallMessages, progress, unreadBeforeStart, newMessages, todo, fp);
        smallMessages.clear();

        /*
         * Now do the large messages that require more round trips.
         */
        fp.clear();
        fp.add(FetchProfile.Item.STRUCTURE);
        downloadLargeMessages(account, remoteFolder, localFolder, largeMessages, progress, unreadBeforeStart,  newMessages, todo, fp);
        largeMessages.clear();

        /*
         * Refresh the flags for any messages in the local store that we didn't just
         * download.
         */

        refreshLocalMessageFlags(account, remoteFolder, localFolder, syncFlagMessages, progress, todo);

        if (K9.DEBUG)
            Log.d(K9.LOG_TAG, "SYNC: Synced remote messages for folder " + folder + ", " + newMessages.get() + " new messages");

        localFolder.purgeToVisibleLimit(new MessageRemovalListener() {
            @Override
            public void messageRemoved(Message message) {
                for (MessagingListener l : getListeners()) {
                    l.synchronizeMailboxRemovedMessage(account, folder, message);
                }
            }

        });

        // If the oldest message seen on this sync is newer than
        // the oldest message seen on the previous sync, then
        // we want to move our high-water mark forward
        // this is all here just for pop which only syncs inbox
        // this would be a little wrong for IMAP (we'd want a folder-level pref, not an account level pref.)
        // fortunately, we just don't care.
        Long oldestMessageTime = localFolder.getOldestMessageDate();

        if (oldestMessageTime != null) {
            Date oldestExtantMessage = new Date(oldestMessageTime);
            if (oldestExtantMessage.before(downloadStarted) &&
                    oldestExtantMessage.after(new Date(account.getLatestOldMessageSeenTime()))) {
                account.setLatestOldMessageSeenTime(oldestExtantMessage.getTime());
                account.save(Preferences.getPreferences(mApplication.getApplicationContext()));
            }

        }
        return newMessages.get();
    }
    private void evaluateMessageForDownload(final Message message, final String folder,
                                            final LocalFolder localFolder,
                                            final Folder remoteFolder,
                                            final Account account,
                                            final List<Message> unsyncedMessages,
                                            final ArrayList<Message> syncFlagMessages,
                                            boolean flagSyncOnly) throws MessagingException {
        if (message.isSet(Flag.DELETED)) {
            syncFlagMessages.add(message);
            return;
        } else if (isMessageSuppressed(account, folder, message)) {
            return;
        }

        Message localMessage = localFolder.getMessage(message.getUid());

        if (localMessage == null) {
            if (!flagSyncOnly) {
                if (!message.isSet(Flag.X_DOWNLOADED_FULL) && !message.isSet(Flag.X_DOWNLOADED_PARTIAL)) {
                    if (K9.DEBUG)
                        Log.v(K9.LOG_TAG, "Message with uid " + message.getUid() + " has not yet been downloaded");

                    unsyncedMessages.add(message);
                } else {
                    if (K9.DEBUG)
                        Log.v(K9.LOG_TAG, "Message with uid " + message.getUid() + " is partially or fully downloaded");

                    // Store the updated message locally
                    localFolder.appendMessages(new Message[] { message });

                    localMessage = localFolder.getMessage(message.getUid());

                    localMessage.setFlag(Flag.X_DOWNLOADED_FULL, message.isSet(Flag.X_DOWNLOADED_FULL));
                    localMessage.setFlag(Flag.X_DOWNLOADED_PARTIAL, message.isSet(Flag.X_DOWNLOADED_PARTIAL));

                    for (MessagingListener l : getListeners()) {
                        l.synchronizeMailboxAddOrUpdateMessage(account, folder, localMessage);
                        if (!localMessage.isSet(Flag.SEEN)) {
                            l.synchronizeMailboxNewMessage(account, folder, localMessage);
                        }
                    }
                }
            }
        } else if (!localMessage.isSet(Flag.DELETED)) {
            if (K9.DEBUG)
                Log.v(K9.LOG_TAG, "Message with uid " + message.getUid() + " is present in the local store");

            if (!localMessage.isSet(Flag.X_DOWNLOADED_FULL) && !localMessage.isSet(Flag.X_DOWNLOADED_PARTIAL)) {
                if (K9.DEBUG)
                    Log.v(K9.LOG_TAG, "Message with uid " + message.getUid()
                          + " is not downloaded, even partially; trying again");

                unsyncedMessages.add(message);
            } else {
                String newPushState = remoteFolder.getNewPushState(localFolder.getPushState(), message);
                if (newPushState != null) {
                    localFolder.setPushState(newPushState);
                }
                syncFlagMessages.add(message);
            }
        }
    }

    private void fetchUnsyncedMessages(final Account account, final Folder remoteFolder,
                                       final LocalFolder localFolder,
                                       List<Message> unsyncedMessages,
                                       final ArrayList<Message> smallMessages,
                                       final ArrayList<Message> largeMessages,
                                       final AtomicInteger progress,
                                       final int todo,
                                       FetchProfile fp) throws MessagingException {
        final String folder = remoteFolder.getName();

        final Date earliestDate = account.getEarliestPollDate();

        /*
         * Messages to be batch written
         */
        final List<Message> chunk = new ArrayList<Message>(UNSYNC_CHUNK_SIZE);

        remoteFolder.fetch(unsyncedMessages.toArray(EMPTY_MESSAGE_ARRAY), fp,
        new MessageRetrievalListener() {
            @Override
            public void messageFinished(Message message, int number, int ofTotal) {
                try {
                    String newPushState = remoteFolder.getNewPushState(localFolder.getPushState(), message);
                    if (newPushState != null) {
                        localFolder.setPushState(newPushState);
                    }
                    if (message.isSet(Flag.DELETED) || message.olderThan(earliestDate)) {

                        if (K9.DEBUG) {
                            if (message.isSet(Flag.DELETED)) {
                                Log.v(K9.LOG_TAG, "Newly downloaded message " + account + ":" + folder + ":" + message.getUid()
                                      + " was marked deleted on server, skipping");
                            } else {
                                Log.d(K9.LOG_TAG, "Newly downloaded message " + message.getUid() + " is older than "
                                      + earliestDate + ", skipping");
                            }
                        }
                        progress.incrementAndGet();
                        for (MessagingListener l : getListeners()) {
                            l.synchronizeMailboxProgress(account, folder, progress.get(), todo);
                        }
                        return;
                    }
                    
                    // Spam check
<<<<<<< HEAD
                    Log.d(K9.SPAM_FILTER_TAG, "Checking mail for spam...");
                    Log.d(K9.SPAM_FILTER_TAG, account.isSpamFilterEnabled() ? "Spam filter enabled" : "Spam filter disabled");
                    Log.d(K9.SPAM_FILTER_TAG, StringUtils.isNullOrEmpty(account.getSpamFolderName()) ? "Spam folder not set" : "Spam folder set to " + account.getSpamFolderName());
                    if (account.isSpamFilterEnabled() && !StringUtils.isNullOrEmpty(account.getSpamFolderName())) {
                        Log.d(K9.SPAM_FILTER_TAG, folder.equals(account.getInboxFolderName()) ? "Mail is in inbox" : "Mail is not in inbox (" + account.getInboxFolderName() + ", but in " + folder);
                        if (folder.equals(account.getInboxFolderName()) && isSpamMessage(message)) {
                            Log.d(K9.SPAM_FILTER_TAG, "Spam mail detected, moving to " + account.getSpamFolderName());
=======
                    account.addToSpamLog("Checking mail for spam...");
                    account.addToSpamLog(account.isSpamFilterEnabled() ? "Spam filter enabled" : "Spam filter disabled");
                    account.addToSpamLog(StringUtils.isNullOrEmpty(account.getSpamFolderName()) ? "Spam folder not set" : "Spam folder set to " + account.getSpamFolderName());
                    if (account.isSpamFilterEnabled() && !StringUtils.isNullOrEmpty(account.getSpamFolderName())) {
                        account.addToSpamLog(folder.equals(account.getInboxFolderName()) ? "Mail is in inbox" : "Mail is not in inbox (" + account.getInboxFolderName() + ", but in " + folder);
                        if (folder.equals(account.getInboxFolderName()) && isSpamMessage(message)) {
                            account.addToSpamLog("Spam mail detected, moving to " + account.getSpamFolderName());
>>>>>>> 3c87fda2
                            // moveOrCopyMessageSynchronous() would require a local copy of the message
                            queueMoveOrCopy(account, folder, account.getSpamFolderName(), false,
                                new String[] {message.getUid() });
                            processPendingCommands(account);
<<<<<<< HEAD
                            Log.d(K9.SPAM_FILTER_TAG, "Spam mail successfully moved to spam folder");
                            return; // do not include as small / large message to not show it in the view
                        }
                    }
                    Log.d(K9.SPAM_FILTER_TAG, "Mail is no spam");
=======
                            account.addToSpamLog("Spam mail successfully moved to spam folder");
                            return; // do not include as small / large message to not show it in the view
                        }
                    }
                    account.addToSpamLog("Mail is no spam");
>>>>>>> 3c87fda2

                    if (account.getMaximumAutoDownloadMessageSize() > 0 &&
                    message.getSize() > account.getMaximumAutoDownloadMessageSize()) {
                        largeMessages.add(message);
                    } else {
                        smallMessages.add(message);
                    }

                    // And include it in the view
                    if (message.getSubject() != null && message.getFrom() != null) {
                        /*
                         * We check to make sure that we got something worth
                         * showing (subject and from) because some protocols
                         * (POP) may not be able to give us headers for
                         * ENVELOPE, only size.
                         */
                        if (!isMessageSuppressed(account, folder, message)) {
                            // keep message for delayed storing
                            chunk.add(message);

                            if (chunk.size() >= UNSYNC_CHUNK_SIZE) {
                                writeUnsyncedMessages(chunk, localFolder, account, folder);
                                chunk.clear();
                            }
                        }
                    }
                } catch (Exception e) {
                    Log.e(K9.LOG_TAG, "Error while storing downloaded message.", e);
                    addErrorMessage(account, null, e);
                }
            }

            @Override
            public void messageStarted(String uid, int number, int ofTotal) {}

            @Override
            public void messagesFinished(int total) {
                // FIXME this method is almost never invoked by various Stores! Don't rely on it unless fixed!!
            }

        });
        if (!chunk.isEmpty()) {
            writeUnsyncedMessages(chunk, localFolder, account, folder);
            chunk.clear();
        }
    }

    /**
     * Actual storing of messages
     *
     * <br>
     * FIXME: <strong>This method should really be moved in the above MessageRetrievalListener once {@link MessageRetrievalListener#messagesFinished(int)} is properly invoked by various stores</strong>
     *
     * @param messages Never <code>null</code>.
     * @param localFolder
     * @param account
     * @param folder
     */
    private void writeUnsyncedMessages(final List<Message> messages, final LocalFolder localFolder, final Account account, final String folder) {
        if (K9.DEBUG) {
            Log.v(K9.LOG_TAG, "Batch writing " + Integer.toString(messages.size()) + " messages");
        }
        try {
            // Store the new message locally
            localFolder.appendMessages(messages.toArray(new Message[messages.size()]));

            for (final Message message : messages) {
                final Message localMessage = localFolder.getMessage(message.getUid());
                syncFlags(localMessage, message);
                if (K9.DEBUG)
                    Log.v(K9.LOG_TAG, "About to notify listeners that we got a new unsynced message "
                          + account + ":" + folder + ":" + message.getUid());
                for (final MessagingListener l : getListeners()) {
                    l.synchronizeMailboxAddOrUpdateMessage(account, folder, localMessage);
                }
            }
        } catch (final Exception e) {
            Log.e(K9.LOG_TAG, "Error while storing downloaded message.", e);
            addErrorMessage(account, null, e);
        }
    }


    private boolean shouldImportMessage(final Account account, final String folder, final Message message, final AtomicInteger progress, final Date earliestDate) {

        if (isMessageSuppressed(account, folder, message)) {
            if (K9.DEBUG) {
                Log.d(K9.LOG_TAG, "Message " + message.getUid() + " was suppressed " +
                      "but just downloaded. " +
                      "The race condition means we wasted some bandwidth. Oh well.");
            }
            return false;

        }
        if (account.isSearchByDateCapable() && message.olderThan(earliestDate)) {
            if (K9.DEBUG) {
                Log.d(K9.LOG_TAG, "Message " + message.getUid() + " is older than "
                      + earliestDate + ", hence not saving");
            }
            return false;
        }
        return true;
    }

    private void downloadSmallMessages(final Account account, final Folder remoteFolder,
                                       final LocalFolder localFolder,
                                       ArrayList<Message> smallMessages,
                                       final AtomicInteger progress,
                                       final int unreadBeforeStart,
                                       final AtomicInteger newMessages,
                                       final int todo,
                                       FetchProfile fp) throws MessagingException {
        final String folder = remoteFolder.getName();

        final Date earliestDate = account.getEarliestPollDate();

        if (K9.DEBUG)
            Log.d(K9.LOG_TAG, "SYNC: Fetching small messages for folder " + folder);

        remoteFolder.fetch(smallMessages.toArray(new Message[smallMessages.size()]),
        fp, new MessageRetrievalListener() {
            @Override
            public void messageFinished(final Message message, int number, int ofTotal) {
                try {

                    if (!shouldImportMessage(account, folder, message, progress, earliestDate)) {
                        progress.incrementAndGet();

                        return;
                    }

                    // Store the updated message locally
                    final Message localMessage = localFolder.storeSmallMessage(message, new Runnable() {
                        @Override
                        public void run() {
                            progress.incrementAndGet();
                        }
                    });

                    // Increment the number of "new messages" if the newly downloaded message is
                    // not marked as read.
                    if (!localMessage.isSet(Flag.SEEN)) {
                        newMessages.incrementAndGet();
                    }

                    if (K9.DEBUG)
                        Log.v(K9.LOG_TAG, "About to notify listeners that we got a new small message "
                              + account + ":" + folder + ":" + message.getUid());

                    // Update the listener with what we've found
                    for (MessagingListener l : getListeners()) {
                        l.synchronizeMailboxAddOrUpdateMessage(account, folder, localMessage);
                        l.synchronizeMailboxProgress(account, folder, progress.get(), todo);
                        if (!localMessage.isSet(Flag.SEEN)) {
                            l.synchronizeMailboxNewMessage(account, folder, localMessage);
                        }
                    }
                    // Send a notification of this message

                    if (shouldNotifyForMessage(account, localFolder, message)) {
                        notifyAccount(mApplication, account, message, unreadBeforeStart, newMessages);
                    }

                } catch (MessagingException me) {
                    addErrorMessage(account, null, me);
                    Log.e(K9.LOG_TAG, "SYNC: fetch small messages", me);
                }
            }

            @Override
            public void messageStarted(String uid, int number, int ofTotal) {}

            @Override
            public void messagesFinished(int total) {}
        });

        if (K9.DEBUG)
            Log.d(K9.LOG_TAG, "SYNC: Done fetching small messages for folder " + folder);
    }



    private void downloadLargeMessages(final Account account, final Folder remoteFolder,
                                       final LocalFolder localFolder,
                                       ArrayList<Message> largeMessages,
                                       final AtomicInteger progress,
                                       final int unreadBeforeStart,
                                       final AtomicInteger newMessages,
                                       final int todo,
                                       FetchProfile fp) throws MessagingException {
        final String folder = remoteFolder.getName();

        final Date earliestDate = account.getEarliestPollDate();

        if (K9.DEBUG)
            Log.d(K9.LOG_TAG, "SYNC: Fetching large messages for folder " + folder);

        remoteFolder.fetch(largeMessages.toArray(new Message[largeMessages.size()]), fp, null);
        for (Message message : largeMessages) {

            if (!shouldImportMessage(account, folder, message, progress, earliestDate)) {
                progress.incrementAndGet();
                continue;
            }

            if (message.getBody() == null) {
                /*
                 * The provider was unable to get the structure of the message, so
                 * we'll download a reasonable portion of the messge and mark it as
                 * incomplete so the entire thing can be downloaded later if the user
                 * wishes to download it.
                 */
                fp.clear();
                fp.add(FetchProfile.Item.BODY_SANE);
                /*
                 *  TODO a good optimization here would be to make sure that all Stores set
                 *  the proper size after this fetch and compare the before and after size. If
                 *  they equal we can mark this SYNCHRONIZED instead of PARTIALLY_SYNCHRONIZED
                 */

                remoteFolder.fetch(new Message[] { message }, fp, null);

                // Store the updated message locally
                localFolder.appendMessages(new Message[] { message });

                Message localMessage = localFolder.getMessage(message.getUid());


                // Certain (POP3) servers give you the whole message even when you ask for only the first x Kb
                if (!message.isSet(Flag.X_DOWNLOADED_FULL)) {
                    /*
                     * Mark the message as fully downloaded if the message size is smaller than
                     * the account's autodownload size limit, otherwise mark as only a partial
                     * download.  This will prevent the system from downloading the same message
                     * twice.
                     *
                     * If there is no limit on autodownload size, that's the same as the message
                     * being smaller than the max size
                     */
                    if (account.getMaximumAutoDownloadMessageSize() == 0 || message.getSize() < account.getMaximumAutoDownloadMessageSize()) {
                        localMessage.setFlag(Flag.X_DOWNLOADED_FULL, true);
                    } else {
                        // Set a flag indicating that the message has been partially downloaded and
                        // is ready for view.
                        localMessage.setFlag(Flag.X_DOWNLOADED_PARTIAL, true);
                    }
                }
            } else {
                /*
                 * We have a structure to deal with, from which
                 * we can pull down the parts we want to actually store.
                 * Build a list of parts we are interested in. Text parts will be downloaded
                 * right now, attachments will be left for later.
                 */

                Set<Part> viewables = MimeUtility.collectTextParts(message);

                /*
                 * Now download the parts we're interested in storing.
                 */
                for (Part part : viewables) {
                    remoteFolder.fetchPart(message, part, null);
                }
                // Store the updated message locally
                localFolder.appendMessages(new Message[] { message });

                Message localMessage = localFolder.getMessage(message.getUid());

                // Set a flag indicating this message has been fully downloaded and can be
                // viewed.
                localMessage.setFlag(Flag.X_DOWNLOADED_PARTIAL, true);
            }
            if (K9.DEBUG)
                Log.v(K9.LOG_TAG, "About to notify listeners that we got a new large message "
                      + account + ":" + folder + ":" + message.getUid());

            // Update the listener with what we've found
            progress.incrementAndGet();
            Message localMessage = localFolder.getMessage(message.getUid());

            // Increment the number of "new messages" if the newly downloaded message is
            // not marked as read.
            if (!localMessage.isSet(Flag.SEEN)) {
                newMessages.incrementAndGet();
            }

            for (MessagingListener l : getListeners()) {
                l.synchronizeMailboxAddOrUpdateMessage(account, folder, localMessage);
                l.synchronizeMailboxProgress(account, folder, progress.get(), todo);
                if (!localMessage.isSet(Flag.SEEN)) {
                    l.synchronizeMailboxNewMessage(account, folder, localMessage);
                }
            }

            // Send a notification of this message
            if (shouldNotifyForMessage(account, localFolder, message)) {
                notifyAccount(mApplication, account, message, unreadBeforeStart, newMessages);
            }

        }//for large messages
        if (K9.DEBUG)
            Log.d(K9.LOG_TAG, "SYNC: Done fetching large messages for folder " + folder);

    }

    private void refreshLocalMessageFlags(final Account account, final Folder remoteFolder,
                                          final LocalFolder localFolder,
                                          ArrayList<Message> syncFlagMessages,
                                          final AtomicInteger progress,
                                          final int todo
                                         ) throws MessagingException {

        final String folder = remoteFolder.getName();
        if (remoteFolder.supportsFetchingFlags()) {
            if (K9.DEBUG)
                Log.d(K9.LOG_TAG, "SYNC: About to sync flags for "
                      + syncFlagMessages.size() + " remote messages for folder " + folder);

            FetchProfile fp = new FetchProfile();
            fp.add(FetchProfile.Item.FLAGS);

            List<Message> undeletedMessages = new LinkedList<Message>();
            for (Message message : syncFlagMessages) {
                if (!message.isSet(Flag.DELETED)) {
                    undeletedMessages.add(message);
                }
            }

            remoteFolder.fetch(undeletedMessages.toArray(EMPTY_MESSAGE_ARRAY), fp, null);
            for (Message remoteMessage : syncFlagMessages) {
                Message localMessage = localFolder.getMessage(remoteMessage.getUid());
                boolean messageChanged = syncFlags(localMessage, remoteMessage);
                if (messageChanged) {
                    if (localMessage.isSet(Flag.DELETED) || isMessageSuppressed(account, folder, localMessage)) {
                        for (MessagingListener l : getListeners()) {
                            l.synchronizeMailboxRemovedMessage(account, folder, localMessage);
                        }
                    } else {
                        for (MessagingListener l : getListeners()) {
                            l.synchronizeMailboxAddOrUpdateMessage(account, folder, localMessage);
                        }
                    }

                }
                progress.incrementAndGet();
                for (MessagingListener l : getListeners()) {
                    l.synchronizeMailboxProgress(account, folder, progress.get(), todo);
                }
            }
        }
    }

    private boolean syncFlags(Message localMessage, Message remoteMessage) throws MessagingException {
        boolean messageChanged = false;
        if (localMessage == null || localMessage.isSet(Flag.DELETED)) {
            return false;
        }
        if (remoteMessage.isSet(Flag.DELETED)) {
            if (localMessage.getFolder().getAccount().syncRemoteDeletions()) {
                localMessage.setFlag(Flag.DELETED, true);
                messageChanged = true;
            }
        } else {
            for (Flag flag : new Flag[] { Flag.SEEN, Flag.FLAGGED, Flag.ANSWERED }) {
                if (remoteMessage.isSet(flag) != localMessage.isSet(flag)) {
                    localMessage.setFlag(flag, remoteMessage.isSet(flag));
                    messageChanged = true;
                }
            }
        }
        return messageChanged;
    }
    private String getRootCauseMessage(Throwable t) {
        Throwable rootCause = t;
        Throwable nextCause = rootCause;
        do {
            nextCause = rootCause.getCause();
            if (nextCause != null) {
                rootCause = nextCause;
            }
        } while (nextCause != null);
        if (rootCause instanceof MessagingException) {
            return rootCause.getMessage();
        } else {
            return rootCause.toString();
        }
    }

    private void queuePendingCommand(Account account, PendingCommand command) {
        try {
            LocalStore localStore = account.getLocalStore();
            localStore.addPendingCommand(command);
        } catch (Exception e) {
            addErrorMessage(account, null, e);

            throw new RuntimeException("Unable to enqueue pending command", e);
        }
    }

    private void processPendingCommands(final Account account) {
        putBackground("processPendingCommands", null, new Runnable() {
            @Override
            public void run() {
                try {
                    processPendingCommandsSynchronous(account);
                } catch (UnavailableStorageException e) {
                    Log.i(K9.LOG_TAG, "Failed to process pending command because storage is not available - trying again later.");
                    throw new UnavailableAccountException(e);
                } catch (MessagingException me) {
                    Log.e(K9.LOG_TAG, "processPendingCommands", me);

                    addErrorMessage(account, null, me);

                    /*
                     * Ignore any exceptions from the commands. Commands will be processed
                     * on the next round.
                     */
                }
            }
        });
    }

    private void processPendingCommandsSynchronous(Account account) throws MessagingException {
        LocalStore localStore = account.getLocalStore();
        ArrayList<PendingCommand> commands = localStore.getPendingCommands();

        int progress = 0;
        int todo = commands.size();
        if (todo == 0) {
            return;
        }

        for (MessagingListener l : getListeners()) {
            l.pendingCommandsProcessing(account);
            l.synchronizeMailboxProgress(account, null, progress, todo);
        }

        PendingCommand processingCommand = null;
        try {
            for (PendingCommand command : commands) {
                processingCommand = command;
                if (K9.DEBUG)
                    Log.d(K9.LOG_TAG, "Processing pending command '" + command + "'");

                String[] components = command.command.split("\\.");
                String commandTitle = components[components.length - 1];
                for (MessagingListener l : getListeners()) {
                    l.pendingCommandStarted(account, commandTitle);
                }
                /*
                 * We specifically do not catch any exceptions here. If a command fails it is
                 * most likely due to a server or IO error and it must be retried before any
                 * other command processes. This maintains the order of the commands.
                 */
                try {
                    if (PENDING_COMMAND_APPEND.equals(command.command)) {
                        processPendingAppend(command, account);
                    } else if (PENDING_COMMAND_SET_FLAG_BULK.equals(command.command)) {
                        processPendingSetFlag(command, account);
                    } else if (PENDING_COMMAND_SET_FLAG.equals(command.command)) {
                        processPendingSetFlagOld(command, account);
                    } else if (PENDING_COMMAND_MARK_ALL_AS_READ.equals(command.command)) {
                        processPendingMarkAllAsRead(command, account);
                    } else if (PENDING_COMMAND_MOVE_OR_COPY_BULK.equals(command.command)) {
                        processPendingMoveOrCopyOld2(command, account);
                    } else if (PENDING_COMMAND_MOVE_OR_COPY_BULK_NEW.equals(command.command)) {
                        processPendingMoveOrCopy(command, account);
                    } else if (PENDING_COMMAND_MOVE_OR_COPY.equals(command.command)) {
                        processPendingMoveOrCopyOld(command, account);
                    } else if (PENDING_COMMAND_EMPTY_TRASH.equals(command.command)) {
                        processPendingEmptyTrash(command, account);
                    } else if (PENDING_COMMAND_EXPUNGE.equals(command.command)) {
                        processPendingExpunge(command, account);
                    }
                    localStore.removePendingCommand(command);
                    if (K9.DEBUG)
                        Log.d(K9.LOG_TAG, "Done processing pending command '" + command + "'");
                } catch (MessagingException me) {
                    if (me.isPermanentFailure()) {
                        addErrorMessage(account, null, me);
                        Log.e(K9.LOG_TAG, "Failure of command '" + command + "' was permanent, removing command from queue");
                        localStore.removePendingCommand(processingCommand);
                    } else {
                        throw me;
                    }
                } finally {
                    progress++;
                    for (MessagingListener l : getListeners()) {
                        l.synchronizeMailboxProgress(account, null, progress, todo);
                        l.pendingCommandCompleted(account, commandTitle);
                    }
                }
            }
        } catch (MessagingException me) {
            addErrorMessage(account, null, me);
            Log.e(K9.LOG_TAG, "Could not process command '" + processingCommand + "'", me);
            throw me;
        } finally {
            for (MessagingListener l : getListeners()) {
                l.pendingCommandsFinished(account);
            }
        }
    }

    /**
     * Process a pending append message command. This command uploads a local message to the
     * server, first checking to be sure that the server message is not newer than
     * the local message. Once the local message is successfully processed it is deleted so
     * that the server message will be synchronized down without an additional copy being
     * created.
     * TODO update the local message UID instead of deleteing it
     *
     * @param command arguments = (String folder, String uid)
     * @param account
     * @throws MessagingException
     */
    private void processPendingAppend(PendingCommand command, Account account)
    throws MessagingException {
        Folder remoteFolder = null;
        LocalFolder localFolder = null;
        try {

            String folder = command.arguments[0];
            String uid = command.arguments[1];

            if (account.getErrorFolderName().equals(folder)) {
                return;
            }

            LocalStore localStore = account.getLocalStore();
            localFolder = localStore.getFolder(folder);
            LocalMessage localMessage = (LocalMessage) localFolder.getMessage(uid);

            if (localMessage == null) {
                return;
            }

            Store remoteStore = account.getRemoteStore();
            remoteFolder = remoteStore.getFolder(folder);
            if (!remoteFolder.exists()) {
                if (!remoteFolder.create(FolderType.HOLDS_MESSAGES)) {
                    return;
                }
            }
            remoteFolder.open(OpenMode.READ_WRITE);
            if (remoteFolder.getMode() != OpenMode.READ_WRITE) {
                return;
            }

            Message remoteMessage = null;
            if (!localMessage.getUid().startsWith(K9.LOCAL_UID_PREFIX)) {
                remoteMessage = remoteFolder.getMessage(localMessage.getUid());
            }

            if (remoteMessage == null) {
                if (localMessage.isSet(Flag.X_REMOTE_COPY_STARTED)) {
                    Log.w(K9.LOG_TAG, "Local message with uid " + localMessage.getUid() +
                          " has flag " + Flag.X_REMOTE_COPY_STARTED + " already set, checking for remote message with " +
                          " same message id");
                    String rUid = remoteFolder.getUidFromMessageId(localMessage);
                    if (rUid != null) {
                        Log.w(K9.LOG_TAG, "Local message has flag " + Flag.X_REMOTE_COPY_STARTED + " already set, and there is a remote message with " +
                              " uid " + rUid + ", assuming message was already copied and aborting this copy");

                        String oldUid = localMessage.getUid();
                        localMessage.setUid(rUid);
                        localFolder.changeUid(localMessage);
                        for (MessagingListener l : getListeners()) {
                            l.messageUidChanged(account, folder, oldUid, localMessage.getUid());
                        }
                        return;
                    } else {
                        Log.w(K9.LOG_TAG, "No remote message with message-id found, proceeding with append");
                    }
                }

                /*
                 * If the message does not exist remotely we just upload it and then
                 * update our local copy with the new uid.
                 */
                FetchProfile fp = new FetchProfile();
                fp.add(FetchProfile.Item.BODY);
                localFolder.fetch(new Message[] { localMessage } , fp, null);
                String oldUid = localMessage.getUid();
                localMessage.setFlag(Flag.X_REMOTE_COPY_STARTED, true);
                remoteFolder.appendMessages(new Message[] { localMessage });

                localFolder.changeUid(localMessage);
                for (MessagingListener l : getListeners()) {
                    l.messageUidChanged(account, folder, oldUid, localMessage.getUid());
                }
            } else {
                /*
                 * If the remote message exists we need to determine which copy to keep.
                 */
                /*
                 * See if the remote message is newer than ours.
                 */
                FetchProfile fp = new FetchProfile();
                fp.add(FetchProfile.Item.ENVELOPE);
                remoteFolder.fetch(new Message[] { remoteMessage }, fp, null);
                Date localDate = localMessage.getInternalDate();
                Date remoteDate = remoteMessage.getInternalDate();
                if (remoteDate != null && remoteDate.compareTo(localDate) > 0) {
                    /*
                     * If the remote message is newer than ours we'll just
                     * delete ours and move on. A sync will get the server message
                     * if we need to be able to see it.
                     */
                    localMessage.destroy();
                } else {
                    /*
                     * Otherwise we'll upload our message and then delete the remote message.
                     */
                    fp.clear();
                    fp = new FetchProfile();
                    fp.add(FetchProfile.Item.BODY);
                    localFolder.fetch(new Message[] { localMessage }, fp, null);
                    String oldUid = localMessage.getUid();

                    localMessage.setFlag(Flag.X_REMOTE_COPY_STARTED, true);

                    remoteFolder.appendMessages(new Message[] { localMessage });
                    localFolder.changeUid(localMessage);
                    for (MessagingListener l : getListeners()) {
                        l.messageUidChanged(account, folder, oldUid, localMessage.getUid());
                    }
                    if (remoteDate != null) {
                        remoteMessage.setFlag(Flag.DELETED, true);
                        if (Account.EXPUNGE_IMMEDIATELY.equals(account.getExpungePolicy())) {
                            remoteFolder.expunge();
                        }
                    }
                }
            }
        } finally {
            closeFolder(remoteFolder);
            closeFolder(localFolder);
        }
    }
    private void queueMoveOrCopy(Account account, String srcFolder, String destFolder, boolean isCopy, String uids[]) {
        if (account.getErrorFolderName().equals(srcFolder)) {
            return;
        }
        PendingCommand command = new PendingCommand();
        command.command = PENDING_COMMAND_MOVE_OR_COPY_BULK_NEW;

        int length = 4 + uids.length;
        command.arguments = new String[length];
        command.arguments[0] = srcFolder;
        command.arguments[1] = destFolder;
        command.arguments[2] = Boolean.toString(isCopy);
        command.arguments[3] = Boolean.toString(false);
        System.arraycopy(uids, 0, command.arguments, 4, uids.length);
        queuePendingCommand(account, command);
    }

    private void queueMoveOrCopy(Account account, String srcFolder, String destFolder, boolean isCopy, String uids[], Map<String, String> uidMap) {
        if (uidMap == null || uidMap.isEmpty()) {
            queueMoveOrCopy(account, srcFolder, destFolder, isCopy, uids);
        } else {
            if (account.getErrorFolderName().equals(srcFolder)) {
                return;
            }
            PendingCommand command = new PendingCommand();
            command.command = PENDING_COMMAND_MOVE_OR_COPY_BULK_NEW;

            int length = 4 + uidMap.keySet().size() + uidMap.values().size();
            command.arguments = new String[length];
            command.arguments[0] = srcFolder;
            command.arguments[1] = destFolder;
            command.arguments[2] = Boolean.toString(isCopy);
            command.arguments[3] = Boolean.toString(true);
            System.arraycopy(uidMap.keySet().toArray(), 0, command.arguments, 4, uidMap.keySet().size());
            System.arraycopy(uidMap.values().toArray(), 0, command.arguments, 4 + uidMap.keySet().size(), uidMap.values().size());
            queuePendingCommand(account, command);
        }
    }

    /**
     * Convert pending command to new format and call
     * {@link #processPendingMoveOrCopy(PendingCommand, Account)}.
     *
     * <p>
     * TODO: This method is obsolete and is only for transition from K-9 4.0 to K-9 4.2
     * Eventually, it should be removed.
     * </p>
     *
     * @param command
     *         Pending move/copy command in old format.
     * @param account
     *         The account the pending command belongs to.
     *
     * @throws MessagingException
     *         In case of an error.
     */
    private void processPendingMoveOrCopyOld2(PendingCommand command, Account account)
            throws MessagingException {
        PendingCommand newCommand = new PendingCommand();
        int len = command.arguments.length;
        newCommand.command = PENDING_COMMAND_MOVE_OR_COPY_BULK_NEW;
        newCommand.arguments = new String[len + 1];
        newCommand.arguments[0] = command.arguments[0];
        newCommand.arguments[1] = command.arguments[1];
        newCommand.arguments[2] = command.arguments[2];
        newCommand.arguments[3] = Boolean.toString(false);
        System.arraycopy(command.arguments, 3, newCommand.arguments, 4, len - 3);

        processPendingMoveOrCopy(newCommand, account);
    }

    /**
     * Process a pending trash message command.
     *
     * @param command arguments = (String folder, String uid)
     * @param account
     * @throws MessagingException
     */
    private void processPendingMoveOrCopy(PendingCommand command, Account account)
    throws MessagingException {
        Folder remoteSrcFolder = null;
        Folder remoteDestFolder = null;
        LocalFolder localDestFolder = null;
        try {
            String srcFolder = command.arguments[0];
            if (account.getErrorFolderName().equals(srcFolder)) {
                return;
            }
            String destFolder = command.arguments[1];
            String isCopyS = command.arguments[2];
            String hasNewUidsS = command.arguments[3];

            boolean hasNewUids = false;
            if (hasNewUidsS != null) {
                hasNewUids = Boolean.parseBoolean(hasNewUidsS);
            }

            Store remoteStore = account.getRemoteStore();
            remoteSrcFolder = remoteStore.getFolder(srcFolder);

            Store localStore = account.getLocalStore();
            localDestFolder = (LocalFolder) localStore.getFolder(destFolder);
            List<Message> messages = new ArrayList<Message>();

            /*
             * We split up the localUidMap into two parts while sending the command, here we assemble it back.
             */
            Map<String, String> localUidMap = new HashMap<String, String>();
            if (hasNewUids) {
                int offset = (command.arguments.length - 4) / 2;

                for (int i = 4; i < 4 + offset; i++) {
                    localUidMap.put(command.arguments[i], command.arguments[i + offset]);

                    String uid = command.arguments[i];
                    if (!uid.startsWith(K9.LOCAL_UID_PREFIX)) {
                        messages.add(remoteSrcFolder.getMessage(uid));
                    }
                }

            } else {
                for (int i = 4; i < command.arguments.length; i++) {
                    String uid = command.arguments[i];
                    if (!uid.startsWith(K9.LOCAL_UID_PREFIX)) {
                        messages.add(remoteSrcFolder.getMessage(uid));
                    }
                }
            }

            boolean isCopy = false;
            if (isCopyS != null) {
                isCopy = Boolean.parseBoolean(isCopyS);
            }

            if (!remoteSrcFolder.exists()) {
                throw new MessagingException("processingPendingMoveOrCopy: remoteFolder " + srcFolder + " does not exist", true);
            }
            remoteSrcFolder.open(OpenMode.READ_WRITE);
            if (remoteSrcFolder.getMode() != OpenMode.READ_WRITE) {
                throw new MessagingException("processingPendingMoveOrCopy: could not open remoteSrcFolder " + srcFolder + " read/write", true);
            }

            if (K9.DEBUG)
                Log.d(K9.LOG_TAG, "processingPendingMoveOrCopy: source folder = " + srcFolder
                      + ", " + messages.size() + " messages, destination folder = " + destFolder + ", isCopy = " + isCopy);

            Map <String, String> remoteUidMap = null;

            if (!isCopy && destFolder.equals(account.getTrashFolderName())) {
                if (K9.DEBUG)
                    Log.d(K9.LOG_TAG, "processingPendingMoveOrCopy doing special case for deleting message");

                String destFolderName = destFolder;
                if (K9.FOLDER_NONE.equals(destFolderName)) {
                    destFolderName = null;
                }
                remoteSrcFolder.delete(messages.toArray(EMPTY_MESSAGE_ARRAY), destFolderName);
            } else {
                remoteDestFolder = remoteStore.getFolder(destFolder);

                if (isCopy) {
                    remoteUidMap = remoteSrcFolder.copyMessages(messages.toArray(EMPTY_MESSAGE_ARRAY), remoteDestFolder);
                } else {
                    remoteUidMap = remoteSrcFolder.moveMessages(messages.toArray(EMPTY_MESSAGE_ARRAY), remoteDestFolder);
                }
            }
            if (!isCopy && Account.EXPUNGE_IMMEDIATELY.equals(account.getExpungePolicy())) {
                if (K9.DEBUG)
                    Log.i(K9.LOG_TAG, "processingPendingMoveOrCopy expunging folder " + account.getDescription() + ":" + srcFolder);

                remoteSrcFolder.expunge();
            }

            /*
             * This next part is used to bring the local UIDs of the local destination folder
             * upto speed with the remote UIDs of remote destionation folder.
             */
            if (!localUidMap.isEmpty() && remoteUidMap != null && !remoteUidMap.isEmpty()) {
                Set<String> remoteSrcUids = remoteUidMap.keySet();
                Iterator<String> remoteSrcUidsIterator = remoteSrcUids.iterator();

                while (remoteSrcUidsIterator.hasNext()) {
                    String remoteSrcUid = remoteSrcUidsIterator.next();
                    String localDestUid = localUidMap.get(remoteSrcUid);
                    String newUid = remoteUidMap.get(remoteSrcUid);

                    Message localDestMessage = localDestFolder.getMessage(localDestUid);
                    if (localDestMessage != null) {
                        localDestMessage.setUid(newUid);
                        localDestFolder.changeUid((LocalMessage)localDestMessage);
                        for (MessagingListener l : getListeners()) {
                            l.messageUidChanged(account, destFolder, localDestUid, newUid);
                        }
                    }
                }
            }
        } finally {
            closeFolder(remoteSrcFolder);
            closeFolder(remoteDestFolder);
        }
    }

    private void queueSetFlag(final Account account, final String folderName, final String newState, final String flag, final String[] uids) {
        putBackground("queueSetFlag " + account.getDescription() + ":" + folderName, null, new Runnable() {
            @Override
            public void run() {
                PendingCommand command = new PendingCommand();
                command.command = PENDING_COMMAND_SET_FLAG_BULK;
                int length = 3 + uids.length;
                command.arguments = new String[length];
                command.arguments[0] = folderName;
                command.arguments[1] = newState;
                command.arguments[2] = flag;
                System.arraycopy(uids, 0, command.arguments, 3, uids.length);
                queuePendingCommand(account, command);
                processPendingCommands(account);
            }
        });
    }
    /**
     * Processes a pending mark read or unread command.
     *
     * @param command arguments = (String folder, String uid, boolean read)
     * @param account
     */
    private void processPendingSetFlag(PendingCommand command, Account account)
    throws MessagingException {
        String folder = command.arguments[0];

        if (account.getErrorFolderName().equals(folder)) {
            return;
        }

        boolean newState = Boolean.parseBoolean(command.arguments[1]);

        Flag flag = Flag.valueOf(command.arguments[2]);

        Store remoteStore = account.getRemoteStore();
        Folder remoteFolder = remoteStore.getFolder(folder);
        if (!remoteFolder.exists() || !remoteFolder.isFlagSupported(flag)) {
            return;
        }

        try {
            remoteFolder.open(OpenMode.READ_WRITE);
            if (remoteFolder.getMode() != OpenMode.READ_WRITE) {
                return;
            }
            List<Message> messages = new ArrayList<Message>();
            for (int i = 3; i < command.arguments.length; i++) {
                String uid = command.arguments[i];
                if (!uid.startsWith(K9.LOCAL_UID_PREFIX)) {
                    messages.add(remoteFolder.getMessage(uid));
                }
            }

            if (messages.isEmpty()) {
                return;
            }
            remoteFolder.setFlags(messages.toArray(EMPTY_MESSAGE_ARRAY), new Flag[] { flag }, newState);
        } finally {
            closeFolder(remoteFolder);
        }
    }

    // TODO: This method is obsolete and is only for transition from K-9 2.0 to K-9 2.1
    // Eventually, it should be removed
    private void processPendingSetFlagOld(PendingCommand command, Account account)
    throws MessagingException {
        String folder = command.arguments[0];
        String uid = command.arguments[1];

        if (account.getErrorFolderName().equals(folder)) {
            return;
        }
        if (K9.DEBUG)
            Log.d(K9.LOG_TAG, "processPendingSetFlagOld: folder = " + folder + ", uid = " + uid);

        boolean newState = Boolean.parseBoolean(command.arguments[2]);

        Flag flag = Flag.valueOf(command.arguments[3]);
        Folder remoteFolder = null;
        try {
            Store remoteStore = account.getRemoteStore();
            remoteFolder = remoteStore.getFolder(folder);
            if (!remoteFolder.exists()) {
                return;
            }
            remoteFolder.open(OpenMode.READ_WRITE);
            if (remoteFolder.getMode() != OpenMode.READ_WRITE) {
                return;
            }
            Message remoteMessage = null;
            if (!uid.startsWith(K9.LOCAL_UID_PREFIX)) {
                remoteMessage = remoteFolder.getMessage(uid);
            }
            if (remoteMessage == null) {
                return;
            }
            remoteMessage.setFlag(flag, newState);
        } finally {
            closeFolder(remoteFolder);
        }
    }
    private void queueExpunge(final Account account, final String folderName) {
        putBackground("queueExpunge " + account.getDescription() + ":" + folderName, null, new Runnable() {
            @Override
            public void run() {
                PendingCommand command = new PendingCommand();
                command.command = PENDING_COMMAND_EXPUNGE;

                command.arguments = new String[1];

                command.arguments[0] = folderName;
                queuePendingCommand(account, command);
                processPendingCommands(account);
            }
        });
    }
    private void processPendingExpunge(PendingCommand command, Account account)
    throws MessagingException {
        String folder = command.arguments[0];

        if (account.getErrorFolderName().equals(folder)) {
            return;
        }
        if (K9.DEBUG)
            Log.d(K9.LOG_TAG, "processPendingExpunge: folder = " + folder);

        Store remoteStore = account.getRemoteStore();
        Folder remoteFolder = remoteStore.getFolder(folder);
        try {
            if (!remoteFolder.exists()) {
                return;
            }
            remoteFolder.open(OpenMode.READ_WRITE);
            if (remoteFolder.getMode() != OpenMode.READ_WRITE) {
                return;
            }
            remoteFolder.expunge();
            if (K9.DEBUG)
                Log.d(K9.LOG_TAG, "processPendingExpunge: complete for folder = " + folder);
        } finally {
            closeFolder(remoteFolder);
        }
    }


    // TODO: This method is obsolete and is only for transition from K-9 2.0 to K-9 2.1
    // Eventually, it should be removed
    private void processPendingMoveOrCopyOld(PendingCommand command, Account account)
    throws MessagingException {
        String srcFolder = command.arguments[0];
        String uid = command.arguments[1];
        String destFolder = command.arguments[2];
        String isCopyS = command.arguments[3];

        boolean isCopy = false;
        if (isCopyS != null) {
            isCopy = Boolean.parseBoolean(isCopyS);
        }

        if (account.getErrorFolderName().equals(srcFolder)) {
            return;
        }

        Store remoteStore = account.getRemoteStore();
        Folder remoteSrcFolder = remoteStore.getFolder(srcFolder);
        Folder remoteDestFolder = remoteStore.getFolder(destFolder);

        if (!remoteSrcFolder.exists()) {
            throw new MessagingException("processPendingMoveOrCopyOld: remoteFolder " + srcFolder + " does not exist", true);
        }
        remoteSrcFolder.open(OpenMode.READ_WRITE);
        if (remoteSrcFolder.getMode() != OpenMode.READ_WRITE) {
            throw new MessagingException("processPendingMoveOrCopyOld: could not open remoteSrcFolder " + srcFolder + " read/write", true);
        }

        Message remoteMessage = null;
        if (!uid.startsWith(K9.LOCAL_UID_PREFIX)) {
            remoteMessage = remoteSrcFolder.getMessage(uid);
        }
        if (remoteMessage == null) {
            throw new MessagingException("processPendingMoveOrCopyOld: remoteMessage " + uid + " does not exist", true);
        }

        if (K9.DEBUG)
            Log.d(K9.LOG_TAG, "processPendingMoveOrCopyOld: source folder = " + srcFolder
                  + ", uid = " + uid + ", destination folder = " + destFolder + ", isCopy = " + isCopy);

        if (!isCopy && destFolder.equals(account.getTrashFolderName())) {
            if (K9.DEBUG)
                Log.d(K9.LOG_TAG, "processPendingMoveOrCopyOld doing special case for deleting message");

            remoteMessage.delete(account.getTrashFolderName());
            remoteSrcFolder.close();
            return;
        }

        remoteDestFolder.open(OpenMode.READ_WRITE);
        if (remoteDestFolder.getMode() != OpenMode.READ_WRITE) {
            throw new MessagingException("processPendingMoveOrCopyOld: could not open remoteDestFolder " + srcFolder + " read/write", true);
        }

        if (isCopy) {
            remoteSrcFolder.copyMessages(new Message[] { remoteMessage }, remoteDestFolder);
        } else {
            remoteSrcFolder.moveMessages(new Message[] { remoteMessage }, remoteDestFolder);
        }
        remoteSrcFolder.close();
        remoteDestFolder.close();
    }

    private void processPendingMarkAllAsRead(PendingCommand command, Account account) throws MessagingException {
        String folder = command.arguments[0];
        Folder remoteFolder = null;
        LocalFolder localFolder = null;
        try {
            Store localStore = account.getLocalStore();
            localFolder = (LocalFolder) localStore.getFolder(folder);
            localFolder.open(OpenMode.READ_WRITE);
            Message[] messages = localFolder.getMessages(null, false);
            for (Message message : messages) {
                if (!message.isSet(Flag.SEEN)) {
                    message.setFlag(Flag.SEEN, true);
                    for (MessagingListener l : getListeners()) {
                        l.listLocalMessagesUpdateMessage(account, folder, message);
                    }
                }
            }
            localFolder.setUnreadMessageCount(0);
            for (MessagingListener l : getListeners()) {
                l.folderStatusChanged(account, folder, 0);
            }


            if (account.getErrorFolderName().equals(folder)) {
                return;
            }

            Store remoteStore = account.getRemoteStore();
            remoteFolder = remoteStore.getFolder(folder);

            if (!remoteFolder.exists() || !remoteFolder.isFlagSupported(Flag.SEEN)) {
                return;
            }
            remoteFolder.open(OpenMode.READ_WRITE);
            if (remoteFolder.getMode() != OpenMode.READ_WRITE) {
                return;
            }

            remoteFolder.setFlags(new Flag[] {Flag.SEEN}, true);
            remoteFolder.close();
        } catch (UnsupportedOperationException uoe) {
            Log.w(K9.LOG_TAG, "Could not mark all server-side as read because store doesn't support operation", uoe);
        } finally {
            closeFolder(localFolder);
            closeFolder(remoteFolder);
        }
    }

    static long uidfill = 0;
    static AtomicBoolean loopCatch = new AtomicBoolean();
    public void addErrorMessage(Account account, String subject, Throwable t) {
        if (!loopCatch.compareAndSet(false, true)) {
            return;
        }
        try {
            if (t == null) {
                return;
            }

            CharArrayWriter baos = new CharArrayWriter(t.getStackTrace().length * 10);
            PrintWriter ps = new PrintWriter(baos);
            t.printStackTrace(ps);
            ps.close();

            if (subject == null) {
                subject = getRootCauseMessage(t);
            }

            addErrorMessage(account, subject, baos.toString());
        } catch (Throwable it) {
            Log.e(K9.LOG_TAG, "Could not save error message to " + account.getErrorFolderName(), it);
        } finally {
            loopCatch.set(false);
        }
    }

    public void addErrorMessage(Account account, String subject, String body) {
        if (!K9.ENABLE_ERROR_FOLDER) {
            return;
        }
        if (!loopCatch.compareAndSet(false, true)) {
            return;
        }
        try {
            if (body == null || body.length() < 1) {
                return;
            }

            Store localStore = account.getLocalStore();
            LocalFolder localFolder = (LocalFolder)localStore.getFolder(account.getErrorFolderName());
            Message[] messages = new Message[1];
            MimeMessage message = new MimeMessage();


            message.setBody(new TextBody(body));
            message.setFlag(Flag.X_DOWNLOADED_FULL, true);
            message.setSubject(subject);

            long nowTime = System.currentTimeMillis();
            Date nowDate = new Date(nowTime);
            message.setInternalDate(nowDate);
            message.addSentDate(nowDate);
            message.setFrom(new Address(account.getEmail(), "K9mail internal"));
            messages[0] = message;

            localFolder.appendMessages(messages);

            localFolder.clearMessagesOlderThan(nowTime - (15 * 60 * 1000));

        } catch (Throwable it) {
            Log.e(K9.LOG_TAG, "Could not save error message to " + account.getErrorFolderName(), it);
        } finally {
            loopCatch.set(false);
        }
    }



    public void markAllMessagesRead(final Account account, final String folder) {

        if (K9.DEBUG)
            Log.i(K9.LOG_TAG, "Marking all messages in " + account.getDescription() + ":" + folder + " as read");
        List<String> args = new ArrayList<String>();
        args.add(folder);
        PendingCommand command = new PendingCommand();
        command.command = PENDING_COMMAND_MARK_ALL_AS_READ;
        command.arguments = args.toArray(EMPTY_STRING_ARRAY);
        queuePendingCommand(account, command);
        processPendingCommands(account);
    }

    public void setFlag(
        final Message[] messages,
        final Flag flag,
        final boolean newState) {
        actOnMessages(messages, new MessageActor() {
            @Override
            public void act(final Account account, final Folder folder,
            final List<Message> messages) {
                setFlag(account, folder.getName(), messages.toArray(EMPTY_MESSAGE_ARRAY), flag,
                        newState);
            }

        });

    }

    /**
     * Set or remove a flag for a set of messages in a specific folder.
     *
     * <p>
     * The {@link Message} objects passed in are updated to reflect the new flag state.
     * </p>
     *
     * @param account
     *         The account the folder containing the messages belongs to.
     * @param folderName
     *         The name of the folder.
     * @param messages
     *         The messages to change the flag for.
     * @param flag
     *         The flag to change.
     * @param newState
     *         {@code true}, if the flag should be set. {@code false} if it should be removed.
     */
    public void setFlag(Account account, String folderName, Message[] messages, Flag flag,
            boolean newState) {
        // TODO: Put this into the background, but right now some callers depend on the message
        //       objects being modified right after this method returns.
        Folder localFolder = null;
        try {
            Store localStore = account.getLocalStore();
            localFolder = localStore.getFolder(folderName);
            localFolder.open(OpenMode.READ_WRITE);

            // Allows for re-allowing sending of messages that could not be sent
            if (flag == Flag.FLAGGED && !newState &&
                    account.getOutboxFolderName().equals(folderName)) {
                for (Message message : messages) {
                    String uid = message.getUid();
                    if (uid != null) {
                        sendCount.remove(uid);
                    }
                }
            }

            // Update the messages in the local store
            localFolder.setFlags(messages, new Flag[] {flag}, newState);

            for (MessagingListener l : getListeners()) {
                l.folderStatusChanged(account, folderName, localFolder.getUnreadMessageCount());
            }


            /*
             * Handle the remote side
             */

            // The error folder is always a local folder
            // TODO: Skip the remote part for all local-only folders
            if (account.getErrorFolderName().equals(folderName)) {
                return;
            }

            String[] uids = new String[messages.length];
            for (int i = 0, end = uids.length; i < end; i++) {
                uids[i] = messages[i].getUid();
            }

            queueSetFlag(account, folderName, Boolean.toString(newState), flag.toString(), uids);
            processPendingCommands(account);
        } catch (MessagingException me) {
            addErrorMessage(account, null, me);
            throw new RuntimeException(me);
        } finally {
            closeFolder(localFolder);
        }
    }

    /**
     * Set or remove a flag for a message referenced by message UID.
     *
     * @param account
     *         The account the folder containing the message belongs to.
     * @param folderName
     *         The name of the folder.
     * @param uid
     *         The UID of the message to change the flag for.
     * @param flag
     *         The flag to change.
     * @param newState
     *         {@code true}, if the flag should be set. {@code false} if it should be removed.
     */
    public void setFlag(Account account, String folderName, String uid, Flag flag,
            boolean newState) {
        Folder localFolder = null;
        try {
            LocalStore localStore = account.getLocalStore();
            localFolder = localStore.getFolder(folderName);
            localFolder.open(OpenMode.READ_WRITE);

            Message message = localFolder.getMessage(uid);
            if (message != null) {
                setFlag(account, folderName, new Message[] { message }, flag, newState);
            }
        } catch (MessagingException me) {
            addErrorMessage(account, null, me);
            throw new RuntimeException(me);
        } finally {
            closeFolder(localFolder);
        }
    }

    public void clearAllPending(final Account account) {
        try {
            Log.w(K9.LOG_TAG, "Clearing pending commands!");
            LocalStore localStore = account.getLocalStore();
            localStore.removePendingCommands();
        } catch (MessagingException me) {
            Log.e(K9.LOG_TAG, "Unable to clear pending command", me);
            addErrorMessage(account, null, me);
        }
    }

    public void loadMessageForViewRemote(final Account account, final String folder,
                                         final String uid, final MessagingListener listener) {
        put("loadMessageForViewRemote", listener, new Runnable() {
            @Override
            public void run() {
                Folder remoteFolder = null;
                LocalFolder localFolder = null;
                try {
                    LocalStore localStore = account.getLocalStore();
                    localFolder = localStore.getFolder(folder);
                    localFolder.open(OpenMode.READ_WRITE);

                    Message message = localFolder.getMessage(uid);

                    if (message.isSet(Flag.X_DOWNLOADED_FULL)) {
                        /*
                         * If the message has been synchronized since we were called we'll
                         * just hand it back cause it's ready to go.
                         */
                        FetchProfile fp = new FetchProfile();
                        fp.add(FetchProfile.Item.ENVELOPE);
                        fp.add(FetchProfile.Item.BODY);
                        localFolder.fetch(new Message[] { message }, fp, null);
                    } else {
                        /*
                         * At this point the message is not available, so we need to download it
                         * fully if possible.
                         */

                        Store remoteStore = account.getRemoteStore();
                        remoteFolder = remoteStore.getFolder(folder);
                        remoteFolder.open(OpenMode.READ_WRITE);

                        // Get the remote message and fully download it
                        Message remoteMessage = remoteFolder.getMessage(uid);
                        FetchProfile fp = new FetchProfile();
                        fp.add(FetchProfile.Item.BODY);
                        remoteFolder.fetch(new Message[] { remoteMessage }, fp, null);

                        // Store the message locally and load the stored message into memory
                        localFolder.appendMessages(new Message[] { remoteMessage });
                        fp.add(FetchProfile.Item.ENVELOPE);
                        message = localFolder.getMessage(uid);
                        localFolder.fetch(new Message[] { message }, fp, null);

                        // Mark that this message is now fully synched
                        message.setFlag(Flag.X_DOWNLOADED_FULL, true);
                    }

                    // now that we have the full message, refresh the headers
                    for (MessagingListener l : getListeners(listener)) {
                        l.loadMessageForViewHeadersAvailable(account, folder, uid, message);
                    }

                    for (MessagingListener l : getListeners(listener)) {
                        l.loadMessageForViewBodyAvailable(account, folder, uid, message);
                    }
                    for (MessagingListener l : getListeners(listener)) {
                        l.loadMessageForViewFinished(account, folder, uid, message);
                    }
                } catch (Exception e) {
                    for (MessagingListener l : getListeners(listener)) {
                        l.loadMessageForViewFailed(account, folder, uid, e);
                    }
                    addErrorMessage(account, null, e);

                } finally {
                    closeFolder(remoteFolder);
                    closeFolder(localFolder);
                }
            }//run
        });
    }

    public void loadMessageForView(final Account account, final String folder, final String uid,
                                   final MessagingListener listener) {
        for (MessagingListener l : getListeners(listener)) {
            l.loadMessageForViewStarted(account, folder, uid);
        }
        threadPool.execute(new Runnable() {
            @Override
            public void run() {

                try {
                    LocalStore localStore = account.getLocalStore();
                    LocalFolder localFolder = localStore.getFolder(folder);
                    localFolder.open(OpenMode.READ_WRITE);

                    LocalMessage message = (LocalMessage)localFolder.getMessage(uid);
                    if (message == null
                    || message.getId() == 0) {
                        throw new IllegalArgumentException("Message not found: folder=" + folder + ", uid=" + uid);
                    }
                    if (account.isMarkMessageAsReadOnView() && !message.isSet(Flag.SEEN)) {
                        message.setFlag(Flag.SEEN, true);
                        setFlag(new Message[] { message }, Flag.SEEN, true);
                    }

                    for (MessagingListener l : getListeners(listener)) {
                        l.loadMessageForViewHeadersAvailable(account, folder, uid, message);
                    }

                    FetchProfile fp = new FetchProfile();
                    fp.add(FetchProfile.Item.ENVELOPE);
                    fp.add(FetchProfile.Item.BODY);
                    localFolder.fetch(new Message[] {
                                          message
                                      }, fp, null);
                    localFolder.close();

                    for (MessagingListener l : getListeners(listener)) {
                        l.loadMessageForViewBodyAvailable(account, folder, uid, message);
                    }

                    for (MessagingListener l : getListeners(listener)) {
                        l.loadMessageForViewFinished(account, folder, uid, message);
                    }

                } catch (Exception e) {
                    for (MessagingListener l : getListeners(listener)) {
                        l.loadMessageForViewFailed(account, folder, uid, e);
                    }
                    addErrorMessage(account, null, e);

                }
            }
        });
    }

    /**
     * Attempts to load the attachment specified by part from the given account and message.
     * @param account
     * @param message
     * @param part
     * @param listener
     */
    public void loadAttachment(
        final Account account,
        final Message message,
        final Part part,
        final Object tag,
        final MessagingListener listener) {
        /*
         * Check if the attachment has already been downloaded. If it has there's no reason to
         * download it, so we just tell the listener that it's ready to go.
         */

        if (part.getBody() != null) {
            for (MessagingListener l : getListeners(listener)) {
                l.loadAttachmentStarted(account, message, part, tag, false);
            }

            for (MessagingListener l : getListeners(listener)) {
                l.loadAttachmentFinished(account, message, part, tag);
            }
            return;
        }



        for (MessagingListener l : getListeners(listener)) {
            l.loadAttachmentStarted(account, message, part, tag, true);
        }

        put("loadAttachment", listener, new Runnable() {
            @Override
            public void run() {
                Folder remoteFolder = null;
                LocalFolder localFolder = null;
                try {
                    LocalStore localStore = account.getLocalStore();

                    List<Part> attachments = MimeUtility.collectAttachments(message);
                    for (Part attachment : attachments) {
                        attachment.setBody(null);
                    }
                    Store remoteStore = account.getRemoteStore();
                    localFolder = localStore.getFolder(message.getFolder().getName());
                    remoteFolder = remoteStore.getFolder(message.getFolder().getName());
                    remoteFolder.open(OpenMode.READ_WRITE);

                    //FIXME: This is an ugly hack that won't be needed once the Message objects have been united.
                    Message remoteMessage = remoteFolder.getMessage(message.getUid());
                    remoteMessage.setBody(message.getBody());
                    remoteFolder.fetchPart(remoteMessage, part, null);

                    localFolder.updateMessage((LocalMessage)message);
                    for (MessagingListener l : getListeners(listener)) {
                        l.loadAttachmentFinished(account, message, part, tag);
                    }
                } catch (MessagingException me) {
                    if (K9.DEBUG)
                        Log.v(K9.LOG_TAG, "Exception loading attachment", me);

                    for (MessagingListener l : getListeners(listener)) {
                        l.loadAttachmentFailed(account, message, part, tag, me.getMessage());
                    }
                    addErrorMessage(account, null, me);

                } finally {
                    closeFolder(localFolder);
                    closeFolder(remoteFolder);
                }
            }
        });
    }

    /**
     * Stores the given message in the Outbox and starts a sendPendingMessages command to
     * attempt to send the message.
     * @param account
     * @param message
     * @param listener
     */
    public void sendMessage(final Account account,
                            final Message message,
                            MessagingListener listener) {
        try {
            LocalStore localStore = account.getLocalStore();
            LocalFolder localFolder = localStore.getFolder(account.getOutboxFolderName());
            localFolder.open(OpenMode.READ_WRITE);
            localFolder.appendMessages(new Message[] { message });
            Message localMessage = localFolder.getMessage(message.getUid());
            localMessage.setFlag(Flag.X_DOWNLOADED_FULL, true);
            localFolder.close();
            sendPendingMessages(account, listener);
        } catch (Exception e) {
            /*
            for (MessagingListener l : getListeners())
            {
                // TODO general failed
            }
            */
            addErrorMessage(account, null, e);

        }
    }


    public void sendPendingMessages(MessagingListener listener) {
        final Preferences prefs = Preferences.getPreferences(mApplication.getApplicationContext());
        for (Account account : prefs.getAvailableAccounts()) {
            sendPendingMessages(account, listener);
        }
    }


    /**
     * Attempt to send any messages that are sitting in the Outbox.
     * @param account
     * @param listener
     */
    public void sendPendingMessages(final Account account,
                                    MessagingListener listener) {
        putBackground("sendPendingMessages", listener, new Runnable() {
            @Override
            public void run() {
                if (!account.isAvailable(mApplication)) {
                    throw new UnavailableAccountException();
                }
                if (messagesPendingSend(account)) {


                    notifyWhileSending(account);

                    try {
                        sendPendingMessagesSynchronous(account);
                    } finally {
                        notifyWhileSendingDone(account);
                    }
                }
            }
        });
    }

    private void cancelNotification(int id) {
        NotificationManager notifMgr =
            (NotificationManager) mApplication.getSystemService(Context.NOTIFICATION_SERVICE);

        notifMgr.cancel(id);
    }

    private void notifyWhileSendingDone(Account account) {
        if (account.isShowOngoing()) {
            cancelNotification(K9.FETCHING_EMAIL_NOTIFICATION - account.getAccountNumber());
        }
    }

    /**
     * Display an ongoing notification while a message is being sent.
     *
     * @param account
     *         The account the message is sent from. Never {@code null}.
     */
    private void notifyWhileSending(Account account) {
        if (!account.isShowOngoing()) {
            return;
        }

        NotificationManager notifMgr =
            (NotificationManager) mApplication.getSystemService(Context.NOTIFICATION_SERVICE);

        NotificationBuilder builder = NotificationBuilder.createInstance(mApplication);
        builder.setSmallIcon(R.drawable.ic_menu_refresh);
        builder.setWhen(System.currentTimeMillis());
        builder.setOngoing(true);
        builder.setTicker(mApplication.getString(R.string.notification_bg_send_ticker,
                account.getDescription()));

        builder.setContentTitle(mApplication.getString(R.string.notification_bg_send_title));
        builder.setContentText(account.getDescription());

        Intent intent = MessageList.actionHandleFolderIntent(mApplication, account,
                account.getInboxFolderName());
        PendingIntent pi = PendingIntent.getActivity(mApplication, 0, intent, 0);
        builder.setContentIntent(pi);

        if (K9.NOTIFICATION_LED_WHILE_SYNCING) {
            configureNotification(builder, null, null,
                    account.getNotificationSetting().getLedColor(),
                    K9.NOTIFICATION_LED_BLINK_FAST, true);
        }

        notifMgr.notify(K9.FETCHING_EMAIL_NOTIFICATION - account.getAccountNumber(),
                builder.getNotification());
    }

    private void notifySendTempFailed(Account account, Exception lastFailure) {
        notifySendFailed(account, lastFailure, account.getOutboxFolderName());
    }

    private void notifySendPermFailed(Account account, Exception lastFailure) {
        notifySendFailed(account, lastFailure, account.getDraftsFolderName());
    }

    /**
     * Display a notification when sending a message has failed.
     *
     * @param account
     *         The account that was used to sent the message.
     * @param lastFailure
     *         The {@link Exception} instance that indicated sending the message has failed.
     * @param openFolder
     *         The name of the folder to open when the notification is clicked.
     */
    private void notifySendFailed(Account account, Exception lastFailure, String openFolder) {
        NotificationManager notifMgr =
                (NotificationManager) mApplication.getSystemService(Context.NOTIFICATION_SERVICE);

        NotificationBuilder builder = NotificationBuilder.createInstance(mApplication);
        builder.setSmallIcon(R.drawable.stat_notify_email_generic);
        builder.setWhen(System.currentTimeMillis());
        builder.setAutoCancel(true);
        builder.setTicker(mApplication.getString(R.string.send_failure_subject));
        builder.setContentTitle(mApplication.getString(R.string.send_failure_subject));
        builder.setContentText(getRootCauseMessage(lastFailure));

        Intent i = FolderList.actionHandleNotification(mApplication, account, openFolder);
        PendingIntent pi = PendingIntent.getActivity(mApplication, 0, i, 0);
        builder.setContentIntent(pi);

        configureNotification(builder,  null, null, K9.NOTIFICATION_LED_SENDING_FAILURE_COLOR,
                K9.NOTIFICATION_LED_BLINK_FAST, true);

        notifMgr.notify(K9.SEND_FAILED_NOTIFICATION - account.getAccountNumber(),
                builder.getNotification());
    }

    /**
     * Display an ongoing notification while checking for new messages on the server.
     *
     * @param account
     *         The account that is checked for new messages. Never {@code null}.
     * @param folder
     *         The folder that is being checked for new messages. Never {@code null}.
     */
    private void notifyFetchingMail(final Account account, final Folder folder) {
        if (!account.isShowOngoing()) {
            return;
        }

        final NotificationManager notifMgr =
                (NotificationManager) mApplication.getSystemService(Context.NOTIFICATION_SERVICE);

        NotificationBuilder builder = NotificationBuilder.createInstance(mApplication);
        builder.setSmallIcon(R.drawable.ic_menu_refresh);
        builder.setWhen(System.currentTimeMillis());
        builder.setOngoing(true);
        builder.setTicker(mApplication.getString(
                R.string.notification_bg_sync_ticker, account.getDescription(), folder.getName()));
        builder.setContentTitle(mApplication.getString(R.string.notification_bg_sync_title));
        builder.setContentText(account.getDescription() +
                mApplication.getString(R.string.notification_bg_title_separator) +
                folder.getName());

        Intent intent = MessageList.actionHandleFolderIntent(mApplication, account,
                account.getInboxFolderName());
        PendingIntent pi = PendingIntent.getActivity(mApplication, 0, intent, 0);
        builder.setContentIntent(pi);

        if (K9.NOTIFICATION_LED_WHILE_SYNCING) {
            configureNotification(builder,  null, null,
                    account.getNotificationSetting().getLedColor(),
                    K9.NOTIFICATION_LED_BLINK_FAST, true);
        }

        notifMgr.notify(K9.FETCHING_EMAIL_NOTIFICATION - account.getAccountNumber(),
                builder.getNotification());
    }

    private void notifyFetchingMailCancel(final Account account) {
        if (account.isShowOngoing()) {
            cancelNotification(K9.FETCHING_EMAIL_NOTIFICATION - account.getAccountNumber());
        }
    }

    public boolean messagesPendingSend(final Account account) {
        Folder localFolder = null;
        try {
            localFolder = account.getLocalStore().getFolder(
                              account.getOutboxFolderName());
            if (!localFolder.exists()) {
                return false;
            }

            localFolder.open(OpenMode.READ_WRITE);

            if (localFolder.getMessageCount() > 0) {
                return true;
            }
        } catch (Exception e) {
            Log.e(K9.LOG_TAG, "Exception while checking for unsent messages", e);
        } finally {
            closeFolder(localFolder);
        }
        return false;
    }

    /**
     * Attempt to send any messages that are sitting in the Outbox.
     * @param account
     */
    public void sendPendingMessagesSynchronous(final Account account) {
        Folder localFolder = null;
        Exception lastFailure = null;
        try {
            Store localStore = account.getLocalStore();
            localFolder = localStore.getFolder(
                              account.getOutboxFolderName());
            if (!localFolder.exists()) {
                return;
            }
            for (MessagingListener l : getListeners()) {
                l.sendPendingMessagesStarted(account);
            }
            localFolder.open(OpenMode.READ_WRITE);

            Message[] localMessages = localFolder.getMessages(null);
            int progress = 0;
            int todo = localMessages.length;
            for (MessagingListener l : getListeners()) {
                l.synchronizeMailboxProgress(account, account.getSentFolderName(), progress, todo);
            }
            /*
             * The profile we will use to pull all of the content
             * for a given local message into memory for sending.
             */
            FetchProfile fp = new FetchProfile();
            fp.add(FetchProfile.Item.ENVELOPE);
            fp.add(FetchProfile.Item.BODY);

            if (K9.DEBUG)
                Log.i(K9.LOG_TAG, "Scanning folder '" + account.getOutboxFolderName() + "' (" + ((LocalFolder)localFolder).getId() + ") for messages to send");

            Transport transport = Transport.getInstance(account);
            for (Message message : localMessages) {
                if (message.isSet(Flag.DELETED)) {
                    message.destroy();
                    continue;
                }
                try {
                    AtomicInteger count = new AtomicInteger(0);
                    AtomicInteger oldCount = sendCount.putIfAbsent(message.getUid(), count);
                    if (oldCount != null) {
                        count = oldCount;
                    }

                    if (K9.DEBUG)
                        Log.i(K9.LOG_TAG, "Send count for message " + message.getUid() + " is " + count.get());

                    if (count.incrementAndGet() > K9.MAX_SEND_ATTEMPTS) {
                        Log.e(K9.LOG_TAG, "Send count for message " + message.getUid() + " can't be delivered after " + K9.MAX_SEND_ATTEMPTS + " attempts.  Giving up until the user restarts the device");
                        notifySendTempFailed(account, new MessagingException(message.getSubject()));
                        continue;
                    }



                    localFolder.fetch(new Message[] { message }, fp, null);
                    try {


                        if (message.getHeader(K9.IDENTITY_HEADER) != null) {
                            Log.v(K9.LOG_TAG, "The user has set the Outbox and Drafts folder to the same thing. " +
                                  "This message appears to be a draft, so K-9 will not send it");
                            continue;

                        }


                        message.setFlag(Flag.X_SEND_IN_PROGRESS, true);
                        if (K9.DEBUG)
                            Log.i(K9.LOG_TAG, "Sending message with UID " + message.getUid());
                        transport.sendMessage(message);
                        message.setFlag(Flag.X_SEND_IN_PROGRESS, false);
                        message.setFlag(Flag.SEEN, true);
                        progress++;
                        for (MessagingListener l : getListeners()) {
                            l.synchronizeMailboxProgress(account, account.getSentFolderName(), progress, todo);
                        }
                        if (!account.hasSentFolder()) {
                            if (K9.DEBUG)
                                Log.i(K9.LOG_TAG, "Account does not have a sent mail folder; deleting sent message");
                            message.setFlag(Flag.DELETED, true);
                        } else {
                            LocalFolder localSentFolder = (LocalFolder) localStore.getFolder(account.getSentFolderName());
                            if (K9.DEBUG)
                                Log.i(K9.LOG_TAG, "Moving sent message to folder '" + account.getSentFolderName() + "' (" + localSentFolder.getId() + ") ");

                            localFolder.moveMessages(new Message[] { message }, localSentFolder);

                            if (K9.DEBUG)
                                Log.i(K9.LOG_TAG, "Moved sent message to folder '" + account.getSentFolderName() + "' (" + localSentFolder.getId() + ") ");

                            PendingCommand command = new PendingCommand();
                            command.command = PENDING_COMMAND_APPEND;
                            command.arguments = new String[] { localSentFolder.getName(), message.getUid() };
                            queuePendingCommand(account, command);
                            processPendingCommands(account);
                        }

                    } catch (Exception e) {
                        // 5.x.x errors from the SMTP server are "PERMFAIL"
                        // move the message over to drafts rather than leaving it in the outbox
                        // This is a complete hack, but is worlds better than the previous
                        // "don't even bother" functionality
                        if (getRootCauseMessage(e).startsWith("5")) {
                            localFolder.moveMessages(new Message[] { message }, (LocalFolder) localStore.getFolder(account.getDraftsFolderName()));
                        } else {
                        }

                        message.setFlag(Flag.X_SEND_FAILED, true);
                        Log.e(K9.LOG_TAG, "Failed to send message", e);
                        for (MessagingListener l : getListeners()) {
                            l.synchronizeMailboxFailed(account, localFolder.getName(), getRootCauseMessage(e));
                        }
                        lastFailure = e;
                    }
                } catch (Exception e) {
                    Log.e(K9.LOG_TAG, "Failed to fetch message for sending", e);
                    for (MessagingListener l : getListeners()) {
                        l.synchronizeMailboxFailed(account, localFolder.getName(), getRootCauseMessage(e));
                    }
                    lastFailure = e;
                }
            }
            for (MessagingListener l : getListeners()) {
                l.sendPendingMessagesCompleted(account);
            }
            if (lastFailure != null) {
                if (getRootCauseMessage(lastFailure).startsWith("5")) {
                    notifySendPermFailed(account, lastFailure);
                } else {
                    notifySendTempFailed(account, lastFailure);
                }
            }
        } catch (UnavailableStorageException e) {
            Log.i(K9.LOG_TAG, "Failed to send pending messages because storage is not available - trying again later.");
            throw new UnavailableAccountException(e);
        } catch (Exception e) {
            for (MessagingListener l : getListeners()) {
                l.sendPendingMessagesFailed(account);
            }
            addErrorMessage(account, null, e);

        } finally {
            if (lastFailure == null) {
                cancelNotification(K9.SEND_FAILED_NOTIFICATION - account.getAccountNumber());
            }
            closeFolder(localFolder);
        }
    }

    public void getAccountStats(final Context context, final Account account,
                                final MessagingListener l) {
        Runnable unreadRunnable = new Runnable() {
            @Override
            public void run() {
                try {
                    AccountStats stats = account.getStats(context);
                    l.accountStatusChanged(account, stats);
                } catch (MessagingException me) {
                    Log.e(K9.LOG_TAG, "Count not get unread count for account " + account.getDescription(),
                          me);
                }

            }
        };

        put("getAccountStats:" + account.getDescription(), l, unreadRunnable);
    }

    public void getFolderUnreadMessageCount(final Account account, final String folderName,
                                            final MessagingListener l) {
        Runnable unreadRunnable = new Runnable() {
            @Override
            public void run() {

                int unreadMessageCount = 0;
                try {
                    Folder localFolder = account.getLocalStore().getFolder(folderName);
                    unreadMessageCount = localFolder.getUnreadMessageCount();
                } catch (MessagingException me) {
                    Log.e(K9.LOG_TAG, "Count not get unread count for account " + account.getDescription(), me);
                }
                l.folderStatusChanged(account, folderName, unreadMessageCount);
            }
        };


        put("getFolderUnread:" + account.getDescription() + ":" + folderName, l, unreadRunnable);
    }



    public boolean isMoveCapable(Message message) {
        return !message.getUid().startsWith(K9.LOCAL_UID_PREFIX);
    }
    public boolean isCopyCapable(Message message) {
        return isMoveCapable(message);
    }

    public boolean isMoveCapable(final Account account) {
        try {
            Store localStore = account.getLocalStore();
            Store remoteStore = account.getRemoteStore();
            return localStore.isMoveCapable() && remoteStore.isMoveCapable();
        } catch (MessagingException me) {

            Log.e(K9.LOG_TAG, "Exception while ascertaining move capability", me);
            return false;
        }
    }
    public boolean isCopyCapable(final Account account) {
        try {
            Store localStore = account.getLocalStore();
            Store remoteStore = account.getRemoteStore();
            return localStore.isCopyCapable() && remoteStore.isCopyCapable();
        } catch (MessagingException me) {
            Log.e(K9.LOG_TAG, "Exception while ascertaining copy capability", me);
            return false;
        }
    }
    public void moveMessages(final Account account, final String srcFolder, final Message[] messages, final String destFolder,
                             final MessagingListener listener) {
        for (Message message : messages) {
            suppressMessage(account, srcFolder, message);
        }
        putBackground("moveMessages", null, new Runnable() {
            @Override
            public void run() {
                moveOrCopyMessageSynchronous(account, srcFolder, messages, destFolder, false, listener);
            }
        });
    }

    public void moveMessage(final Account account, final String srcFolder, final Message message, final String destFolder,
                            final MessagingListener listener) {
        moveMessages(account, srcFolder, new Message[] { message }, destFolder, listener);
    }

    public void copyMessages(final Account account, final String srcFolder, final Message[] messages, final String destFolder,
                             final MessagingListener listener) {
        putBackground("copyMessages", null, new Runnable() {
            @Override
            public void run() {
                moveOrCopyMessageSynchronous(account, srcFolder, messages, destFolder, true, listener);
            }
        });
    }
    public void copyMessage(final Account account, final String srcFolder, final Message message, final String destFolder,
                            final MessagingListener listener) {
        copyMessages(account, srcFolder, new Message[] { message }, destFolder, listener);
    }

    private void moveOrCopyMessageSynchronous(final Account account, final String srcFolder, final Message[] inMessages,
            final String destFolder, final boolean isCopy, MessagingListener listener) {
        try {
            Map<String, String> uidMap = new HashMap<String, String>();
            Store localStore = account.getLocalStore();
            Store remoteStore = account.getRemoteStore();
            if (!isCopy && (!remoteStore.isMoveCapable() || !localStore.isMoveCapable())) {
                return;
            }
            if (isCopy && (!remoteStore.isCopyCapable() || !localStore.isCopyCapable())) {
                return;
            }

            Folder localSrcFolder = localStore.getFolder(srcFolder);
            Folder localDestFolder = localStore.getFolder(destFolder);

            boolean unreadCountAffected = false;
            List<String> uids = new LinkedList<String>();
            for (Message message : inMessages) {
                String uid = message.getUid();
                if (!uid.startsWith(K9.LOCAL_UID_PREFIX)) {
                    uids.add(uid);
                }

                if (!unreadCountAffected && !message.isSet(Flag.SEEN)) {
                    unreadCountAffected = true;
                }
            }
            
            // Update spam rules
            if (account.isSpamFilterEnabled()) {
	            if (srcFolder.equals(account.getSpamFolderName()) && !destFolder.equals(account.getTrashFolderName())) {
	                markAsNoSpam(inMessages);
	            } else if (destFolder.equals(account.getSpamFolderName())) {
	                markAsSpam(inMessages);
	            }
            }

            Message[] messages = localSrcFolder.getMessages(uids.toArray(EMPTY_STRING_ARRAY), null);
            if (messages.length > 0) {
                Map<String, Message> origUidMap = new HashMap<String, Message>();

                for (Message message : messages) {
                    origUidMap.put(message.getUid(), message);
                }

                if (K9.DEBUG)
                    Log.i(K9.LOG_TAG, "moveOrCopyMessageSynchronous: source folder = " + srcFolder
                          + ", " + messages.length + " messages, " + ", destination folder = " + destFolder + ", isCopy = " + isCopy);

                if (isCopy) {
                    FetchProfile fp = new FetchProfile();
                    fp.add(FetchProfile.Item.ENVELOPE);
                    fp.add(FetchProfile.Item.BODY);
                    localSrcFolder.fetch(messages, fp, null);
                    uidMap = localSrcFolder.copyMessages(messages, localDestFolder);

                    if (unreadCountAffected) {
                        // If this copy operation changes the unread count in the destination
                        // folder, notify the listeners.
                        int unreadMessageCount = localDestFolder.getUnreadMessageCount();
                        for (MessagingListener l : getListeners()) {
                            l.folderStatusChanged(account, destFolder, unreadMessageCount);
                        }
                    }
                } else {
                    uidMap = localSrcFolder.moveMessages(messages, localDestFolder);
                    for (Map.Entry<String, Message> entry : origUidMap.entrySet()) {
                        String origUid = entry.getKey();
                        Message message = entry.getValue();
                        for (MessagingListener l : getListeners()) {
                            l.messageUidChanged(account, srcFolder, origUid, message.getUid());
                        }
                        unsuppressMessage(account, srcFolder, origUid);
                    }

                    if (unreadCountAffected) {
                        // If this move operation changes the unread count, notify the listeners
                        // that the unread count changed in both the source and destination folder.
                        int unreadMessageCountSrc = localSrcFolder.getUnreadMessageCount();
                        int unreadMessageCountDest = localDestFolder.getUnreadMessageCount();
                        for (MessagingListener l : getListeners()) {
                            l.folderStatusChanged(account, srcFolder, unreadMessageCountSrc);
                            l.folderStatusChanged(account, destFolder, unreadMessageCountDest);
                        }
                    }
                }

                queueMoveOrCopy(account, srcFolder, destFolder, isCopy, origUidMap.keySet().toArray(EMPTY_STRING_ARRAY), uidMap);
            }

            processPendingCommands(account);
        } catch (UnavailableStorageException e) {
            Log.i(K9.LOG_TAG, "Failed to move/copy message because storage is not available - trying again later.");
            throw new UnavailableAccountException(e);
        } catch (MessagingException me) {
            addErrorMessage(account, null, me);

            throw new RuntimeException("Error moving message", me);
        }
    }
    
    /**
     * Adds the messages' sender addresses to the blacklist
     * 
     * @param messages The messages to be marked as spam
     */
    private void markAsSpam(Message[] messages) {
        for (Message message : messages) {
            Set<String> spamBlacklist = message.getFolder().getAccount().getSpamBlacklist();
            for (Address address : message.getFrom()) {
                 spamBlacklist.add(address.getAddress().toLowerCase());
            }
        }
    }

    /**
     * Removes the messages' sender addresses from the blacklist
     * 
     * @param messages The messages whose spam mark is to be removed
     */
    private void markAsNoSpam(Message[] messages) {
        for (Message message : messages) {
            Set<String> spamBlacklist = message.getFolder().getAccount().getSpamBlacklist();
            for (Address address : message.getFrom()) {
                 spamBlacklist.remove(address.getAddress().toLowerCase());
            }
        }
    }
    
    /**
     * Checks if the message is spam, referring to the blacklist
     * 
     * @param message the message to check
     * @return true, if the message is spam, false otherwise
     */
    private boolean isSpamMessage(Message message) {
        Set<String> spamBlacklist = message.getFolder().getAccount().getSpamBlacklist();
<<<<<<< HEAD
        Log.d(K9.SPAM_FILTER_TAG, "Blacklist: " + spamBlacklist.size() + " entries");
        for (Address address : message.getFrom()) {
            Log.d(K9.SPAM_FILTER_TAG, "From address: " + address.getAddress());
=======
        message.getFolder().getAccount().addToSpamLog("Blacklist: " + spamBlacklist.size() + " entries");
        for (Address address : message.getFrom()) {
        	message.getFolder().getAccount().addToSpamLog("From address: " + address.getAddress());
>>>>>>> 3c87fda2
            if ((address.getAddress() != null) && !("".equals(address.getAddress()))
             && spamBlacklist.contains(address.getAddress().toLowerCase())) {
                return true;
            }
        }
        return false;
    }

    public void expunge(final Account account, final String folder, final MessagingListener listener) {
        putBackground("expunge", null, new Runnable() {
            @Override
            public void run() {
                queueExpunge(account, folder);
            }
        });
    }

    public void deleteDraft(final Account account, long id) {
        LocalFolder localFolder = null;
        try {
            LocalStore localStore = account.getLocalStore();
            localFolder = localStore.getFolder(account.getDraftsFolderName());
            localFolder.open(OpenMode.READ_WRITE);
            String uid = localFolder.getMessageUidById(id);
            if (uid != null) {
                Message message = localFolder.getMessage(uid);
                if (message != null) {
                    deleteMessages(new Message[] { message }, null);
                }
            }
        } catch (MessagingException me) {
            addErrorMessage(account, null, me);
        } finally {
            closeFolder(localFolder);
        }
    }

    public void deleteMessages(final Message[] messages, final MessagingListener listener) {
        actOnMessages(messages, new MessageActor() {

            @Override
            public void act(final Account account, final Folder folder,
            final List<Message> messages) {
                for (Message message : messages) {
                    suppressMessage(account, folder.getName(), message);
                }

                putBackground("deleteMessages", null, new Runnable() {
                    @Override
                    public void run() {
                        deleteMessagesSynchronous(account, folder.getName(), messages.toArray(EMPTY_MESSAGE_ARRAY), listener);
                    }
                });
            }

        });

    }

    private void deleteMessagesSynchronous(final Account account, final String folder, final Message[] messages,
                                           MessagingListener listener) {
        Folder localFolder = null;
        Folder localTrashFolder = null;
        String[] uids = getUidsFromMessages(messages);
        try {
            //We need to make these callbacks before moving the messages to the trash
            //as messages get a new UID after being moved
            for (Message message : messages) {
                for (MessagingListener l : getListeners(listener)) {
                    l.messageDeleted(account, folder, message);
                }
            }
            Store localStore = account.getLocalStore();
            localFolder = localStore.getFolder(folder);
            Map<String, String> uidMap = null;
            if (folder.equals(account.getTrashFolderName()) || !account.hasTrashFolder()) {
                if (K9.DEBUG)
                    Log.d(K9.LOG_TAG, "Deleting messages in trash folder or trash set to -None-, not copying");

                localFolder.setFlags(messages, new Flag[] { Flag.DELETED }, true);
            } else {
                localTrashFolder = localStore.getFolder(account.getTrashFolderName());
                if (!localTrashFolder.exists()) {
                    localTrashFolder.create(Folder.FolderType.HOLDS_MESSAGES);
                }
                if (localTrashFolder.exists()) {
                    if (K9.DEBUG)
                        Log.d(K9.LOG_TAG, "Deleting messages in normal folder, moving");

                    uidMap = localFolder.moveMessages(messages, localTrashFolder);

                }
            }

            for (MessagingListener l : getListeners()) {
                l.folderStatusChanged(account, folder, localFolder.getUnreadMessageCount());
                if (localTrashFolder != null) {
                    l.folderStatusChanged(account, account.getTrashFolderName(), localTrashFolder.getUnreadMessageCount());
                }
            }

            if (K9.DEBUG)
                Log.d(K9.LOG_TAG, "Delete policy for account " + account.getDescription() + " is " + account.getDeletePolicy());

            if (folder.equals(account.getOutboxFolderName())) {
                for (Message message : messages) {
                    // If the message was in the Outbox, then it has been copied to local Trash, and has
                    // to be copied to remote trash
                    PendingCommand command = new PendingCommand();
                    command.command = PENDING_COMMAND_APPEND;
                    command.arguments =
                        new String[] {
                        account.getTrashFolderName(),
                        message.getUid()
                    };
                    queuePendingCommand(account, command);
                }
                processPendingCommands(account);
            } else if (account.getDeletePolicy() == Account.DELETE_POLICY_ON_DELETE) {
                if (folder.equals(account.getTrashFolderName())) {
                    queueSetFlag(account, folder, Boolean.toString(true), Flag.DELETED.toString(), uids);
                } else {
                    queueMoveOrCopy(account, folder, account.getTrashFolderName(), false, uids, uidMap);
                }
                processPendingCommands(account);
            } else if (account.getDeletePolicy() == Account.DELETE_POLICY_MARK_AS_READ) {
                queueSetFlag(account, folder, Boolean.toString(true), Flag.SEEN.toString(), uids);
                processPendingCommands(account);
            } else {
                if (K9.DEBUG)
                    Log.d(K9.LOG_TAG, "Delete policy " + account.getDeletePolicy() + " prevents delete from server");
            }
            for (String uid : uids) {
                unsuppressMessage(account, folder, uid);
            }
        } catch (UnavailableStorageException e) {
            Log.i(K9.LOG_TAG, "Failed to delete message because storage is not available - trying again later.");
            throw new UnavailableAccountException(e);
        } catch (MessagingException me) {
            addErrorMessage(account, null, me);

            throw new RuntimeException("Error deleting message from local store.", me);
        } finally {
            closeFolder(localFolder);
            closeFolder(localTrashFolder);
        }
    }

    private String[] getUidsFromMessages(Message[] messages) {
        String[] uids = new String[messages.length];
        for (int i = 0; i < messages.length; i++) {
            uids[i] = messages[i].getUid();
        }
        return uids;
    }

    private void processPendingEmptyTrash(PendingCommand command, Account account) throws MessagingException {
        Store remoteStore = account.getRemoteStore();

        Folder remoteFolder = remoteStore.getFolder(account.getTrashFolderName());
        try {
            if (remoteFolder.exists()) {
                remoteFolder.open(OpenMode.READ_WRITE);
                remoteFolder.setFlags(new Flag [] { Flag.DELETED }, true);
                if (Account.EXPUNGE_IMMEDIATELY.equals(account.getExpungePolicy())) {
                    remoteFolder.expunge();
                }

                // When we empty trash, we need to actually synchronize the folder
                // or local deletes will never get cleaned up
                synchronizeFolder(account, remoteFolder, true, 0, null);
                compact(account, null);


            }
        } finally {
            closeFolder(remoteFolder);
        }
    }

    public void emptyTrash(final Account account, MessagingListener listener) {
        putBackground("emptyTrash", listener, new Runnable() {
            @Override
            public void run() {
                LocalFolder localFolder = null;
                try {
                    Store localStore = account.getLocalStore();
                    localFolder = (LocalFolder) localStore.getFolder(account.getTrashFolderName());
                    localFolder.open(OpenMode.READ_WRITE);
                    localFolder.setFlags(new Flag[] { Flag.DELETED }, true);
                    localFolder.setUnreadMessageCount(0);
                    localFolder.setFlaggedMessageCount(0);

                    for (MessagingListener l : getListeners()) {
                        l.emptyTrashCompleted(account);
                    }
                    List<String> args = new ArrayList<String>();
                    PendingCommand command = new PendingCommand();
                    command.command = PENDING_COMMAND_EMPTY_TRASH;
                    command.arguments = args.toArray(EMPTY_STRING_ARRAY);
                    queuePendingCommand(account, command);
                    processPendingCommands(account);
                } catch (UnavailableStorageException e) {
                    Log.i(K9.LOG_TAG, "Failed to empty trash because storage is not available - trying again later.");
                    throw new UnavailableAccountException(e);
                } catch (Exception e) {
                    Log.e(K9.LOG_TAG, "emptyTrash failed", e);

                    addErrorMessage(account, null, e);
                } finally {
                    closeFolder(localFolder);
                }
            }
        });
    }

    public void sendAlternate(final Context context, Account account, Message message) {
        if (K9.DEBUG)
            Log.d(K9.LOG_TAG, "About to load message " + account.getDescription() + ":" + message.getFolder().getName()
                  + ":" + message.getUid() + " for sendAlternate");

        loadMessageForView(account, message.getFolder().getName(),
        message.getUid(), new MessagingListener() {
            @Override
            public void loadMessageForViewBodyAvailable(Account account, String folder, String uid,
            Message message) {
                if (K9.DEBUG)
                    Log.d(K9.LOG_TAG, "Got message " + account.getDescription() + ":" + folder
                          + ":" + message.getUid() + " for sendAlternate");

                try {
                    Intent msg = new Intent(Intent.ACTION_SEND);
                    String quotedText = null;
                    Part part = MimeUtility.findFirstPartByMimeType(message,
                                "text/plain");
                    if (part == null) {
                        part = MimeUtility.findFirstPartByMimeType(message, "text/html");
                    }
                    if (part != null) {
                        quotedText = MimeUtility.getTextFromPart(part);
                    }
                    if (quotedText != null) {
                        msg.putExtra(Intent.EXTRA_TEXT, quotedText);
                    }
                    msg.putExtra(Intent.EXTRA_SUBJECT, message.getSubject());

                    Address[] from = message.getFrom();
                    String[] senders = new String[from.length];
                    for (int i = 0; i < from.length; i++) {
                        senders[i] = from[i].toString();
                    }
                    msg.putExtra(Intents.Share.EXTRA_FROM, senders);

                    Address[] to = message.getRecipients(RecipientType.TO);
                    String[] recipientsTo = new String[to.length];
                    for (int i = 0; i < to.length; i++) {
                        recipientsTo[i] = to[i].toString();
                    }
                    msg.putExtra(Intent.EXTRA_EMAIL, recipientsTo);

                    Address[] cc = message.getRecipients(RecipientType.CC);
                    String[] recipientsCc = new String[cc.length];
                    for (int i = 0; i < cc.length; i++) {
                        recipientsCc[i] = cc[i].toString();
                    }
                    msg.putExtra(Intent.EXTRA_CC, recipientsCc);

                    msg.setType("text/plain");
                    context.startActivity(Intent.createChooser(msg, context.getString(R.string.send_alternate_chooser_title)));
                } catch (MessagingException me) {
                    Log.e(K9.LOG_TAG, "Unable to send email through alternate program", me);
                }
            }
        });

    }

    /**
     * Checks mail for one or multiple accounts. If account is null all accounts
     * are checked.
     *
     * @param context
     * @param account
     * @param listener
     */
    public void checkMail(final Context context, final Account account,
                          final boolean ignoreLastCheckedTime,
                          final boolean useManualWakeLock,
                          final MessagingListener listener) {

        TracingWakeLock twakeLock = null;
        if (useManualWakeLock) {
            TracingPowerManager pm = TracingPowerManager.getPowerManager(context);

            twakeLock = pm.newWakeLock(PowerManager.PARTIAL_WAKE_LOCK, "K9 MessagingController.checkMail");
            twakeLock.setReferenceCounted(false);
            twakeLock.acquire(K9.MANUAL_WAKE_LOCK_TIMEOUT);
        }
        final TracingWakeLock wakeLock = twakeLock;

        for (MessagingListener l : getListeners()) {
            l.checkMailStarted(context, account);
        }
        putBackground("checkMail", listener, new Runnable() {
            @Override
            public void run() {

                try {
                    if (K9.DEBUG)
                        Log.i(K9.LOG_TAG, "Starting mail check");
                    Preferences prefs = Preferences.getPreferences(context);

                    Collection<Account> accounts;
                    if (account != null) {
                        accounts = new ArrayList<Account>(1);
                        accounts.add(account);
                    } else {
                        accounts = prefs.getAvailableAccounts();
                    }

                    for (final Account account : accounts) {
                        checkMailForAccount(context, account, ignoreLastCheckedTime, prefs, listener);
                    }

                } catch (Exception e) {
                    Log.e(K9.LOG_TAG, "Unable to synchronize mail", e);
                    addErrorMessage(account, null, e);
                }
                putBackground("finalize sync", null, new Runnable() {
                    @Override
                    public void run() {

                        if (K9.DEBUG)
                            Log.i(K9.LOG_TAG, "Finished mail sync");

                        if (wakeLock != null) {
                            wakeLock.release();
                        }
                        for (MessagingListener l : getListeners()) {
                            l.checkMailFinished(context, account);
                        }

                    }
                }
                             );
            }
        });
    }



    private void checkMailForAccount(final Context context, final Account account,
                                     final boolean ignoreLastCheckedTime,
                                     final Preferences prefs,
                                     final MessagingListener listener) {
        if (!account.isAvailable(context)) {
            if (K9.DEBUG) {
                Log.i(K9.LOG_TAG, "Skipping synchronizing unavailable account " + account.getDescription());
            }
            return;
        }
        final long accountInterval = account.getAutomaticCheckIntervalMinutes() * 60 * 1000;
        if (!ignoreLastCheckedTime && accountInterval <= 0) {
            if (K9.DEBUG)
                Log.i(K9.LOG_TAG, "Skipping synchronizing account " + account.getDescription());
            return;
        }

        if (K9.DEBUG)
            Log.i(K9.LOG_TAG, "Synchronizing account " + account.getDescription());

        account.setRingNotified(false);

        sendPendingMessages(account, listener);

        try {
            Account.FolderMode aDisplayMode = account.getFolderDisplayMode();
            Account.FolderMode aSyncMode = account.getFolderSyncMode();

            Store localStore = account.getLocalStore();
            for (final Folder folder : localStore.getPersonalNamespaces(false)) {
                folder.open(Folder.OpenMode.READ_WRITE);
                folder.refresh(prefs);

                Folder.FolderClass fDisplayClass = folder.getDisplayClass();
                Folder.FolderClass fSyncClass = folder.getSyncClass();

                if (modeMismatch(aDisplayMode, fDisplayClass)) {
                    // Never sync a folder that isn't displayed
                    /*
                    if (K9.DEBUG)
                        Log.v(K9.LOG_TAG, "Not syncing folder " + folder.getName() +
                              " which is in display mode " + fDisplayClass + " while account is in display mode " + aDisplayMode);
                    */

                    continue;
                }

                if (modeMismatch(aSyncMode, fSyncClass)) {
                    // Do not sync folders in the wrong class
                    /*
                    if (K9.DEBUG)
                        Log.v(K9.LOG_TAG, "Not syncing folder " + folder.getName() +
                              " which is in sync mode " + fSyncClass + " while account is in sync mode " + aSyncMode);
                    */

                    continue;
                }
                synchronizeFolder(account, folder, ignoreLastCheckedTime, accountInterval, listener);
            }
        } catch (MessagingException e) {
            Log.e(K9.LOG_TAG, "Unable to synchronize account " + account.getName(), e);
            addErrorMessage(account, null, e);
        } finally {
            putBackground("clear notification flag for " + account.getDescription(), null, new Runnable() {
                @Override
                public void run() {
                    if (K9.DEBUG)
                        Log.v(K9.LOG_TAG, "Clearing notification flag for " + account.getDescription());
                    account.setRingNotified(false);
                    try {
                        AccountStats stats = account.getStats(context);
                        if (stats == null || stats.unreadMessageCount == 0) {
                            notifyAccountCancel(context, account);
                        }
                    } catch (MessagingException e) {
                        Log.e(K9.LOG_TAG, "Unable to getUnreadMessageCount for account: " + account, e);
                    }
                }
            }
                         );
        }


    }


    private void synchronizeFolder(
        final Account account,
        final Folder folder,
        final boolean ignoreLastCheckedTime,
        final long accountInterval,
        final MessagingListener listener) {


        if (K9.DEBUG)
            Log.v(K9.LOG_TAG, "Folder " + folder.getName() + " was last synced @ " +
                  new Date(folder.getLastChecked()));

        if (!ignoreLastCheckedTime && folder.getLastChecked() >
                (System.currentTimeMillis() - accountInterval)) {
            if (K9.DEBUG)
                Log.v(K9.LOG_TAG, "Not syncing folder " + folder.getName()
                      + ", previously synced @ " + new Date(folder.getLastChecked())
                      + " which would be too recent for the account period");

            return;
        }
        putBackground("sync" + folder.getName(), null, new Runnable() {
            @Override
            public void run() {
                LocalFolder tLocalFolder = null;
                try {
                    // In case multiple Commands get enqueued, don't run more than
                    // once
                    final LocalStore localStore = account.getLocalStore();
                    tLocalFolder = localStore.getFolder(folder.getName());
                    tLocalFolder.open(Folder.OpenMode.READ_WRITE);

                    if (!ignoreLastCheckedTime && tLocalFolder.getLastChecked() >
                    (System.currentTimeMillis() - accountInterval)) {
                        if (K9.DEBUG)
                            Log.v(K9.LOG_TAG, "Not running Command for folder " + folder.getName()
                                  + ", previously synced @ " + new Date(folder.getLastChecked())
                                  + " which would be too recent for the account period");
                        return;
                    }
                    notifyFetchingMail(account, folder);
                    try {
                        synchronizeMailboxSynchronous(account, folder.getName(), listener, null);
                    } finally {
                        notifyFetchingMailCancel(account);
                    }
                } catch (Exception e) {

                    Log.e(K9.LOG_TAG, "Exception while processing folder " +
                          account.getDescription() + ":" + folder.getName(), e);
                    addErrorMessage(account, null, e);
                } finally {
                    closeFolder(tLocalFolder);
                }
            }
        }
                     );


    }



    public void compact(final Account account, final MessagingListener ml) {
        putBackground("compact:" + account.getDescription(), ml, new Runnable() {
            @Override
            public void run() {
                try {
                    LocalStore localStore = account.getLocalStore();
                    long oldSize = localStore.getSize();
                    localStore.compact();
                    long newSize = localStore.getSize();
                    for (MessagingListener l : getListeners(ml)) {
                        l.accountSizeChanged(account, oldSize, newSize);
                    }
                } catch (UnavailableStorageException e) {
                    Log.i(K9.LOG_TAG, "Failed to compact account because storage is not available - trying again later.");
                    throw new UnavailableAccountException(e);
                } catch (Exception e) {
                    Log.e(K9.LOG_TAG, "Failed to compact account " + account.getDescription(), e);
                }
            }
        });
    }

    public void clear(final Account account, final MessagingListener ml) {
        putBackground("clear:" + account.getDescription(), ml, new Runnable() {
            @Override
            public void run() {
                try {
                    LocalStore localStore = account.getLocalStore();
                    long oldSize = localStore.getSize();
                    localStore.clear();
                    localStore.resetVisibleLimits(account.getDisplayCount());
                    long newSize = localStore.getSize();
                    AccountStats stats = new AccountStats();
                    stats.size = newSize;
                    stats.unreadMessageCount = 0;
                    stats.flaggedMessageCount = 0;
                    for (MessagingListener l : getListeners(ml)) {
                        l.accountSizeChanged(account, oldSize, newSize);
                        l.accountStatusChanged(account, stats);
                    }
                } catch (UnavailableStorageException e) {
                    Log.i(K9.LOG_TAG, "Failed to clear account because storage is not available - trying again later.");
                    throw new UnavailableAccountException(e);
                } catch (Exception e) {
                    Log.e(K9.LOG_TAG, "Failed to clear account " + account.getDescription(), e);
                }
            }
        });
    }

    public void recreate(final Account account, final MessagingListener ml) {
        putBackground("recreate:" + account.getDescription(), ml, new Runnable() {
            @Override
            public void run() {
                try {
                    LocalStore localStore = account.getLocalStore();
                    long oldSize = localStore.getSize();
                    localStore.recreate();
                    localStore.resetVisibleLimits(account.getDisplayCount());
                    long newSize = localStore.getSize();
                    AccountStats stats = new AccountStats();
                    stats.size = newSize;
                    stats.unreadMessageCount = 0;
                    stats.flaggedMessageCount = 0;
                    for (MessagingListener l : getListeners(ml)) {
                        l.accountSizeChanged(account, oldSize, newSize);
                        l.accountStatusChanged(account, stats);
                    }
                } catch (UnavailableStorageException e) {
                    Log.i(K9.LOG_TAG, "Failed to recreate an account because storage is not available - trying again later.");
                    throw new UnavailableAccountException(e);
                } catch (Exception e) {
                    Log.e(K9.LOG_TAG, "Failed to recreate account " + account.getDescription(), e);
                }
            }
        });
    }


    private boolean shouldNotifyForMessage(Account account, LocalFolder localFolder, Message message) {
        // If we don't even have an account name, don't show the notification.
        // (This happens during initial account setup)
        if (account.getName() == null) {
            return false;
        }

        // Do not notify if the user does not have notifications enabled or if the message has
        // been read.
        if (!account.isNotifyNewMail() || message.isSet(Flag.SEEN)) {
            return false;
        }

        // If the account is a POP3 account and the message is older than the oldest message we've
        // previously seen, then don't notify about it.
        if (account.getStoreUri().startsWith("pop3") &&
                message.olderThan(new Date(account.getLatestOldMessageSeenTime()))) {
            return false;
        }

        // No notification for new messages in Trash, Drafts, Spam or Sent folder.
        // But do notify if it's the INBOX (see issue 1817).
        Folder folder = message.getFolder();
        if (folder != null) {
            String folderName = folder.getName();
            if (!account.getInboxFolderName().equals(folderName) &&
                    (account.getTrashFolderName().equals(folderName)
                     || account.getDraftsFolderName().equals(folderName)
                     || account.getSpamFolderName().equals(folderName)
                     || account.getSentFolderName().equals(folderName))) {
                return false;
            }
        }

        if (message.getUid() != null && localFolder.getLastUid() != null) {
            try {
                Integer messageUid = Integer.parseInt(message.getUid());
                if (messageUid <= localFolder.getLastUid()) {
                    if (K9.DEBUG)
                        Log.d(K9.LOG_TAG, "Message uid is " + messageUid + ", max message uid is " +
                              localFolder.getLastUid() + ".  Skipping notification.");
                    return false;
                }
            } catch (NumberFormatException e) {
                // Nothing to be done here.
            }
        }

        // Don't notify if the sender address matches one of our identities and the user chose not
        // to be notified for such messages.
        if (account.isAnIdentity(message.getFrom()) && !account.isNotifySelfNewMail()) {
            return false;
        }

        return true;
    }



    /**
     * Creates a notification of a newly received message.
     */
    private void notifyAccount(Context context, Account account, Message message,
                               int previousUnreadMessageCount, AtomicInteger newMessageCount) {

        // If we have a message, set the notification to "<From>: <Subject>"
        StringBuilder messageNotice = new StringBuilder();
        final KeyguardManager keyguardService = (KeyguardManager) context.getSystemService(Context.KEYGUARD_SERVICE);
        try {
            if (message.getFrom() != null) {
                Address[] fromAddrs = message.getFrom();
                String from = fromAddrs.length > 0 ? fromAddrs[0].toFriendly().toString() : null;
                String subject = message.getSubject();
                if (subject == null) {
                    subject = context.getString(R.string.general_no_subject);
                }

                if (from != null) {
                    // Show From: address by default
                    if (!account.isAnIdentity(fromAddrs)) {
                        messageNotice.append(from).append(": ").append(subject);
                    }
                    // show To: if the message was sent from me
                    else {
                        Address[] rcpts = message.getRecipients(Message.RecipientType.TO);
                        String to = rcpts.length > 0 ? rcpts[0].toFriendly().toString() : null;
                        if (to != null) {
                            messageNotice.append(String.format(context.getString(R.string.message_to_fmt), to)).append(": ").append(subject);
                        } else {
                            messageNotice.append(context.getString(R.string.general_no_sender)).append(": ").append(subject);
                        }
                    }
                }
            }
        } catch (MessagingException e) {
            Log.e(K9.LOG_TAG, "Unable to get message information for notification.", e);
        }

        // If privacy mode active and keyguard active
        // OR
        // If we could not set a per-message notification, revert to a default message
        if ((K9.keyguardPrivacy() && keyguardService.inKeyguardRestrictedInputMode()) || messageNotice.length() == 0) {
            messageNotice = new StringBuilder(context.getString(R.string.notification_new_title));
        }

        NotificationManager notifMgr =
                (NotificationManager) context.getSystemService(Context.NOTIFICATION_SERVICE);

        NotificationBuilder builder = NotificationBuilder.createInstance(context);
        builder.setSmallIcon(R.drawable.stat_notify_email_generic);
        builder.setWhen(System.currentTimeMillis());
        builder.setTicker(messageNotice);

        final int unreadCount = previousUnreadMessageCount + newMessageCount.get();
        if (account.isNotificationShowsUnreadCount()) {
            builder.setNumber(unreadCount);
        }

        String accountDescr = (account.getDescription() != null) ?
                account.getDescription() : account.getEmail();
        String accountNotice = context.getString(R.string.notification_new_one_account_fmt,
                unreadCount, accountDescr);
        builder.setContentTitle(accountNotice);
        builder.setContentText(messageNotice);

        Intent i = FolderList.actionHandleNotification(context, account,
                message.getFolder().getName());
        PendingIntent pi = PendingIntent.getActivity(context, 0, i, 0);
        builder.setContentIntent(pi);

        // Only ring or vibrate if we have not done so already on this account and fetch
        boolean ringAndVibrate = false;
        if (!account.isRingNotified()) {
            account.setRingNotified(true);
            ringAndVibrate = true;
        }

        NotificationSetting n = account.getNotificationSetting();

        configureNotification(
                builder,
                (n.shouldRing()) ?  n.getRingtone() : null,
                (n.shouldVibrate()) ? n.getVibration() : null,
                (n.isLed()) ? Integer.valueOf(n.getLedColor()) : null,
                K9.NOTIFICATION_LED_BLINK_SLOW,
                ringAndVibrate);

        notifMgr.notify(account.getAccountNumber(), builder.getNotification());
    }

    /**
     * Configure the notification sound and LED
     *
     * @param builder
     *         {@link NotificationBuilder} instance used to configure the notification.
     *         Never {@code null}.
     * @param ringtone
     *          String name of ringtone. {@code null}, if no ringtone should be played.
     * @param vibrationPattern
     *         {@code long[]} vibration pattern. {@code null}, if no vibration should be played.
     * @param ledColor
     *         Color to flash LED. {@code null}, if no LED flash should happen.
     * @param ledSpeed
     *         Either {@link K9#NOTIFICATION_LED_BLINK_SLOW} or
     *         {@link K9#NOTIFICATION_LED_BLINK_FAST}.
     * @param ringAndVibrate
     *          {@code true}, if ringtone/vibration are allowed. {@code false}, otherwise.
     */
    private void configureNotification(NotificationBuilder builder, String ringtone,
            long[] vibrationPattern, Integer ledColor, int ledSpeed, boolean ringAndVibrate) {

        // if it's quiet time, then we shouldn't be ringing, buzzing or flashing
        if (K9.isQuietTime()) {
            return;
        }

        if (ringAndVibrate) {
            if (ringtone != null && !TextUtils.isEmpty(ringtone)) {
                builder.setSound(Uri.parse(ringtone));
            }

            if (vibrationPattern != null) {
                builder.setVibrate(vibrationPattern);
            }
        }

        if (ledColor != null) {
            int ledOnMS;
            int ledOffMS;
            if (ledSpeed == K9.NOTIFICATION_LED_BLINK_SLOW) {
                ledOnMS = K9.NOTIFICATION_LED_ON_TIME;
                ledOffMS = K9.NOTIFICATION_LED_OFF_TIME;
            } else {
                ledOnMS = K9.NOTIFICATION_LED_FAST_ON_TIME;
                ledOffMS = K9.NOTIFICATION_LED_FAST_OFF_TIME;
            }

            builder.setLights(ledColor, ledOnMS, ledOffMS);
        }
    }

    /** Cancel a notification of new email messages */
    public void notifyAccountCancel(Context context, Account account) {
        NotificationManager notifMgr =
            (NotificationManager)context.getSystemService(Context.NOTIFICATION_SERVICE);
        notifMgr.cancel(account.getAccountNumber());
        notifMgr.cancel(-1000 - account.getAccountNumber());
    }

    /**
     * Save a draft message.
     * @param account Account we are saving for.
     * @param message Message to save.
     * @return Message representing the entry in the local store.
     */
    public Message saveDraft(final Account account, final Message message, long existingDraftId) {
        Message localMessage = null;
        try {
            LocalStore localStore = account.getLocalStore();
            LocalFolder localFolder = localStore.getFolder(account.getDraftsFolderName());
            localFolder.open(OpenMode.READ_WRITE);

            if (existingDraftId != INVALID_MESSAGE_ID) {
                String uid = localFolder.getMessageUidById(existingDraftId);
                message.setUid(uid);
            }

            // Save the message to the store.
            localFolder.appendMessages(new Message[] {
                                           message
                                       });
            // Fetch the message back from the store.  This is the Message that's returned to the caller.
            localMessage = localFolder.getMessage(message.getUid());
            localMessage.setFlag(Flag.X_DOWNLOADED_FULL, true);

            PendingCommand command = new PendingCommand();
            command.command = PENDING_COMMAND_APPEND;
            command.arguments = new String[] {
                localFolder.getName(),
                localMessage.getUid()
            };
            queuePendingCommand(account, command);
            processPendingCommands(account);

        } catch (MessagingException e) {
            Log.e(K9.LOG_TAG, "Unable to save message as draft.", e);
            addErrorMessage(account, null, e);
        }
        return localMessage;
    }

    public long getId(Message message) {
        long id;
        if (message instanceof LocalMessage) {
            id = ((LocalMessage) message).getId();
        } else {
            Log.w(K9.LOG_TAG, "MessagingController.getId() called without a LocalMessage");
            id = INVALID_MESSAGE_ID;
        }

        return id;
    }

    public boolean modeMismatch(Account.FolderMode aMode, Folder.FolderClass fMode) {
        if (aMode == Account.FolderMode.NONE
                || (aMode == Account.FolderMode.FIRST_CLASS &&
                    fMode != Folder.FolderClass.FIRST_CLASS)
                || (aMode == Account.FolderMode.FIRST_AND_SECOND_CLASS &&
                    fMode != Folder.FolderClass.FIRST_CLASS &&
                    fMode != Folder.FolderClass.SECOND_CLASS)
                || (aMode == Account.FolderMode.NOT_SECOND_CLASS &&
                    fMode == Folder.FolderClass.SECOND_CLASS)) {
            return true;
        } else {
            return false;
        }
    }

    static AtomicInteger sequencing = new AtomicInteger(0);
    static class Command implements Comparable<Command> {
        public Runnable runnable;

        public MessagingListener listener;

        public String description;

        boolean isForeground;

        int sequence = sequencing.getAndIncrement();

        @Override
        public int compareTo(Command other) {
            if (other.isForeground && !isForeground) {
                return 1;
            } else if (!other.isForeground && isForeground) {
                return -1;
            } else {
                return (sequence - other.sequence);
            }
        }
    }

    public MessagingListener getCheckMailListener() {
        return checkMailListener;
    }

    public void setCheckMailListener(MessagingListener checkMailListener) {
        if (this.checkMailListener != null) {
            removeListener(this.checkMailListener);
        }
        this.checkMailListener = checkMailListener;
        if (this.checkMailListener != null) {
            addListener(this.checkMailListener);
        }
    }

    public Collection<Pusher> getPushers() {
        return pushers.values();
    }

    public boolean setupPushing(final Account account) {
        try {
            Pusher previousPusher = pushers.remove(account);
            if (previousPusher != null) {
                previousPusher.stop();
            }
            Preferences prefs = Preferences.getPreferences(mApplication);

            Account.FolderMode aDisplayMode = account.getFolderDisplayMode();
            Account.FolderMode aPushMode = account.getFolderPushMode();

            List<String> names = new ArrayList<String>();

            Store localStore = account.getLocalStore();
            for (final Folder folder : localStore.getPersonalNamespaces(false)) {
                if (folder.getName().equals(account.getErrorFolderName())
                        || folder.getName().equals(account.getOutboxFolderName())) {
                    /*
                    if (K9.DEBUG)
                        Log.v(K9.LOG_TAG, "Not pushing folder " + folder.getName() +
                              " which should never be pushed");
                    */

                    continue;
                }
                folder.open(Folder.OpenMode.READ_WRITE);
                folder.refresh(prefs);

                Folder.FolderClass fDisplayClass = folder.getDisplayClass();
                Folder.FolderClass fPushClass = folder.getPushClass();

                if (modeMismatch(aDisplayMode, fDisplayClass)) {
                    // Never push a folder that isn't displayed
                    /*
                    if (K9.DEBUG)
                        Log.v(K9.LOG_TAG, "Not pushing folder " + folder.getName() +
                              " which is in display class " + fDisplayClass + " while account is in display mode " + aDisplayMode);
                    */

                    continue;
                }

                if (modeMismatch(aPushMode, fPushClass)) {
                    // Do not push folders in the wrong class
                    /*
                    if (K9.DEBUG)
                        Log.v(K9.LOG_TAG, "Not pushing folder " + folder.getName() +
                              " which is in push mode " + fPushClass + " while account is in push mode " + aPushMode);
                    */

                    continue;
                }
                if (K9.DEBUG)
                    Log.i(K9.LOG_TAG, "Starting pusher for " + account.getDescription() + ":" + folder.getName());

                names.add(folder.getName());
            }

            if (!names.isEmpty()) {
                PushReceiver receiver = new MessagingControllerPushReceiver(mApplication, account, this);
                int maxPushFolders = account.getMaxPushFolders();

                if (names.size() > maxPushFolders) {
                    if (K9.DEBUG)
                        Log.i(K9.LOG_TAG, "Count of folders to push for account " + account.getDescription() + " is " + names.size()
                              + ", greater than limit of " + maxPushFolders + ", truncating");

                    names = names.subList(0, maxPushFolders);
                }

                try {
                    Store store = account.getRemoteStore();
                    if (!store.isPushCapable()) {
                        if (K9.DEBUG)
                            Log.i(K9.LOG_TAG, "Account " + account.getDescription() + " is not push capable, skipping");

                        return false;
                    }
                    Pusher pusher = store.getPusher(receiver);
                    if (pusher != null) {
                        Pusher oldPusher  = pushers.putIfAbsent(account, pusher);
                        if (oldPusher == null) {
                            pusher.start(names);
                        }
                    }
                } catch (Exception e) {
                    Log.e(K9.LOG_TAG, "Could not get remote store", e);
                    return false;
                }

                return true;
            } else {
                if (K9.DEBUG)
                    Log.i(K9.LOG_TAG, "No folders are configured for pushing in account " + account.getDescription());
                return false;
            }

        } catch (Exception e) {
            Log.e(K9.LOG_TAG, "Got exception while setting up pushing", e);
        }
        return false;
    }

    public void stopAllPushing() {
        if (K9.DEBUG)
            Log.i(K9.LOG_TAG, "Stopping all pushers");

        Iterator<Pusher> iter = pushers.values().iterator();
        while (iter.hasNext()) {
            Pusher pusher = iter.next();
            iter.remove();
            pusher.stop();
        }
    }

    public void messagesArrived(final Account account, final Folder remoteFolder, final List<Message> messages, final boolean flagSyncOnly) {
        if (K9.DEBUG)
            Log.i(K9.LOG_TAG, "Got new pushed email messages for account " + account.getDescription()
                  + ", folder " + remoteFolder.getName());

        final CountDownLatch latch = new CountDownLatch(1);
        putBackground("Push messageArrived of account " + account.getDescription()
        + ", folder " + remoteFolder.getName(), null, new Runnable() {
            @Override
            public void run() {
                LocalFolder localFolder = null;
                try {
                    LocalStore localStore = account.getLocalStore();
                    localFolder = localStore.getFolder(remoteFolder.getName());
                    localFolder.open(OpenMode.READ_WRITE);

                    account.setRingNotified(false);
                    int newCount = downloadMessages(account, remoteFolder, localFolder, messages, flagSyncOnly);
                    int unreadMessageCount = setLocalUnreadCountToRemote(localFolder, remoteFolder,  messages.size());

                    setLocalFlaggedCountToRemote(localFolder, remoteFolder);

                    localFolder.setLastPush(System.currentTimeMillis());
                    localFolder.setStatus(null);

                    if (K9.DEBUG)
                        Log.i(K9.LOG_TAG, "messagesArrived newCount = " + newCount + ", unread count = " + unreadMessageCount);

                    if (unreadMessageCount == 0) {
                        notifyAccountCancel(mApplication, account);
                    }

                    for (MessagingListener l : getListeners()) {
                        l.folderStatusChanged(account, remoteFolder.getName(), unreadMessageCount);
                    }

                } catch (Exception e) {
                    String rootMessage = getRootCauseMessage(e);
                    String errorMessage = "Push failed: " + rootMessage;
                    try {
                        // Oddly enough, using a local variable gets rid of a
                        // potential null pointer access warning with Eclipse.
                        LocalFolder folder = localFolder;
                        folder.setStatus(errorMessage);
                    } catch (Exception se) {
                        Log.e(K9.LOG_TAG, "Unable to set failed status on localFolder", se);
                    }
                    for (MessagingListener l : getListeners()) {
                        l.synchronizeMailboxFailed(account, remoteFolder.getName(), errorMessage);
                    }
                    addErrorMessage(account, null, e);
                } finally {
                    closeFolder(localFolder);
                    latch.countDown();
                }

            }
        });
        try {
            latch.await();
        } catch (Exception e) {
            Log.e(K9.LOG_TAG, "Interrupted while awaiting latch release", e);
        }
        if (K9.DEBUG)
            Log.i(K9.LOG_TAG, "MessagingController.messagesArrivedLatch released");
    }

    public void systemStatusChanged() {
        for (MessagingListener l : getListeners()) {
            l.systemStatusChanged();
        }
    }

    enum MemorizingState { STARTED, FINISHED, FAILED }

    static class Memory {
        Account account;
        String folderName;
        MemorizingState syncingState = null;
        MemorizingState sendingState = null;
        MemorizingState pushingState = null;
        MemorizingState processingState = null;
        String failureMessage = null;

        int syncingTotalMessagesInMailbox;
        int syncingNumNewMessages;

        int folderCompleted = 0;
        int folderTotal = 0;
        String processingCommandTitle = null;

        Memory(Account nAccount, String nFolderName) {
            account = nAccount;
            folderName = nFolderName;
        }

        String getKey() {
            return getMemoryKey(account, folderName);
        }


    }
    static String getMemoryKey(Account taccount, String tfolderName) {
        return taccount.getDescription() + ":" + tfolderName;
    }
    static class MemorizingListener extends MessagingListener {
        HashMap<String, Memory> memories = new HashMap<String, Memory>(31);

        Memory getMemory(Account account, String folderName) {
            Memory memory = memories.get(getMemoryKey(account, folderName));
            if (memory == null) {
                memory = new Memory(account, folderName);
                memories.put(memory.getKey(), memory);
            }
            return memory;
        }

        @Override
        public synchronized void synchronizeMailboxStarted(Account account, String folder) {
            Memory memory = getMemory(account, folder);
            memory.syncingState = MemorizingState.STARTED;
            memory.folderCompleted = 0;
            memory.folderTotal = 0;
        }

        @Override
        public synchronized void synchronizeMailboxFinished(Account account, String folder,
                int totalMessagesInMailbox, int numNewMessages) {
            Memory memory = getMemory(account, folder);
            memory.syncingState = MemorizingState.FINISHED;
            memory.syncingTotalMessagesInMailbox = totalMessagesInMailbox;
            memory.syncingNumNewMessages = numNewMessages;
        }

        @Override
        public synchronized void synchronizeMailboxFailed(Account account, String folder,
                String message) {

            Memory memory = getMemory(account, folder);
            memory.syncingState = MemorizingState.FAILED;
            memory.failureMessage = message;
        }
        synchronized void refreshOther(MessagingListener other) {
            if (other != null) {

                Memory syncStarted = null;
                Memory sendStarted = null;
                Memory processingStarted = null;

                for (Memory memory : memories.values()) {

                    if (memory.syncingState != null) {
                        switch (memory.syncingState) {
                        case STARTED:
                            syncStarted = memory;
                            break;
                        case FINISHED:
                            other.synchronizeMailboxFinished(memory.account, memory.folderName,
                                                             memory.syncingTotalMessagesInMailbox, memory.syncingNumNewMessages);
                            break;
                        case FAILED:
                            other.synchronizeMailboxFailed(memory.account, memory.folderName,
                                                           memory.failureMessage);
                            break;
                        }
                    }

                    if (memory.sendingState != null) {
                        switch (memory.sendingState) {
                        case STARTED:
                            sendStarted = memory;
                            break;
                        case FINISHED:
                            other.sendPendingMessagesCompleted(memory.account);
                            break;
                        case FAILED:
                            other.sendPendingMessagesFailed(memory.account);
                            break;
                        }
                    }
                    if (memory.pushingState != null) {
                        switch (memory.pushingState) {
                        case STARTED:
                            other.setPushActive(memory.account, memory.folderName, true);
                            break;
                        case FINISHED:
                            other.setPushActive(memory.account, memory.folderName, false);
                            break;
                        }
                    }
                    if (memory.processingState != null) {
                        switch (memory.processingState) {
                        case STARTED:
                            processingStarted = memory;
                            break;
                        case FINISHED:
                        case FAILED:
                            other.pendingCommandsFinished(memory.account);
                            break;
                        }
                    }
                }
                Memory somethingStarted = null;
                if (syncStarted != null) {
                    other.synchronizeMailboxStarted(syncStarted.account, syncStarted.folderName);
                    somethingStarted = syncStarted;
                }
                if (sendStarted != null) {
                    other.sendPendingMessagesStarted(sendStarted.account);
                    somethingStarted = sendStarted;
                }
                if (processingStarted != null) {
                    other.pendingCommandsProcessing(processingStarted.account);
                    if (processingStarted.processingCommandTitle != null) {
                        other.pendingCommandStarted(processingStarted.account, processingStarted.processingCommandTitle);

                    } else {
                        other.pendingCommandCompleted(processingStarted.account, processingStarted.processingCommandTitle);
                    }
                    somethingStarted = processingStarted;
                }
                if (somethingStarted != null && somethingStarted.folderTotal > 0) {
                    other.synchronizeMailboxProgress(somethingStarted.account, somethingStarted.folderName, somethingStarted.folderCompleted, somethingStarted.folderTotal);
                }

            }
        }
        @Override
        public synchronized void setPushActive(Account account, String folderName, boolean active) {
            Memory memory = getMemory(account, folderName);
            memory.pushingState = (active ? MemorizingState.STARTED : MemorizingState.FINISHED);
        }

        @Override
        public synchronized void sendPendingMessagesStarted(Account account) {
            Memory memory = getMemory(account, null);
            memory.sendingState = MemorizingState.STARTED;
            memory.folderCompleted = 0;
            memory.folderTotal = 0;
        }

        @Override
        public synchronized void sendPendingMessagesCompleted(Account account) {
            Memory memory = getMemory(account, null);
            memory.sendingState = MemorizingState.FINISHED;
        }

        @Override
        public synchronized void sendPendingMessagesFailed(Account account) {
            Memory memory = getMemory(account, null);
            memory.sendingState = MemorizingState.FAILED;
        }


        @Override
        public synchronized void synchronizeMailboxProgress(Account account, String folderName, int completed, int total) {
            Memory memory = getMemory(account, folderName);
            memory.folderCompleted = completed;
            memory.folderTotal = total;
        }


        @Override
        public synchronized void pendingCommandsProcessing(Account account) {
            Memory memory = getMemory(account, null);
            memory.processingState = MemorizingState.STARTED;
            memory.folderCompleted = 0;
            memory.folderTotal = 0;
        }
        @Override
        public synchronized void pendingCommandsFinished(Account account) {
            Memory memory = getMemory(account, null);
            memory.processingState = MemorizingState.FINISHED;
        }
        @Override
        public synchronized void pendingCommandStarted(Account account, String commandTitle) {
            Memory memory = getMemory(account, null);
            memory.processingCommandTitle = commandTitle;
        }

        @Override
        public synchronized void pendingCommandCompleted(Account account, String commandTitle) {
            Memory memory = getMemory(account, null);
            memory.processingCommandTitle = null;
        }

    }

    private void actOnMessages(Message[] messages, MessageActor actor) {
        Map<Account, Map<Folder, List<Message>>> accountMap = new HashMap<Account, Map<Folder, List<Message>>>();

        for (Message message : messages) {
            Folder folder = message.getFolder();
            Account account = folder.getAccount();

            Map<Folder, List<Message>> folderMap = accountMap.get(account);
            if (folderMap == null) {
                folderMap = new HashMap<Folder, List<Message>>();
                accountMap.put(account, folderMap);
            }
            List<Message> messageList = folderMap.get(folder);
            if (messageList == null) {
                messageList = new LinkedList<Message>();
                folderMap.put(folder, messageList);
            }

            messageList.add(message);
        }
        for (Map.Entry<Account, Map<Folder, List<Message>>> entry : accountMap.entrySet()) {
            Account account = entry.getKey();

            //account.refresh(Preferences.getPreferences(K9.app));
            Map<Folder, List<Message>> folderMap = entry.getValue();
            for (Map.Entry<Folder, List<Message>> folderEntry : folderMap.entrySet()) {
                Folder folder = folderEntry.getKey();
                List<Message> messageList = folderEntry.getValue();
                actor.act(account, folder, messageList);
            }
        }
    }

    interface MessageActor {
        public void act(final Account account, final Folder folder, final List<Message> messages);
    }
}<|MERGE_RESOLUTION|>--- conflicted
+++ resolved
@@ -1405,15 +1405,6 @@
                     }
                     
                     // Spam check
-<<<<<<< HEAD
-                    Log.d(K9.SPAM_FILTER_TAG, "Checking mail for spam...");
-                    Log.d(K9.SPAM_FILTER_TAG, account.isSpamFilterEnabled() ? "Spam filter enabled" : "Spam filter disabled");
-                    Log.d(K9.SPAM_FILTER_TAG, StringUtils.isNullOrEmpty(account.getSpamFolderName()) ? "Spam folder not set" : "Spam folder set to " + account.getSpamFolderName());
-                    if (account.isSpamFilterEnabled() && !StringUtils.isNullOrEmpty(account.getSpamFolderName())) {
-                        Log.d(K9.SPAM_FILTER_TAG, folder.equals(account.getInboxFolderName()) ? "Mail is in inbox" : "Mail is not in inbox (" + account.getInboxFolderName() + ", but in " + folder);
-                        if (folder.equals(account.getInboxFolderName()) && isSpamMessage(message)) {
-                            Log.d(K9.SPAM_FILTER_TAG, "Spam mail detected, moving to " + account.getSpamFolderName());
-=======
                     account.addToSpamLog("Checking mail for spam...");
                     account.addToSpamLog(account.isSpamFilterEnabled() ? "Spam filter enabled" : "Spam filter disabled");
                     account.addToSpamLog(StringUtils.isNullOrEmpty(account.getSpamFolderName()) ? "Spam folder not set" : "Spam folder set to " + account.getSpamFolderName());
@@ -1421,24 +1412,15 @@
                         account.addToSpamLog(folder.equals(account.getInboxFolderName()) ? "Mail is in inbox" : "Mail is not in inbox (" + account.getInboxFolderName() + ", but in " + folder);
                         if (folder.equals(account.getInboxFolderName()) && isSpamMessage(message)) {
                             account.addToSpamLog("Spam mail detected, moving to " + account.getSpamFolderName());
->>>>>>> 3c87fda2
                             // moveOrCopyMessageSynchronous() would require a local copy of the message
                             queueMoveOrCopy(account, folder, account.getSpamFolderName(), false,
                                 new String[] {message.getUid() });
                             processPendingCommands(account);
-<<<<<<< HEAD
-                            Log.d(K9.SPAM_FILTER_TAG, "Spam mail successfully moved to spam folder");
-                            return; // do not include as small / large message to not show it in the view
-                        }
-                    }
-                    Log.d(K9.SPAM_FILTER_TAG, "Mail is no spam");
-=======
                             account.addToSpamLog("Spam mail successfully moved to spam folder");
                             return; // do not include as small / large message to not show it in the view
                         }
                     }
                     account.addToSpamLog("Mail is no spam");
->>>>>>> 3c87fda2
 
                     if (account.getMaximumAutoDownloadMessageSize() > 0 &&
                     message.getSize() > account.getMaximumAutoDownloadMessageSize()) {
@@ -3589,15 +3571,9 @@
      */
     private boolean isSpamMessage(Message message) {
         Set<String> spamBlacklist = message.getFolder().getAccount().getSpamBlacklist();
-<<<<<<< HEAD
-        Log.d(K9.SPAM_FILTER_TAG, "Blacklist: " + spamBlacklist.size() + " entries");
-        for (Address address : message.getFrom()) {
-            Log.d(K9.SPAM_FILTER_TAG, "From address: " + address.getAddress());
-=======
         message.getFolder().getAccount().addToSpamLog("Blacklist: " + spamBlacklist.size() + " entries");
         for (Address address : message.getFrom()) {
         	message.getFolder().getAccount().addToSpamLog("From address: " + address.getAddress());
->>>>>>> 3c87fda2
             if ((address.getAddress() != null) && !("".equals(address.getAddress()))
              && spamBlacklist.contains(address.getAddress().toLowerCase())) {
                 return true;
