<<<<<<< HEAD
package com.fsck.k9.controller;

import java.io.CharArrayWriter;
import java.io.PrintWriter;
import java.util.ArrayList;
import java.util.Arrays;
import java.util.Collection;
import java.util.Collections;
import java.util.Comparator;
import java.util.Date;
import java.util.HashMap;
import java.util.HashSet;
import java.util.Iterator;
import java.util.LinkedList;
import java.util.List;
import java.util.Map;
import java.util.Map.Entry;
import java.util.Set;
import java.util.concurrent.*;
import java.util.concurrent.atomic.AtomicBoolean;
import java.util.concurrent.atomic.AtomicInteger;

import android.app.Application;
import android.app.KeyguardManager;
import android.app.NotificationManager;
import android.app.PendingIntent;
import android.content.ContentResolver;
import android.content.Context;
import android.content.Intent;
import android.database.Cursor;
import android.net.Uri;
import android.os.Build;
import android.os.PowerManager;
import android.os.Process;
import android.support.v4.app.NotificationCompat;
import android.support.v4.app.TaskStackBuilder;
import android.text.SpannableStringBuilder;
import android.text.TextUtils;
import android.text.style.TextAppearanceSpan;
import android.util.Log;

import com.fsck.k9.Account;
import com.fsck.k9.AccountStats;
import com.fsck.k9.K9;
import com.fsck.k9.K9.NotificationHideSubject;
import com.fsck.k9.K9.Intents;
import com.fsck.k9.K9.NotificationQuickDelete;
import com.fsck.k9.NotificationSetting;
import com.fsck.k9.Preferences;
import com.fsck.k9.R;
import com.fsck.k9.activity.Accounts;
import com.fsck.k9.activity.FolderList;
import com.fsck.k9.activity.MessageList;
import com.fsck.k9.activity.MessageReference;
import com.fsck.k9.activity.NotificationDeleteConfirmation;
import com.fsck.k9.activity.setup.AccountSetupIncoming;
import com.fsck.k9.activity.setup.AccountSetupOutgoing;
import com.fsck.k9.cache.EmailProviderCache;
import com.fsck.k9.helper.Contacts;
import com.fsck.k9.helper.NotificationBuilder;
import com.fsck.k9.helper.power.TracingPowerManager;
import com.fsck.k9.helper.power.TracingPowerManager.TracingWakeLock;
import com.fsck.k9.mail.Address;
import com.fsck.k9.mail.FetchProfile;
import com.fsck.k9.mail.Flag;
import com.fsck.k9.mail.Folder;
import com.fsck.k9.mail.Folder.FolderType;
import com.fsck.k9.mail.Folder.OpenMode;
import com.fsck.k9.mail.Message;
import com.fsck.k9.mail.Message.RecipientType;
import com.fsck.k9.mail.CertificateValidationException;
import com.fsck.k9.mail.MessagingException;
import com.fsck.k9.mail.Part;
import com.fsck.k9.mail.PushReceiver;
import com.fsck.k9.mail.Pusher;
import com.fsck.k9.mail.Store;
import com.fsck.k9.mail.Transport;
import com.fsck.k9.mail.internet.MimeMessage;
import com.fsck.k9.mail.internet.MimeUtility;
import com.fsck.k9.mail.internet.TextBody;
import com.fsck.k9.mail.store.LocalStore;
import com.fsck.k9.mail.store.LocalStore.LocalFolder;
import com.fsck.k9.mail.store.LocalStore.LocalMessage;
import com.fsck.k9.mail.store.LocalStore.PendingCommand;
import com.fsck.k9.mail.store.Pop3Store;
import com.fsck.k9.mail.store.UnavailableAccountException;
import com.fsck.k9.mail.store.UnavailableStorageException;
import com.fsck.k9.provider.EmailProvider;
import com.fsck.k9.provider.EmailProvider.StatsColumns;
import com.fsck.k9.search.ConditionsTreeNode;
import com.fsck.k9.search.LocalSearch;
import com.fsck.k9.search.SearchAccount;
import com.fsck.k9.search.SearchSpecification;
import com.fsck.k9.search.SearchSpecification.Attribute;
import com.fsck.k9.search.SearchSpecification.Searchfield;
import com.fsck.k9.search.SqlQueryBuilder;
import com.fsck.k9.service.NotificationActionService;


/**
 * Starts a long running (application) Thread that will run through commands
 * that require remote mailbox access. This class is used to serialize and
 * prioritize these commands. Each method that will submit a command requires a
 * MessagingListener instance to be provided. It is expected that that listener
 * has also been added as a registered listener using addListener(). When a
 * command is to be executed, if the listener that was provided with the command
 * is no longer registered the command is skipped. The design idea for the above
 * is that when an Activity starts it registers as a listener. When it is paused
 * it removes itself. Thus, any commands that that activity submitted are
 * removed from the queue once the activity is no longer active.
 */
public class MessagingController implements Runnable {
    public static final long INVALID_MESSAGE_ID = -1;

    /**
     * Immutable empty {@link String} array
     */
    private static final String[] EMPTY_STRING_ARRAY = new String[0];

    /**
     * Immutable empty {@link Message} array
     */
    private static final Message[] EMPTY_MESSAGE_ARRAY = new Message[0];

    /**
     * Immutable empty {@link Folder} array
     */
    private static final Folder[] EMPTY_FOLDER_ARRAY = new Folder[0];

    /**
     * The maximum message size that we'll consider to be "small". A small message is downloaded
     * in full immediately instead of in pieces. Anything over this size will be downloaded in
     * pieces with attachments being left off completely and downloaded on demand.
     *
     *
     * 25k for a "small" message was picked by educated trial and error.
     * http://answers.google.com/answers/threadview?id=312463 claims that the
     * average size of an email is 59k, which I feel is too large for our
     * blind download. The following tests were performed on a download of
     * 25 random messages.
     * <pre>
     * 5k - 61 seconds,
     * 25k - 51 seconds,
     * 55k - 53 seconds,
     * </pre>
     * So 25k gives good performance and a reasonable data footprint. Sounds good to me.
     */

    private static final String PENDING_COMMAND_MOVE_OR_COPY = "com.fsck.k9.MessagingController.moveOrCopy";
    private static final String PENDING_COMMAND_MOVE_OR_COPY_BULK = "com.fsck.k9.MessagingController.moveOrCopyBulk";
    private static final String PENDING_COMMAND_MOVE_OR_COPY_BULK_NEW = "com.fsck.k9.MessagingController.moveOrCopyBulkNew";
    private static final String PENDING_COMMAND_EMPTY_TRASH = "com.fsck.k9.MessagingController.emptyTrash";
    private static final String PENDING_COMMAND_SET_FLAG_BULK = "com.fsck.k9.MessagingController.setFlagBulk";
    private static final String PENDING_COMMAND_SET_FLAG = "com.fsck.k9.MessagingController.setFlag";
    private static final String PENDING_COMMAND_APPEND = "com.fsck.k9.MessagingController.append";
    private static final String PENDING_COMMAND_MARK_ALL_AS_READ = "com.fsck.k9.MessagingController.markAllAsRead";
    private static final String PENDING_COMMAND_EXPUNGE = "com.fsck.k9.MessagingController.expunge";

    public static class UidReverseComparator implements Comparator<Message> {
        @Override
        public int compare(Message o1, Message o2) {
            if (o1 == null || o2 == null || o1.getUid() == null || o2.getUid() == null) {
                return 0;
            }
            int id1, id2;
            try {
                id1 = Integer.parseInt(o1.getUid());
                id2 = Integer.parseInt(o2.getUid());
            } catch (NumberFormatException e) {
                return 0;
            }
            //reversed intentionally.
            if (id1 < id2)
                return 1;
            if (id1 > id2)
                return -1;
            return 0;
        }
    }

    /**
     * Maximum number of unsynced messages to store at once
     */
    private static final int UNSYNC_CHUNK_SIZE = 5;

    private static MessagingController inst = null;
    private BlockingQueue<Command> mCommands = new PriorityBlockingQueue<Command>();

    private Thread mThread;
    private Set<MessagingListener> mListeners = new CopyOnWriteArraySet<MessagingListener>();

    private final ConcurrentHashMap<String, AtomicInteger> sendCount = new ConcurrentHashMap<String, AtomicInteger>();

    ConcurrentHashMap<Account, Pusher> pushers = new ConcurrentHashMap<Account, Pusher>();

    private final ExecutorService threadPool = Executors.newCachedThreadPool();

    private MessagingListener checkMailListener = null;

    private MemorizingListener memorizingListener = new MemorizingListener();

    private boolean mBusy;

    /**
     *  {@link K9}
     */
    private Application mApplication;

    /**
     * A holder class for pending notification data
     *
     * This class holds all pieces of information for constructing
     * a notification with message preview.
     */
    private static class NotificationData {
        /** Number of unread messages before constructing the notification */
        int unreadBeforeNotification;
        /**
         * List of messages that should be used for the inbox-style overview.
         * It's sorted from newest to oldest message.
         * Don't modify this list directly, but use {@link addMessage} and
         * {@link removeMatchingMessage} instead.
         */
        LinkedList<Message> messages;
        /**
         * List of references for messages that the user is still to be notified of,
         * but which don't fit into the inbox style anymore. It's sorted from newest
         * to oldest message.
         */
        LinkedList<MessageReference> droppedMessages;

        /**
         * Maximum number of messages to keep for the inbox-style overview.
         * As of Jellybean, phone notifications show a maximum of 5 lines, while tablet
         * notifications show 7 lines. To make sure no lines are silently dropped,
         * we default to 5 lines.
         */
        private final static int MAX_MESSAGES = 5;

        /**
         * Constructs a new data instance.
         *
         * @param unread Number of unread messages prior to instance construction
         */
        public NotificationData(int unread) {
            unreadBeforeNotification = unread;
            droppedMessages = new LinkedList<MessageReference>();
            messages = new LinkedList<Message>();
        }

        /**
         * Adds a new message to the list of pending messages for this notification.
         *
         * The implementation will take care of keeping a meaningful amount of
         * messages in {@link #messages}.
         *
         * @param m The new message to add.
         */
        public void addMessage(Message m) {
            while (messages.size() >= MAX_MESSAGES) {
                Message dropped = messages.removeLast();
                droppedMessages.addFirst(dropped.makeMessageReference());
            }
            messages.addFirst(m);
        }

        /**
         * Remove a certain message from the message list.
         *
         * @param context A context.
         * @param ref Reference of the message to remove
         * @return true if message was found and removed, false otherwise
         */
        public boolean removeMatchingMessage(Context context, MessageReference ref) {
            for (MessageReference dropped : droppedMessages) {
                if (dropped.equals(ref)) {
                    droppedMessages.remove(dropped);
                    return true;
                }
            }

            for (Message message : messages) {
                if (message.makeMessageReference().equals(ref)) {
                    if (messages.remove(message) && !droppedMessages.isEmpty()) {
                        Message restoredMessage = droppedMessages.getFirst().restoreToLocalMessage(context);
                        if (restoredMessage != null) {
                            messages.addLast(restoredMessage);
                            droppedMessages.removeFirst();
                        }
                    }
                    return true;
                }
            }

            return false;
        }

        /**
         * Gets a list of references for all pending messages for the notification.
         *
         * @return Message reference list
         */
        public ArrayList<MessageReference> getAllMessageRefs() {
            ArrayList<MessageReference> refs = new ArrayList<MessageReference>();
            for (Message m : messages) {
                refs.add(m.makeMessageReference());
            }
            refs.addAll(droppedMessages);
            return refs;
        }

        /**
         * Gets the total number of messages the user is to be notified of.
         *
         * @return Amount of new messages the notification notifies for
         */
        public int getNewMessageCount() {
            return messages.size() + droppedMessages.size();
        }
    };

    // Key is accountNumber
    private ConcurrentHashMap<Integer, NotificationData> notificationData = new ConcurrentHashMap<Integer, NotificationData>();

    private static final Flag[] SYNC_FLAGS = new Flag[] { Flag.SEEN, Flag.FLAGGED, Flag.ANSWERED, Flag.FORWARDED };


    private void suppressMessages(Account account, List<Message> messages) {
        EmailProviderCache cache = EmailProviderCache.getCache(account.getUuid(),
                mApplication.getApplicationContext());
        cache.hideMessages(messages);
    }

    private void unsuppressMessages(Account account, Message[] messages) {
        EmailProviderCache cache = EmailProviderCache.getCache(account.getUuid(),
                mApplication.getApplicationContext());
        cache.unhideMessages(messages);
    }

    private boolean isMessageSuppressed(Account account, Message message) {
        LocalMessage localMessage = (LocalMessage) message;
        String accountUuid = account.getUuid();
        long messageId = localMessage.getId();
        long folderId = ((LocalFolder) localMessage.getFolder()).getId();

        EmailProviderCache cache = EmailProviderCache.getCache(accountUuid,
                mApplication.getApplicationContext());
        return cache.isMessageHidden(messageId, folderId);
    }

    private void setFlagInCache(final Account account, final List<Long> messageIds,
            final Flag flag, final boolean newState) {

        EmailProviderCache cache = EmailProviderCache.getCache(account.getUuid(),
                mApplication.getApplicationContext());
        String columnName = LocalStore.getColumnNameForFlag(flag);
        String value = Integer.toString((newState) ? 1 : 0);
        cache.setValueForMessages(messageIds, columnName, value);
    }

    private void removeFlagFromCache(final Account account, final List<Long> messageIds,
            final Flag flag) {

        EmailProviderCache cache = EmailProviderCache.getCache(account.getUuid(),
                mApplication.getApplicationContext());
        String columnName = LocalStore.getColumnNameForFlag(flag);
        cache.removeValueForMessages(messageIds, columnName);
    }

    private void setFlagForThreadsInCache(final Account account, final List<Long> threadRootIds,
            final Flag flag, final boolean newState) {

        EmailProviderCache cache = EmailProviderCache.getCache(account.getUuid(),
                mApplication.getApplicationContext());
        String columnName = LocalStore.getColumnNameForFlag(flag);
        String value = Integer.toString((newState) ? 1 : 0);
        cache.setValueForThreads(threadRootIds, columnName, value);
    }

    private void removeFlagForThreadsFromCache(final Account account, final List<Long> messageIds,
            final Flag flag) {

        EmailProviderCache cache = EmailProviderCache.getCache(account.getUuid(),
                mApplication.getApplicationContext());
        String columnName = LocalStore.getColumnNameForFlag(flag);
        cache.removeValueForThreads(messageIds, columnName);
    }


    /**
     * @param application  {@link K9}
     */
    private MessagingController(Application application) {
        mApplication = application;
        mThread = new Thread(this);
        mThread.setName("MessagingController");
        mThread.start();
        if (memorizingListener != null) {
            addListener(memorizingListener);
        }
    }

    /**
     * Gets or creates the singleton instance of MessagingController. Application is used to
     * provide a Context to classes that need it.
     * @param application {@link K9}
     * @return
     */
    public synchronized static MessagingController getInstance(Application application) {
        if (inst == null) {
            inst = new MessagingController(application);
        }
        return inst;
    }

    public boolean isBusy() {
        return mBusy;
    }

    @Override
    public void run() {
        Process.setThreadPriority(Process.THREAD_PRIORITY_BACKGROUND);
        while (true) {
            String commandDescription = null;
            try {
                final Command command = mCommands.take();

                if (command != null) {
                    commandDescription = command.description;

                    if (K9.DEBUG)
                        Log.i(K9.LOG_TAG, "Running " + (command.isForeground ? "Foreground" : "Background") + " command '" + command.description + "', seq = " + command.sequence);

                    mBusy = true;
                    try {
                        command.runnable.run();
                    } catch (UnavailableAccountException e) {
                        // retry later
                        new Thread() {
                            @Override
                            public void run() {
                                try {
                                    sleep(30 * 1000);
                                    mCommands.put(command);
                                } catch (InterruptedException e) {
                                    Log.e(K9.LOG_TAG, "interrupted while putting a pending command for"
                                          + " an unavailable account back into the queue."
                                          + " THIS SHOULD NEVER HAPPEN.");
                                }
                            }
                        } .start();
                    }

                    if (K9.DEBUG)
                        Log.i(K9.LOG_TAG, (command.isForeground ? "Foreground" : "Background") +
                              " Command '" + command.description + "' completed");

                    for (MessagingListener l : getListeners(command.listener)) {
                        l.controllerCommandCompleted(!mCommands.isEmpty());
                    }
                }
            } catch (Exception e) {
                Log.e(K9.LOG_TAG, "Error running command '" + commandDescription + "'", e);
            }
            mBusy = false;
        }
    }

    private void put(String description, MessagingListener listener, Runnable runnable) {
        putCommand(mCommands, description, listener, runnable, true);
    }

    private void putBackground(String description, MessagingListener listener, Runnable runnable) {
        putCommand(mCommands, description, listener, runnable, false);
    }

    private void putCommand(BlockingQueue<Command> queue, String description, MessagingListener listener, Runnable runnable, boolean isForeground) {
        int retries = 10;
        Exception e = null;
        while (retries-- > 0) {
            try {
                Command command = new Command();
                command.listener = listener;
                command.runnable = runnable;
                command.description = description;
                command.isForeground = isForeground;
                queue.put(command);
                return;
            } catch (InterruptedException ie) {
                try {
                    Thread.sleep(200);
                } catch (InterruptedException ne) {
                }
                e = ie;
            }
        }
        throw new Error(e);
    }


    public void addListener(MessagingListener listener) {
        mListeners.add(listener);
        refreshListener(listener);
    }

    public void refreshListener(MessagingListener listener) {
        if (memorizingListener != null && listener != null) {
            memorizingListener.refreshOther(listener);
        }
    }

    public void removeListener(MessagingListener listener) {
        mListeners.remove(listener);
    }

    public Set<MessagingListener> getListeners() {
        return mListeners;
    }


    public Set<MessagingListener> getListeners(MessagingListener listener) {
        if (listener == null) {
            return mListeners;
        }

        Set<MessagingListener> listeners = new HashSet<MessagingListener>(mListeners);
        listeners.add(listener);
        return listeners;

    }


    /**
     * Lists folders that are available locally and remotely. This method calls
     * listFoldersCallback for local folders before it returns, and then for
     * remote folders at some later point. If there are no local folders
     * includeRemote is forced by this method. This method should be called from
     * a Thread as it may take several seconds to list the local folders.
     * TODO this needs to cache the remote folder list
     *
     * @param account
     * @param listener
     * @throws MessagingException
     */
    public void listFolders(final Account account, final boolean refreshRemote, final MessagingListener listener) {
        threadPool.execute(new Runnable() {
            @Override
            public void run() {
                listFoldersSynchronous(account, refreshRemote, listener);
            }
        });
    }

    /**
     * Lists folders that are available locally and remotely. This method calls
     * listFoldersCallback for local folders before it returns, and then for
     * remote folders at some later point. If there are no local folders
     * includeRemote is forced by this method. This method is called in the
     * foreground.
     * TODO this needs to cache the remote folder list
     *
     * @param account
     * @param listener
     * @throws MessagingException
     */
    public void listFoldersSynchronous(final Account account, final boolean refreshRemote, final MessagingListener listener) {
        for (MessagingListener l : getListeners(listener)) {
            l.listFoldersStarted(account);
        }
        List <? extends Folder > localFolders = null;
        if (!account.isAvailable(mApplication)) {
            Log.i(K9.LOG_TAG, "not listing folders of unavailable account");
        } else {
            try {
                Store localStore = account.getLocalStore();
                localFolders = localStore.getPersonalNamespaces(false);

                Folder[] folderArray = localFolders.toArray(EMPTY_FOLDER_ARRAY);

                if (refreshRemote || localFolders.isEmpty()) {
                    doRefreshRemote(account, listener);
                    return;
                }

                for (MessagingListener l : getListeners(listener)) {
                    l.listFolders(account, folderArray);
                }
            } catch (Exception e) {
                for (MessagingListener l : getListeners(listener)) {
                    l.listFoldersFailed(account, e.getMessage());
                }

                addErrorMessage(account, null, e);
                return;
            } finally {
                if (localFolders != null) {
                    for (Folder localFolder : localFolders) {
                        closeFolder(localFolder);
                    }
                }
            }
        }

        for (MessagingListener l : getListeners(listener)) {
            l.listFoldersFinished(account);
        }
    }

    private void doRefreshRemote(final Account account, final MessagingListener listener) {
        put("doRefreshRemote", listener, new Runnable() {
            @Override
            public void run() {
                List <? extends Folder > localFolders = null;
                try {
                    Store store = account.getRemoteStore();

                    List <? extends Folder > remoteFolders = store.getPersonalNamespaces(false);

                    LocalStore localStore = account.getLocalStore();
                    HashSet<String> remoteFolderNames = new HashSet<String>();
                    List<LocalFolder> foldersToCreate = new LinkedList<LocalFolder>();

                    localFolders = localStore.getPersonalNamespaces(false);
                    HashSet<String> localFolderNames = new HashSet<String>();
                    for (Folder localFolder : localFolders) {
                        localFolderNames.add(localFolder.getName());
                    }
                    for (Folder remoteFolder : remoteFolders) {
                        if (localFolderNames.contains(remoteFolder.getName()) == false) {
                            LocalFolder localFolder = localStore.getFolder(remoteFolder.getName());
                            foldersToCreate.add(localFolder);
                        }
                        remoteFolderNames.add(remoteFolder.getName());
                    }
                    localStore.createFolders(foldersToCreate, account.getDisplayCount());

                    localFolders = localStore.getPersonalNamespaces(false);

                    /*
                     * Clear out any folders that are no longer on the remote store.
                     */
                    for (Folder localFolder : localFolders) {
                        String localFolderName = localFolder.getName();

                        // FIXME: This is a hack used to clean up when we accidentally created the
                        //        special placeholder folder "-NONE-".
                        if (K9.FOLDER_NONE.equals(localFolderName)) {
                            localFolder.delete(false);
                        }

                        if (!account.isSpecialFolder(localFolderName) &&
                                !remoteFolderNames.contains(localFolderName)) {
                            localFolder.delete(false);
                        }
                    }

                    localFolders = localStore.getPersonalNamespaces(false);
                    Folder[] folderArray = localFolders.toArray(EMPTY_FOLDER_ARRAY);

                    for (MessagingListener l : getListeners(listener)) {
                        l.listFolders(account, folderArray);
                    }
                    for (MessagingListener l : getListeners(listener)) {
                        l.listFoldersFinished(account);
                    }
                } catch (Exception e) {
                    for (MessagingListener l : getListeners(listener)) {
                        l.listFoldersFailed(account, "");
                    }
                    addErrorMessage(account, null, e);
                } finally {
                    if (localFolders != null) {
                        for (Folder localFolder : localFolders) {
                            closeFolder(localFolder);
                        }
                    }
                }
            }
        });
    }

    /**
     * Find all messages in any local account which match the query 'query'
     * @throws MessagingException
     */
    public void searchLocalMessages(final LocalSearch search, final MessagingListener listener) {
        threadPool.execute(new Runnable() {
            @Override
            public void run() {
                searchLocalMessagesSynchronous(search, listener);
            }
        });
    }

    public void searchLocalMessagesSynchronous(final LocalSearch search, final MessagingListener listener) {
        final AccountStats stats = new AccountStats();
        final HashSet<String> uuidSet = new HashSet<String>(Arrays.asList(search.getAccountUuids()));
        Account[] accounts = Preferences.getPreferences(mApplication.getApplicationContext()).getAccounts();
        boolean allAccounts = uuidSet.contains(SearchSpecification.ALL_ACCOUNTS);

        // for every account we want to search do the query in the localstore
        for (final Account account : accounts) {

            if (!allAccounts && !uuidSet.contains(account.getUuid())) {
                continue;
            }

            // Collecting statistics of the search result
            MessageRetrievalListener retrievalListener = new MessageRetrievalListener() {
                @Override
                public void messageStarted(String message, int number, int ofTotal) {}
                @Override
                public void messagesFinished(int number) {}
                @Override
                public void messageFinished(Message message, int number, int ofTotal) {
                    if (!isMessageSuppressed(message.getFolder().getAccount(), message)) {
                        List<Message> messages = new ArrayList<Message>();

                        messages.add(message);
                        stats.unreadMessageCount += (!message.isSet(Flag.SEEN)) ? 1 : 0;
                        stats.flaggedMessageCount += (message.isSet(Flag.FLAGGED)) ? 1 : 0;
                        stats.totalMessageCount++;
                        if (listener != null) {
                            listener.listLocalMessagesAddMessages(account, null, messages);
                        }
                    }
                }
            };

            // alert everyone the search has started
            if (listener != null) {
                listener.listLocalMessagesStarted(account, null);
            }

            // build and do the query in the localstore
            try {
                LocalStore localStore = account.getLocalStore();
                localStore.searchForMessages(retrievalListener, search);
            } catch (Exception e) {
                if (listener != null) {
                    listener.listLocalMessagesFailed(account, null, e.getMessage());
                }
                addErrorMessage(account, null, e);
            } finally {
                if (listener != null) {
                    listener.listLocalMessagesFinished(account, null);
                }
            }
        }

        // publish the total search statistics
        if (listener != null) {
            listener.searchStats(stats);
        }
    }



    public Future<?> searchRemoteMessages(final String acctUuid, final String folderName, final String query,
            final Flag[] requiredFlags, final Flag[] forbiddenFlags, final MessagingListener listener) {
        if (K9.DEBUG) {
            String msg = "searchRemoteMessages ("
                         + "acct=" + acctUuid
                         + ", folderName = " + folderName
                         + ", query = " + query
                         + ")";
            Log.i(K9.LOG_TAG, msg);
        }

        return threadPool.submit(new Runnable() {
            @Override
            public void run() {
                searchRemoteMessagesSynchronous(acctUuid, folderName, query, requiredFlags, forbiddenFlags, listener);
            }
        });
    }
    public void searchRemoteMessagesSynchronous(final String acctUuid, final String folderName, final String query,
            final Flag[] requiredFlags, final Flag[] forbiddenFlags, final MessagingListener listener) {
        final Account acct = Preferences.getPreferences(mApplication.getApplicationContext()).getAccount(acctUuid);

        if (listener != null) {
            listener.remoteSearchStarted(acct, folderName);
        }

        List<Message> extraResults = new ArrayList<Message>();
        try {
            Store remoteStore = acct.getRemoteStore();
            LocalStore localStore = acct.getLocalStore();

            if (remoteStore == null || localStore == null) {
                throw new MessagingException("Could not get store");
            }

            Folder remoteFolder = remoteStore.getFolder(folderName);
            LocalFolder localFolder = localStore.getFolder(folderName);
            if (remoteFolder == null || localFolder == null) {
                throw new MessagingException("Folder not found");
            }

            List<Message> messages = remoteFolder.search(query, requiredFlags, forbiddenFlags);

            if (K9.DEBUG) {
                Log.i("Remote Search", "Remote search got " + messages.size() + " results");
            }

            // There's no need to fetch messages already completely downloaded
            List<Message> remoteMessages = localFolder.extractNewMessages(messages);
            messages.clear();

            if (listener != null) {
                listener.remoteSearchServerQueryComplete(acct, folderName, remoteMessages.size());
            }

            Collections.sort(remoteMessages, new UidReverseComparator());

            int resultLimit = acct.getRemoteSearchNumResults();
            if (resultLimit > 0 && remoteMessages.size() > resultLimit) {
                extraResults = remoteMessages.subList(resultLimit, remoteMessages.size());
                remoteMessages = remoteMessages.subList(0, resultLimit);
            }

            loadSearchResultsSynchronous(remoteMessages, localFolder, remoteFolder, listener);


        } catch (Exception e) {
            if (Thread.currentThread().isInterrupted()) {
                Log.i(K9.LOG_TAG, "Caught exception on aborted remote search; safe to ignore.", e);
            } else {
                Log.e(K9.LOG_TAG, "Could not complete remote search", e);
                if (listener != null) {
                    listener.remoteSearchFailed(acct, null, e.getMessage());
                }
                addErrorMessage(acct, null, e);
            }
        } finally {
            if (listener != null) {
                listener.remoteSearchFinished(acct, folderName, 0, extraResults);
            }
        }

    }

    public void loadSearchResults(final Account account, final String folderName, final List<Message> messages, final MessagingListener listener) {
        threadPool.execute(new Runnable() {
            @Override
            public void run() {
                if (listener != null) {
                    listener.enableProgressIndicator(true);
                }
                try {
                    Store remoteStore = account.getRemoteStore();
                    LocalStore localStore = account.getLocalStore();

                    if (remoteStore == null || localStore == null) {
                        throw new MessagingException("Could not get store");
                    }

                    Folder remoteFolder = remoteStore.getFolder(folderName);
                    LocalFolder localFolder = localStore.getFolder(folderName);
                    if (remoteFolder == null || localFolder == null) {
                        throw new MessagingException("Folder not found");
                    }

                    loadSearchResultsSynchronous(messages, localFolder, remoteFolder, listener);
                } catch (MessagingException e) {
                    Log.e(K9.LOG_TAG, "Exception in loadSearchResults: " + e);
                    addErrorMessage(account, null, e);
                } finally {
                    if (listener != null) {
                        listener.enableProgressIndicator(false);
                    }
                }
            }
        });
    }

    public void loadSearchResultsSynchronous(List<Message> messages, LocalFolder localFolder, Folder remoteFolder, MessagingListener listener) throws MessagingException {
        final FetchProfile header = new FetchProfile();
        header.add(FetchProfile.Item.FLAGS);
        header.add(FetchProfile.Item.ENVELOPE);
        final FetchProfile structure = new FetchProfile();
        structure.add(FetchProfile.Item.STRUCTURE);

        int i = 0;
        for (Message message : messages) {
            i++;
            LocalMessage localMsg = localFolder.getMessage(message.getUid());

            if (localMsg == null) {
                remoteFolder.fetch(new Message [] {message}, header, null);
                //fun fact: ImapFolder.fetch can't handle getting STRUCTURE at same time as headers
                remoteFolder.fetch(new Message [] {message}, structure, null);
                localFolder.appendMessages(new Message [] {message});
                localMsg = localFolder.getMessage(message.getUid());
            }

            if (listener != null) {
                listener.remoteSearchAddMessage(remoteFolder.getAccount(), remoteFolder.getName(), localMsg, i, messages.size());
            }
        }
    }


    public void loadMoreMessages(Account account, String folder, MessagingListener listener) {
        try {
            LocalStore localStore = account.getLocalStore();
            LocalFolder localFolder = localStore.getFolder(folder);
            if (localFolder.getVisibleLimit() > 0) {
                localFolder.setVisibleLimit(localFolder.getVisibleLimit() + account.getDisplayCount());
            }
            synchronizeMailbox(account, folder, listener, null);
        } catch (MessagingException me) {
            addErrorMessage(account, null, me);

            throw new RuntimeException("Unable to set visible limit on folder", me);
        }
    }

    public void resetVisibleLimits(Collection<Account> accounts) {
        for (Account account : accounts) {
            account.resetVisibleLimits();
        }
    }

    /**
     * Start background synchronization of the specified folder.
     * @param account
     * @param folder
     * @param listener
     * @param providedRemoteFolder TODO
     */
    public void synchronizeMailbox(final Account account, final String folder, final MessagingListener listener, final Folder providedRemoteFolder) {
        putBackground("synchronizeMailbox", listener, new Runnable() {
            @Override
            public void run() {
                synchronizeMailboxSynchronous(account, folder, listener, providedRemoteFolder);
            }
        });
    }

    /**
     * Start foreground synchronization of the specified folder. This is generally only called
     * by synchronizeMailbox.
     * @param account
     * @param folder
     *
     * TODO Break this method up into smaller chunks.
     * @param providedRemoteFolder TODO
     */
    private void synchronizeMailboxSynchronous(final Account account, final String folder, final MessagingListener listener, Folder providedRemoteFolder) {
        Folder remoteFolder = null;
        LocalFolder tLocalFolder = null;

        if (K9.DEBUG)
            Log.i(K9.LOG_TAG, "Synchronizing folder " + account.getDescription() + ":" + folder);

        for (MessagingListener l : getListeners(listener)) {
            l.synchronizeMailboxStarted(account, folder);
        }
        /*
         * We don't ever sync the Outbox or errors folder
         */
        if (folder.equals(account.getOutboxFolderName()) || folder.equals(account.getErrorFolderName())) {
            for (MessagingListener l : getListeners(listener)) {
                l.synchronizeMailboxFinished(account, folder, 0, 0);
            }

            return;
        }

        Exception commandException = null;
        try {
            if (K9.DEBUG)
                Log.d(K9.LOG_TAG, "SYNC: About to process pending commands for account " + account.getDescription());

            try {
                processPendingCommandsSynchronous(account);
            } catch (Exception e) {
                addErrorMessage(account, null, e);

                Log.e(K9.LOG_TAG, "Failure processing command, but allow message sync attempt", e);
                commandException = e;
            }

            /*
             * Get the message list from the local store and create an index of
             * the uids within the list.
             */
            if (K9.DEBUG)
                Log.v(K9.LOG_TAG, "SYNC: About to get local folder " + folder);

            final LocalStore localStore = account.getLocalStore();
            tLocalFolder = localStore.getFolder(folder);
            final LocalFolder localFolder = tLocalFolder;
            localFolder.open(OpenMode.READ_WRITE);
            localFolder.updateLastUid();
            Message[] localMessages = localFolder.getMessages(null);
            HashMap<String, Message> localUidMap = new HashMap<String, Message>();
            for (Message message : localMessages) {
                localUidMap.put(message.getUid(), message);
            }

            if (providedRemoteFolder != null) {
                if (K9.DEBUG)
                    Log.v(K9.LOG_TAG, "SYNC: using providedRemoteFolder " + folder);
                remoteFolder = providedRemoteFolder;
            } else {
                Store remoteStore = account.getRemoteStore();

                if (K9.DEBUG)
                    Log.v(K9.LOG_TAG, "SYNC: About to get remote folder " + folder);
                remoteFolder = remoteStore.getFolder(folder);

                if (! verifyOrCreateRemoteSpecialFolder(account, folder, remoteFolder, listener)) {
                    return;
                }


                /*
                 * Synchronization process:
                 *
                Open the folder
                Upload any local messages that are marked as PENDING_UPLOAD (Drafts, Sent, Trash)
                Get the message count
                Get the list of the newest K9.DEFAULT_VISIBLE_LIMIT messages
                getMessages(messageCount - K9.DEFAULT_VISIBLE_LIMIT, messageCount)
                See if we have each message locally, if not fetch it's flags and envelope
                Get and update the unread count for the folder
                Update the remote flags of any messages we have locally with an internal date newer than the remote message.
                Get the current flags for any messages we have locally but did not just download
                Update local flags
                For any message we have locally but not remotely, delete the local message to keep cache clean.
                Download larger parts of any new messages.
                (Optional) Download small attachments in the background.
                 */

                /*
                 * Open the remote folder. This pre-loads certain metadata like message count.
                 */
                if (K9.DEBUG)
                    Log.v(K9.LOG_TAG, "SYNC: About to open remote folder " + folder);

                remoteFolder.open(OpenMode.READ_WRITE);
                if (Account.EXPUNGE_ON_POLL.equals(account.getExpungePolicy())) {
                    if (K9.DEBUG)
                        Log.d(K9.LOG_TAG, "SYNC: Expunging folder " + account.getDescription() + ":" + folder);
                    remoteFolder.expunge();
                }

            }

            /*
             * Get the remote message count.
             */
            int remoteMessageCount = remoteFolder.getMessageCount();

            int visibleLimit = localFolder.getVisibleLimit();

            if (visibleLimit < 0) {
                visibleLimit = K9.DEFAULT_VISIBLE_LIMIT;
            }

            Message[] remoteMessageArray = EMPTY_MESSAGE_ARRAY;
            final ArrayList<Message> remoteMessages = new ArrayList<Message>();
            HashMap<String, Message> remoteUidMap = new HashMap<String, Message>();

            if (K9.DEBUG)
                Log.v(K9.LOG_TAG, "SYNC: Remote message count for folder " + folder + " is " + remoteMessageCount);
            final Date earliestDate = account.getEarliestPollDate();


            if (remoteMessageCount > 0) {
                /* Message numbers start at 1.  */
                int remoteStart;
                if (visibleLimit > 0) {
                    remoteStart = Math.max(0, remoteMessageCount - visibleLimit) + 1;
                } else {
                    remoteStart = 1;
                }
                int remoteEnd = remoteMessageCount;

                if (K9.DEBUG)
                    Log.v(K9.LOG_TAG, "SYNC: About to get messages " + remoteStart + " through " + remoteEnd + " for folder " + folder);

                final AtomicInteger headerProgress = new AtomicInteger(0);
                for (MessagingListener l : getListeners(listener)) {
                    l.synchronizeMailboxHeadersStarted(account, folder);
                }


                remoteMessageArray = remoteFolder.getMessages(remoteStart, remoteEnd, earliestDate, null);

                int messageCount = remoteMessageArray.length;

                for (Message thisMess : remoteMessageArray) {
                    headerProgress.incrementAndGet();
                    for (MessagingListener l : getListeners(listener)) {
                        l.synchronizeMailboxHeadersProgress(account, folder, headerProgress.get(), messageCount);
                    }
                    Message localMessage = localUidMap.get(thisMess.getUid());
                    if (localMessage == null || !localMessage.olderThan(earliestDate)) {
                        remoteMessages.add(thisMess);
                        remoteUidMap.put(thisMess.getUid(), thisMess);
                    }
                }
                if (K9.DEBUG)
                    Log.v(K9.LOG_TAG, "SYNC: Got " + remoteUidMap.size() + " messages for folder " + folder);

                remoteMessageArray = null;
                for (MessagingListener l : getListeners(listener)) {
                    l.synchronizeMailboxHeadersFinished(account, folder, headerProgress.get(), remoteUidMap.size());
                }

            } else if (remoteMessageCount < 0) {
                throw new Exception("Message count " + remoteMessageCount + " for folder " + folder);
            }

            /*
             * Remove any messages that are in the local store but no longer on the remote store or are too old
             */
            if (account.syncRemoteDeletions()) {
                ArrayList<Message> destroyMessages = new ArrayList<Message>();
                for (Message localMessage : localMessages) {
                    if (remoteUidMap.get(localMessage.getUid()) == null) {
                        destroyMessages.add(localMessage);
                    }
                }


                localFolder.destroyMessages(destroyMessages.toArray(EMPTY_MESSAGE_ARRAY));

                for (Message destroyMessage : destroyMessages) {
                    for (MessagingListener l : getListeners(listener)) {
                        l.synchronizeMailboxRemovedMessage(account, folder, destroyMessage);
                    }
                }
            }
            localMessages = null;

            /*
             * Now we download the actual content of messages.
             */
            int newMessages = downloadMessages(account, remoteFolder, localFolder, remoteMessages, false);

            int unreadMessageCount = localFolder.getUnreadMessageCount();
            for (MessagingListener l : getListeners()) {
                l.folderStatusChanged(account, folder, unreadMessageCount);
            }

            /* Notify listeners that we're finally done. */

            localFolder.setLastChecked(System.currentTimeMillis());
            localFolder.setStatus(null);

            if (K9.DEBUG)
                Log.d(K9.LOG_TAG, "Done synchronizing folder " + account.getDescription() + ":" + folder +
                      " @ " + new Date() + " with " + newMessages + " new messages");

            for (MessagingListener l : getListeners(listener)) {
                l.synchronizeMailboxFinished(account, folder, remoteMessageCount, newMessages);
            }


            if (commandException != null) {
                String rootMessage = getRootCauseMessage(commandException);
                Log.e(K9.LOG_TAG, "Root cause failure in " + account.getDescription() + ":" +
                      tLocalFolder.getName() + " was '" + rootMessage + "'");
                localFolder.setStatus(rootMessage);
                for (MessagingListener l : getListeners(listener)) {
                    l.synchronizeMailboxFailed(account, folder, rootMessage);
                }
            }

            if (K9.DEBUG)
                Log.i(K9.LOG_TAG, "Done synchronizing folder " + account.getDescription() + ":" + folder);

        } catch (Exception e) {
            Log.e(K9.LOG_TAG, "synchronizeMailbox", e);
            // If we don't set the last checked, it can try too often during
            // failure conditions
            String rootMessage = getRootCauseMessage(e);
            if (tLocalFolder != null) {
                try {
                    tLocalFolder.setStatus(rootMessage);
                    tLocalFolder.setLastChecked(System.currentTimeMillis());
                } catch (MessagingException me) {
                    Log.e(K9.LOG_TAG, "Could not set last checked on folder " + account.getDescription() + ":" +
                          tLocalFolder.getName(), e);
                }
            }

            for (MessagingListener l : getListeners(listener)) {
                l.synchronizeMailboxFailed(account, folder, rootMessage);
            }
            notifyUserIfCertificateProblem(mApplication, e, account, true);
            addErrorMessage(account, null, e);
            Log.e(K9.LOG_TAG, "Failed synchronizing folder " + account.getDescription() + ":" + folder + " @ " + new Date());

        } finally {
            if (providedRemoteFolder == null) {
                closeFolder(remoteFolder);
            }

            closeFolder(tLocalFolder);
        }

    }


    private void closeFolder(Folder f) {
        if (f != null) {
            f.close();
        }
    }


    /*
     * If the folder is a "special" folder we need to see if it exists
     * on the remote server. It if does not exist we'll try to create it. If we
     * can't create we'll abort. This will happen on every single Pop3 folder as
     * designed and on Imap folders during error conditions. This allows us
     * to treat Pop3 and Imap the same in this code.
     */
    private boolean verifyOrCreateRemoteSpecialFolder(final Account account, final String folder, final Folder remoteFolder, final MessagingListener listener) throws MessagingException {
        if (folder.equals(account.getTrashFolderName()) ||
                folder.equals(account.getSentFolderName()) ||
                folder.equals(account.getDraftsFolderName())) {
            if (!remoteFolder.exists()) {
                if (!remoteFolder.create(FolderType.HOLDS_MESSAGES)) {
                    for (MessagingListener l : getListeners(listener)) {
                        l.synchronizeMailboxFinished(account, folder, 0, 0);
                    }
                    if (K9.DEBUG)
                        Log.i(K9.LOG_TAG, "Done synchronizing folder " + folder);

                    return false;
                }
            }
        }
        return true;
    }

    /**
     * Fetches the messages described by inputMessages from the remote store and writes them to
     * local storage.
     *
     * @param account
     *            The account the remote store belongs to.
     * @param remoteFolder
     *            The remote folder to download messages from.
     * @param localFolder
     *            The {@link LocalFolder} instance corresponding to the remote folder.
     * @param inputMessages
     *            A list of messages objects that store the UIDs of which messages to download.
     * @param flagSyncOnly
     *            Only flags will be fetched from the remote store if this is {@code true}.
     *
     * @return The number of downloaded messages that are not flagged as {@link Flag#SEEN}.
     *
     * @throws MessagingException
     */
    private int downloadMessages(final Account account, final Folder remoteFolder,
                                 final LocalFolder localFolder, List<Message> inputMessages,
                                 boolean flagSyncOnly) throws MessagingException {

        final Date earliestDate = account.getEarliestPollDate();
        Date downloadStarted = new Date(); // now

        if (earliestDate != null) {
            if (K9.DEBUG) {
                Log.d(K9.LOG_TAG, "Only syncing messages after " + earliestDate);
            }
        }
        final String folder = remoteFolder.getName();

        int unreadBeforeStart = 0;
        try {
            AccountStats stats = account.getStats(mApplication);
            unreadBeforeStart = stats.unreadMessageCount;

        } catch (MessagingException e) {
            Log.e(K9.LOG_TAG, "Unable to getUnreadMessageCount for account: " + account, e);
        }

        ArrayList<Message> syncFlagMessages = new ArrayList<Message>();
        List<Message> unsyncedMessages = new ArrayList<Message>();
        final AtomicInteger newMessages = new AtomicInteger(0);

        List<Message> messages = new ArrayList<Message>(inputMessages);

        for (Message message : messages) {
            evaluateMessageForDownload(message, folder, localFolder, remoteFolder, account, unsyncedMessages, syncFlagMessages , flagSyncOnly);
        }

        final AtomicInteger progress = new AtomicInteger(0);
        final int todo = unsyncedMessages.size() + syncFlagMessages.size();
        for (MessagingListener l : getListeners()) {
            l.synchronizeMailboxProgress(account, folder, progress.get(), todo);
        }

        if (K9.DEBUG)
            Log.d(K9.LOG_TAG, "SYNC: Have " + unsyncedMessages.size() + " unsynced messages");

        messages.clear();
        final ArrayList<Message> largeMessages = new ArrayList<Message>();
        final ArrayList<Message> smallMessages = new ArrayList<Message>();
        if (!unsyncedMessages.isEmpty()) {

            /*
             * Reverse the order of the messages. Depending on the server this may get us
             * fetch results for newest to oldest. If not, no harm done.
             */
            Collections.sort(unsyncedMessages, new UidReverseComparator());
            int visibleLimit = localFolder.getVisibleLimit();
            int listSize = unsyncedMessages.size();

            if ((visibleLimit > 0) && (listSize > visibleLimit)) {
                unsyncedMessages = unsyncedMessages.subList(0, visibleLimit);
            }

            FetchProfile fp = new FetchProfile();
            if (remoteFolder.supportsFetchingFlags()) {
                fp.add(FetchProfile.Item.FLAGS);
            }
            fp.add(FetchProfile.Item.ENVELOPE);

            if (K9.DEBUG)
                Log.d(K9.LOG_TAG, "SYNC: About to fetch " + unsyncedMessages.size() + " unsynced messages for folder " + folder);


            fetchUnsyncedMessages(account, remoteFolder, localFolder, unsyncedMessages, smallMessages, largeMessages, progress, todo, fp);

            // If a message didn't exist, messageFinished won't be called, but we shouldn't try again
            // If we got here, nothing failed
            for (Message message : unsyncedMessages) {
                String newPushState = remoteFolder.getNewPushState(localFolder.getPushState(), message);
                if (newPushState != null) {
                    localFolder.setPushState(newPushState);
                }
            }
            if (K9.DEBUG) {
                Log.d(K9.LOG_TAG, "SYNC: Synced unsynced messages for folder " + folder);
            }


        }

        if (K9.DEBUG)
            Log.d(K9.LOG_TAG, "SYNC: Have "
                  + largeMessages.size() + " large messages and "
                  + smallMessages.size() + " small messages out of "
                  + unsyncedMessages.size() + " unsynced messages");

        unsyncedMessages.clear();

        /*
         * Grab the content of the small messages first. This is going to
         * be very fast and at very worst will be a single up of a few bytes and a single
         * download of 625k.
         */
        FetchProfile fp = new FetchProfile();
        fp.add(FetchProfile.Item.BODY);
        //        fp.add(FetchProfile.Item.FLAGS);
        //        fp.add(FetchProfile.Item.ENVELOPE);

        downloadSmallMessages(account, remoteFolder, localFolder, smallMessages, progress, unreadBeforeStart, newMessages, todo, fp);
        smallMessages.clear();

        /*
         * Now do the large messages that require more round trips.
         */
        fp.clear();
        fp.add(FetchProfile.Item.STRUCTURE);
        downloadLargeMessages(account, remoteFolder, localFolder, largeMessages, progress, unreadBeforeStart,  newMessages, todo, fp);
        largeMessages.clear();

        /*
         * Refresh the flags for any messages in the local store that we didn't just
         * download.
         */

        refreshLocalMessageFlags(account, remoteFolder, localFolder, syncFlagMessages, progress, todo);

        if (K9.DEBUG)
            Log.d(K9.LOG_TAG, "SYNC: Synced remote messages for folder " + folder + ", " + newMessages.get() + " new messages");

        localFolder.purgeToVisibleLimit(new MessageRemovalListener() {
            @Override
            public void messageRemoved(Message message) {
                for (MessagingListener l : getListeners()) {
                    l.synchronizeMailboxRemovedMessage(account, folder, message);
                }
            }

        });

        // If the oldest message seen on this sync is newer than
        // the oldest message seen on the previous sync, then
        // we want to move our high-water mark forward
        // this is all here just for pop which only syncs inbox
        // this would be a little wrong for IMAP (we'd want a folder-level pref, not an account level pref.)
        // fortunately, we just don't care.
        Long oldestMessageTime = localFolder.getOldestMessageDate();

        if (oldestMessageTime != null) {
            Date oldestExtantMessage = new Date(oldestMessageTime);
            if (oldestExtantMessage.before(downloadStarted) &&
                    oldestExtantMessage.after(new Date(account.getLatestOldMessageSeenTime()))) {
                account.setLatestOldMessageSeenTime(oldestExtantMessage.getTime());
                account.save(Preferences.getPreferences(mApplication.getApplicationContext()));
            }

        }
        return newMessages.get();
    }
    private void evaluateMessageForDownload(final Message message, final String folder,
                                            final LocalFolder localFolder,
                                            final Folder remoteFolder,
                                            final Account account,
                                            final List<Message> unsyncedMessages,
                                            final ArrayList<Message> syncFlagMessages,
                                            boolean flagSyncOnly) throws MessagingException {
        if (message.isSet(Flag.DELETED)) {
            syncFlagMessages.add(message);
            return;
        }

        Message localMessage = localFolder.getMessage(message.getUid());

        if (localMessage == null) {
            if (!flagSyncOnly) {
                if (!message.isSet(Flag.X_DOWNLOADED_FULL) && !message.isSet(Flag.X_DOWNLOADED_PARTIAL)) {
                    if (K9.DEBUG)
                        Log.v(K9.LOG_TAG, "Message with uid " + message.getUid() + " has not yet been downloaded");

                    unsyncedMessages.add(message);
                } else {
                    if (K9.DEBUG)
                        Log.v(K9.LOG_TAG, "Message with uid " + message.getUid() + " is partially or fully downloaded");

                    // Store the updated message locally
                    localFolder.appendMessages(new Message[] { message });

                    localMessage = localFolder.getMessage(message.getUid());

                    localMessage.setFlag(Flag.X_DOWNLOADED_FULL, message.isSet(Flag.X_DOWNLOADED_FULL));
                    localMessage.setFlag(Flag.X_DOWNLOADED_PARTIAL, message.isSet(Flag.X_DOWNLOADED_PARTIAL));

                    for (MessagingListener l : getListeners()) {
                        l.synchronizeMailboxAddOrUpdateMessage(account, folder, localMessage);
                        if (!localMessage.isSet(Flag.SEEN)) {
                            l.synchronizeMailboxNewMessage(account, folder, localMessage);
                        }
                    }
                }
            }
        } else if (!localMessage.isSet(Flag.DELETED)) {
            if (K9.DEBUG)
                Log.v(K9.LOG_TAG, "Message with uid " + message.getUid() + " is present in the local store");

            if (!localMessage.isSet(Flag.X_DOWNLOADED_FULL) && !localMessage.isSet(Flag.X_DOWNLOADED_PARTIAL)) {
                if (K9.DEBUG)
                    Log.v(K9.LOG_TAG, "Message with uid " + message.getUid()
                          + " is not downloaded, even partially; trying again");

                unsyncedMessages.add(message);
            } else {
                String newPushState = remoteFolder.getNewPushState(localFolder.getPushState(), message);
                if (newPushState != null) {
                    localFolder.setPushState(newPushState);
                }
                syncFlagMessages.add(message);
            }
        }
    }

    private void fetchUnsyncedMessages(final Account account, final Folder remoteFolder,
                                       final LocalFolder localFolder,
                                       List<Message> unsyncedMessages,
                                       final ArrayList<Message> smallMessages,
                                       final ArrayList<Message> largeMessages,
                                       final AtomicInteger progress,
                                       final int todo,
                                       FetchProfile fp) throws MessagingException {
        final String folder = remoteFolder.getName();

        final Date earliestDate = account.getEarliestPollDate();

        /*
         * Messages to be batch written
         */
        final List<Message> chunk = new ArrayList<Message>(UNSYNC_CHUNK_SIZE);

        remoteFolder.fetch(unsyncedMessages.toArray(EMPTY_MESSAGE_ARRAY), fp,
        new MessageRetrievalListener() {
            @Override
            public void messageFinished(Message message, int number, int ofTotal) {
                try {
                    String newPushState = remoteFolder.getNewPushState(localFolder.getPushState(), message);
                    if (newPushState != null) {
                        localFolder.setPushState(newPushState);
                    }
                    if (message.isSet(Flag.DELETED) || message.olderThan(earliestDate)) {

                        if (K9.DEBUG) {
                            if (message.isSet(Flag.DELETED)) {
                                Log.v(K9.LOG_TAG, "Newly downloaded message " + account + ":" + folder + ":" + message.getUid()
                                      + " was marked deleted on server, skipping");
                            } else {
                                Log.d(K9.LOG_TAG, "Newly downloaded message " + message.getUid() + " is older than "
                                      + earliestDate + ", skipping");
                            }
                        }
                        progress.incrementAndGet();
                        for (MessagingListener l : getListeners()) {
                            l.synchronizeMailboxProgress(account, folder, progress.get(), todo);
                        }
                        return;
                    }

                    if (account.getMaximumAutoDownloadMessageSize() > 0 &&
                    message.getSize() > account.getMaximumAutoDownloadMessageSize()) {
                        largeMessages.add(message);
                    } else {
                        smallMessages.add(message);
                    }

                    // And include it in the view
                    if (message.getSubject() != null && message.getFrom() != null) {
                        /*
                         * We check to make sure that we got something worth
                         * showing (subject and from) because some protocols
                         * (POP) may not be able to give us headers for
                         * ENVELOPE, only size.
                         */

                        // keep message for delayed storing
                        chunk.add(message);

                        if (chunk.size() >= UNSYNC_CHUNK_SIZE) {
                            writeUnsyncedMessages(chunk, localFolder, account, folder);
                            chunk.clear();
                        }
                    }
                } catch (Exception e) {
                    Log.e(K9.LOG_TAG, "Error while storing downloaded message.", e);
                    addErrorMessage(account, null, e);
                }
            }

            @Override
            public void messageStarted(String uid, int number, int ofTotal) {}

            @Override
            public void messagesFinished(int total) {
                // FIXME this method is almost never invoked by various Stores! Don't rely on it unless fixed!!
            }

        });
        if (!chunk.isEmpty()) {
            writeUnsyncedMessages(chunk, localFolder, account, folder);
            chunk.clear();
        }
    }

    /**
     * Actual storing of messages
     *
     * <br>
     * FIXME: <strong>This method should really be moved in the above MessageRetrievalListener once {@link MessageRetrievalListener#messagesFinished(int)} is properly invoked by various stores</strong>
     *
     * @param messages Never <code>null</code>.
     * @param localFolder
     * @param account
     * @param folder
     */
    private void writeUnsyncedMessages(final List<Message> messages, final LocalFolder localFolder, final Account account, final String folder) {
        if (K9.DEBUG) {
            Log.v(K9.LOG_TAG, "Batch writing " + Integer.toString(messages.size()) + " messages");
        }
        try {
            // Store the new message locally
            localFolder.appendMessages(messages.toArray(new Message[messages.size()]));

            for (final Message message : messages) {
                final Message localMessage = localFolder.getMessage(message.getUid());
                syncFlags(localMessage, message);
                if (K9.DEBUG)
                    Log.v(K9.LOG_TAG, "About to notify listeners that we got a new unsynced message "
                          + account + ":" + folder + ":" + message.getUid());
                for (final MessagingListener l : getListeners()) {
                    l.synchronizeMailboxAddOrUpdateMessage(account, folder, localMessage);
                }
            }
        } catch (final Exception e) {
            Log.e(K9.LOG_TAG, "Error while storing downloaded message.", e);
            addErrorMessage(account, null, e);
        }
    }


    private boolean shouldImportMessage(final Account account, final String folder, final Message message, final AtomicInteger progress, final Date earliestDate) {

        if (account.isSearchByDateCapable() && message.olderThan(earliestDate)) {
            if (K9.DEBUG) {
                Log.d(K9.LOG_TAG, "Message " + message.getUid() + " is older than "
                      + earliestDate + ", hence not saving");
            }
            return false;
        }
        return true;
    }

    private void downloadSmallMessages(final Account account, final Folder remoteFolder,
                                       final LocalFolder localFolder,
                                       ArrayList<Message> smallMessages,
                                       final AtomicInteger progress,
                                       final int unreadBeforeStart,
                                       final AtomicInteger newMessages,
                                       final int todo,
                                       FetchProfile fp) throws MessagingException {
        final String folder = remoteFolder.getName();

        final Date earliestDate = account.getEarliestPollDate();

        if (K9.DEBUG)
            Log.d(K9.LOG_TAG, "SYNC: Fetching small messages for folder " + folder);

        remoteFolder.fetch(smallMessages.toArray(new Message[smallMessages.size()]),
        fp, new MessageRetrievalListener() {
            @Override
            public void messageFinished(final Message message, int number, int ofTotal) {
                try {

                    if (!shouldImportMessage(account, folder, message, progress, earliestDate)) {
                        progress.incrementAndGet();

                        return;
                    }

                    // Store the updated message locally
                    final Message localMessage = localFolder.storeSmallMessage(message, new Runnable() {
                        @Override
                        public void run() {
                            progress.incrementAndGet();
                        }
                    });

                    // Increment the number of "new messages" if the newly downloaded message is
                    // not marked as read.
                    if (!localMessage.isSet(Flag.SEEN)) {
                        newMessages.incrementAndGet();
                    }

                    if (K9.DEBUG)
                        Log.v(K9.LOG_TAG, "About to notify listeners that we got a new small message "
                              + account + ":" + folder + ":" + message.getUid());

                    // Update the listener with what we've found
                    for (MessagingListener l : getListeners()) {
                        l.synchronizeMailboxAddOrUpdateMessage(account, folder, localMessage);
                        l.synchronizeMailboxProgress(account, folder, progress.get(), todo);
                        if (!localMessage.isSet(Flag.SEEN)) {
                            l.synchronizeMailboxNewMessage(account, folder, localMessage);
                        }
                    }
                    // Send a notification of this message

                    if (shouldNotifyForMessage(account, localFolder, message)) {
                        // Notify with the localMessage so that we don't have to recalculate the content preview.
                        notifyAccount(mApplication, account, localMessage, unreadBeforeStart);
                    }

                } catch (MessagingException me) {
                    addErrorMessage(account, null, me);
                    Log.e(K9.LOG_TAG, "SYNC: fetch small messages", me);
                }
            }

            @Override
            public void messageStarted(String uid, int number, int ofTotal) {}

            @Override
            public void messagesFinished(int total) {}
        });

        if (K9.DEBUG)
            Log.d(K9.LOG_TAG, "SYNC: Done fetching small messages for folder " + folder);
    }



    private void downloadLargeMessages(final Account account, final Folder remoteFolder,
                                       final LocalFolder localFolder,
                                       ArrayList<Message> largeMessages,
                                       final AtomicInteger progress,
                                       final int unreadBeforeStart,
                                       final AtomicInteger newMessages,
                                       final int todo,
                                       FetchProfile fp) throws MessagingException {
        final String folder = remoteFolder.getName();

        final Date earliestDate = account.getEarliestPollDate();

        if (K9.DEBUG)
            Log.d(K9.LOG_TAG, "SYNC: Fetching large messages for folder " + folder);

        remoteFolder.fetch(largeMessages.toArray(new Message[largeMessages.size()]), fp, null);
        for (Message message : largeMessages) {

            if (!shouldImportMessage(account, folder, message, progress, earliestDate)) {
                progress.incrementAndGet();
                continue;
            }

            if (message.getBody() == null) {
                /*
                 * The provider was unable to get the structure of the message, so
                 * we'll download a reasonable portion of the messge and mark it as
                 * incomplete so the entire thing can be downloaded later if the user
                 * wishes to download it.
                 */
                fp.clear();
                fp.add(FetchProfile.Item.BODY_SANE);
                /*
                 *  TODO a good optimization here would be to make sure that all Stores set
                 *  the proper size after this fetch and compare the before and after size. If
                 *  they equal we can mark this SYNCHRONIZED instead of PARTIALLY_SYNCHRONIZED
                 */

                remoteFolder.fetch(new Message[] { message }, fp, null);

                // Store the updated message locally
                localFolder.appendMessages(new Message[] { message });

                Message localMessage = localFolder.getMessage(message.getUid());


                // Certain (POP3) servers give you the whole message even when you ask for only the first x Kb
                if (!message.isSet(Flag.X_DOWNLOADED_FULL)) {
                    /*
                     * Mark the message as fully downloaded if the message size is smaller than
                     * the account's autodownload size limit, otherwise mark as only a partial
                     * download.  This will prevent the system from downloading the same message
                     * twice.
                     *
                     * If there is no limit on autodownload size, that's the same as the message
                     * being smaller than the max size
                     */
                    if (account.getMaximumAutoDownloadMessageSize() == 0 || message.getSize() < account.getMaximumAutoDownloadMessageSize()) {
                        localMessage.setFlag(Flag.X_DOWNLOADED_FULL, true);
                    } else {
                        // Set a flag indicating that the message has been partially downloaded and
                        // is ready for view.
                        localMessage.setFlag(Flag.X_DOWNLOADED_PARTIAL, true);
                    }
                }
            } else {
                /*
                 * We have a structure to deal with, from which
                 * we can pull down the parts we want to actually store.
                 * Build a list of parts we are interested in. Text parts will be downloaded
                 * right now, attachments will be left for later.
                 */

                Set<Part> viewables = MimeUtility.collectTextParts(message);

                /*
                 * Now download the parts we're interested in storing.
                 */
                for (Part part : viewables) {
                    remoteFolder.fetchPart(message, part, null);
                }
                // Store the updated message locally
                localFolder.appendMessages(new Message[] { message });

                Message localMessage = localFolder.getMessage(message.getUid());

                // Set a flag indicating this message has been fully downloaded and can be
                // viewed.
                localMessage.setFlag(Flag.X_DOWNLOADED_PARTIAL, true);
            }
            if (K9.DEBUG)
                Log.v(K9.LOG_TAG, "About to notify listeners that we got a new large message "
                      + account + ":" + folder + ":" + message.getUid());

            // Update the listener with what we've found
            progress.incrementAndGet();
            // TODO do we need to re-fetch this here?
            Message localMessage = localFolder.getMessage(message.getUid());

            // Increment the number of "new messages" if the newly downloaded message is
            // not marked as read.
            if (!localMessage.isSet(Flag.SEEN)) {
                newMessages.incrementAndGet();
            }

            for (MessagingListener l : getListeners()) {
                l.synchronizeMailboxAddOrUpdateMessage(account, folder, localMessage);
                l.synchronizeMailboxProgress(account, folder, progress.get(), todo);
                if (!localMessage.isSet(Flag.SEEN)) {
                    l.synchronizeMailboxNewMessage(account, folder, localMessage);
                }
            }

            // Send a notification of this message
            if (shouldNotifyForMessage(account, localFolder, message)) {
                // Notify with the localMessage so that we don't have to recalculate the content preview.
                notifyAccount(mApplication, account, localMessage, unreadBeforeStart);
            }

        }//for large messages
        if (K9.DEBUG)
            Log.d(K9.LOG_TAG, "SYNC: Done fetching large messages for folder " + folder);

    }

    private void refreshLocalMessageFlags(final Account account, final Folder remoteFolder,
                                          final LocalFolder localFolder,
                                          ArrayList<Message> syncFlagMessages,
                                          final AtomicInteger progress,
                                          final int todo
                                         ) throws MessagingException {

        final String folder = remoteFolder.getName();
        if (remoteFolder.supportsFetchingFlags()) {
            if (K9.DEBUG)
                Log.d(K9.LOG_TAG, "SYNC: About to sync flags for "
                      + syncFlagMessages.size() + " remote messages for folder " + folder);

            FetchProfile fp = new FetchProfile();
            fp.add(FetchProfile.Item.FLAGS);

            List<Message> undeletedMessages = new LinkedList<Message>();
            for (Message message : syncFlagMessages) {
                if (!message.isSet(Flag.DELETED)) {
                    undeletedMessages.add(message);
                }
            }

            remoteFolder.fetch(undeletedMessages.toArray(EMPTY_MESSAGE_ARRAY), fp, null);
            for (Message remoteMessage : syncFlagMessages) {
                Message localMessage = localFolder.getMessage(remoteMessage.getUid());
                boolean messageChanged = syncFlags(localMessage, remoteMessage);
                if (messageChanged) {
                    boolean shouldBeNotifiedOf = false;
                    if (localMessage.isSet(Flag.DELETED) || isMessageSuppressed(account, localMessage)) {
                        for (MessagingListener l : getListeners()) {
                            l.synchronizeMailboxRemovedMessage(account, folder, localMessage);
                        }
                    } else {
                        for (MessagingListener l : getListeners()) {
                            l.synchronizeMailboxAddOrUpdateMessage(account, folder, localMessage);
                        }
                        if (shouldNotifyForMessage(account, localFolder, localMessage)) {
                            shouldBeNotifiedOf = true;
                        }
                    }

                    // we're only interested in messages that need removing
                    if (!shouldBeNotifiedOf) {
                        NotificationData data = getNotificationData(account, null);
                        if (data != null) {
                            synchronized (data) {
                                MessageReference ref = localMessage.makeMessageReference();
                                if (data.removeMatchingMessage(mApplication, ref)) {
                                    notifyAccountWithDataLocked(mApplication, account, null, data);
                                }
                            }
                        }
                    }
                }
                progress.incrementAndGet();
                for (MessagingListener l : getListeners()) {
                    l.synchronizeMailboxProgress(account, folder, progress.get(), todo);
                }
            }
        }
    }

    private boolean syncFlags(Message localMessage, Message remoteMessage) throws MessagingException {
        boolean messageChanged = false;
        if (localMessage == null || localMessage.isSet(Flag.DELETED)) {
            return false;
        }
        if (remoteMessage.isSet(Flag.DELETED)) {
            if (localMessage.getFolder().getAccount().syncRemoteDeletions()) {
                localMessage.setFlag(Flag.DELETED, true);
                messageChanged = true;
            }
        } else {
            for (Flag flag : MessagingController.SYNC_FLAGS) {
                if (remoteMessage.isSet(flag) != localMessage.isSet(flag)) {
                    localMessage.setFlag(flag, remoteMessage.isSet(flag));
                    messageChanged = true;
                }
            }
        }
        return messageChanged;
    }
    private String getRootCauseMessage(Throwable t) {
        Throwable rootCause = t;
        Throwable nextCause = rootCause;
        do {
            nextCause = rootCause.getCause();
            if (nextCause != null) {
                rootCause = nextCause;
            }
        } while (nextCause != null);
        if (rootCause instanceof MessagingException) {
            return rootCause.getMessage();
        } else {
            // Remove the namespace on the exception so we have a fighting chance of seeing more of the error in the
            // notification.
            return (rootCause.getLocalizedMessage() != null)
                ? (rootCause.getClass().getSimpleName() + ": " + rootCause.getLocalizedMessage())
                : rootCause.getClass().getSimpleName();
        }
    }

    private void queuePendingCommand(Account account, PendingCommand command) {
        try {
            LocalStore localStore = account.getLocalStore();
            localStore.addPendingCommand(command);
        } catch (Exception e) {
            addErrorMessage(account, null, e);

            throw new RuntimeException("Unable to enqueue pending command", e);
        }
    }

    private void processPendingCommands(final Account account) {
        putBackground("processPendingCommands", null, new Runnable() {
            @Override
            public void run() {
                try {
                    processPendingCommandsSynchronous(account);
                } catch (UnavailableStorageException e) {
                    Log.i(K9.LOG_TAG, "Failed to process pending command because storage is not available - trying again later.");
                    throw new UnavailableAccountException(e);
                } catch (MessagingException me) {
                    Log.e(K9.LOG_TAG, "processPendingCommands", me);

                    addErrorMessage(account, null, me);

                    /*
                     * Ignore any exceptions from the commands. Commands will be processed
                     * on the next round.
                     */
                }
            }
        });
    }

    private void processPendingCommandsSynchronous(Account account) throws MessagingException {
        LocalStore localStore = account.getLocalStore();
        ArrayList<PendingCommand> commands = localStore.getPendingCommands();

        int progress = 0;
        int todo = commands.size();
        if (todo == 0) {
            return;
        }

        for (MessagingListener l : getListeners()) {
            l.pendingCommandsProcessing(account);
            l.synchronizeMailboxProgress(account, null, progress, todo);
        }

        PendingCommand processingCommand = null;
        try {
            for (PendingCommand command : commands) {
                processingCommand = command;
                if (K9.DEBUG)
                    Log.d(K9.LOG_TAG, "Processing pending command '" + command + "'");

                String[] components = command.command.split("\\.");
                String commandTitle = components[components.length - 1];
                for (MessagingListener l : getListeners()) {
                    l.pendingCommandStarted(account, commandTitle);
                }
                /*
                 * We specifically do not catch any exceptions here. If a command fails it is
                 * most likely due to a server or IO error and it must be retried before any
                 * other command processes. This maintains the order of the commands.
                 */
                try {
                    if (PENDING_COMMAND_APPEND.equals(command.command)) {
                        processPendingAppend(command, account);
                    } else if (PENDING_COMMAND_SET_FLAG_BULK.equals(command.command)) {
                        processPendingSetFlag(command, account);
                    } else if (PENDING_COMMAND_SET_FLAG.equals(command.command)) {
                        processPendingSetFlagOld(command, account);
                    } else if (PENDING_COMMAND_MARK_ALL_AS_READ.equals(command.command)) {
                        processPendingMarkAllAsRead(command, account);
                    } else if (PENDING_COMMAND_MOVE_OR_COPY_BULK.equals(command.command)) {
                        processPendingMoveOrCopyOld2(command, account);
                    } else if (PENDING_COMMAND_MOVE_OR_COPY_BULK_NEW.equals(command.command)) {
                        processPendingMoveOrCopy(command, account);
                    } else if (PENDING_COMMAND_MOVE_OR_COPY.equals(command.command)) {
                        processPendingMoveOrCopyOld(command, account);
                    } else if (PENDING_COMMAND_EMPTY_TRASH.equals(command.command)) {
                        processPendingEmptyTrash(command, account);
                    } else if (PENDING_COMMAND_EXPUNGE.equals(command.command)) {
                        processPendingExpunge(command, account);
                    }
                    localStore.removePendingCommand(command);
                    if (K9.DEBUG)
                        Log.d(K9.LOG_TAG, "Done processing pending command '" + command + "'");
                } catch (MessagingException me) {
                    if (me.isPermanentFailure()) {
                        addErrorMessage(account, null, me);
                        Log.e(K9.LOG_TAG, "Failure of command '" + command + "' was permanent, removing command from queue");
                        localStore.removePendingCommand(processingCommand);
                    } else {
                        throw me;
                    }
                } finally {
                    progress++;
                    for (MessagingListener l : getListeners()) {
                        l.synchronizeMailboxProgress(account, null, progress, todo);
                        l.pendingCommandCompleted(account, commandTitle);
                    }
                }
            }
        } catch (MessagingException me) {
            notifyUserIfCertificateProblem(mApplication, me, account, true);
            addErrorMessage(account, null, me);
            Log.e(K9.LOG_TAG, "Could not process command '" + processingCommand + "'", me);
            throw me;
        } finally {
            for (MessagingListener l : getListeners()) {
                l.pendingCommandsFinished(account);
            }
        }
    }

    /**
     * Process a pending append message command. This command uploads a local message to the
     * server, first checking to be sure that the server message is not newer than
     * the local message. Once the local message is successfully processed it is deleted so
     * that the server message will be synchronized down without an additional copy being
     * created.
     * TODO update the local message UID instead of deleteing it
     *
     * @param command arguments = (String folder, String uid)
     * @param account
     * @throws MessagingException
     */
    private void processPendingAppend(PendingCommand command, Account account)
    throws MessagingException {
        Folder remoteFolder = null;
        LocalFolder localFolder = null;
        try {

            String folder = command.arguments[0];
            String uid = command.arguments[1];

            if (account.getErrorFolderName().equals(folder)) {
                return;
            }

            LocalStore localStore = account.getLocalStore();
            localFolder = localStore.getFolder(folder);
            LocalMessage localMessage = localFolder.getMessage(uid);

            if (localMessage == null) {
                return;
            }

            Store remoteStore = account.getRemoteStore();
            remoteFolder = remoteStore.getFolder(folder);
            if (!remoteFolder.exists()) {
                if (!remoteFolder.create(FolderType.HOLDS_MESSAGES)) {
                    return;
                }
            }
            remoteFolder.open(OpenMode.READ_WRITE);
            if (remoteFolder.getMode() != OpenMode.READ_WRITE) {
                return;
            }

            Message remoteMessage = null;
            if (!localMessage.getUid().startsWith(K9.LOCAL_UID_PREFIX)) {
                remoteMessage = remoteFolder.getMessage(localMessage.getUid());
            }

            if (remoteMessage == null) {
                if (localMessage.isSet(Flag.X_REMOTE_COPY_STARTED)) {
                    Log.w(K9.LOG_TAG, "Local message with uid " + localMessage.getUid() +
                          " has flag " + Flag.X_REMOTE_COPY_STARTED + " already set, checking for remote message with " +
                          " same message id");
                    String rUid = remoteFolder.getUidFromMessageId(localMessage);
                    if (rUid != null) {
                        Log.w(K9.LOG_TAG, "Local message has flag " + Flag.X_REMOTE_COPY_STARTED + " already set, and there is a remote message with " +
                              " uid " + rUid + ", assuming message was already copied and aborting this copy");

                        String oldUid = localMessage.getUid();
                        localMessage.setUid(rUid);
                        localFolder.changeUid(localMessage);
                        for (MessagingListener l : getListeners()) {
                            l.messageUidChanged(account, folder, oldUid, localMessage.getUid());
                        }
                        return;
                    } else {
                        Log.w(K9.LOG_TAG, "No remote message with message-id found, proceeding with append");
                    }
                }

                /*
                 * If the message does not exist remotely we just upload it and then
                 * update our local copy with the new uid.
                 */
                FetchProfile fp = new FetchProfile();
                fp.add(FetchProfile.Item.BODY);
                localFolder.fetch(new Message[] { localMessage } , fp, null);
                String oldUid = localMessage.getUid();
                localMessage.setFlag(Flag.X_REMOTE_COPY_STARTED, true);
                remoteFolder.appendMessages(new Message[] { localMessage });

                localFolder.changeUid(localMessage);
                for (MessagingListener l : getListeners()) {
                    l.messageUidChanged(account, folder, oldUid, localMessage.getUid());
                }
            } else {
                /*
                 * If the remote message exists we need to determine which copy to keep.
                 */
                /*
                 * See if the remote message is newer than ours.
                 */
                FetchProfile fp = new FetchProfile();
                fp.add(FetchProfile.Item.ENVELOPE);
                remoteFolder.fetch(new Message[] { remoteMessage }, fp, null);
                Date localDate = localMessage.getInternalDate();
                Date remoteDate = remoteMessage.getInternalDate();
                if (remoteDate != null && remoteDate.compareTo(localDate) > 0) {
                    /*
                     * If the remote message is newer than ours we'll just
                     * delete ours and move on. A sync will get the server message
                     * if we need to be able to see it.
                     */
                    localMessage.destroy();
                } else {
                    /*
                     * Otherwise we'll upload our message and then delete the remote message.
                     */
                    fp.clear();
                    fp = new FetchProfile();
                    fp.add(FetchProfile.Item.BODY);
                    localFolder.fetch(new Message[] { localMessage }, fp, null);
                    String oldUid = localMessage.getUid();

                    localMessage.setFlag(Flag.X_REMOTE_COPY_STARTED, true);

                    remoteFolder.appendMessages(new Message[] { localMessage });
                    localFolder.changeUid(localMessage);
                    for (MessagingListener l : getListeners()) {
                        l.messageUidChanged(account, folder, oldUid, localMessage.getUid());
                    }
                    if (remoteDate != null) {
                        remoteMessage.setFlag(Flag.DELETED, true);
                        if (Account.EXPUNGE_IMMEDIATELY.equals(account.getExpungePolicy())) {
                            remoteFolder.expunge();
                        }
                    }
                }
            }
        } finally {
            closeFolder(remoteFolder);
            closeFolder(localFolder);
        }
    }
    private void queueMoveOrCopy(Account account, String srcFolder, String destFolder, boolean isCopy, String uids[]) {
        if (account.getErrorFolderName().equals(srcFolder)) {
            return;
        }
        PendingCommand command = new PendingCommand();
        command.command = PENDING_COMMAND_MOVE_OR_COPY_BULK_NEW;

        int length = 4 + uids.length;
        command.arguments = new String[length];
        command.arguments[0] = srcFolder;
        command.arguments[1] = destFolder;
        command.arguments[2] = Boolean.toString(isCopy);
        command.arguments[3] = Boolean.toString(false);
        System.arraycopy(uids, 0, command.arguments, 4, uids.length);
        queuePendingCommand(account, command);
    }

    private void queueMoveOrCopy(Account account, String srcFolder, String destFolder, boolean isCopy, String uids[], Map<String, String> uidMap) {
        if (uidMap == null || uidMap.isEmpty()) {
            queueMoveOrCopy(account, srcFolder, destFolder, isCopy, uids);
        } else {
            if (account.getErrorFolderName().equals(srcFolder)) {
                return;
            }
            PendingCommand command = new PendingCommand();
            command.command = PENDING_COMMAND_MOVE_OR_COPY_BULK_NEW;

            int length = 4 + uidMap.keySet().size() + uidMap.values().size();
            command.arguments = new String[length];
            command.arguments[0] = srcFolder;
            command.arguments[1] = destFolder;
            command.arguments[2] = Boolean.toString(isCopy);
            command.arguments[3] = Boolean.toString(true);
            System.arraycopy(uidMap.keySet().toArray(), 0, command.arguments, 4, uidMap.keySet().size());
            System.arraycopy(uidMap.values().toArray(), 0, command.arguments, 4 + uidMap.keySet().size(), uidMap.values().size());
            queuePendingCommand(account, command);
        }
    }

    /**
     * Convert pending command to new format and call
     * {@link #processPendingMoveOrCopy(PendingCommand, Account)}.
     *
     * <p>
     * TODO: This method is obsolete and is only for transition from K-9 4.0 to K-9 4.2
     * Eventually, it should be removed.
     * </p>
     *
     * @param command
     *         Pending move/copy command in old format.
     * @param account
     *         The account the pending command belongs to.
     *
     * @throws MessagingException
     *         In case of an error.
     */
    private void processPendingMoveOrCopyOld2(PendingCommand command, Account account)
            throws MessagingException {
        PendingCommand newCommand = new PendingCommand();
        int len = command.arguments.length;
        newCommand.command = PENDING_COMMAND_MOVE_OR_COPY_BULK_NEW;
        newCommand.arguments = new String[len + 1];
        newCommand.arguments[0] = command.arguments[0];
        newCommand.arguments[1] = command.arguments[1];
        newCommand.arguments[2] = command.arguments[2];
        newCommand.arguments[3] = Boolean.toString(false);
        System.arraycopy(command.arguments, 3, newCommand.arguments, 4, len - 3);

        processPendingMoveOrCopy(newCommand, account);
    }

    /**
     * Process a pending trash message command.
     *
     * @param command arguments = (String folder, String uid)
     * @param account
     * @throws MessagingException
     */
    private void processPendingMoveOrCopy(PendingCommand command, Account account)
    throws MessagingException {
        Folder remoteSrcFolder = null;
        Folder remoteDestFolder = null;
        LocalFolder localDestFolder = null;
        try {
            String srcFolder = command.arguments[0];
            if (account.getErrorFolderName().equals(srcFolder)) {
                return;
            }
            String destFolder = command.arguments[1];
            String isCopyS = command.arguments[2];
            String hasNewUidsS = command.arguments[3];

            boolean hasNewUids = false;
            if (hasNewUidsS != null) {
                hasNewUids = Boolean.parseBoolean(hasNewUidsS);
            }

            Store remoteStore = account.getRemoteStore();
            remoteSrcFolder = remoteStore.getFolder(srcFolder);

            Store localStore = account.getLocalStore();
            localDestFolder = (LocalFolder) localStore.getFolder(destFolder);
            List<Message> messages = new ArrayList<Message>();

            /*
             * We split up the localUidMap into two parts while sending the command, here we assemble it back.
             */
            Map<String, String> localUidMap = new HashMap<String, String>();
            if (hasNewUids) {
                int offset = (command.arguments.length - 4) / 2;

                for (int i = 4; i < 4 + offset; i++) {
                    localUidMap.put(command.arguments[i], command.arguments[i + offset]);

                    String uid = command.arguments[i];
                    if (!uid.startsWith(K9.LOCAL_UID_PREFIX)) {
                        messages.add(remoteSrcFolder.getMessage(uid));
                    }
                }

            } else {
                for (int i = 4; i < command.arguments.length; i++) {
                    String uid = command.arguments[i];
                    if (!uid.startsWith(K9.LOCAL_UID_PREFIX)) {
                        messages.add(remoteSrcFolder.getMessage(uid));
                    }
                }
            }

            boolean isCopy = false;
            if (isCopyS != null) {
                isCopy = Boolean.parseBoolean(isCopyS);
            }

            if (!remoteSrcFolder.exists()) {
                throw new MessagingException("processingPendingMoveOrCopy: remoteFolder " + srcFolder + " does not exist", true);
            }
            remoteSrcFolder.open(OpenMode.READ_WRITE);
            if (remoteSrcFolder.getMode() != OpenMode.READ_WRITE) {
                throw new MessagingException("processingPendingMoveOrCopy: could not open remoteSrcFolder " + srcFolder + " read/write", true);
            }

            if (K9.DEBUG)
                Log.d(K9.LOG_TAG, "processingPendingMoveOrCopy: source folder = " + srcFolder
                      + ", " + messages.size() + " messages, destination folder = " + destFolder + ", isCopy = " + isCopy);

            Map <String, String> remoteUidMap = null;

            if (!isCopy && destFolder.equals(account.getTrashFolderName())) {
                if (K9.DEBUG)
                    Log.d(K9.LOG_TAG, "processingPendingMoveOrCopy doing special case for deleting message");

                String destFolderName = destFolder;
                if (K9.FOLDER_NONE.equals(destFolderName)) {
                    destFolderName = null;
                }
                remoteSrcFolder.delete(messages.toArray(EMPTY_MESSAGE_ARRAY), destFolderName);
            } else {
                remoteDestFolder = remoteStore.getFolder(destFolder);

                if (isCopy) {
                    remoteUidMap = remoteSrcFolder.copyMessages(messages.toArray(EMPTY_MESSAGE_ARRAY), remoteDestFolder);
                } else {
                    remoteUidMap = remoteSrcFolder.moveMessages(messages.toArray(EMPTY_MESSAGE_ARRAY), remoteDestFolder);
                }
            }
            if (!isCopy && Account.EXPUNGE_IMMEDIATELY.equals(account.getExpungePolicy())) {
                if (K9.DEBUG)
                    Log.i(K9.LOG_TAG, "processingPendingMoveOrCopy expunging folder " + account.getDescription() + ":" + srcFolder);

                remoteSrcFolder.expunge();
            }

            /*
             * This next part is used to bring the local UIDs of the local destination folder
             * upto speed with the remote UIDs of remote destionation folder.
             */
            if (!localUidMap.isEmpty() && remoteUidMap != null && !remoteUidMap.isEmpty()) {
                Set<Map.Entry<String, String>> remoteSrcEntries = remoteUidMap.entrySet();
                Iterator<Map.Entry<String, String>> remoteSrcEntriesIterator = remoteSrcEntries.iterator();

                while (remoteSrcEntriesIterator.hasNext()) {
                    Map.Entry<String, String> entry = remoteSrcEntriesIterator.next();
                    String remoteSrcUid = entry.getKey();
                    String localDestUid = localUidMap.get(remoteSrcUid);
                    String newUid = entry.getValue();

                    Message localDestMessage = localDestFolder.getMessage(localDestUid);
                    if (localDestMessage != null) {
                        localDestMessage.setUid(newUid);
                        localDestFolder.changeUid((LocalMessage)localDestMessage);
                        for (MessagingListener l : getListeners()) {
                            l.messageUidChanged(account, destFolder, localDestUid, newUid);
                        }
                    }
                }
            }
        } finally {
            closeFolder(remoteSrcFolder);
            closeFolder(remoteDestFolder);
        }
    }

    private void queueSetFlag(final Account account, final String folderName, final String newState, final String flag, final String[] uids) {
        putBackground("queueSetFlag " + account.getDescription() + ":" + folderName, null, new Runnable() {
            @Override
            public void run() {
                PendingCommand command = new PendingCommand();
                command.command = PENDING_COMMAND_SET_FLAG_BULK;
                int length = 3 + uids.length;
                command.arguments = new String[length];
                command.arguments[0] = folderName;
                command.arguments[1] = newState;
                command.arguments[2] = flag;
                System.arraycopy(uids, 0, command.arguments, 3, uids.length);
                queuePendingCommand(account, command);
                processPendingCommands(account);
            }
        });
    }
    /**
     * Processes a pending mark read or unread command.
     *
     * @param command arguments = (String folder, String uid, boolean read)
     * @param account
     */
    private void processPendingSetFlag(PendingCommand command, Account account)
    throws MessagingException {
        String folder = command.arguments[0];

        if (account.getErrorFolderName().equals(folder)) {
            return;
        }

        boolean newState = Boolean.parseBoolean(command.arguments[1]);

        Flag flag = Flag.valueOf(command.arguments[2]);

        Store remoteStore = account.getRemoteStore();
        Folder remoteFolder = remoteStore.getFolder(folder);
        if (!remoteFolder.exists() || !remoteFolder.isFlagSupported(flag)) {
            return;
        }

        try {
            remoteFolder.open(OpenMode.READ_WRITE);
            if (remoteFolder.getMode() != OpenMode.READ_WRITE) {
                return;
            }
            List<Message> messages = new ArrayList<Message>();
            for (int i = 3; i < command.arguments.length; i++) {
                String uid = command.arguments[i];
                if (!uid.startsWith(K9.LOCAL_UID_PREFIX)) {
                    messages.add(remoteFolder.getMessage(uid));
                }
            }

            if (messages.isEmpty()) {
                return;
            }
            remoteFolder.setFlags(messages.toArray(EMPTY_MESSAGE_ARRAY), new Flag[] { flag }, newState);
        } finally {
            closeFolder(remoteFolder);
        }
    }

    // TODO: This method is obsolete and is only for transition from K-9 2.0 to K-9 2.1
    // Eventually, it should be removed
    private void processPendingSetFlagOld(PendingCommand command, Account account)
    throws MessagingException {
        String folder = command.arguments[0];
        String uid = command.arguments[1];

        if (account.getErrorFolderName().equals(folder)) {
            return;
        }
        if (K9.DEBUG)
            Log.d(K9.LOG_TAG, "processPendingSetFlagOld: folder = " + folder + ", uid = " + uid);

        boolean newState = Boolean.parseBoolean(command.arguments[2]);

        Flag flag = Flag.valueOf(command.arguments[3]);
        Folder remoteFolder = null;
        try {
            Store remoteStore = account.getRemoteStore();
            remoteFolder = remoteStore.getFolder(folder);
            if (!remoteFolder.exists()) {
                return;
            }
            remoteFolder.open(OpenMode.READ_WRITE);
            if (remoteFolder.getMode() != OpenMode.READ_WRITE) {
                return;
            }
            Message remoteMessage = null;
            if (!uid.startsWith(K9.LOCAL_UID_PREFIX)) {
                remoteMessage = remoteFolder.getMessage(uid);
            }
            if (remoteMessage == null) {
                return;
            }
            remoteMessage.setFlag(flag, newState);
        } finally {
            closeFolder(remoteFolder);
        }
    }
    private void queueExpunge(final Account account, final String folderName) {
        putBackground("queueExpunge " + account.getDescription() + ":" + folderName, null, new Runnable() {
            @Override
            public void run() {
                PendingCommand command = new PendingCommand();
                command.command = PENDING_COMMAND_EXPUNGE;

                command.arguments = new String[1];

                command.arguments[0] = folderName;
                queuePendingCommand(account, command);
                processPendingCommands(account);
            }
        });
    }
    private void processPendingExpunge(PendingCommand command, Account account)
    throws MessagingException {
        String folder = command.arguments[0];

        if (account.getErrorFolderName().equals(folder)) {
            return;
        }
        if (K9.DEBUG)
            Log.d(K9.LOG_TAG, "processPendingExpunge: folder = " + folder);

        Store remoteStore = account.getRemoteStore();
        Folder remoteFolder = remoteStore.getFolder(folder);
        try {
            if (!remoteFolder.exists()) {
                return;
            }
            remoteFolder.open(OpenMode.READ_WRITE);
            if (remoteFolder.getMode() != OpenMode.READ_WRITE) {
                return;
            }
            remoteFolder.expunge();
            if (K9.DEBUG)
                Log.d(K9.LOG_TAG, "processPendingExpunge: complete for folder = " + folder);
        } finally {
            closeFolder(remoteFolder);
        }
    }


    // TODO: This method is obsolete and is only for transition from K-9 2.0 to K-9 2.1
    // Eventually, it should be removed
    private void processPendingMoveOrCopyOld(PendingCommand command, Account account)
    throws MessagingException {
        String srcFolder = command.arguments[0];
        String uid = command.arguments[1];
        String destFolder = command.arguments[2];
        String isCopyS = command.arguments[3];

        boolean isCopy = false;
        if (isCopyS != null) {
            isCopy = Boolean.parseBoolean(isCopyS);
        }

        if (account.getErrorFolderName().equals(srcFolder)) {
            return;
        }

        Store remoteStore = account.getRemoteStore();
        Folder remoteSrcFolder = remoteStore.getFolder(srcFolder);
        Folder remoteDestFolder = remoteStore.getFolder(destFolder);

        if (!remoteSrcFolder.exists()) {
            throw new MessagingException("processPendingMoveOrCopyOld: remoteFolder " + srcFolder + " does not exist", true);
        }
        remoteSrcFolder.open(OpenMode.READ_WRITE);
        if (remoteSrcFolder.getMode() != OpenMode.READ_WRITE) {
            throw new MessagingException("processPendingMoveOrCopyOld: could not open remoteSrcFolder " + srcFolder + " read/write", true);
        }

        Message remoteMessage = null;
        if (!uid.startsWith(K9.LOCAL_UID_PREFIX)) {
            remoteMessage = remoteSrcFolder.getMessage(uid);
        }
        if (remoteMessage == null) {
            throw new MessagingException("processPendingMoveOrCopyOld: remoteMessage " + uid + " does not exist", true);
        }

        if (K9.DEBUG)
            Log.d(K9.LOG_TAG, "processPendingMoveOrCopyOld: source folder = " + srcFolder
                  + ", uid = " + uid + ", destination folder = " + destFolder + ", isCopy = " + isCopy);

        if (!isCopy && destFolder.equals(account.getTrashFolderName())) {
            if (K9.DEBUG)
                Log.d(K9.LOG_TAG, "processPendingMoveOrCopyOld doing special case for deleting message");

            remoteMessage.delete(account.getTrashFolderName());
            remoteSrcFolder.close();
            return;
        }

        remoteDestFolder.open(OpenMode.READ_WRITE);
        if (remoteDestFolder.getMode() != OpenMode.READ_WRITE) {
            throw new MessagingException("processPendingMoveOrCopyOld: could not open remoteDestFolder " + srcFolder + " read/write", true);
        }

        if (isCopy) {
            remoteSrcFolder.copyMessages(new Message[] { remoteMessage }, remoteDestFolder);
        } else {
            remoteSrcFolder.moveMessages(new Message[] { remoteMessage }, remoteDestFolder);
        }
        remoteSrcFolder.close();
        remoteDestFolder.close();
    }

    private void processPendingMarkAllAsRead(PendingCommand command, Account account) throws MessagingException {
        String folder = command.arguments[0];
        Folder remoteFolder = null;
        LocalFolder localFolder = null;
        try {
            Store localStore = account.getLocalStore();
            localFolder = (LocalFolder) localStore.getFolder(folder);
            localFolder.open(OpenMode.READ_WRITE);
            Message[] messages = localFolder.getMessages(null, false);
            for (Message message : messages) {
                if (!message.isSet(Flag.SEEN)) {
                    message.setFlag(Flag.SEEN, true);
                    for (MessagingListener l : getListeners()) {
                        l.listLocalMessagesUpdateMessage(account, folder, message);
                    }
                }
            }

            for (MessagingListener l : getListeners()) {
                l.folderStatusChanged(account, folder, 0);
            }


            if (account.getErrorFolderName().equals(folder)) {
                return;
            }

            Store remoteStore = account.getRemoteStore();
            remoteFolder = remoteStore.getFolder(folder);

            if (!remoteFolder.exists() || !remoteFolder.isFlagSupported(Flag.SEEN)) {
                return;
            }
            remoteFolder.open(OpenMode.READ_WRITE);
            if (remoteFolder.getMode() != OpenMode.READ_WRITE) {
                return;
            }

            remoteFolder.setFlags(new Flag[] {Flag.SEEN}, true);
            remoteFolder.close();
        } catch (UnsupportedOperationException uoe) {
            Log.w(K9.LOG_TAG, "Could not mark all server-side as read because store doesn't support operation", uoe);
        } finally {
            closeFolder(localFolder);
            closeFolder(remoteFolder);
        }
    }

    private void notifyUserIfCertificateProblem(Context context, Exception e,
            Account account, boolean incoming) {
        if (!(e instanceof CertificateValidationException)) {
            return;
        }

        CertificateValidationException cve = (CertificateValidationException) e;
        if (!cve.needsUserAttention()) {
            return;
        }

        final int id = incoming
                ? K9.CERTIFICATE_EXCEPTION_NOTIFICATION_INCOMING + account.getAccountNumber()
                : K9.CERTIFICATE_EXCEPTION_NOTIFICATION_OUTGOING + account.getAccountNumber();
        final Intent i = incoming
                ? AccountSetupIncoming.intentActionEditIncomingSettings(context, account)
                : AccountSetupOutgoing.intentActionEditOutgoingSettings(context, account);
        final PendingIntent pi = PendingIntent.getActivity(context,
                account.getAccountNumber(), i, PendingIntent.FLAG_UPDATE_CURRENT);
        final String title = context.getString(
                R.string.notification_certificate_error_title, account.getName());

        final NotificationCompat.Builder builder = new NotificationBuilder(context);
        builder.setSmallIcon(R.drawable.ic_notify_new_mail);
        builder.setWhen(System.currentTimeMillis());
        builder.setAutoCancel(true);
        builder.setTicker(title);
        builder.setContentTitle(title);
        builder.setContentText(context.getString(R.string.notification_certificate_error_text));
        builder.setContentIntent(pi);

        configureNotification(builder, null, null,
                K9.NOTIFICATION_LED_FAILURE_COLOR,
                K9.NOTIFICATION_LED_BLINK_FAST, true);

        final NotificationManager nm = (NotificationManager)
                context.getSystemService(Context.NOTIFICATION_SERVICE);
        nm.notify(null, id, builder.build());
    }

    public void clearCertificateErrorNotifications(Context context,
            final Account account, boolean incoming, boolean outgoing) {
        final NotificationManager nm = (NotificationManager)
                context.getSystemService(Context.NOTIFICATION_SERVICE);

        if (incoming) {
            nm.cancel(null, K9.CERTIFICATE_EXCEPTION_NOTIFICATION_INCOMING + account.getAccountNumber());
        }
        if (outgoing) {
            nm.cancel(null, K9.CERTIFICATE_EXCEPTION_NOTIFICATION_OUTGOING + account.getAccountNumber());
        }
    }


    static long uidfill = 0;
    static AtomicBoolean loopCatch = new AtomicBoolean();
    public void addErrorMessage(Account account, String subject, Throwable t) {
        if (!loopCatch.compareAndSet(false, true)) {
            return;
        }
        try {
            if (t == null) {
                return;
            }

            CharArrayWriter baos = new CharArrayWriter(t.getStackTrace().length * 10);
            PrintWriter ps = new PrintWriter(baos);
            t.printStackTrace(ps);
            ps.close();

            if (subject == null) {
                subject = getRootCauseMessage(t);
            }

            addErrorMessage(account, subject, baos.toString());
        } catch (Throwable it) {
            Log.e(K9.LOG_TAG, "Could not save error message to " + account.getErrorFolderName(), it);
        } finally {
            loopCatch.set(false);
        }
    }

    public void addErrorMessage(Account account, String subject, String body) {
        if (!K9.ENABLE_ERROR_FOLDER) {
            return;
        }
        if (!loopCatch.compareAndSet(false, true)) {
            return;
        }
        try {
            if (body == null || body.length() < 1) {
                return;
            }

            Store localStore = account.getLocalStore();
            LocalFolder localFolder = (LocalFolder)localStore.getFolder(account.getErrorFolderName());
            Message[] messages = new Message[1];
            MimeMessage message = new MimeMessage();


            message.setBody(new TextBody(body));
            message.setFlag(Flag.X_DOWNLOADED_FULL, true);
            message.setSubject(subject);

            long nowTime = System.currentTimeMillis();
            Date nowDate = new Date(nowTime);
            message.setInternalDate(nowDate);
            message.addSentDate(nowDate);
            message.setFrom(new Address(account.getEmail(), "K9mail internal"));
            messages[0] = message;

            localFolder.appendMessages(messages);

            localFolder.clearMessagesOlderThan(nowTime - (15 * 60 * 1000));

        } catch (Throwable it) {
            Log.e(K9.LOG_TAG, "Could not save error message to " + account.getErrorFolderName(), it);
        } finally {
            loopCatch.set(false);
        }
    }



    public void markAllMessagesRead(final Account account, final String folder) {

        if (K9.DEBUG)
            Log.i(K9.LOG_TAG, "Marking all messages in " + account.getDescription() + ":" + folder + " as read");
        List<String> args = new ArrayList<String>();
        args.add(folder);
        PendingCommand command = new PendingCommand();
        command.command = PENDING_COMMAND_MARK_ALL_AS_READ;
        command.arguments = args.toArray(EMPTY_STRING_ARRAY);
        queuePendingCommand(account, command);
        processPendingCommands(account);
    }

    public void setFlag(final Account account, final List<Long> messageIds, final Flag flag,
            final boolean newState) {

        setFlagInCache(account, messageIds, flag, newState);

        threadPool.execute(new Runnable() {
            @Override
            public void run() {
                setFlagSynchronous(account, messageIds, flag, newState, false);
            }
        });
    }

    public void setFlagForThreads(final Account account, final List<Long> threadRootIds,
            final Flag flag, final boolean newState) {

        setFlagForThreadsInCache(account, threadRootIds, flag, newState);

        threadPool.execute(new Runnable() {
            @Override
            public void run() {
                setFlagSynchronous(account, threadRootIds, flag, newState, true);
            }
        });
    }

    private void setFlagSynchronous(final Account account, final List<Long> ids,
            final Flag flag, final boolean newState, final boolean threadedList) {

        LocalStore localStore;
        try {
            localStore = account.getLocalStore();
        } catch (MessagingException e) {
            Log.e(K9.LOG_TAG, "Couldn't get LocalStore instance", e);
            return;
        }

        // Update affected messages in the database. This should be as fast as possible so the UI
        // can be updated with the new state.
        try {
            if (threadedList) {
                localStore.setFlagForThreads(ids, flag, newState);
                removeFlagForThreadsFromCache(account, ids, flag);
            } else {
                localStore.setFlag(ids, flag, newState);
                removeFlagFromCache(account, ids, flag);
            }
        } catch (MessagingException e) {
            Log.e(K9.LOG_TAG, "Couldn't set flags in local database", e);
        }

        // Read folder name and UID of messages from the database
        Map<String, List<String>> folderMap;
        try {
            folderMap = localStore.getFoldersAndUids(ids, threadedList);
        } catch (MessagingException e) {
            Log.e(K9.LOG_TAG, "Couldn't get folder name and UID of messages", e);
            return;
        }

        // Loop over all folders
        for (Entry<String, List<String>> entry : folderMap.entrySet()) {
            String folderName = entry.getKey();

            // Notify listeners of changed folder status
            LocalFolder localFolder = localStore.getFolder(folderName);
            try {
                int unreadMessageCount = localFolder.getUnreadMessageCount();
                for (MessagingListener l : getListeners()) {
                    l.folderStatusChanged(account, folderName, unreadMessageCount);
                }
            } catch (MessagingException e) {
                Log.w(K9.LOG_TAG, "Couldn't get unread count for folder: " + folderName, e);
            }

            // The error folder is always a local folder
            // TODO: Skip the remote part for all local-only folders
            if (account.getErrorFolderName().equals(folderName)) {
                continue;
            }

            // Send flag change to server
            String[] uids = entry.getValue().toArray(EMPTY_STRING_ARRAY);
            queueSetFlag(account, folderName, Boolean.toString(newState), flag.toString(), uids);
            processPendingCommands(account);
        }
    }

    /**
     * Set or remove a flag for a set of messages in a specific folder.
     *
     * <p>
     * The {@link Message} objects passed in are updated to reflect the new flag state.
     * </p>
     *
     * @param account
     *         The account the folder containing the messages belongs to.
     * @param folderName
     *         The name of the folder.
     * @param messages
     *         The messages to change the flag for.
     * @param flag
     *         The flag to change.
     * @param newState
     *         {@code true}, if the flag should be set. {@code false} if it should be removed.
     */
    public void setFlag(Account account, String folderName, Message[] messages, Flag flag,
            boolean newState) {
        // TODO: Put this into the background, but right now some callers depend on the message
        //       objects being modified right after this method returns.
        Folder localFolder = null;
        try {
            Store localStore = account.getLocalStore();
            localFolder = localStore.getFolder(folderName);
            localFolder.open(OpenMode.READ_WRITE);

            // Allows for re-allowing sending of messages that could not be sent
            if (flag == Flag.FLAGGED && !newState &&
                    account.getOutboxFolderName().equals(folderName)) {
                for (Message message : messages) {
                    String uid = message.getUid();
                    if (uid != null) {
                        sendCount.remove(uid);
                    }
                }
            }

            // Update the messages in the local store
            localFolder.setFlags(messages, new Flag[] {flag}, newState);

            int unreadMessageCount = localFolder.getUnreadMessageCount();
            for (MessagingListener l : getListeners()) {
                l.folderStatusChanged(account, folderName, unreadMessageCount);
            }


            /*
             * Handle the remote side
             */

            // The error folder is always a local folder
            // TODO: Skip the remote part for all local-only folders
            if (account.getErrorFolderName().equals(folderName)) {
                return;
            }

            String[] uids = new String[messages.length];
            for (int i = 0, end = uids.length; i < end; i++) {
                uids[i] = messages[i].getUid();
            }

            queueSetFlag(account, folderName, Boolean.toString(newState), flag.toString(), uids);
            processPendingCommands(account);
        } catch (MessagingException me) {
            addErrorMessage(account, null, me);
            throw new RuntimeException(me);
        } finally {
            closeFolder(localFolder);
        }
    }

    /**
     * Set or remove a flag for a message referenced by message UID.
     *
     * @param account
     *         The account the folder containing the message belongs to.
     * @param folderName
     *         The name of the folder.
     * @param uid
     *         The UID of the message to change the flag for.
     * @param flag
     *         The flag to change.
     * @param newState
     *         {@code true}, if the flag should be set. {@code false} if it should be removed.
     */
    public void setFlag(Account account, String folderName, String uid, Flag flag,
            boolean newState) {
        Folder localFolder = null;
        try {
            LocalStore localStore = account.getLocalStore();
            localFolder = localStore.getFolder(folderName);
            localFolder.open(OpenMode.READ_WRITE);

            Message message = localFolder.getMessage(uid);
            if (message != null) {
                setFlag(account, folderName, new Message[] { message }, flag, newState);
            }
        } catch (MessagingException me) {
            addErrorMessage(account, null, me);
            throw new RuntimeException(me);
        } finally {
            closeFolder(localFolder);
        }
    }

    public void clearAllPending(final Account account) {
        try {
            Log.w(K9.LOG_TAG, "Clearing pending commands!");
            LocalStore localStore = account.getLocalStore();
            localStore.removePendingCommands();
        } catch (MessagingException me) {
            Log.e(K9.LOG_TAG, "Unable to clear pending command", me);
            addErrorMessage(account, null, me);
        }
    }

    public void loadMessageForViewRemote(final Account account, final String folder,
                                         final String uid, final MessagingListener listener) {
        put("loadMessageForViewRemote", listener, new Runnable() {
            @Override
            public void run() {
                loadMessageForViewRemoteSynchronous(account, folder, uid, listener, false, false);
            }
        });
    }

    public boolean loadMessageForViewRemoteSynchronous(final Account account, final String folder,
            final String uid, final MessagingListener listener, final boolean force,
            final boolean loadPartialFromSearch) {
        Folder remoteFolder = null;
        LocalFolder localFolder = null;
        try {
            LocalStore localStore = account.getLocalStore();
            localFolder = localStore.getFolder(folder);
            localFolder.open(OpenMode.READ_WRITE);

            Message message = localFolder.getMessage(uid);

            if (uid.startsWith(K9.LOCAL_UID_PREFIX)) {
                Log.w(K9.LOG_TAG, "Message has local UID so cannot download fully.");
                // ASH move toast
                android.widget.Toast.makeText(mApplication,
                        "Message has local UID so cannot download fully",
                        android.widget.Toast.LENGTH_LONG).show();
                // TODO: Using X_DOWNLOADED_FULL is wrong because it's only a partial message. But
                // one we can't download completely. Maybe add a new flag; X_PARTIAL_MESSAGE ?
                message.setFlag(Flag.X_DOWNLOADED_FULL, true);
                message.setFlag(Flag.X_DOWNLOADED_PARTIAL, false);
            }
            /* commented out because this was pulled from another unmerged branch:
            } else if (localFolder.isLocalOnly() && !force) {
                Log.w(K9.LOG_TAG, "Message in local-only folder so cannot download fully.");
                // ASH move toast
                android.widget.Toast.makeText(mApplication,
                        "Message in local-only folder so cannot download fully",
                        android.widget.Toast.LENGTH_LONG).show();
                message.setFlag(Flag.X_DOWNLOADED_FULL, true);
                message.setFlag(Flag.X_DOWNLOADED_PARTIAL, false);
            }*/

            if (message.isSet(Flag.X_DOWNLOADED_FULL)) {
                /*
                 * If the message has been synchronized since we were called we'll
                 * just hand it back cause it's ready to go.
                 */
                FetchProfile fp = new FetchProfile();
                fp.add(FetchProfile.Item.ENVELOPE);
                fp.add(FetchProfile.Item.BODY);
                localFolder.fetch(new Message[] { message }, fp, null);
            } else {
                /*
                 * At this point the message is not available, so we need to download it
                 * fully if possible.
                 */

                Store remoteStore = account.getRemoteStore();
                remoteFolder = remoteStore.getFolder(folder);
                remoteFolder.open(OpenMode.READ_WRITE);

                // Get the remote message and fully download it
                Message remoteMessage = remoteFolder.getMessage(uid);
                FetchProfile fp = new FetchProfile();
                fp.add(FetchProfile.Item.BODY);

                remoteFolder.fetch(new Message[] { remoteMessage }, fp, null);

                // Store the message locally and load the stored message into memory
                localFolder.appendMessages(new Message[] { remoteMessage });
                if (loadPartialFromSearch) {
                    fp.add(FetchProfile.Item.BODY);
                }
                fp.add(FetchProfile.Item.ENVELOPE);
                message = localFolder.getMessage(uid);
                localFolder.fetch(new Message[] { message }, fp, null);

                // Mark that this message is now fully synched
                if (account.isMarkMessageAsReadOnView()) {
                    message.setFlag(Flag.SEEN, true);
                }
                message.setFlag(Flag.X_DOWNLOADED_FULL, true);
            }

            // now that we have the full message, refresh the headers
            for (MessagingListener l : getListeners(listener)) {
                l.loadMessageForViewHeadersAvailable(account, folder, uid, message);
            }

            for (MessagingListener l : getListeners(listener)) {
                l.loadMessageForViewBodyAvailable(account, folder, uid, message);
            }
            for (MessagingListener l : getListeners(listener)) {
                l.loadMessageForViewFinished(account, folder, uid, message);
            }
            return true;
        } catch (Exception e) {
            for (MessagingListener l : getListeners(listener)) {
                l.loadMessageForViewFailed(account, folder, uid, e);
            }
            notifyUserIfCertificateProblem(mApplication, e, account, true);
            addErrorMessage(account, null, e);
            return false;
        } finally {
            closeFolder(remoteFolder);
            closeFolder(localFolder);
        }
    }

    public void loadMessageForView(final Account account, final String folder, final String uid,
                                   final MessagingListener listener) {
        for (MessagingListener l : getListeners(listener)) {
            l.loadMessageForViewStarted(account, folder, uid);
        }
        threadPool.execute(new Runnable() {
            @Override
            public void run() {

                try {
                    LocalStore localStore = account.getLocalStore();
                    LocalFolder localFolder = localStore.getFolder(folder);
                    localFolder.open(OpenMode.READ_WRITE);

                    LocalMessage message = localFolder.getMessage(uid);
                    if (message == null
                    || message.getId() == 0) {
                        throw new IllegalArgumentException("Message not found: folder=" + folder + ", uid=" + uid);
                    }
                    // IMAP search results will usually need to be downloaded before viewing.
                    // TODO: limit by account.getMaximumAutoDownloadMessageSize().
                    if (!message.isSet(Flag.X_DOWNLOADED_FULL) &&
                            !message.isSet(Flag.X_DOWNLOADED_PARTIAL)) {
                        if (loadMessageForViewRemoteSynchronous(account, folder, uid, listener,
                                false, true)) {

                            markMessageAsReadOnView(account, message);
                        }
                        return;
                    }

                    markMessageAsReadOnView(account, message);

                    for (MessagingListener l : getListeners(listener)) {
                        l.loadMessageForViewHeadersAvailable(account, folder, uid, message);
                    }

                    FetchProfile fp = new FetchProfile();
                    fp.add(FetchProfile.Item.ENVELOPE);
                    fp.add(FetchProfile.Item.BODY);
                    localFolder.fetch(new Message[] {
                                          message
                                      }, fp, null);
                    localFolder.close();

                    for (MessagingListener l : getListeners(listener)) {
                        l.loadMessageForViewBodyAvailable(account, folder, uid, message);
                    }

                    for (MessagingListener l : getListeners(listener)) {
                        l.loadMessageForViewFinished(account, folder, uid, message);
                    }

                } catch (Exception e) {
                    for (MessagingListener l : getListeners(listener)) {
                        l.loadMessageForViewFailed(account, folder, uid, e);
                    }
                    addErrorMessage(account, null, e);

                }
            }
        });
    }

    /**
     * Mark the provided message as read if not disabled by the account setting.
     *
     * @param account
     *         The account the message belongs to.
     * @param message
     *         The message to mark as read. This {@link Message} instance will be modify by calling
     *         {@link Message#setFlag(Flag, boolean)} on it.
     *
     * @throws MessagingException
     *
     * @see Account#isMarkMessageAsReadOnView()
     */
    private void markMessageAsReadOnView(Account account, Message message)
            throws MessagingException {

        if (account.isMarkMessageAsReadOnView() && !message.isSet(Flag.SEEN)) {
            List<Long> messageIds = Collections.singletonList(message.getId());
            setFlagInCache(account, messageIds, Flag.SEEN, true);
            setFlagSynchronous(account, messageIds, Flag.SEEN, true, false);

            ((LocalMessage) message).setFlagInternal(Flag.SEEN, true);
        }
    }

    /**
     * Attempts to load the attachment specified by part from the given account and message.
     * @param account
     * @param message
     * @param part
     * @param listener
     */
    public void loadAttachment(
        final Account account,
        final Message message,
        final Part part,
        final Object tag,
        final MessagingListener listener) {
        /*
         * Check if the attachment has already been downloaded. If it has there's no reason to
         * download it, so we just tell the listener that it's ready to go.
         */

        if (part.getBody() != null) {
            for (MessagingListener l : getListeners(listener)) {
                l.loadAttachmentStarted(account, message, part, tag, false);
            }

            for (MessagingListener l : getListeners(listener)) {
                l.loadAttachmentFinished(account, message, part, tag);
            }
            return;
        }



        for (MessagingListener l : getListeners(listener)) {
            l.loadAttachmentStarted(account, message, part, tag, true);
        }

        put("loadAttachment", listener, new Runnable() {
            @Override
            public void run() {
                Folder remoteFolder = null;
                LocalFolder localFolder = null;
                try {
                    LocalStore localStore = account.getLocalStore();

                    List<Part> attachments = MimeUtility.collectAttachments(message);
                    for (Part attachment : attachments) {
                        attachment.setBody(null);
                    }
                    Store remoteStore = account.getRemoteStore();
                    localFolder = localStore.getFolder(message.getFolder().getName());
                    remoteFolder = remoteStore.getFolder(message.getFolder().getName());
                    remoteFolder.open(OpenMode.READ_WRITE);

                    //FIXME: This is an ugly hack that won't be needed once the Message objects have been united.
                    Message remoteMessage = remoteFolder.getMessage(message.getUid());
                    remoteMessage.setBody(message.getBody());
                    remoteFolder.fetchPart(remoteMessage, part, null);

                    localFolder.updateMessage((LocalMessage)message);
                    for (MessagingListener l : getListeners(listener)) {
                        l.loadAttachmentFinished(account, message, part, tag);
                    }
                } catch (MessagingException me) {
                    if (K9.DEBUG)
                        Log.v(K9.LOG_TAG, "Exception loading attachment", me);

                    for (MessagingListener l : getListeners(listener)) {
                        l.loadAttachmentFailed(account, message, part, tag, me.getMessage());
                    }
                    notifyUserIfCertificateProblem(mApplication, me, account, true);
                    addErrorMessage(account, null, me);

                } finally {
                    closeFolder(localFolder);
                    closeFolder(remoteFolder);
                }
            }
        });
    }

    /**
     * Stores the given message in the Outbox and starts a sendPendingMessages command to
     * attempt to send the message.
     * @param account
     * @param message
     * @param listener
     */
    public void sendMessage(final Account account,
                            final Message message,
                            MessagingListener listener) {
        try {
            LocalStore localStore = account.getLocalStore();
            LocalFolder localFolder = localStore.getFolder(account.getOutboxFolderName());
            localFolder.open(OpenMode.READ_WRITE);
            localFolder.appendMessages(new Message[] { message });
            Message localMessage = localFolder.getMessage(message.getUid());
            localMessage.setFlag(Flag.X_DOWNLOADED_FULL, true);
            localFolder.close();
            sendPendingMessages(account, listener);
        } catch (Exception e) {
            /*
            for (MessagingListener l : getListeners())
            {
                // TODO general failed
            }
            */
            addErrorMessage(account, null, e);

        }
    }


    public void sendPendingMessages(MessagingListener listener) {
        final Preferences prefs = Preferences.getPreferences(mApplication.getApplicationContext());
        for (Account account : prefs.getAvailableAccounts()) {
            sendPendingMessages(account, listener);
        }
    }


    /**
     * Attempt to send any messages that are sitting in the Outbox.
     * @param account
     * @param listener
     */
    public void sendPendingMessages(final Account account,
                                    MessagingListener listener) {
        putBackground("sendPendingMessages", listener, new Runnable() {
            @Override
            public void run() {
                if (!account.isAvailable(mApplication)) {
                    throw new UnavailableAccountException();
                }
                if (messagesPendingSend(account)) {


                    notifyWhileSending(account);

                    try {
                        sendPendingMessagesSynchronous(account);
                    } finally {
                        notifyWhileSendingDone(account);
                    }
                }
            }
        });
    }

    private void cancelNotification(int id) {
        NotificationManager notifMgr =
            (NotificationManager) mApplication.getSystemService(Context.NOTIFICATION_SERVICE);

        notifMgr.cancel(id);
    }

    private void notifyWhileSendingDone(Account account) {
        if (account.isShowOngoing()) {
            cancelNotification(K9.FETCHING_EMAIL_NOTIFICATION - account.getAccountNumber());
        }
    }

    /**
     * Display an ongoing notification while a message is being sent.
     *
     * @param account
     *         The account the message is sent from. Never {@code null}.
     */
    private void notifyWhileSending(Account account) {
        if (!account.isShowOngoing()) {
            return;
        }

        NotificationManager notifMgr =
            (NotificationManager) mApplication.getSystemService(Context.NOTIFICATION_SERVICE);

        NotificationCompat.Builder builder = new NotificationBuilder(mApplication);
        builder.setSmallIcon(R.drawable.ic_notify_check_mail);
        builder.setWhen(System.currentTimeMillis());
        builder.setOngoing(true);
        builder.setTicker(mApplication.getString(R.string.notification_bg_send_ticker,
                account.getDescription()));

        builder.setContentTitle(mApplication.getString(R.string.notification_bg_send_title));
        builder.setContentText(account.getDescription());

        TaskStackBuilder stack = buildMessageListBackStack(mApplication, account,
                account.getInboxFolderName());
        builder.setContentIntent(stack.getPendingIntent(0, 0));

        if (K9.NOTIFICATION_LED_WHILE_SYNCING) {
            configureNotification(builder, null, null,
                    account.getNotificationSetting().getLedColor(),
                    K9.NOTIFICATION_LED_BLINK_FAST, true);
        }

        notifMgr.notify(K9.FETCHING_EMAIL_NOTIFICATION - account.getAccountNumber(),
                builder.build());
    }

    private void notifySendTempFailed(Account account, Exception lastFailure) {
        notifySendFailed(account, lastFailure, account.getOutboxFolderName());
    }

    private void notifySendPermFailed(Account account, Exception lastFailure) {
        notifySendFailed(account, lastFailure, account.getDraftsFolderName());
    }

    /**
     * Display a notification when sending a message has failed.
     *
     * @param account
     *         The account that was used to sent the message.
     * @param lastFailure
     *         The {@link Exception} instance that indicated sending the message has failed.
     * @param openFolder
     *         The name of the folder to open when the notification is clicked.
     */
    private void notifySendFailed(Account account, Exception lastFailure, String openFolder) {
        NotificationManager notifMgr =
                (NotificationManager) mApplication.getSystemService(Context.NOTIFICATION_SERVICE);

        NotificationCompat.Builder builder = new NotificationBuilder(mApplication);
        builder.setSmallIcon(R.drawable.ic_notify_new_mail);
        builder.setWhen(System.currentTimeMillis());
        builder.setAutoCancel(true);
        builder.setTicker(mApplication.getString(R.string.send_failure_subject));
        builder.setContentTitle(mApplication.getString(R.string.send_failure_subject));
        builder.setContentText(getRootCauseMessage(lastFailure));

        TaskStackBuilder stack = buildFolderListBackStack(mApplication, account);
        builder.setContentIntent(stack.getPendingIntent(0, 0));

        configureNotification(builder,  null, null, K9.NOTIFICATION_LED_FAILURE_COLOR,
                K9.NOTIFICATION_LED_BLINK_FAST, true);

        notifMgr.notify(K9.SEND_FAILED_NOTIFICATION - account.getAccountNumber(),
                builder.build());
    }

    /**
     * Display an ongoing notification while checking for new messages on the server.
     *
     * @param account
     *         The account that is checked for new messages. Never {@code null}.
     * @param folder
     *         The folder that is being checked for new messages. Never {@code null}.
     */
    private void notifyFetchingMail(final Account account, final Folder folder) {
        if (!account.isShowOngoing()) {
            return;
        }

        final NotificationManager notifMgr =
                (NotificationManager) mApplication.getSystemService(Context.NOTIFICATION_SERVICE);

        NotificationCompat.Builder builder = new NotificationBuilder(mApplication);
        builder.setSmallIcon(R.drawable.ic_notify_check_mail);
        builder.setWhen(System.currentTimeMillis());
        builder.setOngoing(true);
        builder.setTicker(mApplication.getString(
                R.string.notification_bg_sync_ticker, account.getDescription(), folder.getName()));
        builder.setContentTitle(mApplication.getString(R.string.notification_bg_sync_title));
        builder.setContentText(account.getDescription() +
                mApplication.getString(R.string.notification_bg_title_separator) +
                folder.getName());

        TaskStackBuilder stack = buildMessageListBackStack(mApplication, account,
                account.getInboxFolderName());
        builder.setContentIntent(stack.getPendingIntent(0, 0));

        if (K9.NOTIFICATION_LED_WHILE_SYNCING) {
            configureNotification(builder,  null, null,
                    account.getNotificationSetting().getLedColor(),
                    K9.NOTIFICATION_LED_BLINK_FAST, true);
        }

        notifMgr.notify(K9.FETCHING_EMAIL_NOTIFICATION - account.getAccountNumber(),
                builder.build());
    }

    private void notifyFetchingMailCancel(final Account account) {
        if (account.isShowOngoing()) {
            cancelNotification(K9.FETCHING_EMAIL_NOTIFICATION - account.getAccountNumber());
        }
    }

    public boolean messagesPendingSend(final Account account) {
        Folder localFolder = null;
        try {
            localFolder = account.getLocalStore().getFolder(
                              account.getOutboxFolderName());
            if (!localFolder.exists()) {
                return false;
            }

            localFolder.open(OpenMode.READ_WRITE);

            if (localFolder.getMessageCount() > 0) {
                return true;
            }
        } catch (Exception e) {
            Log.e(K9.LOG_TAG, "Exception while checking for unsent messages", e);
        } finally {
            closeFolder(localFolder);
        }
        return false;
    }

    /**
     * Attempt to send any messages that are sitting in the Outbox.
     * @param account
     */
    public void sendPendingMessagesSynchronous(final Account account) {
        Folder localFolder = null;
        Exception lastFailure = null;
        try {
            Store localStore = account.getLocalStore();
            localFolder = localStore.getFolder(
                              account.getOutboxFolderName());
            if (!localFolder.exists()) {
                return;
            }
            for (MessagingListener l : getListeners()) {
                l.sendPendingMessagesStarted(account);
            }
            localFolder.open(OpenMode.READ_WRITE);

            Message[] localMessages = localFolder.getMessages(null);
            int progress = 0;
            int todo = localMessages.length;
            for (MessagingListener l : getListeners()) {
                l.synchronizeMailboxProgress(account, account.getSentFolderName(), progress, todo);
            }
            /*
             * The profile we will use to pull all of the content
             * for a given local message into memory for sending.
             */
            FetchProfile fp = new FetchProfile();
            fp.add(FetchProfile.Item.ENVELOPE);
            fp.add(FetchProfile.Item.BODY);

            if (K9.DEBUG)
                Log.i(K9.LOG_TAG, "Scanning folder '" + account.getOutboxFolderName() + "' (" + ((LocalFolder)localFolder).getId() + ") for messages to send");

            Transport transport = Transport.getInstance(account);
            for (Message message : localMessages) {
                if (message.isSet(Flag.DELETED)) {
                    message.destroy();
                    continue;
                }
                try {
                    AtomicInteger count = new AtomicInteger(0);
                    AtomicInteger oldCount = sendCount.putIfAbsent(message.getUid(), count);
                    if (oldCount != null) {
                        count = oldCount;
                    }

                    if (K9.DEBUG)
                        Log.i(K9.LOG_TAG, "Send count for message " + message.getUid() + " is " + count.get());

                    if (count.incrementAndGet() > K9.MAX_SEND_ATTEMPTS) {
                        Log.e(K9.LOG_TAG, "Send count for message " + message.getUid() + " can't be delivered after " + K9.MAX_SEND_ATTEMPTS + " attempts.  Giving up until the user restarts the device");
                        notifySendTempFailed(account, new MessagingException(message.getSubject()));
                        continue;
                    }



                    localFolder.fetch(new Message[] { message }, fp, null);
                    try {


                        if (message.getHeader(K9.IDENTITY_HEADER) != null) {
                            Log.v(K9.LOG_TAG, "The user has set the Outbox and Drafts folder to the same thing. " +
                                  "This message appears to be a draft, so K-9 will not send it");
                            continue;

                        }


                        message.setFlag(Flag.X_SEND_IN_PROGRESS, true);
                        if (K9.DEBUG)
                            Log.i(K9.LOG_TAG, "Sending message with UID " + message.getUid());
                        transport.sendMessage(message);
                        message.setFlag(Flag.X_SEND_IN_PROGRESS, false);
                        message.setFlag(Flag.SEEN, true);
                        progress++;
                        for (MessagingListener l : getListeners()) {
                            l.synchronizeMailboxProgress(account, account.getSentFolderName(), progress, todo);
                        }
                        if (!account.hasSentFolder()) {
                            if (K9.DEBUG)
                                Log.i(K9.LOG_TAG, "Account does not have a sent mail folder; deleting sent message");
                            message.setFlag(Flag.DELETED, true);
                        } else {
                            LocalFolder localSentFolder = (LocalFolder) localStore.getFolder(account.getSentFolderName());
                            if (K9.DEBUG)
                                Log.i(K9.LOG_TAG, "Moving sent message to folder '" + account.getSentFolderName() + "' (" + localSentFolder.getId() + ") ");

                            localFolder.moveMessages(new Message[] { message }, localSentFolder);

                            if (K9.DEBUG)
                                Log.i(K9.LOG_TAG, "Moved sent message to folder '" + account.getSentFolderName() + "' (" + localSentFolder.getId() + ") ");

                            PendingCommand command = new PendingCommand();
                            command.command = PENDING_COMMAND_APPEND;
                            command.arguments = new String[] { localSentFolder.getName(), message.getUid() };
                            queuePendingCommand(account, command);
                            processPendingCommands(account);
                        }

                    } catch (Exception e) {
                        // 5.x.x errors from the SMTP server are "PERMFAIL"
                        // move the message over to drafts rather than leaving it in the outbox
                        // This is a complete hack, but is worlds better than the previous
                        // "don't even bother" functionality
                        if (getRootCauseMessage(e).startsWith("5")) {
                            localFolder.moveMessages(new Message[] { message }, (LocalFolder) localStore.getFolder(account.getDraftsFolderName()));
                        }

                        notifyUserIfCertificateProblem(mApplication, e, account, false);
                        message.setFlag(Flag.X_SEND_FAILED, true);
                        Log.e(K9.LOG_TAG, "Failed to send message", e);
                        for (MessagingListener l : getListeners()) {
                            l.synchronizeMailboxFailed(account, localFolder.getName(), getRootCauseMessage(e));
                        }
                        lastFailure = e;
                    }
                } catch (Exception e) {
                    Log.e(K9.LOG_TAG, "Failed to fetch message for sending", e);
                    for (MessagingListener l : getListeners()) {
                        l.synchronizeMailboxFailed(account, localFolder.getName(), getRootCauseMessage(e));
                    }
                    lastFailure = e;
                }
            }
            for (MessagingListener l : getListeners()) {
                l.sendPendingMessagesCompleted(account);
            }
            if (lastFailure != null) {
                if (getRootCauseMessage(lastFailure).startsWith("5")) {
                    notifySendPermFailed(account, lastFailure);
                } else {
                    notifySendTempFailed(account, lastFailure);
                }
            }
        } catch (UnavailableStorageException e) {
            Log.i(K9.LOG_TAG, "Failed to send pending messages because storage is not available - trying again later.");
            throw new UnavailableAccountException(e);
        } catch (Exception e) {
            for (MessagingListener l : getListeners()) {
                l.sendPendingMessagesFailed(account);
            }
            addErrorMessage(account, null, e);

        } finally {
            if (lastFailure == null) {
                cancelNotification(K9.SEND_FAILED_NOTIFICATION - account.getAccountNumber());
            }
            closeFolder(localFolder);
        }
    }

    public void getAccountStats(final Context context, final Account account,
            final MessagingListener listener) {

        threadPool.execute(new Runnable() {
            @Override
            public void run() {
                try {
                    AccountStats stats = account.getStats(context);
                    listener.accountStatusChanged(account, stats);
                } catch (MessagingException me) {
                    Log.e(K9.LOG_TAG, "Count not get unread count for account " +
                            account.getDescription(), me);
                }

            }
        });
    }

    public void getSearchAccountStats(final SearchAccount searchAccount,
            final MessagingListener listener) {

        threadPool.execute(new Runnable() {
            @Override
            public void run() {
                getSearchAccountStatsSynchronous(searchAccount, listener);
            }
        });
    }

    public AccountStats getSearchAccountStatsSynchronous(final SearchAccount searchAccount,
            final MessagingListener listener) {

        Preferences preferences = Preferences.getPreferences(mApplication);
        LocalSearch search = searchAccount.getRelatedSearch();

        // Collect accounts that belong to the search
        String[] accountUuids = search.getAccountUuids();
        Account[] accounts;
        if (search.searchAllAccounts()) {
            accounts = preferences.getAccounts();
        } else {
            accounts = new Account[accountUuids.length];
            for (int i = 0, len = accountUuids.length; i < len; i++) {
                String accountUuid = accountUuids[i];
                accounts[i] = preferences.getAccount(accountUuid);
            }
        }

        ContentResolver cr = mApplication.getContentResolver();

        int unreadMessageCount = 0;
        int flaggedMessageCount = 0;
        int totalMessageCount = 0;
        
        String[] projection = {
                StatsColumns.UNREAD_COUNT,
                StatsColumns.FLAGGED_COUNT,
                StatsColumns.TOTAL_COUNT
        };

        for (Account account : accounts) {
            StringBuilder query = new StringBuilder();
            List<String> queryArgs = new ArrayList<String>();
            ConditionsTreeNode conditions = search.getConditions();
            SqlQueryBuilder.buildWhereClause(account, conditions, query, queryArgs);

            String selection = query.toString();
            String[] selectionArgs = queryArgs.toArray(EMPTY_STRING_ARRAY);

            Uri uri = Uri.withAppendedPath(EmailProvider.CONTENT_URI,
                    "account/" + account.getUuid() + "/stats");

            // Query content provider to get the account stats
            Cursor cursor = cr.query(uri, projection, selection, selectionArgs, null);
            try {
                if (cursor.moveToFirst()) {
                    unreadMessageCount += cursor.getInt(0);
                    flaggedMessageCount += cursor.getInt(1);
                    totalMessageCount += cursor.getInt(2);
                }
            } finally {
                cursor.close();
            }
        }

        // Create AccountStats instance...
        AccountStats stats = new AccountStats();
        stats.unreadMessageCount = unreadMessageCount;
        stats.flaggedMessageCount = flaggedMessageCount;
        stats.totalMessageCount = totalMessageCount;
        
        // ...and notify the listener
        if (listener != null) {
            listener.accountStatusChanged(searchAccount, stats);
        }

        return stats;
    }

    public void getFolderUnreadMessageCount(final Account account, final String folderName,
                                            final MessagingListener l) {
        Runnable unreadRunnable = new Runnable() {
            @Override
            public void run() {

                int unreadMessageCount = 0;
                try {
                    Folder localFolder = account.getLocalStore().getFolder(folderName);
                    unreadMessageCount = localFolder.getUnreadMessageCount();
                } catch (MessagingException me) {
                    Log.e(K9.LOG_TAG, "Count not get unread count for account " + account.getDescription(), me);
                }
                l.folderStatusChanged(account, folderName, unreadMessageCount);
            }
        };


        put("getFolderUnread:" + account.getDescription() + ":" + folderName, l, unreadRunnable);
    }



    public boolean isMoveCapable(Message message) {
        return !message.getUid().startsWith(K9.LOCAL_UID_PREFIX);
    }
    public boolean isCopyCapable(Message message) {
        return isMoveCapable(message);
    }

    public boolean isMoveCapable(final Account account) {
        try {
            Store localStore = account.getLocalStore();
            Store remoteStore = account.getRemoteStore();
            return localStore.isMoveCapable() && remoteStore.isMoveCapable();
        } catch (MessagingException me) {

            Log.e(K9.LOG_TAG, "Exception while ascertaining move capability", me);
            return false;
        }
    }
    public boolean isCopyCapable(final Account account) {
        try {
            Store localStore = account.getLocalStore();
            Store remoteStore = account.getRemoteStore();
            return localStore.isCopyCapable() && remoteStore.isCopyCapable();
        } catch (MessagingException me) {
            Log.e(K9.LOG_TAG, "Exception while ascertaining copy capability", me);
            return false;
        }
    }
    public void moveMessages(final Account account, final String srcFolder,
            final List<Message> messages, final String destFolder,
            final MessagingListener listener) {

        suppressMessages(account, messages);

        putBackground("moveMessages", null, new Runnable() {
            @Override
            public void run() {
                moveOrCopyMessageSynchronous(account, srcFolder, messages, destFolder, false,
                        listener);
            }
        });
    }

    public void moveMessagesInThread(final Account account, final String srcFolder,
            final List<Message> messages, final String destFolder) {

        suppressMessages(account, messages);

        putBackground("moveMessagesInThread", null, new Runnable() {
            @Override
            public void run() {
                try {
                    List<Message> messagesInThreads = collectMessagesInThreads(account, messages);
                    moveOrCopyMessageSynchronous(account, srcFolder, messagesInThreads, destFolder,
                            false, null);
                } catch (MessagingException e) {
                    addErrorMessage(account, "Exception while moving messages", e);
                }
            }
        });
    }

    public void moveMessage(final Account account, final String srcFolder, final Message message,
            final String destFolder, final MessagingListener listener) {

        moveMessages(account, srcFolder, Collections.singletonList(message), destFolder, listener);
    }

    public void copyMessages(final Account account, final String srcFolder,
            final List<Message> messages, final String destFolder,
            final MessagingListener listener) {

        putBackground("copyMessages", null, new Runnable() {
            @Override
            public void run() {
                moveOrCopyMessageSynchronous(account, srcFolder, messages, destFolder, true,
                        listener);
            }
        });
    }

    public void copyMessagesInThread(final Account account, final String srcFolder,
            final List<Message> messages, final String destFolder) {

        putBackground("copyMessagesInThread", null, new Runnable() {
            @Override
            public void run() {
                try {
                    List<Message> messagesInThreads = collectMessagesInThreads(account, messages);
                    moveOrCopyMessageSynchronous(account, srcFolder, messagesInThreads, destFolder,
                            true, null);
                } catch (MessagingException e) {
                    addErrorMessage(account, "Exception while copying messages", e);
                }
            }
        });
    }

    public void copyMessage(final Account account, final String srcFolder, final Message message,
            final String destFolder, final MessagingListener listener) {

        copyMessages(account, srcFolder, Collections.singletonList(message), destFolder, listener);
    }

    private void moveOrCopyMessageSynchronous(final Account account, final String srcFolder,
            final List<Message> inMessages, final String destFolder, final boolean isCopy,
            MessagingListener listener) {

        try {
            Map<String, String> uidMap = new HashMap<String, String>();
            Store localStore = account.getLocalStore();
            Store remoteStore = account.getRemoteStore();
            if (!isCopy && (!remoteStore.isMoveCapable() || !localStore.isMoveCapable())) {
                return;
            }
            if (isCopy && (!remoteStore.isCopyCapable() || !localStore.isCopyCapable())) {
                return;
            }

            Folder localSrcFolder = localStore.getFolder(srcFolder);
            Folder localDestFolder = localStore.getFolder(destFolder);

            boolean unreadCountAffected = false;
            List<String> uids = new LinkedList<String>();
            for (Message message : inMessages) {
                String uid = message.getUid();
                if (!uid.startsWith(K9.LOCAL_UID_PREFIX)) {
                    uids.add(uid);
                }

                if (!unreadCountAffected && !message.isSet(Flag.SEEN)) {
                    unreadCountAffected = true;
                }
            }

            Message[] messages = localSrcFolder.getMessages(uids.toArray(EMPTY_STRING_ARRAY), null);
            if (messages.length > 0) {
                Map<String, Message> origUidMap = new HashMap<String, Message>();

                for (Message message : messages) {
                    origUidMap.put(message.getUid(), message);
                }

                if (K9.DEBUG)
                    Log.i(K9.LOG_TAG, "moveOrCopyMessageSynchronous: source folder = " + srcFolder
                          + ", " + messages.length + " messages, " + ", destination folder = " + destFolder + ", isCopy = " + isCopy);

                if (isCopy) {
                    FetchProfile fp = new FetchProfile();
                    fp.add(FetchProfile.Item.ENVELOPE);
                    fp.add(FetchProfile.Item.BODY);
                    localSrcFolder.fetch(messages, fp, null);
                    uidMap = localSrcFolder.copyMessages(messages, localDestFolder);

                    if (unreadCountAffected) {
                        // If this copy operation changes the unread count in the destination
                        // folder, notify the listeners.
                        int unreadMessageCount = localDestFolder.getUnreadMessageCount();
                        for (MessagingListener l : getListeners()) {
                            l.folderStatusChanged(account, destFolder, unreadMessageCount);
                        }
                    }
                } else {
                    uidMap = localSrcFolder.moveMessages(messages, localDestFolder);
                    for (Map.Entry<String, Message> entry : origUidMap.entrySet()) {
                        String origUid = entry.getKey();
                        Message message = entry.getValue();
                        for (MessagingListener l : getListeners()) {
                            l.messageUidChanged(account, srcFolder, origUid, message.getUid());
                        }
                    }
                    unsuppressMessages(account, messages);

                    if (unreadCountAffected) {
                        // If this move operation changes the unread count, notify the listeners
                        // that the unread count changed in both the source and destination folder.
                        int unreadMessageCountSrc = localSrcFolder.getUnreadMessageCount();
                        int unreadMessageCountDest = localDestFolder.getUnreadMessageCount();
                        for (MessagingListener l : getListeners()) {
                            l.folderStatusChanged(account, srcFolder, unreadMessageCountSrc);
                            l.folderStatusChanged(account, destFolder, unreadMessageCountDest);
                        }
                    }
                }

                queueMoveOrCopy(account, srcFolder, destFolder, isCopy, origUidMap.keySet().toArray(EMPTY_STRING_ARRAY), uidMap);
            }

            processPendingCommands(account);
        } catch (UnavailableStorageException e) {
            Log.i(K9.LOG_TAG, "Failed to move/copy message because storage is not available - trying again later.");
            throw new UnavailableAccountException(e);
        } catch (MessagingException me) {
            addErrorMessage(account, null, me);

            throw new RuntimeException("Error moving message", me);
        }
    }

    public void expunge(final Account account, final String folder, final MessagingListener listener) {
        putBackground("expunge", null, new Runnable() {
            @Override
            public void run() {
                queueExpunge(account, folder);
            }
        });
    }

    public void deleteDraft(final Account account, long id) {
        LocalFolder localFolder = null;
        try {
            LocalStore localStore = account.getLocalStore();
            localFolder = localStore.getFolder(account.getDraftsFolderName());
            localFolder.open(OpenMode.READ_WRITE);
            String uid = localFolder.getMessageUidById(id);
            if (uid != null) {
                Message message = localFolder.getMessage(uid);
                if (message != null) {
                    deleteMessages(Collections.singletonList(message), null);
                }
            }
        } catch (MessagingException me) {
            addErrorMessage(account, null, me);
        } finally {
            closeFolder(localFolder);
        }
    }

    public void deleteThreads(final List<Message> messages) {
        actOnMessages(messages, new MessageActor() {

            @Override
            public void act(final Account account, final Folder folder,
                    final List<Message> accountMessages) {

                suppressMessages(account, messages);

                putBackground("deleteThreads", null, new Runnable() {
                    @Override
                    public void run() {
                        deleteThreadsSynchronous(account, folder.getName(), accountMessages);
                    }
                });
            }
        });
    }

    public void deleteThreadsSynchronous(Account account, String folderName,
            List<Message> messages) {

        try {
            List<Message> messagesToDelete = collectMessagesInThreads(account, messages);

            deleteMessagesSynchronous(account, folderName,
                    messagesToDelete.toArray(EMPTY_MESSAGE_ARRAY), null);
        } catch (MessagingException e) {
            Log.e(K9.LOG_TAG, "Something went wrong while deleting threads", e);
        }
    }

    public List<Message> collectMessagesInThreads(Account account, List<Message> messages)
            throws MessagingException {

        LocalStore localStore = account.getLocalStore();

        List<Message> messagesInThreads = new ArrayList<Message>();
        for (Message message : messages) {
            LocalMessage localMessage = (LocalMessage) message;
            long rootId = localMessage.getRootId();
            long threadId = (rootId == -1) ? localMessage.getThreadId() : rootId;

            Message[] messagesInThread = localStore.getMessagesInThread(threadId);
            Collections.addAll(messagesInThreads, messagesInThread);
        }

        return messagesInThreads;
    }

    public void deleteMessages(final List<Message> messages, final MessagingListener listener) {
        actOnMessages(messages, new MessageActor() {

            @Override
            public void act(final Account account, final Folder folder,
            final List<Message> accountMessages) {
                suppressMessages(account, messages);

                putBackground("deleteMessages", null, new Runnable() {
                    @Override
                    public void run() {
                        deleteMessagesSynchronous(account, folder.getName(),
                                accountMessages.toArray(EMPTY_MESSAGE_ARRAY), listener);
                    }
                });
            }

        });

    }

    private void deleteMessagesSynchronous(final Account account, final String folder, final Message[] messages,
                                           MessagingListener listener) {
        Folder localFolder = null;
        Folder localTrashFolder = null;
        String[] uids = getUidsFromMessages(messages);
        try {
            //We need to make these callbacks before moving the messages to the trash
            //as messages get a new UID after being moved
            for (Message message : messages) {
                for (MessagingListener l : getListeners(listener)) {
                    l.messageDeleted(account, folder, message);
                }
            }
            Store localStore = account.getLocalStore();
            localFolder = localStore.getFolder(folder);
            Map<String, String> uidMap = null;
            if (folder.equals(account.getTrashFolderName()) || !account.hasTrashFolder()) {
                if (K9.DEBUG)
                    Log.d(K9.LOG_TAG, "Deleting messages in trash folder or trash set to -None-, not copying");

                localFolder.setFlags(messages, new Flag[] { Flag.DELETED }, true);
            } else {
                localTrashFolder = localStore.getFolder(account.getTrashFolderName());
                if (!localTrashFolder.exists()) {
                    localTrashFolder.create(Folder.FolderType.HOLDS_MESSAGES);
                }
                if (localTrashFolder.exists()) {
                    if (K9.DEBUG)
                        Log.d(K9.LOG_TAG, "Deleting messages in normal folder, moving");

                    uidMap = localFolder.moveMessages(messages, localTrashFolder);

                }
            }

            for (MessagingListener l : getListeners()) {
                l.folderStatusChanged(account, folder, localFolder.getUnreadMessageCount());
                if (localTrashFolder != null) {
                    l.folderStatusChanged(account, account.getTrashFolderName(), localTrashFolder.getUnreadMessageCount());
                }
            }

            if (K9.DEBUG)
                Log.d(K9.LOG_TAG, "Delete policy for account " + account.getDescription() + " is " + account.getDeletePolicy());

            if (folder.equals(account.getOutboxFolderName())) {
                for (Message message : messages) {
                    // If the message was in the Outbox, then it has been copied to local Trash, and has
                    // to be copied to remote trash
                    PendingCommand command = new PendingCommand();
                    command.command = PENDING_COMMAND_APPEND;
                    command.arguments =
                        new String[] {
                        account.getTrashFolderName(),
                        message.getUid()
                    };
                    queuePendingCommand(account, command);
                }
                processPendingCommands(account);
            } else if (account.getDeletePolicy() == Account.DELETE_POLICY_ON_DELETE) {
                if (folder.equals(account.getTrashFolderName())) {
                    queueSetFlag(account, folder, Boolean.toString(true), Flag.DELETED.toString(), uids);
                } else {
                    queueMoveOrCopy(account, folder, account.getTrashFolderName(), false, uids, uidMap);
                }
                processPendingCommands(account);
            } else if (account.getDeletePolicy() == Account.DELETE_POLICY_MARK_AS_READ) {
                queueSetFlag(account, folder, Boolean.toString(true), Flag.SEEN.toString(), uids);
                processPendingCommands(account);
            } else {
                if (K9.DEBUG)
                    Log.d(K9.LOG_TAG, "Delete policy " + account.getDeletePolicy() + " prevents delete from server");
            }

            unsuppressMessages(account, messages);
        } catch (UnavailableStorageException e) {
            Log.i(K9.LOG_TAG, "Failed to delete message because storage is not available - trying again later.");
            throw new UnavailableAccountException(e);
        } catch (MessagingException me) {
            addErrorMessage(account, null, me);

            throw new RuntimeException("Error deleting message from local store.", me);
        } finally {
            closeFolder(localFolder);
            closeFolder(localTrashFolder);
        }
    }

    private String[] getUidsFromMessages(Message[] messages) {
        String[] uids = new String[messages.length];
        for (int i = 0; i < messages.length; i++) {
            uids[i] = messages[i].getUid();
        }
        return uids;
    }

    private void processPendingEmptyTrash(PendingCommand command, Account account) throws MessagingException {
        Store remoteStore = account.getRemoteStore();

        Folder remoteFolder = remoteStore.getFolder(account.getTrashFolderName());
        try {
            if (remoteFolder.exists()) {
                remoteFolder.open(OpenMode.READ_WRITE);
                remoteFolder.setFlags(new Flag [] { Flag.DELETED }, true);
                if (Account.EXPUNGE_IMMEDIATELY.equals(account.getExpungePolicy())) {
                    remoteFolder.expunge();
                }

                // When we empty trash, we need to actually synchronize the folder
                // or local deletes will never get cleaned up
                synchronizeFolder(account, remoteFolder, true, 0, null);
                compact(account, null);


            }
        } finally {
            closeFolder(remoteFolder);
        }
    }

    public void emptyTrash(final Account account, MessagingListener listener) {
        putBackground("emptyTrash", listener, new Runnable() {
            @Override
            public void run() {
                LocalFolder localFolder = null;
                try {
                    Store localStore = account.getLocalStore();
                    localFolder = (LocalFolder) localStore.getFolder(account.getTrashFolderName());
                    localFolder.open(OpenMode.READ_WRITE);

                    boolean isTrashLocalOnly = isTrashLocalOnly(account);
                    if (isTrashLocalOnly) {
                        localFolder.clearAllMessages();
                    } else {
                        localFolder.setFlags(new Flag[] { Flag.DELETED }, true);
                    }

                    for (MessagingListener l : getListeners()) {
                        l.emptyTrashCompleted(account);
                    }

                    if (!isTrashLocalOnly) {
                        List<String> args = new ArrayList<String>();
                        PendingCommand command = new PendingCommand();
                        command.command = PENDING_COMMAND_EMPTY_TRASH;
                        command.arguments = args.toArray(EMPTY_STRING_ARRAY);
                        queuePendingCommand(account, command);
                        processPendingCommands(account);
                    }
                } catch (UnavailableStorageException e) {
                    Log.i(K9.LOG_TAG, "Failed to empty trash because storage is not available - trying again later.");
                    throw new UnavailableAccountException(e);
                } catch (Exception e) {
                    Log.e(K9.LOG_TAG, "emptyTrash failed", e);
                    addErrorMessage(account, null, e);
                } finally {
                    closeFolder(localFolder);
                }
            }
        });
    }

    /**
     * Find out whether the account type only supports a local Trash folder.
     *
     * <p>Note: Currently this is only the case for POP3 accounts.</p>
     *
     * @param account
     *         The account to check.
     *
     * @return {@code true} if the account only has a local Trash folder that is not synchronized
     *         with a folder on the server. {@code false} otherwise.
     *
     * @throws MessagingException
     *         In case of an error.
     */
    private boolean isTrashLocalOnly(Account account) throws MessagingException {
        // TODO: Get rid of the tight coupling once we properly support local folders
        return (account.getRemoteStore() instanceof Pop3Store);
    }

    public void sendAlternate(final Context context, Account account, Message message) {
        if (K9.DEBUG)
            Log.d(K9.LOG_TAG, "About to load message " + account.getDescription() + ":" + message.getFolder().getName()
                  + ":" + message.getUid() + " for sendAlternate");

        loadMessageForView(account, message.getFolder().getName(),
        message.getUid(), new MessagingListener() {
            @Override
            public void loadMessageForViewBodyAvailable(Account account, String folder, String uid,
            Message message) {
                if (K9.DEBUG)
                    Log.d(K9.LOG_TAG, "Got message " + account.getDescription() + ":" + folder
                          + ":" + message.getUid() + " for sendAlternate");

                try {
                    Intent msg = new Intent(Intent.ACTION_SEND);
                    String quotedText = null;
                    Part part = MimeUtility.findFirstPartByMimeType(message,
                                "text/plain");
                    if (part == null) {
                        part = MimeUtility.findFirstPartByMimeType(message, "text/html");
                    }
                    if (part != null) {
                        quotedText = MimeUtility.getTextFromPart(part);
                    }
                    if (quotedText != null) {
                        msg.putExtra(Intent.EXTRA_TEXT, quotedText);
                    }
                    msg.putExtra(Intent.EXTRA_SUBJECT, message.getSubject());

                    Address[] from = message.getFrom();
                    String[] senders = new String[from.length];
                    for (int i = 0; i < from.length; i++) {
                        senders[i] = from[i].toString();
                    }
                    msg.putExtra(Intents.Share.EXTRA_FROM, senders);

                    Address[] to = message.getRecipients(RecipientType.TO);
                    String[] recipientsTo = new String[to.length];
                    for (int i = 0; i < to.length; i++) {
                        recipientsTo[i] = to[i].toString();
                    }
                    msg.putExtra(Intent.EXTRA_EMAIL, recipientsTo);

                    Address[] cc = message.getRecipients(RecipientType.CC);
                    String[] recipientsCc = new String[cc.length];
                    for (int i = 0; i < cc.length; i++) {
                        recipientsCc[i] = cc[i].toString();
                    }
                    msg.putExtra(Intent.EXTRA_CC, recipientsCc);

                    msg.setType("text/plain");
                    context.startActivity(Intent.createChooser(msg, context.getString(R.string.send_alternate_chooser_title)));
                } catch (MessagingException me) {
                    Log.e(K9.LOG_TAG, "Unable to send email through alternate program", me);
                }
            }
        });

    }

    /**
     * Checks mail for one or multiple accounts. If account is null all accounts
     * are checked.
     *
     * @param context
     * @param account
     * @param listener
     */
    public void checkMail(final Context context, final Account account,
                          final boolean ignoreLastCheckedTime,
                          final boolean useManualWakeLock,
                          final MessagingListener listener) {

        TracingWakeLock twakeLock = null;
        if (useManualWakeLock) {
            TracingPowerManager pm = TracingPowerManager.getPowerManager(context);

            twakeLock = pm.newWakeLock(PowerManager.PARTIAL_WAKE_LOCK, "K9 MessagingController.checkMail");
            twakeLock.setReferenceCounted(false);
            twakeLock.acquire(K9.MANUAL_WAKE_LOCK_TIMEOUT);
        }
        final TracingWakeLock wakeLock = twakeLock;

        for (MessagingListener l : getListeners()) {
            l.checkMailStarted(context, account);
        }
        putBackground("checkMail", listener, new Runnable() {
            @Override
            public void run() {

                try {
                    if (K9.DEBUG)
                        Log.i(K9.LOG_TAG, "Starting mail check");
                    Preferences prefs = Preferences.getPreferences(context);

                    Collection<Account> accounts;
                    if (account != null) {
                        accounts = new ArrayList<Account>(1);
                        accounts.add(account);
                    } else {
                        accounts = prefs.getAvailableAccounts();
                    }

                    for (final Account account : accounts) {
                        checkMailForAccount(context, account, ignoreLastCheckedTime, prefs, listener);
                    }

                } catch (Exception e) {
                    Log.e(K9.LOG_TAG, "Unable to synchronize mail", e);
                    addErrorMessage(account, null, e);
                }
                putBackground("finalize sync", null, new Runnable() {
                    @Override
                    public void run() {

                        if (K9.DEBUG)
                            Log.i(K9.LOG_TAG, "Finished mail sync");

                        if (wakeLock != null) {
                            wakeLock.release();
                        }
                        for (MessagingListener l : getListeners()) {
                            l.checkMailFinished(context, account);
                        }

                    }
                }
                             );
            }
        });
    }



    private void checkMailForAccount(final Context context, final Account account,
                                     final boolean ignoreLastCheckedTime,
                                     final Preferences prefs,
                                     final MessagingListener listener) {
        if (!account.isAvailable(context)) {
            if (K9.DEBUG) {
                Log.i(K9.LOG_TAG, "Skipping synchronizing unavailable account " + account.getDescription());
            }
            return;
        }
        final long accountInterval = account.getAutomaticCheckIntervalMinutes() * 60 * 1000;
        if (!ignoreLastCheckedTime && accountInterval <= 0) {
            if (K9.DEBUG)
                Log.i(K9.LOG_TAG, "Skipping synchronizing account " + account.getDescription());
            return;
        }

        if (K9.DEBUG)
            Log.i(K9.LOG_TAG, "Synchronizing account " + account.getDescription());

        account.setRingNotified(false);

        sendPendingMessages(account, listener);

        try {
            Account.FolderMode aDisplayMode = account.getFolderDisplayMode();
            Account.FolderMode aSyncMode = account.getFolderSyncMode();

            Store localStore = account.getLocalStore();
            for (final Folder folder : localStore.getPersonalNamespaces(false)) {
                folder.open(Folder.OpenMode.READ_WRITE);
                folder.refresh(prefs);

                Folder.FolderClass fDisplayClass = folder.getDisplayClass();
                Folder.FolderClass fSyncClass = folder.getSyncClass();

                if (modeMismatch(aDisplayMode, fDisplayClass)) {
                    // Never sync a folder that isn't displayed
                    /*
                    if (K9.DEBUG)
                        Log.v(K9.LOG_TAG, "Not syncing folder " + folder.getName() +
                              " which is in display mode " + fDisplayClass + " while account is in display mode " + aDisplayMode);
                    */

                    continue;
                }

                if (modeMismatch(aSyncMode, fSyncClass)) {
                    // Do not sync folders in the wrong class
                    /*
                    if (K9.DEBUG)
                        Log.v(K9.LOG_TAG, "Not syncing folder " + folder.getName() +
                              " which is in sync mode " + fSyncClass + " while account is in sync mode " + aSyncMode);
                    */

                    continue;
                }
                synchronizeFolder(account, folder, ignoreLastCheckedTime, accountInterval, listener);
            }
        } catch (MessagingException e) {
            Log.e(K9.LOG_TAG, "Unable to synchronize account " + account.getName(), e);
            addErrorMessage(account, null, e);
        } finally {
            putBackground("clear notification flag for " + account.getDescription(), null, new Runnable() {
                @Override
                public void run() {
                    if (K9.DEBUG)
                        Log.v(K9.LOG_TAG, "Clearing notification flag for " + account.getDescription());
                    account.setRingNotified(false);
                    try {
                        AccountStats stats = account.getStats(context);
                        if (stats == null || stats.unreadMessageCount == 0) {
                            notifyAccountCancel(context, account);
                        }
                    } catch (MessagingException e) {
                        Log.e(K9.LOG_TAG, "Unable to getUnreadMessageCount for account: " + account, e);
                    }
                }
            }
                         );
        }


    }


    private void synchronizeFolder(
        final Account account,
        final Folder folder,
        final boolean ignoreLastCheckedTime,
        final long accountInterval,
        final MessagingListener listener) {


        if (K9.DEBUG)
            Log.v(K9.LOG_TAG, "Folder " + folder.getName() + " was last synced @ " +
                  new Date(folder.getLastChecked()));

        if (!ignoreLastCheckedTime && folder.getLastChecked() >
                (System.currentTimeMillis() - accountInterval)) {
            if (K9.DEBUG)
                Log.v(K9.LOG_TAG, "Not syncing folder " + folder.getName()
                      + ", previously synced @ " + new Date(folder.getLastChecked())
                      + " which would be too recent for the account period");

            return;
        }
        putBackground("sync" + folder.getName(), null, new Runnable() {
            @Override
            public void run() {
                LocalFolder tLocalFolder = null;
                try {
                    // In case multiple Commands get enqueued, don't run more than
                    // once
                    final LocalStore localStore = account.getLocalStore();
                    tLocalFolder = localStore.getFolder(folder.getName());
                    tLocalFolder.open(Folder.OpenMode.READ_WRITE);

                    if (!ignoreLastCheckedTime && tLocalFolder.getLastChecked() >
                    (System.currentTimeMillis() - accountInterval)) {
                        if (K9.DEBUG)
                            Log.v(K9.LOG_TAG, "Not running Command for folder " + folder.getName()
                                  + ", previously synced @ " + new Date(folder.getLastChecked())
                                  + " which would be too recent for the account period");
                        return;
                    }
                    notifyFetchingMail(account, folder);
                    try {
                        synchronizeMailboxSynchronous(account, folder.getName(), listener, null);
                    } finally {
                        notifyFetchingMailCancel(account);
                    }
                } catch (Exception e) {

                    Log.e(K9.LOG_TAG, "Exception while processing folder " +
                          account.getDescription() + ":" + folder.getName(), e);
                    addErrorMessage(account, null, e);
                } finally {
                    closeFolder(tLocalFolder);
                }
            }
        }
                     );


    }



    public void compact(final Account account, final MessagingListener ml) {
        putBackground("compact:" + account.getDescription(), ml, new Runnable() {
            @Override
            public void run() {
                try {
                    LocalStore localStore = account.getLocalStore();
                    long oldSize = localStore.getSize();
                    localStore.compact();
                    long newSize = localStore.getSize();
                    for (MessagingListener l : getListeners(ml)) {
                        l.accountSizeChanged(account, oldSize, newSize);
                    }
                } catch (UnavailableStorageException e) {
                    Log.i(K9.LOG_TAG, "Failed to compact account because storage is not available - trying again later.");
                    throw new UnavailableAccountException(e);
                } catch (Exception e) {
                    Log.e(K9.LOG_TAG, "Failed to compact account " + account.getDescription(), e);
                }
            }
        });
    }

    public void clear(final Account account, final MessagingListener ml) {
        putBackground("clear:" + account.getDescription(), ml, new Runnable() {
            @Override
            public void run() {
                try {
                    LocalStore localStore = account.getLocalStore();
                    long oldSize = localStore.getSize();
                    localStore.clear();
                    localStore.resetVisibleLimits(account.getDisplayCount());
                    long newSize = localStore.getSize();
                    AccountStats stats = new AccountStats();
                    stats.size = newSize;
                    stats.unreadMessageCount = 0;
                    stats.flaggedMessageCount = 0;
                    stats.totalMessageCount = 0;
                    for (MessagingListener l : getListeners(ml)) {
                        l.accountSizeChanged(account, oldSize, newSize);
                        l.accountStatusChanged(account, stats);
                    }
                } catch (UnavailableStorageException e) {
                    Log.i(K9.LOG_TAG, "Failed to clear account because storage is not available - trying again later.");
                    throw new UnavailableAccountException(e);
                } catch (Exception e) {
                    Log.e(K9.LOG_TAG, "Failed to clear account " + account.getDescription(), e);
                }
            }
        });
    }

    public void recreate(final Account account, final MessagingListener ml) {
        putBackground("recreate:" + account.getDescription(), ml, new Runnable() {
            @Override
            public void run() {
                try {
                    LocalStore localStore = account.getLocalStore();
                    long oldSize = localStore.getSize();
                    localStore.recreate();
                    localStore.resetVisibleLimits(account.getDisplayCount());
                    long newSize = localStore.getSize();
                    AccountStats stats = new AccountStats();
                    stats.size = newSize;
                    stats.unreadMessageCount = 0;
                    stats.flaggedMessageCount = 0;
                    stats.totalMessageCount = 0;
                    for (MessagingListener l : getListeners(ml)) {
                        l.accountSizeChanged(account, oldSize, newSize);
                        l.accountStatusChanged(account, stats);
                    }
                } catch (UnavailableStorageException e) {
                    Log.i(K9.LOG_TAG, "Failed to recreate an account because storage is not available - trying again later.");
                    throw new UnavailableAccountException(e);
                } catch (Exception e) {
                    Log.e(K9.LOG_TAG, "Failed to recreate account " + account.getDescription(), e);
                }
            }
        });
    }


    private boolean shouldNotifyForMessage(Account account, LocalFolder localFolder, Message message) {
        // If we don't even have an account name, don't show the notification.
        // (This happens during initial account setup)
        if (account.getName() == null) {
            return false;
        }

        // Do not notify if the user does not have notifications enabled or if the message has
        // been read.
        if (!account.isNotifyNewMail() || message.isSet(Flag.SEEN)) {
            return false;
        }

        // If the account is a POP3 account and the message is older than the oldest message we've
        // previously seen, then don't notify about it.
        if (account.getStoreUri().startsWith("pop3") &&
                message.olderThan(new Date(account.getLatestOldMessageSeenTime()))) {
            return false;
        }

        // No notification for new messages in Trash, Drafts, Spam or Sent folder.
        // But do notify if it's the INBOX (see issue 1817).
        Folder folder = message.getFolder();
        if (folder != null) {
            String folderName = folder.getName();
            if (!account.getInboxFolderName().equals(folderName) &&
                    (account.getTrashFolderName().equals(folderName)
                     || account.getDraftsFolderName().equals(folderName)
                     || account.getSpamFolderName().equals(folderName)
                     || account.getSentFolderName().equals(folderName))) {
                return false;
            }
        }

        if (message.getUid() != null && localFolder.getLastUid() != null) {
            try {
                Integer messageUid = Integer.parseInt(message.getUid());
                if (messageUid <= localFolder.getLastUid()) {
                    if (K9.DEBUG)
                        Log.d(K9.LOG_TAG, "Message uid is " + messageUid + ", max message uid is " +
                              localFolder.getLastUid() + ".  Skipping notification.");
                    return false;
                }
            } catch (NumberFormatException e) {
                // Nothing to be done here.
            }
        }

        // Don't notify if the sender address matches one of our identities and the user chose not
        // to be notified for such messages.
        if (account.isAnIdentity(message.getFrom()) && !account.isNotifySelfNewMail()) {
            return false;
        }

        return true;
    }

    /**
     * Get the pending notification data for an account.
     * See {@link NotificationData}.
     *
     * @param account The account to retrieve the pending data for
     * @param previousUnreadMessageCount The number of currently pending messages, which will be used
     *                                    if there's no pending data yet. If passed as null, a new instance
     *                                    won't be created if currently not existent.
     * @return A pending data instance, or null if one doesn't exist and
     *          previousUnreadMessageCount was passed as null.
     */
    private NotificationData getNotificationData(Account account, Integer previousUnreadMessageCount) {
        NotificationData data;

        synchronized (notificationData) {
            data = notificationData.get(account.getAccountNumber());
            if (data == null && previousUnreadMessageCount != null) {
                data = new NotificationData(previousUnreadMessageCount);
                notificationData.put(account.getAccountNumber(), data);
            }
        }

        return data;
    }

    private CharSequence getMessageSender(Context context, Account account, Message message) {
        try {
            boolean isSelf = false;
            final Contacts contacts = K9.showContactName() ? Contacts.getInstance(context) : null;
            final Address[] fromAddrs = message.getFrom();

            if (fromAddrs != null) {
                isSelf = account.isAnIdentity(fromAddrs);
                if (!isSelf && fromAddrs.length > 0) {
                    return fromAddrs[0].toFriendly(contacts).toString();
                }
            }

            if (isSelf) {
                // show To: if the message was sent from me
                Address[] rcpts = message.getRecipients(Message.RecipientType.TO);

                if (rcpts != null && rcpts.length > 0) {
                    return context.getString(R.string.message_to_fmt,
                            rcpts[0].toFriendly(contacts).toString());
                }

                return context.getString(R.string.general_no_sender);
            }
        } catch (MessagingException e) {
            Log.e(K9.LOG_TAG, "Unable to get sender information for notification.", e);
        }

        return null;
    }

    private CharSequence getMessageSubject(Context context, Message message) {
        String subject = message.getSubject();
        if (!TextUtils.isEmpty(subject)) {
            return subject;
        }

        return context.getString(R.string.general_no_subject);
    }

    private static TextAppearanceSpan sEmphasizedSpan;
    private TextAppearanceSpan getEmphasizedSpan(Context context) {
        if (sEmphasizedSpan == null) {
            sEmphasizedSpan = new TextAppearanceSpan(context,
                    R.style.TextAppearance_StatusBar_EventContent_Emphasized);
        }
        return sEmphasizedSpan;
    }

    private CharSequence getMessagePreview(Context context, Message message) {
        CharSequence subject = getMessageSubject(context, message);
        String snippet = message.getPreview();

        if (TextUtils.isEmpty(subject)) {
            return snippet;
        } else if (TextUtils.isEmpty(snippet)) {
            return subject;
        }

        SpannableStringBuilder preview = new SpannableStringBuilder();
        preview.append(subject);
        preview.append('\n');
        preview.append(snippet);

        preview.setSpan(getEmphasizedSpan(context), 0, subject.length(), 0);

        return preview;
    }

    private CharSequence buildMessageSummary(Context context, CharSequence sender, CharSequence subject) {
        if (sender == null) {
            return subject;
        }

        SpannableStringBuilder summary = new SpannableStringBuilder();
        summary.append(sender);
        summary.append(" ");
        summary.append(subject);

        summary.setSpan(getEmphasizedSpan(context), 0, sender.length(), 0);

        return summary;
    }

    private static final boolean platformShowsNumberInNotification() {
        // Honeycomb and newer don't show the number as overlay on the notification icon.
        // However, the number will appear in the detailed notification view.
        return Build.VERSION.SDK_INT >= Build.VERSION_CODES.HONEYCOMB;
    }

    public static final boolean platformSupportsExtendedNotifications() {
        // supported in Jellybean
        // TODO: use constant once target SDK is set to >= 16
        return Build.VERSION.SDK_INT >= 16;
    }

    private Message findNewestMessageForNotificationLocked(Context context,
            Account account, NotificationData data) {
        if (!data.messages.isEmpty()) {
            return data.messages.getFirst();
        }

        if (!data.droppedMessages.isEmpty()) {
            return data.droppedMessages.getFirst().restoreToLocalMessage(context);
        }

        return null;
    }

    /**
     * Creates a notification of a newly received message.
     */
    private void notifyAccount(Context context, Account account,
            Message message, int previousUnreadMessageCount) {
        final NotificationData data = getNotificationData(account, previousUnreadMessageCount);
        synchronized (data) {
            notifyAccountWithDataLocked(context, account, message, data);
        }
    }

    private void notifyAccountWithDataLocked(Context context, Account account,
            Message message, NotificationData data) {
        boolean updateSilently = false;

        if (message == null) {
            /* this can happen if a message we previously notified for is read or deleted remotely */
            message = findNewestMessageForNotificationLocked(context, account, data);
            updateSilently = true;
            if (message == null) {
                // seemingly both the message list as well as the overflow list is empty;
                // it probably is a good idea to cancel the notification in that case
                notifyAccountCancel(context, account);
                return;
            }
        } else {
            data.addMessage(message);
        }

        final KeyguardManager keyguardService = (KeyguardManager) context.getSystemService(Context.KEYGUARD_SERVICE);
        final CharSequence sender = getMessageSender(context, account, message);
        final CharSequence subject = getMessageSubject(context, message);
        CharSequence summary = buildMessageSummary(context, sender, subject);

        boolean privacyModeEnabled =
                (K9.getNotificationHideSubject() == NotificationHideSubject.ALWAYS) ||
                (K9.getNotificationHideSubject() == NotificationHideSubject.WHEN_LOCKED &&
                keyguardService.inKeyguardRestrictedInputMode());

        if (privacyModeEnabled || summary.length() == 0) {
            summary = context.getString(R.string.notification_new_title);
        }

        NotificationManager notifMgr =
                (NotificationManager) context.getSystemService(Context.NOTIFICATION_SERVICE);

        NotificationCompat.Builder builder = new NotificationBuilder(context);
        builder.setSmallIcon(R.drawable.ic_notify_new_mail);
        builder.setWhen(System.currentTimeMillis());
        if (!updateSilently) {
            builder.setTicker(summary);
        }

        final int newMessages = data.getNewMessageCount();
        final int unreadCount = data.unreadBeforeNotification + newMessages;

        if (account.isNotificationShowsUnreadCount() || platformShowsNumberInNotification()) {
            builder.setNumber(unreadCount);
        }

        String accountDescr = (account.getDescription() != null) ?
                account.getDescription() : account.getEmail();
        final ArrayList<MessageReference> allRefs = data.getAllMessageRefs();

        if (platformSupportsExtendedNotifications() && !privacyModeEnabled) {
            if (newMessages > 1) {
                // multiple messages pending, show inbox style
                NotificationCompat.InboxStyle style = new NotificationCompat.InboxStyle(builder);
                for (Message m : data.messages) {
                    style.addLine(buildMessageSummary(context,
                            getMessageSender(context, account, m),
                            getMessageSubject(context, m)));
                }
                if (!data.droppedMessages.isEmpty()) {
                    style.setSummaryText(context.getString(R.string.notification_additional_messages,
                            data.droppedMessages.size(), accountDescr));
                }
                String title = context.getString(R.string.notification_new_messages_title, newMessages);
                style.setBigContentTitle(title);
                builder.setContentTitle(title);
                builder.setSubText(accountDescr);
                builder.setStyle(style);
            } else {
                // single message pending, show big text
                NotificationCompat.BigTextStyle style = new NotificationCompat.BigTextStyle(builder);
                CharSequence preview = getMessagePreview(context, message);
                if (preview != null) {
                    style.bigText(preview);
                }
                builder.setContentText(subject);
                builder.setSubText(accountDescr);
                builder.setContentTitle(sender);
                builder.setStyle(style);

                builder.addAction(R.drawable.ic_action_single_message_options_dark,
                        context.getString(R.string.notification_action_reply),
                        NotificationActionService.getReplyIntent(context, account, message.makeMessageReference()));
            }

            builder.addAction(R.drawable.ic_action_mark_as_read_dark,
                    context.getString(R.string.notification_action_read),
                    NotificationActionService.getReadAllMessagesIntent(context, account, allRefs));

            NotificationQuickDelete deleteOption = K9.getNotificationQuickDeleteBehaviour();
            boolean showDeleteAction = deleteOption == NotificationQuickDelete.ALWAYS ||
                    (deleteOption == NotificationQuickDelete.FOR_SINGLE_MSG && newMessages == 1);

            if (showDeleteAction) {
                // we need to pass the action directly to the activity, otherwise the
                // status bar won't be pulled up and we won't see the confirmation (if used)
                builder.addAction(R.drawable.ic_action_delete_dark,
                        context.getString(R.string.notification_action_delete),
                        NotificationDeleteConfirmation.getIntent(context, account, allRefs));
            }
        } else {
            String accountNotice = context.getString(R.string.notification_new_one_account_fmt,
                    unreadCount, accountDescr);
            builder.setContentTitle(accountNotice);
            builder.setContentText(summary);
        }

        for (Message m : data.messages) {
            if (m.isSet(Flag.FLAGGED)) {
                builder.setPriority(NotificationCompat.PRIORITY_HIGH);
                break;
            }
        }

        TaskStackBuilder stack;
        boolean treatAsSingleMessageNotification;

        if (platformSupportsExtendedNotifications()) {
            // in the new-style notifications, we focus on the new messages, not the unread ones
            treatAsSingleMessageNotification = newMessages == 1;
        } else {
            // in the old-style notifications, we focus on unread messages, as we don't have a
            // good way to express the new message count
            treatAsSingleMessageNotification = unreadCount == 1;
        }

        if (treatAsSingleMessageNotification) {
            stack = buildMessageViewBackStack(context, message.makeMessageReference());
        } else if (account.goToUnreadMessageSearch()) {
            stack = buildUnreadBackStack(context, account);
        } else {
            String initialFolder = message.getFolder().getName();
            /* only go to folder if all messages are in the same folder, else go to folder list */
            for (MessageReference ref : allRefs) {
                if (!TextUtils.equals(initialFolder, ref.folderName)) {
                    initialFolder = null;
                    break;
                }
            }

            stack = buildMessageListBackStack(context, account, initialFolder);
        }

        builder.setContentIntent(stack.getPendingIntent(
                account.getAccountNumber(),
                PendingIntent.FLAG_CANCEL_CURRENT | PendingIntent.FLAG_ONE_SHOT));
        builder.setDeleteIntent(NotificationActionService.getAcknowledgeIntent(context, account));

        // Only ring or vibrate if we have not done so already on this account and fetch
        boolean ringAndVibrate = false;
        if (!updateSilently && !account.isRingNotified()) {
            account.setRingNotified(true);
            ringAndVibrate = true;
        }

        NotificationSetting n = account.getNotificationSetting();

        configureNotification(
                builder,
                (n.shouldRing()) ?  n.getRingtone() : null,
                (n.shouldVibrate()) ? n.getVibration() : null,
                (n.isLed()) ? Integer.valueOf(n.getLedColor()) : null,
                K9.NOTIFICATION_LED_BLINK_SLOW,
                ringAndVibrate);

        notifMgr.notify(account.getAccountNumber(), builder.build());
    }

    private TaskStackBuilder buildAccountsBackStack(Context context) {
        TaskStackBuilder stack = TaskStackBuilder.create(context);
        if (!skipAccountsInBackStack(context)) {
            stack.addNextIntent(new Intent(context, Accounts.class).putExtra(Accounts.EXTRA_STARTUP, false));
        }
        return stack;
    }

    private TaskStackBuilder buildFolderListBackStack(Context context, Account account) {
        TaskStackBuilder stack = buildAccountsBackStack(context);
        stack.addNextIntent(FolderList.actionHandleAccountIntent(context, account, false));
        return stack;
    }

    private TaskStackBuilder buildUnreadBackStack(Context context, final Account account) {
        TaskStackBuilder stack = buildAccountsBackStack(context);
        LocalSearch search = Accounts.createUnreadSearch(context, account);
        stack.addNextIntent(MessageList.intentDisplaySearch(context, search, true, false, false));
        return stack;
    }

    private TaskStackBuilder buildMessageListBackStack(Context context, Account account, String folder) {
        TaskStackBuilder stack = skipFolderListInBackStack(context, account, folder)
                ? buildAccountsBackStack(context)
                : buildFolderListBackStack(context, account);

        if (folder != null) {
            LocalSearch search = new LocalSearch(folder);
            search.addAllowedFolder(folder);
            search.addAccountUuid(account.getUuid());
            stack.addNextIntent(MessageList.intentDisplaySearch(context, search, false, true, true));
        }
        return stack;
    }

    private TaskStackBuilder buildMessageViewBackStack(Context context, MessageReference message) {
        Account account = Preferences.getPreferences(context).getAccount(message.accountUuid);
        TaskStackBuilder stack = buildMessageListBackStack(context, account, message.folderName);
        stack.addNextIntent(MessageList.actionDisplayMessageIntent(context, message));
        return stack;
    }

    private boolean skipFolderListInBackStack(Context context, Account account, String folder) {
        return folder != null && folder.equals(account.getAutoExpandFolderName());
    }

    private boolean skipAccountsInBackStack(Context context) {
        return Preferences.getPreferences(context).getAccounts().length == 1;
    }

    /**
     * Configure the notification sound and LED
     *
     * @param builder
     *         {@link NotificationCompat.Builder} instance used to configure the notification.
     *         Never {@code null}.
     * @param ringtone
     *          String name of ringtone. {@code null}, if no ringtone should be played.
     * @param vibrationPattern
     *         {@code long[]} vibration pattern. {@code null}, if no vibration should be played.
     * @param ledColor
     *         Color to flash LED. {@code null}, if no LED flash should happen.
     * @param ledSpeed
     *         Either {@link K9#NOTIFICATION_LED_BLINK_SLOW} or
     *         {@link K9#NOTIFICATION_LED_BLINK_FAST}.
     * @param ringAndVibrate
     *          {@code true}, if ringtone/vibration are allowed. {@code false}, otherwise.
     */
    private void configureNotification(NotificationCompat.Builder builder, String ringtone,
            long[] vibrationPattern, Integer ledColor, int ledSpeed, boolean ringAndVibrate) {

        // if it's quiet time, then we shouldn't be ringing, buzzing or flashing
        if (K9.isQuietTime()) {
            return;
        }

        if (ringAndVibrate) {
            if (ringtone != null && !TextUtils.isEmpty(ringtone)) {
                builder.setSound(Uri.parse(ringtone));
            }

            if (vibrationPattern != null) {
                builder.setVibrate(vibrationPattern);
            }
        }

        if (ledColor != null) {
            int ledOnMS;
            int ledOffMS;
            if (ledSpeed == K9.NOTIFICATION_LED_BLINK_SLOW) {
                ledOnMS = K9.NOTIFICATION_LED_ON_TIME;
                ledOffMS = K9.NOTIFICATION_LED_OFF_TIME;
            } else {
                ledOnMS = K9.NOTIFICATION_LED_FAST_ON_TIME;
                ledOffMS = K9.NOTIFICATION_LED_FAST_OFF_TIME;
            }

            builder.setLights(ledColor, ledOnMS, ledOffMS);
        }
    }

    /** Cancel a notification of new email messages */
    public void notifyAccountCancel(Context context, Account account) {
        NotificationManager notifMgr =
            (NotificationManager)context.getSystemService(Context.NOTIFICATION_SERVICE);
        notifMgr.cancel(account.getAccountNumber());
        notifMgr.cancel(-1000 - account.getAccountNumber());
        notificationData.remove(account.getAccountNumber());
    }

    /**
     * Save a draft message.
     * @param account Account we are saving for.
     * @param message Message to save.
     * @return Message representing the entry in the local store.
     */
    public Message saveDraft(final Account account, final Message message, long existingDraftId) {
        Message localMessage = null;
        try {
            LocalStore localStore = account.getLocalStore();
            LocalFolder localFolder = localStore.getFolder(account.getDraftsFolderName());
            localFolder.open(OpenMode.READ_WRITE);

            if (existingDraftId != INVALID_MESSAGE_ID) {
                String uid = localFolder.getMessageUidById(existingDraftId);
                message.setUid(uid);
            }

            // Save the message to the store.
            localFolder.appendMessages(new Message[] {
                                           message
                                       });
            // Fetch the message back from the store.  This is the Message that's returned to the caller.
            localMessage = localFolder.getMessage(message.getUid());
            localMessage.setFlag(Flag.X_DOWNLOADED_FULL, true);

            PendingCommand command = new PendingCommand();
            command.command = PENDING_COMMAND_APPEND;
            command.arguments = new String[] {
                localFolder.getName(),
                localMessage.getUid()
            };
            queuePendingCommand(account, command);
            processPendingCommands(account);

        } catch (MessagingException e) {
            Log.e(K9.LOG_TAG, "Unable to save message as draft.", e);
            addErrorMessage(account, null, e);
        }
        return localMessage;
    }

    public long getId(Message message) {
        long id;
        if (message instanceof LocalMessage) {
            id = ((LocalMessage) message).getId();
        } else {
            Log.w(K9.LOG_TAG, "MessagingController.getId() called without a LocalMessage");
            id = INVALID_MESSAGE_ID;
        }

        return id;
    }

    public boolean modeMismatch(Account.FolderMode aMode, Folder.FolderClass fMode) {
        if (aMode == Account.FolderMode.NONE
                || (aMode == Account.FolderMode.FIRST_CLASS &&
                    fMode != Folder.FolderClass.FIRST_CLASS)
                || (aMode == Account.FolderMode.FIRST_AND_SECOND_CLASS &&
                    fMode != Folder.FolderClass.FIRST_CLASS &&
                    fMode != Folder.FolderClass.SECOND_CLASS)
                || (aMode == Account.FolderMode.NOT_SECOND_CLASS &&
                    fMode == Folder.FolderClass.SECOND_CLASS)) {
            return true;
        } else {
            return false;
        }
    }

    static AtomicInteger sequencing = new AtomicInteger(0);
    static class Command implements Comparable<Command> {
        public Runnable runnable;

        public MessagingListener listener;

        public String description;

        boolean isForeground;

        int sequence = sequencing.getAndIncrement();

        @Override
        public int compareTo(Command other) {
            if (other.isForeground && !isForeground) {
                return 1;
            } else if (!other.isForeground && isForeground) {
                return -1;
            } else {
                return (sequence - other.sequence);
            }
        }
    }

    public MessagingListener getCheckMailListener() {
        return checkMailListener;
    }

    public void setCheckMailListener(MessagingListener checkMailListener) {
        if (this.checkMailListener != null) {
            removeListener(this.checkMailListener);
        }
        this.checkMailListener = checkMailListener;
        if (this.checkMailListener != null) {
            addListener(this.checkMailListener);
        }
    }

    public Collection<Pusher> getPushers() {
        return pushers.values();
    }

    public boolean setupPushing(final Account account) {
        try {
            Pusher previousPusher = pushers.remove(account);
            if (previousPusher != null) {
                previousPusher.stop();
            }
            Preferences prefs = Preferences.getPreferences(mApplication);

            Account.FolderMode aDisplayMode = account.getFolderDisplayMode();
            Account.FolderMode aPushMode = account.getFolderPushMode();

            List<String> names = new ArrayList<String>();

            Store localStore = account.getLocalStore();
            for (final Folder folder : localStore.getPersonalNamespaces(false)) {
                if (folder.getName().equals(account.getErrorFolderName())
                        || folder.getName().equals(account.getOutboxFolderName())) {
                    /*
                    if (K9.DEBUG)
                        Log.v(K9.LOG_TAG, "Not pushing folder " + folder.getName() +
                              " which should never be pushed");
                    */

                    continue;
                }
                folder.open(Folder.OpenMode.READ_WRITE);
                folder.refresh(prefs);

                Folder.FolderClass fDisplayClass = folder.getDisplayClass();
                Folder.FolderClass fPushClass = folder.getPushClass();

                if (modeMismatch(aDisplayMode, fDisplayClass)) {
                    // Never push a folder that isn't displayed
                    /*
                    if (K9.DEBUG)
                        Log.v(K9.LOG_TAG, "Not pushing folder " + folder.getName() +
                              " which is in display class " + fDisplayClass + " while account is in display mode " + aDisplayMode);
                    */

                    continue;
                }

                if (modeMismatch(aPushMode, fPushClass)) {
                    // Do not push folders in the wrong class
                    /*
                    if (K9.DEBUG)
                        Log.v(K9.LOG_TAG, "Not pushing folder " + folder.getName() +
                              " which is in push mode " + fPushClass + " while account is in push mode " + aPushMode);
                    */

                    continue;
                }
                if (K9.DEBUG)
                    Log.i(K9.LOG_TAG, "Starting pusher for " + account.getDescription() + ":" + folder.getName());

                names.add(folder.getName());
            }

            if (!names.isEmpty()) {
                PushReceiver receiver = new MessagingControllerPushReceiver(mApplication, account, this);
                int maxPushFolders = account.getMaxPushFolders();

                if (names.size() > maxPushFolders) {
                    if (K9.DEBUG)
                        Log.i(K9.LOG_TAG, "Count of folders to push for account " + account.getDescription() + " is " + names.size()
                              + ", greater than limit of " + maxPushFolders + ", truncating");

                    names = names.subList(0, maxPushFolders);
                }

                try {
                    Store store = account.getRemoteStore();
                    if (!store.isPushCapable()) {
                        if (K9.DEBUG)
                            Log.i(K9.LOG_TAG, "Account " + account.getDescription() + " is not push capable, skipping");

                        return false;
                    }
                    Pusher pusher = store.getPusher(receiver);
                    if (pusher != null) {
                        Pusher oldPusher  = pushers.putIfAbsent(account, pusher);
                        if (oldPusher == null) {
                            pusher.start(names);
                        }
                    }
                } catch (Exception e) {
                    Log.e(K9.LOG_TAG, "Could not get remote store", e);
                    return false;
                }

                return true;
            } else {
                if (K9.DEBUG)
                    Log.i(K9.LOG_TAG, "No folders are configured for pushing in account " + account.getDescription());
                return false;
            }

        } catch (Exception e) {
            Log.e(K9.LOG_TAG, "Got exception while setting up pushing", e);
        }
        return false;
    }

    public void stopAllPushing() {
        if (K9.DEBUG)
            Log.i(K9.LOG_TAG, "Stopping all pushers");

        Iterator<Pusher> iter = pushers.values().iterator();
        while (iter.hasNext()) {
            Pusher pusher = iter.next();
            iter.remove();
            pusher.stop();
        }
    }

    public void messagesArrived(final Account account, final Folder remoteFolder, final List<Message> messages, final boolean flagSyncOnly) {
        if (K9.DEBUG)
            Log.i(K9.LOG_TAG, "Got new pushed email messages for account " + account.getDescription()
                  + ", folder " + remoteFolder.getName());

        final CountDownLatch latch = new CountDownLatch(1);
        putBackground("Push messageArrived of account " + account.getDescription()
        + ", folder " + remoteFolder.getName(), null, new Runnable() {
            @Override
            public void run() {
                LocalFolder localFolder = null;
                try {
                    LocalStore localStore = account.getLocalStore();
                    localFolder = localStore.getFolder(remoteFolder.getName());
                    localFolder.open(OpenMode.READ_WRITE);

                    account.setRingNotified(false);
                    int newCount = downloadMessages(account, remoteFolder, localFolder, messages, flagSyncOnly);

                    int unreadMessageCount = localFolder.getUnreadMessageCount();

                    localFolder.setLastPush(System.currentTimeMillis());
                    localFolder.setStatus(null);

                    if (K9.DEBUG)
                        Log.i(K9.LOG_TAG, "messagesArrived newCount = " + newCount + ", unread count = " + unreadMessageCount);

                    if (unreadMessageCount == 0) {
                        notifyAccountCancel(mApplication, account);
                    }

                    for (MessagingListener l : getListeners()) {
                        l.folderStatusChanged(account, remoteFolder.getName(), unreadMessageCount);
                    }

                } catch (Exception e) {
                    String rootMessage = getRootCauseMessage(e);
                    String errorMessage = "Push failed: " + rootMessage;
                    try {
                        // Oddly enough, using a local variable gets rid of a
                        // potential null pointer access warning with Eclipse.
                        LocalFolder folder = localFolder;
                        folder.setStatus(errorMessage);
                    } catch (Exception se) {
                        Log.e(K9.LOG_TAG, "Unable to set failed status on localFolder", se);
                    }
                    for (MessagingListener l : getListeners()) {
                        l.synchronizeMailboxFailed(account, remoteFolder.getName(), errorMessage);
                    }
                    addErrorMessage(account, null, e);
                } finally {
                    closeFolder(localFolder);
                    latch.countDown();
                }

            }
        });
        try {
            latch.await();
        } catch (Exception e) {
            Log.e(K9.LOG_TAG, "Interrupted while awaiting latch release", e);
        }
        if (K9.DEBUG)
            Log.i(K9.LOG_TAG, "MessagingController.messagesArrivedLatch released");
    }

    public void systemStatusChanged() {
        for (MessagingListener l : getListeners()) {
            l.systemStatusChanged();
        }
    }

    enum MemorizingState { STARTED, FINISHED, FAILED }

    static class Memory {
        Account account;
        String folderName;
        MemorizingState syncingState = null;
        MemorizingState sendingState = null;
        MemorizingState pushingState = null;
        MemorizingState processingState = null;
        String failureMessage = null;

        int syncingTotalMessagesInMailbox;
        int syncingNumNewMessages;

        int folderCompleted = 0;
        int folderTotal = 0;
        String processingCommandTitle = null;

        Memory(Account nAccount, String nFolderName) {
            account = nAccount;
            folderName = nFolderName;
        }

        String getKey() {
            return getMemoryKey(account, folderName);
        }


    }
    static String getMemoryKey(Account taccount, String tfolderName) {
        return taccount.getDescription() + ":" + tfolderName;
    }
    static class MemorizingListener extends MessagingListener {
        HashMap<String, Memory> memories = new HashMap<String, Memory>(31);

        Memory getMemory(Account account, String folderName) {
            Memory memory = memories.get(getMemoryKey(account, folderName));
            if (memory == null) {
                memory = new Memory(account, folderName);
                memories.put(memory.getKey(), memory);
            }
            return memory;
        }

        @Override
        public synchronized void synchronizeMailboxStarted(Account account, String folder) {
            Memory memory = getMemory(account, folder);
            memory.syncingState = MemorizingState.STARTED;
            memory.folderCompleted = 0;
            memory.folderTotal = 0;
        }

        @Override
        public synchronized void synchronizeMailboxFinished(Account account, String folder,
                int totalMessagesInMailbox, int numNewMessages) {
            Memory memory = getMemory(account, folder);
            memory.syncingState = MemorizingState.FINISHED;
            memory.syncingTotalMessagesInMailbox = totalMessagesInMailbox;
            memory.syncingNumNewMessages = numNewMessages;
        }

        @Override
        public synchronized void synchronizeMailboxFailed(Account account, String folder,
                String message) {

            Memory memory = getMemory(account, folder);
            memory.syncingState = MemorizingState.FAILED;
            memory.failureMessage = message;
        }
        synchronized void refreshOther(MessagingListener other) {
            if (other != null) {

                Memory syncStarted = null;
                Memory sendStarted = null;
                Memory processingStarted = null;

                for (Memory memory : memories.values()) {

                    if (memory.syncingState != null) {
                        switch (memory.syncingState) {
                        case STARTED:
                            syncStarted = memory;
                            break;
                        case FINISHED:
                            other.synchronizeMailboxFinished(memory.account, memory.folderName,
                                                             memory.syncingTotalMessagesInMailbox, memory.syncingNumNewMessages);
                            break;
                        case FAILED:
                            other.synchronizeMailboxFailed(memory.account, memory.folderName,
                                                           memory.failureMessage);
                            break;
                        }
                    }

                    if (memory.sendingState != null) {
                        switch (memory.sendingState) {
                        case STARTED:
                            sendStarted = memory;
                            break;
                        case FINISHED:
                            other.sendPendingMessagesCompleted(memory.account);
                            break;
                        case FAILED:
                            other.sendPendingMessagesFailed(memory.account);
                            break;
                        }
                    }
                    if (memory.pushingState != null) {
                        switch (memory.pushingState) {
                        case STARTED:
                            other.setPushActive(memory.account, memory.folderName, true);
                            break;
                        case FINISHED:
                            other.setPushActive(memory.account, memory.folderName, false);
                            break;
                        case FAILED:
                            break;
                        }
                    }
                    if (memory.processingState != null) {
                        switch (memory.processingState) {
                        case STARTED:
                            processingStarted = memory;
                            break;
                        case FINISHED:
                        case FAILED:
                            other.pendingCommandsFinished(memory.account);
                            break;
                        }
                    }
                }
                Memory somethingStarted = null;
                if (syncStarted != null) {
                    other.synchronizeMailboxStarted(syncStarted.account, syncStarted.folderName);
                    somethingStarted = syncStarted;
                }
                if (sendStarted != null) {
                    other.sendPendingMessagesStarted(sendStarted.account);
                    somethingStarted = sendStarted;
                }
                if (processingStarted != null) {
                    other.pendingCommandsProcessing(processingStarted.account);
                    if (processingStarted.processingCommandTitle != null) {
                        other.pendingCommandStarted(processingStarted.account, processingStarted.processingCommandTitle);

                    } else {
                        other.pendingCommandCompleted(processingStarted.account, processingStarted.processingCommandTitle);
                    }
                    somethingStarted = processingStarted;
                }
                if (somethingStarted != null && somethingStarted.folderTotal > 0) {
                    other.synchronizeMailboxProgress(somethingStarted.account, somethingStarted.folderName, somethingStarted.folderCompleted, somethingStarted.folderTotal);
                }

            }
        }
        @Override
        public synchronized void setPushActive(Account account, String folderName, boolean active) {
            Memory memory = getMemory(account, folderName);
            memory.pushingState = (active ? MemorizingState.STARTED : MemorizingState.FINISHED);
        }

        @Override
        public synchronized void sendPendingMessagesStarted(Account account) {
            Memory memory = getMemory(account, null);
            memory.sendingState = MemorizingState.STARTED;
            memory.folderCompleted = 0;
            memory.folderTotal = 0;
        }

        @Override
        public synchronized void sendPendingMessagesCompleted(Account account) {
            Memory memory = getMemory(account, null);
            memory.sendingState = MemorizingState.FINISHED;
        }

        @Override
        public synchronized void sendPendingMessagesFailed(Account account) {
            Memory memory = getMemory(account, null);
            memory.sendingState = MemorizingState.FAILED;
        }


        @Override
        public synchronized void synchronizeMailboxProgress(Account account, String folderName, int completed, int total) {
            Memory memory = getMemory(account, folderName);
            memory.folderCompleted = completed;
            memory.folderTotal = total;
        }


        @Override
        public synchronized void pendingCommandsProcessing(Account account) {
            Memory memory = getMemory(account, null);
            memory.processingState = MemorizingState.STARTED;
            memory.folderCompleted = 0;
            memory.folderTotal = 0;
        }
        @Override
        public synchronized void pendingCommandsFinished(Account account) {
            Memory memory = getMemory(account, null);
            memory.processingState = MemorizingState.FINISHED;
        }
        @Override
        public synchronized void pendingCommandStarted(Account account, String commandTitle) {
            Memory memory = getMemory(account, null);
            memory.processingCommandTitle = commandTitle;
        }

        @Override
        public synchronized void pendingCommandCompleted(Account account, String commandTitle) {
            Memory memory = getMemory(account, null);
            memory.processingCommandTitle = null;
        }

    }

    private void actOnMessages(List<Message> messages, MessageActor actor) {
        Map<Account, Map<Folder, List<Message>>> accountMap = new HashMap<Account, Map<Folder, List<Message>>>();

        for (Message message : messages) {
            Folder folder = message.getFolder();
            Account account = folder.getAccount();

            Map<Folder, List<Message>> folderMap = accountMap.get(account);
            if (folderMap == null) {
                folderMap = new HashMap<Folder, List<Message>>();
                accountMap.put(account, folderMap);
            }
            List<Message> messageList = folderMap.get(folder);
            if (messageList == null) {
                messageList = new LinkedList<Message>();
                folderMap.put(folder, messageList);
            }

            messageList.add(message);
        }
        for (Map.Entry<Account, Map<Folder, List<Message>>> entry : accountMap.entrySet()) {
            Account account = entry.getKey();

            //account.refresh(Preferences.getPreferences(K9.app));
            Map<Folder, List<Message>> folderMap = entry.getValue();
            for (Map.Entry<Folder, List<Message>> folderEntry : folderMap.entrySet()) {
                Folder folder = folderEntry.getKey();
                List<Message> messageList = folderEntry.getValue();
                actor.act(account, folder, messageList);
            }
        }
    }

    interface MessageActor {
        public void act(final Account account, final Folder folder, final List<Message> messages);
    }
}
=======
package com.fsck.k9.controller;

import java.io.CharArrayWriter;
import java.io.PrintWriter;
import java.util.ArrayList;
import java.util.Arrays;
import java.util.Collection;
import java.util.Collections;
import java.util.Comparator;
import java.util.Date;
import java.util.HashMap;
import java.util.HashSet;
import java.util.Iterator;
import java.util.LinkedList;
import java.util.List;
import java.util.Map;
import java.util.Map.Entry;
import java.util.Set;
import java.util.concurrent.*;
import java.util.concurrent.atomic.AtomicBoolean;
import java.util.concurrent.atomic.AtomicInteger;

import android.app.Application;
import android.app.KeyguardManager;
import android.app.NotificationManager;
import android.app.PendingIntent;
import android.content.ContentResolver;
import android.content.Context;
import android.content.Intent;
import android.database.Cursor;
import android.net.Uri;
import android.os.Build;
import android.os.PowerManager;
import android.os.Process;
import android.support.v4.app.NotificationCompat;
import android.support.v4.app.TaskStackBuilder;
import android.text.SpannableStringBuilder;
import android.text.TextUtils;
import android.text.style.TextAppearanceSpan;
import android.util.Log;

import com.fsck.k9.Account;
import com.fsck.k9.AccountStats;
import com.fsck.k9.K9;
import com.fsck.k9.K9.NotificationHideSubject;
import com.fsck.k9.K9.Intents;
import com.fsck.k9.K9.NotificationQuickDelete;
import com.fsck.k9.NotificationSetting;
import com.fsck.k9.Preferences;
import com.fsck.k9.R;
import com.fsck.k9.activity.Accounts;
import com.fsck.k9.activity.FolderList;
import com.fsck.k9.activity.MessageList;
import com.fsck.k9.activity.MessageReference;
import com.fsck.k9.activity.NotificationDeleteConfirmation;
import com.fsck.k9.activity.setup.AccountSetupIncoming;
import com.fsck.k9.activity.setup.AccountSetupOutgoing;
import com.fsck.k9.cache.EmailProviderCache;
import com.fsck.k9.helper.Contacts;
import com.fsck.k9.helper.NotificationBuilder;
import com.fsck.k9.helper.power.TracingPowerManager;
import com.fsck.k9.helper.power.TracingPowerManager.TracingWakeLock;
import com.fsck.k9.mail.Address;
import com.fsck.k9.mail.FetchProfile;
import com.fsck.k9.mail.Flag;
import com.fsck.k9.mail.Folder;
import com.fsck.k9.mail.Folder.FolderType;
import com.fsck.k9.mail.Folder.OpenMode;
import com.fsck.k9.mail.Message;
import com.fsck.k9.mail.Message.RecipientType;
import com.fsck.k9.mail.CertificateValidationException;
import com.fsck.k9.mail.MessagingException;
import com.fsck.k9.mail.Part;
import com.fsck.k9.mail.PushReceiver;
import com.fsck.k9.mail.Pusher;
import com.fsck.k9.mail.Store;
import com.fsck.k9.mail.Transport;
import com.fsck.k9.mail.internet.MimeMessage;
import com.fsck.k9.mail.internet.MimeUtility;
import com.fsck.k9.mail.internet.TextBody;
import com.fsck.k9.mail.store.LocalStore;
import com.fsck.k9.mail.store.LocalStore.LocalFolder;
import com.fsck.k9.mail.store.LocalStore.LocalMessage;
import com.fsck.k9.mail.store.LocalStore.PendingCommand;
import com.fsck.k9.mail.store.Pop3Store;
import com.fsck.k9.mail.store.UnavailableAccountException;
import com.fsck.k9.mail.store.UnavailableStorageException;
import com.fsck.k9.provider.EmailProvider;
import com.fsck.k9.provider.EmailProvider.StatsColumns;
import com.fsck.k9.search.ConditionsTreeNode;
import com.fsck.k9.search.LocalSearch;
import com.fsck.k9.search.SearchAccount;
import com.fsck.k9.search.SearchSpecification;
import com.fsck.k9.search.SearchSpecification.Attribute;
import com.fsck.k9.search.SearchSpecification.Searchfield;
import com.fsck.k9.search.SqlQueryBuilder;
import com.fsck.k9.service.NotificationActionService;


/**
 * Starts a long running (application) Thread that will run through commands
 * that require remote mailbox access. This class is used to serialize and
 * prioritize these commands. Each method that will submit a command requires a
 * MessagingListener instance to be provided. It is expected that that listener
 * has also been added as a registered listener using addListener(). When a
 * command is to be executed, if the listener that was provided with the command
 * is no longer registered the command is skipped. The design idea for the above
 * is that when an Activity starts it registers as a listener. When it is paused
 * it removes itself. Thus, any commands that that activity submitted are
 * removed from the queue once the activity is no longer active.
 */
public class MessagingController implements Runnable {
    public static final long INVALID_MESSAGE_ID = -1;

    /**
     * Immutable empty {@link String} array
     */
    private static final String[] EMPTY_STRING_ARRAY = new String[0];

    /**
     * Immutable empty {@link Message} array
     */
    private static final Message[] EMPTY_MESSAGE_ARRAY = new Message[0];

    /**
     * Immutable empty {@link Folder} array
     */
    private static final Folder[] EMPTY_FOLDER_ARRAY = new Folder[0];

    /**
     * The maximum message size that we'll consider to be "small". A small message is downloaded
     * in full immediately instead of in pieces. Anything over this size will be downloaded in
     * pieces with attachments being left off completely and downloaded on demand.
     *
     *
     * 25k for a "small" message was picked by educated trial and error.
     * http://answers.google.com/answers/threadview?id=312463 claims that the
     * average size of an email is 59k, which I feel is too large for our
     * blind download. The following tests were performed on a download of
     * 25 random messages.
     * <pre>
     * 5k - 61 seconds,
     * 25k - 51 seconds,
     * 55k - 53 seconds,
     * </pre>
     * So 25k gives good performance and a reasonable data footprint. Sounds good to me.
     */

    private static final String PENDING_COMMAND_MOVE_OR_COPY = "com.fsck.k9.MessagingController.moveOrCopy";
    private static final String PENDING_COMMAND_MOVE_OR_COPY_BULK = "com.fsck.k9.MessagingController.moveOrCopyBulk";
    private static final String PENDING_COMMAND_MOVE_OR_COPY_BULK_NEW = "com.fsck.k9.MessagingController.moveOrCopyBulkNew";
    private static final String PENDING_COMMAND_EMPTY_TRASH = "com.fsck.k9.MessagingController.emptyTrash";
    private static final String PENDING_COMMAND_SET_FLAG_BULK = "com.fsck.k9.MessagingController.setFlagBulk";
    private static final String PENDING_COMMAND_SET_FLAG = "com.fsck.k9.MessagingController.setFlag";
    private static final String PENDING_COMMAND_APPEND = "com.fsck.k9.MessagingController.append";
    private static final String PENDING_COMMAND_MARK_ALL_AS_READ = "com.fsck.k9.MessagingController.markAllAsRead";
    private static final String PENDING_COMMAND_EXPUNGE = "com.fsck.k9.MessagingController.expunge";

    public static class UidReverseComparator implements Comparator<Message> {
        @Override
        public int compare(Message o1, Message o2) {
            if (o1 == null || o2 == null || o1.getUid() == null || o2.getUid() == null) {
                return 0;
            }
            int id1, id2;
            try {
                id1 = Integer.parseInt(o1.getUid());
                id2 = Integer.parseInt(o2.getUid());
            } catch (NumberFormatException e) {
                return 0;
            }
            //reversed intentionally.
            if (id1 < id2)
                return 1;
            if (id1 > id2)
                return -1;
            return 0;
        }
    }

    /**
     * Maximum number of unsynced messages to store at once
     */
    private static final int UNSYNC_CHUNK_SIZE = 5;

    private static MessagingController inst = null;
    private BlockingQueue<Command> mCommands = new PriorityBlockingQueue<Command>();

    private Thread mThread;
    private Set<MessagingListener> mListeners = new CopyOnWriteArraySet<MessagingListener>();

    private final ConcurrentHashMap<String, AtomicInteger> sendCount = new ConcurrentHashMap<String, AtomicInteger>();

    ConcurrentHashMap<Account, Pusher> pushers = new ConcurrentHashMap<Account, Pusher>();

    private final ExecutorService threadPool = Executors.newCachedThreadPool();

    private MessagingListener checkMailListener = null;

    private MemorizingListener memorizingListener = new MemorizingListener();

    private boolean mBusy;

    /**
     *  {@link K9}
     */
    private Application mApplication;

    /**
     * A holder class for pending notification data
     *
     * This class holds all pieces of information for constructing
     * a notification with message preview.
     */
    private static class NotificationData {
        /** Number of unread messages before constructing the notification */
        int unreadBeforeNotification;
        /**
         * List of messages that should be used for the inbox-style overview.
         * It's sorted from newest to oldest message.
         * Don't modify this list directly, but use {@link addMessage} and
         * {@link removeMatchingMessage} instead.
         */
        LinkedList<Message> messages;
        /**
         * List of references for messages that the user is still to be notified of,
         * but which don't fit into the inbox style anymore. It's sorted from newest
         * to oldest message.
         */
        LinkedList<MessageReference> droppedMessages;

        /**
         * Maximum number of messages to keep for the inbox-style overview.
         * As of Jellybean, phone notifications show a maximum of 5 lines, while tablet
         * notifications show 7 lines. To make sure no lines are silently dropped,
         * we default to 5 lines.
         */
        private final static int MAX_MESSAGES = 5;

        /**
         * Constructs a new data instance.
         *
         * @param unread Number of unread messages prior to instance construction
         */
        public NotificationData(int unread) {
            unreadBeforeNotification = unread;
            droppedMessages = new LinkedList<MessageReference>();
            messages = new LinkedList<Message>();
        }

        /**
         * Adds a new message to the list of pending messages for this notification.
         *
         * The implementation will take care of keeping a meaningful amount of
         * messages in {@link #messages}.
         *
         * @param m The new message to add.
         */
        public void addMessage(Message m) {
            while (messages.size() >= MAX_MESSAGES) {
                Message dropped = messages.removeLast();
                droppedMessages.addFirst(dropped.makeMessageReference());
            }
            messages.addFirst(m);
        }

        /**
         * Remove a certain message from the message list.
         *
         * @param context A context.
         * @param ref Reference of the message to remove
         * @return true if message was found and removed, false otherwise
         */
        public boolean removeMatchingMessage(Context context, MessageReference ref) {
            for (MessageReference dropped : droppedMessages) {
                if (dropped.equals(ref)) {
                    droppedMessages.remove(dropped);
                    return true;
                }
            }

            for (Message message : messages) {
                if (message.makeMessageReference().equals(ref)) {
                    if (messages.remove(message) && !droppedMessages.isEmpty()) {
                        Message restoredMessage = droppedMessages.getFirst().restoreToLocalMessage(context);
                        if (restoredMessage != null) {
                            messages.addLast(restoredMessage);
                            droppedMessages.removeFirst();
                        }
                    }
                    return true;
                }
            }

            return false;
        }

        /**
         * Gets a list of references for all pending messages for the notification.
         *
         * @return Message reference list
         */
        public ArrayList<MessageReference> getAllMessageRefs() {
            ArrayList<MessageReference> refs = new ArrayList<MessageReference>();
            for (Message m : messages) {
                refs.add(m.makeMessageReference());
            }
            refs.addAll(droppedMessages);
            return refs;
        }

        /**
         * Gets the total number of messages the user is to be notified of.
         *
         * @return Amount of new messages the notification notifies for
         */
        public int getNewMessageCount() {
            return messages.size() + droppedMessages.size();
        }
    };

    // Key is accountNumber
    private ConcurrentHashMap<Integer, NotificationData> notificationData = new ConcurrentHashMap<Integer, NotificationData>();

    private static final Flag[] SYNC_FLAGS = new Flag[] { Flag.SEEN, Flag.FLAGGED, Flag.ANSWERED, Flag.FORWARDED };


    private void suppressMessages(Account account, List<Message> messages) {
        EmailProviderCache cache = EmailProviderCache.getCache(account.getUuid(),
                mApplication.getApplicationContext());
        cache.hideMessages(messages);
    }

    private void unsuppressMessages(Account account, Message[] messages) {
        EmailProviderCache cache = EmailProviderCache.getCache(account.getUuid(),
                mApplication.getApplicationContext());
        cache.unhideMessages(messages);
    }

    private boolean isMessageSuppressed(Account account, Message message) {
        LocalMessage localMessage = (LocalMessage) message;
        String accountUuid = account.getUuid();
        long messageId = localMessage.getId();
        long folderId = ((LocalFolder) localMessage.getFolder()).getId();

        EmailProviderCache cache = EmailProviderCache.getCache(accountUuid,
                mApplication.getApplicationContext());
        return cache.isMessageHidden(messageId, folderId);
    }

    private void setFlagInCache(final Account account, final List<Long> messageIds,
            final Flag flag, final boolean newState) {

        EmailProviderCache cache = EmailProviderCache.getCache(account.getUuid(),
                mApplication.getApplicationContext());
        String columnName = LocalStore.getColumnNameForFlag(flag);
        String value = Integer.toString((newState) ? 1 : 0);
        cache.setValueForMessages(messageIds, columnName, value);
    }

    private void removeFlagFromCache(final Account account, final List<Long> messageIds,
            final Flag flag) {

        EmailProviderCache cache = EmailProviderCache.getCache(account.getUuid(),
                mApplication.getApplicationContext());
        String columnName = LocalStore.getColumnNameForFlag(flag);
        cache.removeValueForMessages(messageIds, columnName);
    }

    private void setFlagForThreadsInCache(final Account account, final List<Long> threadRootIds,
            final Flag flag, final boolean newState) {

        EmailProviderCache cache = EmailProviderCache.getCache(account.getUuid(),
                mApplication.getApplicationContext());
        String columnName = LocalStore.getColumnNameForFlag(flag);
        String value = Integer.toString((newState) ? 1 : 0);
        cache.setValueForThreads(threadRootIds, columnName, value);
    }

    private void removeFlagForThreadsFromCache(final Account account, final List<Long> messageIds,
            final Flag flag) {

        EmailProviderCache cache = EmailProviderCache.getCache(account.getUuid(),
                mApplication.getApplicationContext());
        String columnName = LocalStore.getColumnNameForFlag(flag);
        cache.removeValueForThreads(messageIds, columnName);
    }


    /**
     * @param application  {@link K9}
     */
    private MessagingController(Application application) {
        mApplication = application;
        mThread = new Thread(this);
        mThread.setName("MessagingController");
        mThread.start();
        if (memorizingListener != null) {
            addListener(memorizingListener);
        }
    }

    /**
     * Gets or creates the singleton instance of MessagingController. Application is used to
     * provide a Context to classes that need it.
     * @param application {@link K9}
     * @return
     */
    public synchronized static MessagingController getInstance(Application application) {
        if (inst == null) {
            inst = new MessagingController(application);
        }
        return inst;
    }

    public boolean isBusy() {
        return mBusy;
    }

    @Override
    public void run() {
        Process.setThreadPriority(Process.THREAD_PRIORITY_BACKGROUND);
        while (true) {
            String commandDescription = null;
            try {
                final Command command = mCommands.take();

                if (command != null) {
                    commandDescription = command.description;

                    if (K9.DEBUG)
                        Log.i(K9.LOG_TAG, "Running " + (command.isForeground ? "Foreground" : "Background") + " command '" + command.description + "', seq = " + command.sequence);

                    mBusy = true;
                    try {
                        command.runnable.run();
                    } catch (UnavailableAccountException e) {
                        // retry later
                        new Thread() {
                            @Override
                            public void run() {
                                try {
                                    sleep(30 * 1000);
                                    mCommands.put(command);
                                } catch (InterruptedException e) {
                                    Log.e(K9.LOG_TAG, "interrupted while putting a pending command for"
                                          + " an unavailable account back into the queue."
                                          + " THIS SHOULD NEVER HAPPEN.");
                                }
                            }
                        } .start();
                    }

                    if (K9.DEBUG)
                        Log.i(K9.LOG_TAG, (command.isForeground ? "Foreground" : "Background") +
                              " Command '" + command.description + "' completed");

                    for (MessagingListener l : getListeners(command.listener)) {
                        l.controllerCommandCompleted(!mCommands.isEmpty());
                    }
                }
            } catch (Exception e) {
                Log.e(K9.LOG_TAG, "Error running command '" + commandDescription + "'", e);
            }
            mBusy = false;
        }
    }

    private void put(String description, MessagingListener listener, Runnable runnable) {
        putCommand(mCommands, description, listener, runnable, true);
    }

    private void putBackground(String description, MessagingListener listener, Runnable runnable) {
        putCommand(mCommands, description, listener, runnable, false);
    }

    private void putCommand(BlockingQueue<Command> queue, String description, MessagingListener listener, Runnable runnable, boolean isForeground) {
        int retries = 10;
        Exception e = null;
        while (retries-- > 0) {
            try {
                Command command = new Command();
                command.listener = listener;
                command.runnable = runnable;
                command.description = description;
                command.isForeground = isForeground;
                queue.put(command);
                return;
            } catch (InterruptedException ie) {
                try {
                    Thread.sleep(200);
                } catch (InterruptedException ne) {
                }
                e = ie;
            }
        }
        throw new Error(e);
    }


    public void addListener(MessagingListener listener) {
        mListeners.add(listener);
        refreshListener(listener);
    }

    public void refreshListener(MessagingListener listener) {
        if (memorizingListener != null && listener != null) {
            memorizingListener.refreshOther(listener);
        }
    }

    public void removeListener(MessagingListener listener) {
        mListeners.remove(listener);
    }

    public Set<MessagingListener> getListeners() {
        return mListeners;
    }


    public Set<MessagingListener> getListeners(MessagingListener listener) {
        if (listener == null) {
            return mListeners;
        }

        Set<MessagingListener> listeners = new HashSet<MessagingListener>(mListeners);
        listeners.add(listener);
        return listeners;

    }


    /**
     * Lists folders that are available locally and remotely. This method calls
     * listFoldersCallback for local folders before it returns, and then for
     * remote folders at some later point. If there are no local folders
     * includeRemote is forced by this method. This method should be called from
     * a Thread as it may take several seconds to list the local folders.
     * TODO this needs to cache the remote folder list
     *
     * @param account
     * @param listener
     * @throws MessagingException
     */
    public void listFolders(final Account account, final boolean refreshRemote, final MessagingListener listener) {
        threadPool.execute(new Runnable() {
            @Override
            public void run() {
                listFoldersSynchronous(account, refreshRemote, listener);
            }
        });
    }

    /**
     * Lists folders that are available locally and remotely. This method calls
     * listFoldersCallback for local folders before it returns, and then for
     * remote folders at some later point. If there are no local folders
     * includeRemote is forced by this method. This method is called in the
     * foreground.
     * TODO this needs to cache the remote folder list
     *
     * @param account
     * @param listener
     * @throws MessagingException
     */
    public void listFoldersSynchronous(final Account account, final boolean refreshRemote, final MessagingListener listener) {
        for (MessagingListener l : getListeners(listener)) {
            l.listFoldersStarted(account);
        }
        List <? extends Folder > localFolders = null;
        if (!account.isAvailable(mApplication)) {
            Log.i(K9.LOG_TAG, "not listing folders of unavailable account");
        } else {
            try {
                Store localStore = account.getLocalStore();
                localFolders = localStore.getPersonalNamespaces(false);

                Folder[] folderArray = localFolders.toArray(EMPTY_FOLDER_ARRAY);

                if (refreshRemote || localFolders.isEmpty()) {
                    doRefreshRemote(account, listener);
                    return;
                }

                for (MessagingListener l : getListeners(listener)) {
                    l.listFolders(account, folderArray);
                }
            } catch (Exception e) {
                for (MessagingListener l : getListeners(listener)) {
                    l.listFoldersFailed(account, e.getMessage());
                }

                addErrorMessage(account, null, e);
                return;
            } finally {
                if (localFolders != null) {
                    for (Folder localFolder : localFolders) {
                        closeFolder(localFolder);
                    }
                }
            }
        }

        for (MessagingListener l : getListeners(listener)) {
            l.listFoldersFinished(account);
        }
    }

    private void doRefreshRemote(final Account account, final MessagingListener listener) {
        put("doRefreshRemote", listener, new Runnable() {
            @Override
            public void run() {
                List <? extends Folder > localFolders = null;
                try {
                    Store store = account.getRemoteStore();

                    List <? extends Folder > remoteFolders = store.getPersonalNamespaces(false);

                    LocalStore localStore = account.getLocalStore();
                    HashSet<String> remoteFolderNames = new HashSet<String>();
                    List<LocalFolder> foldersToCreate = new LinkedList<LocalFolder>();

                    localFolders = localStore.getPersonalNamespaces(false);
                    HashSet<String> localFolderNames = new HashSet<String>();
                    for (Folder localFolder : localFolders) {
                        localFolderNames.add(localFolder.getName());
                    }
                    for (Folder remoteFolder : remoteFolders) {
                        if (localFolderNames.contains(remoteFolder.getName()) == false) {
                            LocalFolder localFolder = localStore.getFolder(remoteFolder.getName());
                            foldersToCreate.add(localFolder);
                        }
                        remoteFolderNames.add(remoteFolder.getName());
                    }
                    localStore.createFolders(foldersToCreate, account.getDisplayCount());

                    localFolders = localStore.getPersonalNamespaces(false);

                    /*
                     * Clear out any folders that are no longer on the remote store.
                     */
                    for (Folder localFolder : localFolders) {
                        String localFolderName = localFolder.getName();

                        // FIXME: This is a hack used to clean up when we accidentally created the
                        //        special placeholder folder "-NONE-".
                        if (K9.FOLDER_NONE.equals(localFolderName)) {
                            localFolder.delete(false);
                        }

                        if (!account.isSpecialFolder(localFolderName) &&
                                !remoteFolderNames.contains(localFolderName)) {
                            localFolder.delete(false);
                        }
                    }

                    localFolders = localStore.getPersonalNamespaces(false);
                    Folder[] folderArray = localFolders.toArray(EMPTY_FOLDER_ARRAY);

                    for (MessagingListener l : getListeners(listener)) {
                        l.listFolders(account, folderArray);
                    }
                    for (MessagingListener l : getListeners(listener)) {
                        l.listFoldersFinished(account);
                    }
                } catch (Exception e) {
                    for (MessagingListener l : getListeners(listener)) {
                        l.listFoldersFailed(account, "");
                    }
                    addErrorMessage(account, null, e);
                } finally {
                    if (localFolders != null) {
                        for (Folder localFolder : localFolders) {
                            closeFolder(localFolder);
                        }
                    }
                }
            }
        });
    }

    /**
     * Find all messages in any local account which match the query 'query'
     * @throws MessagingException
     */
    public void searchLocalMessages(final LocalSearch search, final MessagingListener listener) {
        threadPool.execute(new Runnable() {
            @Override
            public void run() {
                searchLocalMessagesSynchronous(search, listener);
            }
        });
    }

    public void searchLocalMessagesSynchronous(final LocalSearch search, final MessagingListener listener) {
        final AccountStats stats = new AccountStats();
        final HashSet<String> uuidSet = new HashSet<String>(Arrays.asList(search.getAccountUuids()));
        Account[] accounts = Preferences.getPreferences(mApplication.getApplicationContext()).getAccounts();
        boolean allAccounts = uuidSet.contains(SearchSpecification.ALL_ACCOUNTS);

        // for every account we want to search do the query in the localstore
        for (final Account account : accounts) {

            if (!allAccounts && !uuidSet.contains(account.getUuid())) {
                continue;
            }

            // Collecting statistics of the search result
            MessageRetrievalListener retrievalListener = new MessageRetrievalListener() {
                @Override
                public void messageStarted(String message, int number, int ofTotal) {}
                @Override
                public void messagesFinished(int number) {}
                @Override
                public void messageFinished(Message message, int number, int ofTotal) {
                    if (!isMessageSuppressed(message.getFolder().getAccount(), message)) {
                        List<Message> messages = new ArrayList<Message>();

                        messages.add(message);
                        stats.unreadMessageCount += (!message.isSet(Flag.SEEN)) ? 1 : 0;
                        stats.flaggedMessageCount += (message.isSet(Flag.FLAGGED)) ? 1 : 0;
                        if (listener != null) {
                            listener.listLocalMessagesAddMessages(account, null, messages);
                        }
                    }
                }
            };

            // alert everyone the search has started
            if (listener != null) {
                listener.listLocalMessagesStarted(account, null);
            }

            // build and do the query in the localstore
            try {
                LocalStore localStore = account.getLocalStore();
                localStore.searchForMessages(retrievalListener, search);
            } catch (Exception e) {
                if (listener != null) {
                    listener.listLocalMessagesFailed(account, null, e.getMessage());
                }
                addErrorMessage(account, null, e);
            } finally {
                if (listener != null) {
                    listener.listLocalMessagesFinished(account, null);
                }
            }
        }

        // publish the total search statistics
        if (listener != null) {
            listener.searchStats(stats);
        }
    }



    public Future<?> searchRemoteMessages(final String acctUuid, final String folderName, final String query,
            final Flag[] requiredFlags, final Flag[] forbiddenFlags, final MessagingListener listener) {
        if (K9.DEBUG) {
            String msg = "searchRemoteMessages ("
                         + "acct=" + acctUuid
                         + ", folderName = " + folderName
                         + ", query = " + query
                         + ")";
            Log.i(K9.LOG_TAG, msg);
        }

        return threadPool.submit(new Runnable() {
            @Override
            public void run() {
                searchRemoteMessagesSynchronous(acctUuid, folderName, query, requiredFlags, forbiddenFlags, listener);
            }
        });
    }
    public void searchRemoteMessagesSynchronous(final String acctUuid, final String folderName, final String query,
            final Flag[] requiredFlags, final Flag[] forbiddenFlags, final MessagingListener listener) {
        final Account acct = Preferences.getPreferences(mApplication.getApplicationContext()).getAccount(acctUuid);

        if (listener != null) {
            listener.remoteSearchStarted(acct, folderName);
        }

        List<Message> extraResults = new ArrayList<Message>();
        try {
            Store remoteStore = acct.getRemoteStore();
            LocalStore localStore = acct.getLocalStore();

            if (remoteStore == null || localStore == null) {
                throw new MessagingException("Could not get store");
            }

            Folder remoteFolder = remoteStore.getFolder(folderName);
            LocalFolder localFolder = localStore.getFolder(folderName);
            if (remoteFolder == null || localFolder == null) {
                throw new MessagingException("Folder not found");
            }

            List<Message> messages = remoteFolder.search(query, requiredFlags, forbiddenFlags);

            if (K9.DEBUG) {
                Log.i("Remote Search", "Remote search got " + messages.size() + " results");
            }

            // There's no need to fetch messages already completely downloaded
            List<Message> remoteMessages = localFolder.extractNewMessages(messages);
            messages.clear();

            if (listener != null) {
                listener.remoteSearchServerQueryComplete(acct, folderName, remoteMessages.size());
            }

            Collections.sort(remoteMessages, new UidReverseComparator());

            int resultLimit = acct.getRemoteSearchNumResults();
            if (resultLimit > 0 && remoteMessages.size() > resultLimit) {
                extraResults = remoteMessages.subList(resultLimit, remoteMessages.size());
                remoteMessages = remoteMessages.subList(0, resultLimit);
            }

            loadSearchResultsSynchronous(remoteMessages, localFolder, remoteFolder, listener);


        } catch (Exception e) {
            if (Thread.currentThread().isInterrupted()) {
                Log.i(K9.LOG_TAG, "Caught exception on aborted remote search; safe to ignore.", e);
            } else {
                Log.e(K9.LOG_TAG, "Could not complete remote search", e);
                if (listener != null) {
                    listener.remoteSearchFailed(acct, null, e.getMessage());
                }
                addErrorMessage(acct, null, e);
            }
        } finally {
            if (listener != null) {
                listener.remoteSearchFinished(acct, folderName, 0, extraResults);
            }
        }

    }

    public void loadSearchResults(final Account account, final String folderName, final List<Message> messages, final MessagingListener listener) {
        threadPool.execute(new Runnable() {
            @Override
            public void run() {
                if (listener != null) {
                    listener.enableProgressIndicator(true);
                }
                try {
                    Store remoteStore = account.getRemoteStore();
                    LocalStore localStore = account.getLocalStore();

                    if (remoteStore == null || localStore == null) {
                        throw new MessagingException("Could not get store");
                    }

                    Folder remoteFolder = remoteStore.getFolder(folderName);
                    LocalFolder localFolder = localStore.getFolder(folderName);
                    if (remoteFolder == null || localFolder == null) {
                        throw new MessagingException("Folder not found");
                    }

                    loadSearchResultsSynchronous(messages, localFolder, remoteFolder, listener);
                } catch (MessagingException e) {
                    Log.e(K9.LOG_TAG, "Exception in loadSearchResults: " + e);
                    addErrorMessage(account, null, e);
                } finally {
                    if (listener != null) {
                        listener.enableProgressIndicator(false);
                    }
                }
            }
        });
    }

    public void loadSearchResultsSynchronous(List<Message> messages, LocalFolder localFolder, Folder remoteFolder, MessagingListener listener) throws MessagingException {
        final FetchProfile header = new FetchProfile();
        header.add(FetchProfile.Item.FLAGS);
        header.add(FetchProfile.Item.ENVELOPE);
        final FetchProfile structure = new FetchProfile();
        structure.add(FetchProfile.Item.STRUCTURE);

        int i = 0;
        for (Message message : messages) {
            i++;
            LocalMessage localMsg = localFolder.getMessage(message.getUid());

            if (localMsg == null) {
                remoteFolder.fetch(new Message [] {message}, header, null);
                //fun fact: ImapFolder.fetch can't handle getting STRUCTURE at same time as headers
                remoteFolder.fetch(new Message [] {message}, structure, null);
                localFolder.appendMessages(new Message [] {message});
                localMsg = localFolder.getMessage(message.getUid());
            }

            if (listener != null) {
                listener.remoteSearchAddMessage(remoteFolder.getAccount(), remoteFolder.getName(), localMsg, i, messages.size());
            }
        }
    }


    public void loadMoreMessages(Account account, String folder, MessagingListener listener) {
        try {
            LocalStore localStore = account.getLocalStore();
            LocalFolder localFolder = localStore.getFolder(folder);
            if (localFolder.getVisibleLimit() > 0) {
                localFolder.setVisibleLimit(localFolder.getVisibleLimit() + account.getDisplayCount());
            }
            synchronizeMailbox(account, folder, listener, null);
        } catch (MessagingException me) {
            addErrorMessage(account, null, me);

            throw new RuntimeException("Unable to set visible limit on folder", me);
        }
    }

    public void resetVisibleLimits(Collection<Account> accounts) {
        for (Account account : accounts) {
            account.resetVisibleLimits();
        }
    }

    /**
     * Start background synchronization of the specified folder.
     * @param account
     * @param folder
     * @param listener
     * @param providedRemoteFolder TODO
     */
    public void synchronizeMailbox(final Account account, final String folder, final MessagingListener listener, final Folder providedRemoteFolder) {
        putBackground("synchronizeMailbox", listener, new Runnable() {
            @Override
            public void run() {
                synchronizeMailboxSynchronous(account, folder, listener, providedRemoteFolder);
            }
        });
    }

    /**
     * Start foreground synchronization of the specified folder. This is generally only called
     * by synchronizeMailbox.
     * @param account
     * @param folder
     *
     * TODO Break this method up into smaller chunks.
     * @param providedRemoteFolder TODO
     */
    private void synchronizeMailboxSynchronous(final Account account, final String folder, final MessagingListener listener, Folder providedRemoteFolder) {
        Folder remoteFolder = null;
        LocalFolder tLocalFolder = null;

        if (K9.DEBUG)
            Log.i(K9.LOG_TAG, "Synchronizing folder " + account.getDescription() + ":" + folder);

        for (MessagingListener l : getListeners(listener)) {
            l.synchronizeMailboxStarted(account, folder);
        }
        /*
         * We don't ever sync the Outbox or errors folder
         */
        if (folder.equals(account.getOutboxFolderName()) || folder.equals(account.getErrorFolderName())) {
            for (MessagingListener l : getListeners(listener)) {
                l.synchronizeMailboxFinished(account, folder, 0, 0);
            }

            return;
        }

        Exception commandException = null;
        try {
            if (K9.DEBUG)
                Log.d(K9.LOG_TAG, "SYNC: About to process pending commands for account " + account.getDescription());

            try {
                processPendingCommandsSynchronous(account);
            } catch (Exception e) {
                addErrorMessage(account, null, e);

                Log.e(K9.LOG_TAG, "Failure processing command, but allow message sync attempt", e);
                commandException = e;
            }

            /*
             * Get the message list from the local store and create an index of
             * the uids within the list.
             */
            if (K9.DEBUG)
                Log.v(K9.LOG_TAG, "SYNC: About to get local folder " + folder);

            final LocalStore localStore = account.getLocalStore();
            tLocalFolder = localStore.getFolder(folder);
            final LocalFolder localFolder = tLocalFolder;
            localFolder.open(OpenMode.READ_WRITE);
            localFolder.updateLastUid();
            Message[] localMessages = localFolder.getMessages(null);
            HashMap<String, Message> localUidMap = new HashMap<String, Message>();
            for (Message message : localMessages) {
                localUidMap.put(message.getUid(), message);
            }

            if (providedRemoteFolder != null) {
                if (K9.DEBUG)
                    Log.v(K9.LOG_TAG, "SYNC: using providedRemoteFolder " + folder);
                remoteFolder = providedRemoteFolder;
            } else {
                Store remoteStore = account.getRemoteStore();

                if (K9.DEBUG)
                    Log.v(K9.LOG_TAG, "SYNC: About to get remote folder " + folder);
                remoteFolder = remoteStore.getFolder(folder);

                if (! verifyOrCreateRemoteSpecialFolder(account, folder, remoteFolder, listener)) {
                    return;
                }


                /*
                 * Synchronization process:
                 *
                Open the folder
                Upload any local messages that are marked as PENDING_UPLOAD (Drafts, Sent, Trash)
                Get the message count
                Get the list of the newest K9.DEFAULT_VISIBLE_LIMIT messages
                getMessages(messageCount - K9.DEFAULT_VISIBLE_LIMIT, messageCount)
                See if we have each message locally, if not fetch it's flags and envelope
                Get and update the unread count for the folder
                Update the remote flags of any messages we have locally with an internal date newer than the remote message.
                Get the current flags for any messages we have locally but did not just download
                Update local flags
                For any message we have locally but not remotely, delete the local message to keep cache clean.
                Download larger parts of any new messages.
                (Optional) Download small attachments in the background.
                 */

                /*
                 * Open the remote folder. This pre-loads certain metadata like message count.
                 */
                if (K9.DEBUG)
                    Log.v(K9.LOG_TAG, "SYNC: About to open remote folder " + folder);

                remoteFolder.open(OpenMode.READ_WRITE);
                if (Account.EXPUNGE_ON_POLL.equals(account.getExpungePolicy())) {
                    if (K9.DEBUG)
                        Log.d(K9.LOG_TAG, "SYNC: Expunging folder " + account.getDescription() + ":" + folder);
                    remoteFolder.expunge();
                }

            }

            /*
             * Get the remote message count.
             */
            int remoteMessageCount = remoteFolder.getMessageCount();

            int visibleLimit = localFolder.getVisibleLimit();

            if (visibleLimit < 0) {
                visibleLimit = K9.DEFAULT_VISIBLE_LIMIT;
            }

            Message[] remoteMessageArray = EMPTY_MESSAGE_ARRAY;
            final ArrayList<Message> remoteMessages = new ArrayList<Message>();
            HashMap<String, Message> remoteUidMap = new HashMap<String, Message>();

            if (K9.DEBUG)
                Log.v(K9.LOG_TAG, "SYNC: Remote message count for folder " + folder + " is " + remoteMessageCount);
            final Date earliestDate = account.getEarliestPollDate();


            if (remoteMessageCount > 0) {
                /* Message numbers start at 1.  */
                int remoteStart;
                if (visibleLimit > 0) {
                    remoteStart = Math.max(0, remoteMessageCount - visibleLimit) + 1;
                } else {
                    remoteStart = 1;
                }
                int remoteEnd = remoteMessageCount;

                if (K9.DEBUG)
                    Log.v(K9.LOG_TAG, "SYNC: About to get messages " + remoteStart + " through " + remoteEnd + " for folder " + folder);

                final AtomicInteger headerProgress = new AtomicInteger(0);
                for (MessagingListener l : getListeners(listener)) {
                    l.synchronizeMailboxHeadersStarted(account, folder);
                }


                remoteMessageArray = remoteFolder.getMessages(remoteStart, remoteEnd, earliestDate, null);

                int messageCount = remoteMessageArray.length;

                for (Message thisMess : remoteMessageArray) {
                    headerProgress.incrementAndGet();
                    for (MessagingListener l : getListeners(listener)) {
                        l.synchronizeMailboxHeadersProgress(account, folder, headerProgress.get(), messageCount);
                    }
                    Message localMessage = localUidMap.get(thisMess.getUid());
                    if (localMessage == null || !localMessage.olderThan(earliestDate)) {
                        remoteMessages.add(thisMess);
                        remoteUidMap.put(thisMess.getUid(), thisMess);
                    }
                }
                if (K9.DEBUG)
                    Log.v(K9.LOG_TAG, "SYNC: Got " + remoteUidMap.size() + " messages for folder " + folder);

                remoteMessageArray = null;
                for (MessagingListener l : getListeners(listener)) {
                    l.synchronizeMailboxHeadersFinished(account, folder, headerProgress.get(), remoteUidMap.size());
                }

            } else if (remoteMessageCount < 0) {
                throw new Exception("Message count " + remoteMessageCount + " for folder " + folder);
            }

            /*
             * Remove any messages that are in the local store but no longer on the remote store or are too old
             */
            if (account.syncRemoteDeletions()) {
                ArrayList<Message> destroyMessages = new ArrayList<Message>();
                for (Message localMessage : localMessages) {
                    if (remoteUidMap.get(localMessage.getUid()) == null) {
                        destroyMessages.add(localMessage);
                    }
                }


                localFolder.destroyMessages(destroyMessages.toArray(EMPTY_MESSAGE_ARRAY));

                for (Message destroyMessage : destroyMessages) {
                    for (MessagingListener l : getListeners(listener)) {
                        l.synchronizeMailboxRemovedMessage(account, folder, destroyMessage);
                    }
                }
            }
            localMessages = null;

            /*
             * Now we download the actual content of messages.
             */
            int newMessages = downloadMessages(account, remoteFolder, localFolder, remoteMessages, false);

            int unreadMessageCount = localFolder.getUnreadMessageCount();
            for (MessagingListener l : getListeners()) {
                l.folderStatusChanged(account, folder, unreadMessageCount);
            }

            /* Notify listeners that we're finally done. */

            localFolder.setLastChecked(System.currentTimeMillis());
            localFolder.setStatus(null);

            if (K9.DEBUG)
                Log.d(K9.LOG_TAG, "Done synchronizing folder " + account.getDescription() + ":" + folder +
                      " @ " + new Date() + " with " + newMessages + " new messages");

            for (MessagingListener l : getListeners(listener)) {
                l.synchronizeMailboxFinished(account, folder, remoteMessageCount, newMessages);
            }


            if (commandException != null) {
                String rootMessage = getRootCauseMessage(commandException);
                Log.e(K9.LOG_TAG, "Root cause failure in " + account.getDescription() + ":" +
                      tLocalFolder.getName() + " was '" + rootMessage + "'");
                localFolder.setStatus(rootMessage);
                for (MessagingListener l : getListeners(listener)) {
                    l.synchronizeMailboxFailed(account, folder, rootMessage);
                }
            }

            if (K9.DEBUG)
                Log.i(K9.LOG_TAG, "Done synchronizing folder " + account.getDescription() + ":" + folder);

        } catch (Exception e) {
            Log.e(K9.LOG_TAG, "synchronizeMailbox", e);
            // If we don't set the last checked, it can try too often during
            // failure conditions
            String rootMessage = getRootCauseMessage(e);
            if (tLocalFolder != null) {
                try {
                    tLocalFolder.setStatus(rootMessage);
                    tLocalFolder.setLastChecked(System.currentTimeMillis());
                } catch (MessagingException me) {
                    Log.e(K9.LOG_TAG, "Could not set last checked on folder " + account.getDescription() + ":" +
                          tLocalFolder.getName(), e);
                }
            }

            for (MessagingListener l : getListeners(listener)) {
                l.synchronizeMailboxFailed(account, folder, rootMessage);
            }
            notifyUserIfCertificateProblem(mApplication, e, account, true);
            addErrorMessage(account, null, e);
            Log.e(K9.LOG_TAG, "Failed synchronizing folder " + account.getDescription() + ":" + folder + " @ " + new Date());

        } finally {
            if (providedRemoteFolder == null) {
                closeFolder(remoteFolder);
            }

            closeFolder(tLocalFolder);
        }

    }


    private void closeFolder(Folder f) {
        if (f != null) {
            f.close();
        }
    }


    /*
     * If the folder is a "special" folder we need to see if it exists
     * on the remote server. It if does not exist we'll try to create it. If we
     * can't create we'll abort. This will happen on every single Pop3 folder as
     * designed and on Imap folders during error conditions. This allows us
     * to treat Pop3 and Imap the same in this code.
     */
    private boolean verifyOrCreateRemoteSpecialFolder(final Account account, final String folder, final Folder remoteFolder, final MessagingListener listener) throws MessagingException {
        if (folder.equals(account.getTrashFolderName()) ||
                folder.equals(account.getSentFolderName()) ||
                folder.equals(account.getDraftsFolderName())) {
            if (!remoteFolder.exists()) {
                if (!remoteFolder.create(FolderType.HOLDS_MESSAGES)) {
                    for (MessagingListener l : getListeners(listener)) {
                        l.synchronizeMailboxFinished(account, folder, 0, 0);
                    }
                    if (K9.DEBUG)
                        Log.i(K9.LOG_TAG, "Done synchronizing folder " + folder);

                    return false;
                }
            }
        }
        return true;
    }

    /**
     * Fetches the messages described by inputMessages from the remote store and writes them to
     * local storage.
     *
     * @param account
     *            The account the remote store belongs to.
     * @param remoteFolder
     *            The remote folder to download messages from.
     * @param localFolder
     *            The {@link LocalFolder} instance corresponding to the remote folder.
     * @param inputMessages
     *            A list of messages objects that store the UIDs of which messages to download.
     * @param flagSyncOnly
     *            Only flags will be fetched from the remote store if this is {@code true}.
     *
     * @return The number of downloaded messages that are not flagged as {@link Flag#SEEN}.
     *
     * @throws MessagingException
     */
    private int downloadMessages(final Account account, final Folder remoteFolder,
                                 final LocalFolder localFolder, List<Message> inputMessages,
                                 boolean flagSyncOnly) throws MessagingException {

        final Date earliestDate = account.getEarliestPollDate();
        Date downloadStarted = new Date(); // now

        if (earliestDate != null) {
            if (K9.DEBUG) {
                Log.d(K9.LOG_TAG, "Only syncing messages after " + earliestDate);
            }
        }
        final String folder = remoteFolder.getName();

        int unreadBeforeStart = 0;
        try {
            AccountStats stats = account.getStats(mApplication);
            unreadBeforeStart = stats.unreadMessageCount;

        } catch (MessagingException e) {
            Log.e(K9.LOG_TAG, "Unable to getUnreadMessageCount for account: " + account, e);
        }

        ArrayList<Message> syncFlagMessages = new ArrayList<Message>();
        List<Message> unsyncedMessages = new ArrayList<Message>();
        final AtomicInteger newMessages = new AtomicInteger(0);

        List<Message> messages = new ArrayList<Message>(inputMessages);

        for (Message message : messages) {
            evaluateMessageForDownload(message, folder, localFolder, remoteFolder, account, unsyncedMessages, syncFlagMessages , flagSyncOnly);
        }

        final AtomicInteger progress = new AtomicInteger(0);
        final int todo = unsyncedMessages.size() + syncFlagMessages.size();
        for (MessagingListener l : getListeners()) {
            l.synchronizeMailboxProgress(account, folder, progress.get(), todo);
        }

        if (K9.DEBUG)
            Log.d(K9.LOG_TAG, "SYNC: Have " + unsyncedMessages.size() + " unsynced messages");

        messages.clear();
        final ArrayList<Message> largeMessages = new ArrayList<Message>();
        final ArrayList<Message> smallMessages = new ArrayList<Message>();
        if (!unsyncedMessages.isEmpty()) {

            /*
             * Reverse the order of the messages. Depending on the server this may get us
             * fetch results for newest to oldest. If not, no harm done.
             */
            Collections.sort(unsyncedMessages, new UidReverseComparator());
            int visibleLimit = localFolder.getVisibleLimit();
            int listSize = unsyncedMessages.size();

            if ((visibleLimit > 0) && (listSize > visibleLimit)) {
                unsyncedMessages = unsyncedMessages.subList(0, visibleLimit);
            }

            FetchProfile fp = new FetchProfile();
            if (remoteFolder.supportsFetchingFlags()) {
                fp.add(FetchProfile.Item.FLAGS);
            }
            fp.add(FetchProfile.Item.ENVELOPE);

            if (K9.DEBUG)
                Log.d(K9.LOG_TAG, "SYNC: About to fetch " + unsyncedMessages.size() + " unsynced messages for folder " + folder);


            fetchUnsyncedMessages(account, remoteFolder, localFolder, unsyncedMessages, smallMessages, largeMessages, progress, todo, fp);

            // If a message didn't exist, messageFinished won't be called, but we shouldn't try again
            // If we got here, nothing failed
            for (Message message : unsyncedMessages) {
                String newPushState = remoteFolder.getNewPushState(localFolder.getPushState(), message);
                if (newPushState != null) {
                    localFolder.setPushState(newPushState);
                }
            }
            if (K9.DEBUG) {
                Log.d(K9.LOG_TAG, "SYNC: Synced unsynced messages for folder " + folder);
            }


        }

        if (K9.DEBUG)
            Log.d(K9.LOG_TAG, "SYNC: Have "
                  + largeMessages.size() + " large messages and "
                  + smallMessages.size() + " small messages out of "
                  + unsyncedMessages.size() + " unsynced messages");

        unsyncedMessages.clear();

        /*
         * Grab the content of the small messages first. This is going to
         * be very fast and at very worst will be a single up of a few bytes and a single
         * download of 625k.
         */
        FetchProfile fp = new FetchProfile();
        fp.add(FetchProfile.Item.BODY);
        //        fp.add(FetchProfile.Item.FLAGS);
        //        fp.add(FetchProfile.Item.ENVELOPE);

        downloadSmallMessages(account, remoteFolder, localFolder, smallMessages, progress, unreadBeforeStart, newMessages, todo, fp);
        smallMessages.clear();

        /*
         * Now do the large messages that require more round trips.
         */
        fp.clear();
        fp.add(FetchProfile.Item.STRUCTURE);
        downloadLargeMessages(account, remoteFolder, localFolder, largeMessages, progress, unreadBeforeStart,  newMessages, todo, fp);
        largeMessages.clear();

        /*
         * Refresh the flags for any messages in the local store that we didn't just
         * download.
         */

        refreshLocalMessageFlags(account, remoteFolder, localFolder, syncFlagMessages, progress, todo);

        if (K9.DEBUG)
            Log.d(K9.LOG_TAG, "SYNC: Synced remote messages for folder " + folder + ", " + newMessages.get() + " new messages");

        localFolder.purgeToVisibleLimit(new MessageRemovalListener() {
            @Override
            public void messageRemoved(Message message) {
                for (MessagingListener l : getListeners()) {
                    l.synchronizeMailboxRemovedMessage(account, folder, message);
                }
            }

        });

        // If the oldest message seen on this sync is newer than
        // the oldest message seen on the previous sync, then
        // we want to move our high-water mark forward
        // this is all here just for pop which only syncs inbox
        // this would be a little wrong for IMAP (we'd want a folder-level pref, not an account level pref.)
        // fortunately, we just don't care.
        Long oldestMessageTime = localFolder.getOldestMessageDate();

        if (oldestMessageTime != null) {
            Date oldestExtantMessage = new Date(oldestMessageTime);
            if (oldestExtantMessage.before(downloadStarted) &&
                    oldestExtantMessage.after(new Date(account.getLatestOldMessageSeenTime()))) {
                account.setLatestOldMessageSeenTime(oldestExtantMessage.getTime());
                account.save(Preferences.getPreferences(mApplication.getApplicationContext()));
            }

        }
        return newMessages.get();
    }
    private void evaluateMessageForDownload(final Message message, final String folder,
                                            final LocalFolder localFolder,
                                            final Folder remoteFolder,
                                            final Account account,
                                            final List<Message> unsyncedMessages,
                                            final ArrayList<Message> syncFlagMessages,
                                            boolean flagSyncOnly) throws MessagingException {
        if (message.isSet(Flag.DELETED)) {
            syncFlagMessages.add(message);
            return;
        }

        Message localMessage = localFolder.getMessage(message.getUid());

        if (localMessage == null) {
            if (!flagSyncOnly) {
                if (!message.isSet(Flag.X_DOWNLOADED_FULL) && !message.isSet(Flag.X_DOWNLOADED_PARTIAL)) {
                    if (K9.DEBUG)
                        Log.v(K9.LOG_TAG, "Message with uid " + message.getUid() + " has not yet been downloaded");

                    unsyncedMessages.add(message);
                } else {
                    if (K9.DEBUG)
                        Log.v(K9.LOG_TAG, "Message with uid " + message.getUid() + " is partially or fully downloaded");

                    // Store the updated message locally
                    localFolder.appendMessages(new Message[] { message });

                    localMessage = localFolder.getMessage(message.getUid());

                    localMessage.setFlag(Flag.X_DOWNLOADED_FULL, message.isSet(Flag.X_DOWNLOADED_FULL));
                    localMessage.setFlag(Flag.X_DOWNLOADED_PARTIAL, message.isSet(Flag.X_DOWNLOADED_PARTIAL));

                    for (MessagingListener l : getListeners()) {
                        l.synchronizeMailboxAddOrUpdateMessage(account, folder, localMessage);
                        if (!localMessage.isSet(Flag.SEEN)) {
                            l.synchronizeMailboxNewMessage(account, folder, localMessage);
                        }
                    }
                }
            }
        } else if (!localMessage.isSet(Flag.DELETED)) {
            if (K9.DEBUG)
                Log.v(K9.LOG_TAG, "Message with uid " + message.getUid() + " is present in the local store");

            if (!localMessage.isSet(Flag.X_DOWNLOADED_FULL) && !localMessage.isSet(Flag.X_DOWNLOADED_PARTIAL)) {
                if (K9.DEBUG)
                    Log.v(K9.LOG_TAG, "Message with uid " + message.getUid()
                          + " is not downloaded, even partially; trying again");

                unsyncedMessages.add(message);
            } else {
                String newPushState = remoteFolder.getNewPushState(localFolder.getPushState(), message);
                if (newPushState != null) {
                    localFolder.setPushState(newPushState);
                }
                syncFlagMessages.add(message);
            }
        }
    }

    private void fetchUnsyncedMessages(final Account account, final Folder remoteFolder,
                                       final LocalFolder localFolder,
                                       List<Message> unsyncedMessages,
                                       final ArrayList<Message> smallMessages,
                                       final ArrayList<Message> largeMessages,
                                       final AtomicInteger progress,
                                       final int todo,
                                       FetchProfile fp) throws MessagingException {
        final String folder = remoteFolder.getName();

        final Date earliestDate = account.getEarliestPollDate();

        /*
         * Messages to be batch written
         */
        final List<Message> chunk = new ArrayList<Message>(UNSYNC_CHUNK_SIZE);

        remoteFolder.fetch(unsyncedMessages.toArray(EMPTY_MESSAGE_ARRAY), fp,
        new MessageRetrievalListener() {
            @Override
            public void messageFinished(Message message, int number, int ofTotal) {
                try {
                    String newPushState = remoteFolder.getNewPushState(localFolder.getPushState(), message);
                    if (newPushState != null) {
                        localFolder.setPushState(newPushState);
                    }
                    if (message.isSet(Flag.DELETED) || message.olderThan(earliestDate)) {

                        if (K9.DEBUG) {
                            if (message.isSet(Flag.DELETED)) {
                                Log.v(K9.LOG_TAG, "Newly downloaded message " + account + ":" + folder + ":" + message.getUid()
                                      + " was marked deleted on server, skipping");
                            } else {
                                Log.d(K9.LOG_TAG, "Newly downloaded message " + message.getUid() + " is older than "
                                      + earliestDate + ", skipping");
                            }
                        }
                        progress.incrementAndGet();
                        for (MessagingListener l : getListeners()) {
                            l.synchronizeMailboxProgress(account, folder, progress.get(), todo);
                        }
                        return;
                    }

                    if (account.getMaximumAutoDownloadMessageSize() > 0 &&
                    message.getSize() > account.getMaximumAutoDownloadMessageSize()) {
                        largeMessages.add(message);
                    } else {
                        smallMessages.add(message);
                    }

                    // And include it in the view
                    if (message.getSubject() != null && message.getFrom() != null) {
                        /*
                         * We check to make sure that we got something worth
                         * showing (subject and from) because some protocols
                         * (POP) may not be able to give us headers for
                         * ENVELOPE, only size.
                         */

                        // keep message for delayed storing
                        chunk.add(message);

                        if (chunk.size() >= UNSYNC_CHUNK_SIZE) {
                            writeUnsyncedMessages(chunk, localFolder, account, folder);
                            chunk.clear();
                        }
                    }
                } catch (Exception e) {
                    Log.e(K9.LOG_TAG, "Error while storing downloaded message.", e);
                    addErrorMessage(account, null, e);
                }
            }

            @Override
            public void messageStarted(String uid, int number, int ofTotal) {}

            @Override
            public void messagesFinished(int total) {
                // FIXME this method is almost never invoked by various Stores! Don't rely on it unless fixed!!
            }

        });
        if (!chunk.isEmpty()) {
            writeUnsyncedMessages(chunk, localFolder, account, folder);
            chunk.clear();
        }
    }

    /**
     * Actual storing of messages
     *
     * <br>
     * FIXME: <strong>This method should really be moved in the above MessageRetrievalListener once {@link MessageRetrievalListener#messagesFinished(int)} is properly invoked by various stores</strong>
     *
     * @param messages Never <code>null</code>.
     * @param localFolder
     * @param account
     * @param folder
     */
    private void writeUnsyncedMessages(final List<Message> messages, final LocalFolder localFolder, final Account account, final String folder) {
        if (K9.DEBUG) {
            Log.v(K9.LOG_TAG, "Batch writing " + Integer.toString(messages.size()) + " messages");
        }
        try {
            // Store the new message locally
            localFolder.appendMessages(messages.toArray(new Message[messages.size()]));

            for (final Message message : messages) {
                final Message localMessage = localFolder.getMessage(message.getUid());
                syncFlags(localMessage, message);
                if (K9.DEBUG)
                    Log.v(K9.LOG_TAG, "About to notify listeners that we got a new unsynced message "
                          + account + ":" + folder + ":" + message.getUid());
                for (final MessagingListener l : getListeners()) {
                    l.synchronizeMailboxAddOrUpdateMessage(account, folder, localMessage);
                }
            }
        } catch (final Exception e) {
            Log.e(K9.LOG_TAG, "Error while storing downloaded message.", e);
            addErrorMessage(account, null, e);
        }
    }


    private boolean shouldImportMessage(final Account account, final String folder, final Message message, final AtomicInteger progress, final Date earliestDate) {

        if (account.isSearchByDateCapable() && message.olderThan(earliestDate)) {
            if (K9.DEBUG) {
                Log.d(K9.LOG_TAG, "Message " + message.getUid() + " is older than "
                      + earliestDate + ", hence not saving");
            }
            return false;
        }
        return true;
    }

    private void downloadSmallMessages(final Account account, final Folder remoteFolder,
                                       final LocalFolder localFolder,
                                       ArrayList<Message> smallMessages,
                                       final AtomicInteger progress,
                                       final int unreadBeforeStart,
                                       final AtomicInteger newMessages,
                                       final int todo,
                                       FetchProfile fp) throws MessagingException {
        final String folder = remoteFolder.getName();

        final Date earliestDate = account.getEarliestPollDate();

        if (K9.DEBUG)
            Log.d(K9.LOG_TAG, "SYNC: Fetching small messages for folder " + folder);

        remoteFolder.fetch(smallMessages.toArray(new Message[smallMessages.size()]),
        fp, new MessageRetrievalListener() {
            @Override
            public void messageFinished(final Message message, int number, int ofTotal) {
                try {

                    if (!shouldImportMessage(account, folder, message, progress, earliestDate)) {
                        progress.incrementAndGet();

                        return;
                    }

                    // Store the updated message locally
                    final Message localMessage = localFolder.storeSmallMessage(message, new Runnable() {
                        @Override
                        public void run() {
                            progress.incrementAndGet();
                        }
                    });

                    // Increment the number of "new messages" if the newly downloaded message is
                    // not marked as read.
                    if (!localMessage.isSet(Flag.SEEN)) {
                        newMessages.incrementAndGet();
                    }

                    if (K9.DEBUG)
                        Log.v(K9.LOG_TAG, "About to notify listeners that we got a new small message "
                              + account + ":" + folder + ":" + message.getUid());

                    // Update the listener with what we've found
                    for (MessagingListener l : getListeners()) {
                        l.synchronizeMailboxAddOrUpdateMessage(account, folder, localMessage);
                        l.synchronizeMailboxProgress(account, folder, progress.get(), todo);
                        if (!localMessage.isSet(Flag.SEEN)) {
                            l.synchronizeMailboxNewMessage(account, folder, localMessage);
                        }
                    }
                    // Send a notification of this message

                    if (shouldNotifyForMessage(account, localFolder, message)) {
                        // Notify with the localMessage so that we don't have to recalculate the content preview.
                        notifyAccount(mApplication, account, localMessage, unreadBeforeStart);
                    }

                } catch (MessagingException me) {
                    addErrorMessage(account, null, me);
                    Log.e(K9.LOG_TAG, "SYNC: fetch small messages", me);
                }
            }

            @Override
            public void messageStarted(String uid, int number, int ofTotal) {}

            @Override
            public void messagesFinished(int total) {}
        });

        if (K9.DEBUG)
            Log.d(K9.LOG_TAG, "SYNC: Done fetching small messages for folder " + folder);
    }



    private void downloadLargeMessages(final Account account, final Folder remoteFolder,
                                       final LocalFolder localFolder,
                                       ArrayList<Message> largeMessages,
                                       final AtomicInteger progress,
                                       final int unreadBeforeStart,
                                       final AtomicInteger newMessages,
                                       final int todo,
                                       FetchProfile fp) throws MessagingException {
        final String folder = remoteFolder.getName();

        final Date earliestDate = account.getEarliestPollDate();

        if (K9.DEBUG)
            Log.d(K9.LOG_TAG, "SYNC: Fetching large messages for folder " + folder);

        remoteFolder.fetch(largeMessages.toArray(new Message[largeMessages.size()]), fp, null);
        for (Message message : largeMessages) {

            if (!shouldImportMessage(account, folder, message, progress, earliestDate)) {
                progress.incrementAndGet();
                continue;
            }

            if (message.getBody() == null) {
                /*
                 * The provider was unable to get the structure of the message, so
                 * we'll download a reasonable portion of the messge and mark it as
                 * incomplete so the entire thing can be downloaded later if the user
                 * wishes to download it.
                 */
                fp.clear();
                fp.add(FetchProfile.Item.BODY_SANE);
                /*
                 *  TODO a good optimization here would be to make sure that all Stores set
                 *  the proper size after this fetch and compare the before and after size. If
                 *  they equal we can mark this SYNCHRONIZED instead of PARTIALLY_SYNCHRONIZED
                 */

                remoteFolder.fetch(new Message[] { message }, fp, null);

                // Store the updated message locally
                localFolder.appendMessages(new Message[] { message });

                Message localMessage = localFolder.getMessage(message.getUid());


                // Certain (POP3) servers give you the whole message even when you ask for only the first x Kb
                if (!message.isSet(Flag.X_DOWNLOADED_FULL)) {
                    /*
                     * Mark the message as fully downloaded if the message size is smaller than
                     * the account's autodownload size limit, otherwise mark as only a partial
                     * download.  This will prevent the system from downloading the same message
                     * twice.
                     *
                     * If there is no limit on autodownload size, that's the same as the message
                     * being smaller than the max size
                     */
                    if (account.getMaximumAutoDownloadMessageSize() == 0 || message.getSize() < account.getMaximumAutoDownloadMessageSize()) {
                        localMessage.setFlag(Flag.X_DOWNLOADED_FULL, true);
                    } else {
                        // Set a flag indicating that the message has been partially downloaded and
                        // is ready for view.
                        localMessage.setFlag(Flag.X_DOWNLOADED_PARTIAL, true);
                    }
                }
            } else {
                /*
                 * We have a structure to deal with, from which
                 * we can pull down the parts we want to actually store.
                 * Build a list of parts we are interested in. Text parts will be downloaded
                 * right now, attachments will be left for later.
                 */

                Set<Part> viewables = MimeUtility.collectTextParts(message);

                /*
                 * Now download the parts we're interested in storing.
                 */
                for (Part part : viewables) {
                    remoteFolder.fetchPart(message, part, null);
                }
                // Store the updated message locally
                localFolder.appendMessages(new Message[] { message });

                Message localMessage = localFolder.getMessage(message.getUid());

                // Set a flag indicating this message has been fully downloaded and can be
                // viewed.
                localMessage.setFlag(Flag.X_DOWNLOADED_PARTIAL, true);
            }
            if (K9.DEBUG)
                Log.v(K9.LOG_TAG, "About to notify listeners that we got a new large message "
                      + account + ":" + folder + ":" + message.getUid());

            // Update the listener with what we've found
            progress.incrementAndGet();
            // TODO do we need to re-fetch this here?
            Message localMessage = localFolder.getMessage(message.getUid());

            // Increment the number of "new messages" if the newly downloaded message is
            // not marked as read.
            if (!localMessage.isSet(Flag.SEEN)) {
                newMessages.incrementAndGet();
            }

            for (MessagingListener l : getListeners()) {
                l.synchronizeMailboxAddOrUpdateMessage(account, folder, localMessage);
                l.synchronizeMailboxProgress(account, folder, progress.get(), todo);
                if (!localMessage.isSet(Flag.SEEN)) {
                    l.synchronizeMailboxNewMessage(account, folder, localMessage);
                }
            }

            // Send a notification of this message
            if (shouldNotifyForMessage(account, localFolder, message)) {
                // Notify with the localMessage so that we don't have to recalculate the content preview.
                notifyAccount(mApplication, account, localMessage, unreadBeforeStart);
            }

        }//for large messages
        if (K9.DEBUG)
            Log.d(K9.LOG_TAG, "SYNC: Done fetching large messages for folder " + folder);

    }

    private void refreshLocalMessageFlags(final Account account, final Folder remoteFolder,
                                          final LocalFolder localFolder,
                                          ArrayList<Message> syncFlagMessages,
                                          final AtomicInteger progress,
                                          final int todo
                                         ) throws MessagingException {

        final String folder = remoteFolder.getName();
        if (remoteFolder.supportsFetchingFlags()) {
            if (K9.DEBUG)
                Log.d(K9.LOG_TAG, "SYNC: About to sync flags for "
                      + syncFlagMessages.size() + " remote messages for folder " + folder);

            FetchProfile fp = new FetchProfile();
            fp.add(FetchProfile.Item.FLAGS);

            List<Message> undeletedMessages = new LinkedList<Message>();
            for (Message message : syncFlagMessages) {
                if (!message.isSet(Flag.DELETED)) {
                    undeletedMessages.add(message);
                }
            }

            remoteFolder.fetch(undeletedMessages.toArray(EMPTY_MESSAGE_ARRAY), fp, null);
            for (Message remoteMessage : syncFlagMessages) {
                Message localMessage = localFolder.getMessage(remoteMessage.getUid());
                boolean messageChanged = syncFlags(localMessage, remoteMessage);
                if (messageChanged) {
                    boolean shouldBeNotifiedOf = false;
                    if (localMessage.isSet(Flag.DELETED) || isMessageSuppressed(account, localMessage)) {
                        for (MessagingListener l : getListeners()) {
                            l.synchronizeMailboxRemovedMessage(account, folder, localMessage);
                        }
                    } else {
                        for (MessagingListener l : getListeners()) {
                            l.synchronizeMailboxAddOrUpdateMessage(account, folder, localMessage);
                        }
                        if (shouldNotifyForMessage(account, localFolder, localMessage)) {
                            shouldBeNotifiedOf = true;
                        }
                    }

                    // we're only interested in messages that need removing
                    if (!shouldBeNotifiedOf) {
                        NotificationData data = getNotificationData(account, null);
                        if (data != null) {
                            synchronized (data) {
                                MessageReference ref = localMessage.makeMessageReference();
                                if (data.removeMatchingMessage(mApplication, ref)) {
                                    notifyAccountWithDataLocked(mApplication, account, null, data);
                                }
                            }
                        }
                    }
                }
                progress.incrementAndGet();
                for (MessagingListener l : getListeners()) {
                    l.synchronizeMailboxProgress(account, folder, progress.get(), todo);
                }
            }
        }
    }

    private boolean syncFlags(Message localMessage, Message remoteMessage) throws MessagingException {
        boolean messageChanged = false;
        if (localMessage == null || localMessage.isSet(Flag.DELETED)) {
            return false;
        }
        if (remoteMessage.isSet(Flag.DELETED)) {
            if (localMessage.getFolder().getAccount().syncRemoteDeletions()) {
                localMessage.setFlag(Flag.DELETED, true);
                messageChanged = true;
            }
        } else {
            for (Flag flag : MessagingController.SYNC_FLAGS) {
                if (remoteMessage.isSet(flag) != localMessage.isSet(flag)) {
                    localMessage.setFlag(flag, remoteMessage.isSet(flag));
                    messageChanged = true;
                }
            }
        }
        return messageChanged;
    }
    private String getRootCauseMessage(Throwable t) {
        Throwable rootCause = t;
        Throwable nextCause = rootCause;
        do {
            nextCause = rootCause.getCause();
            if (nextCause != null) {
                rootCause = nextCause;
            }
        } while (nextCause != null);
        if (rootCause instanceof MessagingException) {
            return rootCause.getMessage();
        } else {
            // Remove the namespace on the exception so we have a fighting chance of seeing more of the error in the
            // notification.
            return (rootCause.getLocalizedMessage() != null)
                ? (rootCause.getClass().getSimpleName() + ": " + rootCause.getLocalizedMessage())
                : rootCause.getClass().getSimpleName();
        }
    }

    private void queuePendingCommand(Account account, PendingCommand command) {
        try {
            LocalStore localStore = account.getLocalStore();
            localStore.addPendingCommand(command);
        } catch (Exception e) {
            addErrorMessage(account, null, e);

            throw new RuntimeException("Unable to enqueue pending command", e);
        }
    }

    private void processPendingCommands(final Account account) {
        putBackground("processPendingCommands", null, new Runnable() {
            @Override
            public void run() {
                try {
                    processPendingCommandsSynchronous(account);
                } catch (UnavailableStorageException e) {
                    Log.i(K9.LOG_TAG, "Failed to process pending command because storage is not available - trying again later.");
                    throw new UnavailableAccountException(e);
                } catch (MessagingException me) {
                    Log.e(K9.LOG_TAG, "processPendingCommands", me);

                    addErrorMessage(account, null, me);

                    /*
                     * Ignore any exceptions from the commands. Commands will be processed
                     * on the next round.
                     */
                }
            }
        });
    }

    private void processPendingCommandsSynchronous(Account account) throws MessagingException {
        LocalStore localStore = account.getLocalStore();
        ArrayList<PendingCommand> commands = localStore.getPendingCommands();

        int progress = 0;
        int todo = commands.size();
        if (todo == 0) {
            return;
        }

        for (MessagingListener l : getListeners()) {
            l.pendingCommandsProcessing(account);
            l.synchronizeMailboxProgress(account, null, progress, todo);
        }

        PendingCommand processingCommand = null;
        try {
            for (PendingCommand command : commands) {
                processingCommand = command;
                if (K9.DEBUG)
                    Log.d(K9.LOG_TAG, "Processing pending command '" + command + "'");

                String[] components = command.command.split("\\.");
                String commandTitle = components[components.length - 1];
                for (MessagingListener l : getListeners()) {
                    l.pendingCommandStarted(account, commandTitle);
                }
                /*
                 * We specifically do not catch any exceptions here. If a command fails it is
                 * most likely due to a server or IO error and it must be retried before any
                 * other command processes. This maintains the order of the commands.
                 */
                try {
                    if (PENDING_COMMAND_APPEND.equals(command.command)) {
                        processPendingAppend(command, account);
                    } else if (PENDING_COMMAND_SET_FLAG_BULK.equals(command.command)) {
                        processPendingSetFlag(command, account);
                    } else if (PENDING_COMMAND_SET_FLAG.equals(command.command)) {
                        processPendingSetFlagOld(command, account);
                    } else if (PENDING_COMMAND_MARK_ALL_AS_READ.equals(command.command)) {
                        processPendingMarkAllAsRead(command, account);
                    } else if (PENDING_COMMAND_MOVE_OR_COPY_BULK.equals(command.command)) {
                        processPendingMoveOrCopyOld2(command, account);
                    } else if (PENDING_COMMAND_MOVE_OR_COPY_BULK_NEW.equals(command.command)) {
                        processPendingMoveOrCopy(command, account);
                    } else if (PENDING_COMMAND_MOVE_OR_COPY.equals(command.command)) {
                        processPendingMoveOrCopyOld(command, account);
                    } else if (PENDING_COMMAND_EMPTY_TRASH.equals(command.command)) {
                        processPendingEmptyTrash(command, account);
                    } else if (PENDING_COMMAND_EXPUNGE.equals(command.command)) {
                        processPendingExpunge(command, account);
                    }
                    localStore.removePendingCommand(command);
                    if (K9.DEBUG)
                        Log.d(K9.LOG_TAG, "Done processing pending command '" + command + "'");
                } catch (MessagingException me) {
                    if (me.isPermanentFailure()) {
                        addErrorMessage(account, null, me);
                        Log.e(K9.LOG_TAG, "Failure of command '" + command + "' was permanent, removing command from queue");
                        localStore.removePendingCommand(processingCommand);
                    } else {
                        throw me;
                    }
                } finally {
                    progress++;
                    for (MessagingListener l : getListeners()) {
                        l.synchronizeMailboxProgress(account, null, progress, todo);
                        l.pendingCommandCompleted(account, commandTitle);
                    }
                }
            }
        } catch (MessagingException me) {
            notifyUserIfCertificateProblem(mApplication, me, account, true);
            addErrorMessage(account, null, me);
            Log.e(K9.LOG_TAG, "Could not process command '" + processingCommand + "'", me);
            throw me;
        } finally {
            for (MessagingListener l : getListeners()) {
                l.pendingCommandsFinished(account);
            }
        }
    }

    /**
     * Process a pending append message command. This command uploads a local message to the
     * server, first checking to be sure that the server message is not newer than
     * the local message. Once the local message is successfully processed it is deleted so
     * that the server message will be synchronized down without an additional copy being
     * created.
     * TODO update the local message UID instead of deleteing it
     *
     * @param command arguments = (String folder, String uid)
     * @param account
     * @throws MessagingException
     */
    private void processPendingAppend(PendingCommand command, Account account)
    throws MessagingException {
        Folder remoteFolder = null;
        LocalFolder localFolder = null;
        try {

            String folder = command.arguments[0];
            String uid = command.arguments[1];

            if (account.getErrorFolderName().equals(folder)) {
                return;
            }

            LocalStore localStore = account.getLocalStore();
            localFolder = localStore.getFolder(folder);
            LocalMessage localMessage = localFolder.getMessage(uid);

            if (localMessage == null) {
                return;
            }

            Store remoteStore = account.getRemoteStore();
            remoteFolder = remoteStore.getFolder(folder);
            if (!remoteFolder.exists()) {
                if (!remoteFolder.create(FolderType.HOLDS_MESSAGES)) {
                    return;
                }
            }
            remoteFolder.open(OpenMode.READ_WRITE);
            if (remoteFolder.getMode() != OpenMode.READ_WRITE) {
                return;
            }

            Message remoteMessage = null;
            if (!localMessage.getUid().startsWith(K9.LOCAL_UID_PREFIX)) {
                remoteMessage = remoteFolder.getMessage(localMessage.getUid());
            }

            if (remoteMessage == null) {
                if (localMessage.isSet(Flag.X_REMOTE_COPY_STARTED)) {
                    Log.w(K9.LOG_TAG, "Local message with uid " + localMessage.getUid() +
                          " has flag " + Flag.X_REMOTE_COPY_STARTED + " already set, checking for remote message with " +
                          " same message id");
                    String rUid = remoteFolder.getUidFromMessageId(localMessage);
                    if (rUid != null) {
                        Log.w(K9.LOG_TAG, "Local message has flag " + Flag.X_REMOTE_COPY_STARTED + " already set, and there is a remote message with " +
                              " uid " + rUid + ", assuming message was already copied and aborting this copy");

                        String oldUid = localMessage.getUid();
                        localMessage.setUid(rUid);
                        localFolder.changeUid(localMessage);
                        for (MessagingListener l : getListeners()) {
                            l.messageUidChanged(account, folder, oldUid, localMessage.getUid());
                        }
                        return;
                    } else {
                        Log.w(K9.LOG_TAG, "No remote message with message-id found, proceeding with append");
                    }
                }

                /*
                 * If the message does not exist remotely we just upload it and then
                 * update our local copy with the new uid.
                 */
                FetchProfile fp = new FetchProfile();
                fp.add(FetchProfile.Item.BODY);
                localFolder.fetch(new Message[] { localMessage } , fp, null);
                String oldUid = localMessage.getUid();
                localMessage.setFlag(Flag.X_REMOTE_COPY_STARTED, true);
                remoteFolder.appendMessages(new Message[] { localMessage });

                localFolder.changeUid(localMessage);
                for (MessagingListener l : getListeners()) {
                    l.messageUidChanged(account, folder, oldUid, localMessage.getUid());
                }
            } else {
                /*
                 * If the remote message exists we need to determine which copy to keep.
                 */
                /*
                 * See if the remote message is newer than ours.
                 */
                FetchProfile fp = new FetchProfile();
                fp.add(FetchProfile.Item.ENVELOPE);
                remoteFolder.fetch(new Message[] { remoteMessage }, fp, null);
                Date localDate = localMessage.getInternalDate();
                Date remoteDate = remoteMessage.getInternalDate();
                if (remoteDate != null && remoteDate.compareTo(localDate) > 0) {
                    /*
                     * If the remote message is newer than ours we'll just
                     * delete ours and move on. A sync will get the server message
                     * if we need to be able to see it.
                     */
                    localMessage.destroy();
                } else {
                    /*
                     * Otherwise we'll upload our message and then delete the remote message.
                     */
                    fp.clear();
                    fp = new FetchProfile();
                    fp.add(FetchProfile.Item.BODY);
                    localFolder.fetch(new Message[] { localMessage }, fp, null);
                    String oldUid = localMessage.getUid();

                    localMessage.setFlag(Flag.X_REMOTE_COPY_STARTED, true);

                    remoteFolder.appendMessages(new Message[] { localMessage });
                    localFolder.changeUid(localMessage);
                    for (MessagingListener l : getListeners()) {
                        l.messageUidChanged(account, folder, oldUid, localMessage.getUid());
                    }
                    if (remoteDate != null) {
                        remoteMessage.setFlag(Flag.DELETED, true);
                        if (Account.EXPUNGE_IMMEDIATELY.equals(account.getExpungePolicy())) {
                            remoteFolder.expunge();
                        }
                    }
                }
            }
        } finally {
            closeFolder(remoteFolder);
            closeFolder(localFolder);
        }
    }
    private void queueMoveOrCopy(Account account, String srcFolder, String destFolder, boolean isCopy, String uids[]) {
        if (account.getErrorFolderName().equals(srcFolder)) {
            return;
        }
        PendingCommand command = new PendingCommand();
        command.command = PENDING_COMMAND_MOVE_OR_COPY_BULK_NEW;

        int length = 4 + uids.length;
        command.arguments = new String[length];
        command.arguments[0] = srcFolder;
        command.arguments[1] = destFolder;
        command.arguments[2] = Boolean.toString(isCopy);
        command.arguments[3] = Boolean.toString(false);
        System.arraycopy(uids, 0, command.arguments, 4, uids.length);
        queuePendingCommand(account, command);
    }

    private void queueMoveOrCopy(Account account, String srcFolder, String destFolder, boolean isCopy, String uids[], Map<String, String> uidMap) {
        if (uidMap == null || uidMap.isEmpty()) {
            queueMoveOrCopy(account, srcFolder, destFolder, isCopy, uids);
        } else {
            if (account.getErrorFolderName().equals(srcFolder)) {
                return;
            }
            PendingCommand command = new PendingCommand();
            command.command = PENDING_COMMAND_MOVE_OR_COPY_BULK_NEW;

            int length = 4 + uidMap.keySet().size() + uidMap.values().size();
            command.arguments = new String[length];
            command.arguments[0] = srcFolder;
            command.arguments[1] = destFolder;
            command.arguments[2] = Boolean.toString(isCopy);
            command.arguments[3] = Boolean.toString(true);
            System.arraycopy(uidMap.keySet().toArray(), 0, command.arguments, 4, uidMap.keySet().size());
            System.arraycopy(uidMap.values().toArray(), 0, command.arguments, 4 + uidMap.keySet().size(), uidMap.values().size());
            queuePendingCommand(account, command);
        }
    }

    /**
     * Convert pending command to new format and call
     * {@link #processPendingMoveOrCopy(PendingCommand, Account)}.
     *
     * <p>
     * TODO: This method is obsolete and is only for transition from K-9 4.0 to K-9 4.2
     * Eventually, it should be removed.
     * </p>
     *
     * @param command
     *         Pending move/copy command in old format.
     * @param account
     *         The account the pending command belongs to.
     *
     * @throws MessagingException
     *         In case of an error.
     */
    private void processPendingMoveOrCopyOld2(PendingCommand command, Account account)
            throws MessagingException {
        PendingCommand newCommand = new PendingCommand();
        int len = command.arguments.length;
        newCommand.command = PENDING_COMMAND_MOVE_OR_COPY_BULK_NEW;
        newCommand.arguments = new String[len + 1];
        newCommand.arguments[0] = command.arguments[0];
        newCommand.arguments[1] = command.arguments[1];
        newCommand.arguments[2] = command.arguments[2];
        newCommand.arguments[3] = Boolean.toString(false);
        System.arraycopy(command.arguments, 3, newCommand.arguments, 4, len - 3);

        processPendingMoveOrCopy(newCommand, account);
    }

    /**
     * Process a pending trash message command.
     *
     * @param command arguments = (String folder, String uid)
     * @param account
     * @throws MessagingException
     */
    private void processPendingMoveOrCopy(PendingCommand command, Account account)
    throws MessagingException {
        Folder remoteSrcFolder = null;
        Folder remoteDestFolder = null;
        LocalFolder localDestFolder = null;
        try {
            String srcFolder = command.arguments[0];
            if (account.getErrorFolderName().equals(srcFolder)) {
                return;
            }
            String destFolder = command.arguments[1];
            String isCopyS = command.arguments[2];
            String hasNewUidsS = command.arguments[3];

            boolean hasNewUids = false;
            if (hasNewUidsS != null) {
                hasNewUids = Boolean.parseBoolean(hasNewUidsS);
            }

            Store remoteStore = account.getRemoteStore();
            remoteSrcFolder = remoteStore.getFolder(srcFolder);

            Store localStore = account.getLocalStore();
            localDestFolder = (LocalFolder) localStore.getFolder(destFolder);
            List<Message> messages = new ArrayList<Message>();

            /*
             * We split up the localUidMap into two parts while sending the command, here we assemble it back.
             */
            Map<String, String> localUidMap = new HashMap<String, String>();
            if (hasNewUids) {
                int offset = (command.arguments.length - 4) / 2;

                for (int i = 4; i < 4 + offset; i++) {
                    localUidMap.put(command.arguments[i], command.arguments[i + offset]);

                    String uid = command.arguments[i];
                    if (!uid.startsWith(K9.LOCAL_UID_PREFIX)) {
                        messages.add(remoteSrcFolder.getMessage(uid));
                    }
                }

            } else {
                for (int i = 4; i < command.arguments.length; i++) {
                    String uid = command.arguments[i];
                    if (!uid.startsWith(K9.LOCAL_UID_PREFIX)) {
                        messages.add(remoteSrcFolder.getMessage(uid));
                    }
                }
            }

            boolean isCopy = false;
            if (isCopyS != null) {
                isCopy = Boolean.parseBoolean(isCopyS);
            }

            if (!remoteSrcFolder.exists()) {
                throw new MessagingException("processingPendingMoveOrCopy: remoteFolder " + srcFolder + " does not exist", true);
            }
            remoteSrcFolder.open(OpenMode.READ_WRITE);
            if (remoteSrcFolder.getMode() != OpenMode.READ_WRITE) {
                throw new MessagingException("processingPendingMoveOrCopy: could not open remoteSrcFolder " + srcFolder + " read/write", true);
            }

            if (K9.DEBUG)
                Log.d(K9.LOG_TAG, "processingPendingMoveOrCopy: source folder = " + srcFolder
                      + ", " + messages.size() + " messages, destination folder = " + destFolder + ", isCopy = " + isCopy);

            Map <String, String> remoteUidMap = null;

            if (!isCopy && destFolder.equals(account.getTrashFolderName())) {
                if (K9.DEBUG)
                    Log.d(K9.LOG_TAG, "processingPendingMoveOrCopy doing special case for deleting message");

                String destFolderName = destFolder;
                if (K9.FOLDER_NONE.equals(destFolderName)) {
                    destFolderName = null;
                }
                remoteSrcFolder.delete(messages.toArray(EMPTY_MESSAGE_ARRAY), destFolderName);
            } else {
                remoteDestFolder = remoteStore.getFolder(destFolder);

                if (isCopy) {
                    remoteUidMap = remoteSrcFolder.copyMessages(messages.toArray(EMPTY_MESSAGE_ARRAY), remoteDestFolder);
                } else {
                    remoteUidMap = remoteSrcFolder.moveMessages(messages.toArray(EMPTY_MESSAGE_ARRAY), remoteDestFolder);
                }
            }
            if (!isCopy && Account.EXPUNGE_IMMEDIATELY.equals(account.getExpungePolicy())) {
                if (K9.DEBUG)
                    Log.i(K9.LOG_TAG, "processingPendingMoveOrCopy expunging folder " + account.getDescription() + ":" + srcFolder);

                remoteSrcFolder.expunge();
            }

            /*
             * This next part is used to bring the local UIDs of the local destination folder
             * upto speed with the remote UIDs of remote destionation folder.
             */
            if (!localUidMap.isEmpty() && remoteUidMap != null && !remoteUidMap.isEmpty()) {
                Set<Map.Entry<String, String>> remoteSrcEntries = remoteUidMap.entrySet();
                Iterator<Map.Entry<String, String>> remoteSrcEntriesIterator = remoteSrcEntries.iterator();

                while (remoteSrcEntriesIterator.hasNext()) {
                    Map.Entry<String, String> entry = remoteSrcEntriesIterator.next();
                    String remoteSrcUid = entry.getKey();
                    String localDestUid = localUidMap.get(remoteSrcUid);
                    String newUid = entry.getValue();

                    Message localDestMessage = localDestFolder.getMessage(localDestUid);
                    if (localDestMessage != null) {
                        localDestMessage.setUid(newUid);
                        localDestFolder.changeUid((LocalMessage)localDestMessage);
                        for (MessagingListener l : getListeners()) {
                            l.messageUidChanged(account, destFolder, localDestUid, newUid);
                        }
                    }
                }
            }
        } finally {
            closeFolder(remoteSrcFolder);
            closeFolder(remoteDestFolder);
        }
    }

    private void queueSetFlag(final Account account, final String folderName, final String newState, final String flag, final String[] uids) {
        putBackground("queueSetFlag " + account.getDescription() + ":" + folderName, null, new Runnable() {
            @Override
            public void run() {
                PendingCommand command = new PendingCommand();
                command.command = PENDING_COMMAND_SET_FLAG_BULK;
                int length = 3 + uids.length;
                command.arguments = new String[length];
                command.arguments[0] = folderName;
                command.arguments[1] = newState;
                command.arguments[2] = flag;
                System.arraycopy(uids, 0, command.arguments, 3, uids.length);
                queuePendingCommand(account, command);
                processPendingCommands(account);
            }
        });
    }
    /**
     * Processes a pending mark read or unread command.
     *
     * @param command arguments = (String folder, String uid, boolean read)
     * @param account
     */
    private void processPendingSetFlag(PendingCommand command, Account account)
    throws MessagingException {
        String folder = command.arguments[0];

        if (account.getErrorFolderName().equals(folder)) {
            return;
        }

        boolean newState = Boolean.parseBoolean(command.arguments[1]);

        Flag flag = Flag.valueOf(command.arguments[2]);

        Store remoteStore = account.getRemoteStore();
        Folder remoteFolder = remoteStore.getFolder(folder);
        if (!remoteFolder.exists() || !remoteFolder.isFlagSupported(flag)) {
            return;
        }

        try {
            remoteFolder.open(OpenMode.READ_WRITE);
            if (remoteFolder.getMode() != OpenMode.READ_WRITE) {
                return;
            }
            List<Message> messages = new ArrayList<Message>();
            for (int i = 3; i < command.arguments.length; i++) {
                String uid = command.arguments[i];
                if (!uid.startsWith(K9.LOCAL_UID_PREFIX)) {
                    messages.add(remoteFolder.getMessage(uid));
                }
            }

            if (messages.isEmpty()) {
                return;
            }
            remoteFolder.setFlags(messages.toArray(EMPTY_MESSAGE_ARRAY), new Flag[] { flag }, newState);
        } finally {
            closeFolder(remoteFolder);
        }
    }

    // TODO: This method is obsolete and is only for transition from K-9 2.0 to K-9 2.1
    // Eventually, it should be removed
    private void processPendingSetFlagOld(PendingCommand command, Account account)
    throws MessagingException {
        String folder = command.arguments[0];
        String uid = command.arguments[1];

        if (account.getErrorFolderName().equals(folder)) {
            return;
        }
        if (K9.DEBUG)
            Log.d(K9.LOG_TAG, "processPendingSetFlagOld: folder = " + folder + ", uid = " + uid);

        boolean newState = Boolean.parseBoolean(command.arguments[2]);

        Flag flag = Flag.valueOf(command.arguments[3]);
        Folder remoteFolder = null;
        try {
            Store remoteStore = account.getRemoteStore();
            remoteFolder = remoteStore.getFolder(folder);
            if (!remoteFolder.exists()) {
                return;
            }
            remoteFolder.open(OpenMode.READ_WRITE);
            if (remoteFolder.getMode() != OpenMode.READ_WRITE) {
                return;
            }
            Message remoteMessage = null;
            if (!uid.startsWith(K9.LOCAL_UID_PREFIX)) {
                remoteMessage = remoteFolder.getMessage(uid);
            }
            if (remoteMessage == null) {
                return;
            }
            remoteMessage.setFlag(flag, newState);
        } finally {
            closeFolder(remoteFolder);
        }
    }
    private void queueExpunge(final Account account, final String folderName) {
        putBackground("queueExpunge " + account.getDescription() + ":" + folderName, null, new Runnable() {
            @Override
            public void run() {
                PendingCommand command = new PendingCommand();
                command.command = PENDING_COMMAND_EXPUNGE;

                command.arguments = new String[1];

                command.arguments[0] = folderName;
                queuePendingCommand(account, command);
                processPendingCommands(account);
            }
        });
    }
    private void processPendingExpunge(PendingCommand command, Account account)
    throws MessagingException {
        String folder = command.arguments[0];

        if (account.getErrorFolderName().equals(folder)) {
            return;
        }
        if (K9.DEBUG)
            Log.d(K9.LOG_TAG, "processPendingExpunge: folder = " + folder);

        Store remoteStore = account.getRemoteStore();
        Folder remoteFolder = remoteStore.getFolder(folder);
        try {
            if (!remoteFolder.exists()) {
                return;
            }
            remoteFolder.open(OpenMode.READ_WRITE);
            if (remoteFolder.getMode() != OpenMode.READ_WRITE) {
                return;
            }
            remoteFolder.expunge();
            if (K9.DEBUG)
                Log.d(K9.LOG_TAG, "processPendingExpunge: complete for folder = " + folder);
        } finally {
            closeFolder(remoteFolder);
        }
    }


    // TODO: This method is obsolete and is only for transition from K-9 2.0 to K-9 2.1
    // Eventually, it should be removed
    private void processPendingMoveOrCopyOld(PendingCommand command, Account account)
    throws MessagingException {
        String srcFolder = command.arguments[0];
        String uid = command.arguments[1];
        String destFolder = command.arguments[2];
        String isCopyS = command.arguments[3];

        boolean isCopy = false;
        if (isCopyS != null) {
            isCopy = Boolean.parseBoolean(isCopyS);
        }

        if (account.getErrorFolderName().equals(srcFolder)) {
            return;
        }

        Store remoteStore = account.getRemoteStore();
        Folder remoteSrcFolder = remoteStore.getFolder(srcFolder);
        Folder remoteDestFolder = remoteStore.getFolder(destFolder);

        if (!remoteSrcFolder.exists()) {
            throw new MessagingException("processPendingMoveOrCopyOld: remoteFolder " + srcFolder + " does not exist", true);
        }
        remoteSrcFolder.open(OpenMode.READ_WRITE);
        if (remoteSrcFolder.getMode() != OpenMode.READ_WRITE) {
            throw new MessagingException("processPendingMoveOrCopyOld: could not open remoteSrcFolder " + srcFolder + " read/write", true);
        }

        Message remoteMessage = null;
        if (!uid.startsWith(K9.LOCAL_UID_PREFIX)) {
            remoteMessage = remoteSrcFolder.getMessage(uid);
        }
        if (remoteMessage == null) {
            throw new MessagingException("processPendingMoveOrCopyOld: remoteMessage " + uid + " does not exist", true);
        }

        if (K9.DEBUG)
            Log.d(K9.LOG_TAG, "processPendingMoveOrCopyOld: source folder = " + srcFolder
                  + ", uid = " + uid + ", destination folder = " + destFolder + ", isCopy = " + isCopy);

        if (!isCopy && destFolder.equals(account.getTrashFolderName())) {
            if (K9.DEBUG)
                Log.d(K9.LOG_TAG, "processPendingMoveOrCopyOld doing special case for deleting message");

            remoteMessage.delete(account.getTrashFolderName());
            remoteSrcFolder.close();
            return;
        }

        remoteDestFolder.open(OpenMode.READ_WRITE);
        if (remoteDestFolder.getMode() != OpenMode.READ_WRITE) {
            throw new MessagingException("processPendingMoveOrCopyOld: could not open remoteDestFolder " + srcFolder + " read/write", true);
        }

        if (isCopy) {
            remoteSrcFolder.copyMessages(new Message[] { remoteMessage }, remoteDestFolder);
        } else {
            remoteSrcFolder.moveMessages(new Message[] { remoteMessage }, remoteDestFolder);
        }
        remoteSrcFolder.close();
        remoteDestFolder.close();
    }

    private void processPendingMarkAllAsRead(PendingCommand command, Account account) throws MessagingException {
        String folder = command.arguments[0];
        Folder remoteFolder = null;
        LocalFolder localFolder = null;
        try {
            Store localStore = account.getLocalStore();
            localFolder = (LocalFolder) localStore.getFolder(folder);
            localFolder.open(OpenMode.READ_WRITE);
            Message[] messages = localFolder.getMessages(null, false);
            for (Message message : messages) {
                if (!message.isSet(Flag.SEEN)) {
                    message.setFlag(Flag.SEEN, true);
                    for (MessagingListener l : getListeners()) {
                        l.listLocalMessagesUpdateMessage(account, folder, message);
                    }
                }
            }

            for (MessagingListener l : getListeners()) {
                l.folderStatusChanged(account, folder, 0);
            }


            if (account.getErrorFolderName().equals(folder)) {
                return;
            }

            Store remoteStore = account.getRemoteStore();
            remoteFolder = remoteStore.getFolder(folder);

            if (!remoteFolder.exists() || !remoteFolder.isFlagSupported(Flag.SEEN)) {
                return;
            }
            remoteFolder.open(OpenMode.READ_WRITE);
            if (remoteFolder.getMode() != OpenMode.READ_WRITE) {
                return;
            }

            remoteFolder.setFlags(new Flag[] {Flag.SEEN}, true);
            remoteFolder.close();
        } catch (UnsupportedOperationException uoe) {
            Log.w(K9.LOG_TAG, "Could not mark all server-side as read because store doesn't support operation", uoe);
        } finally {
            closeFolder(localFolder);
            closeFolder(remoteFolder);
        }
    }

    private void notifyUserIfCertificateProblem(Context context, Exception e,
            Account account, boolean incoming) {
        if (!(e instanceof CertificateValidationException)) {
            return;
        }

        CertificateValidationException cve = (CertificateValidationException) e;
        if (!cve.needsUserAttention()) {
            return;
        }

        final int id = incoming
                ? K9.CERTIFICATE_EXCEPTION_NOTIFICATION_INCOMING + account.getAccountNumber()
                : K9.CERTIFICATE_EXCEPTION_NOTIFICATION_OUTGOING + account.getAccountNumber();
        final Intent i = incoming
                ? AccountSetupIncoming.intentActionEditIncomingSettings(context, account)
                : AccountSetupOutgoing.intentActionEditOutgoingSettings(context, account);
        final PendingIntent pi = PendingIntent.getActivity(context,
                account.getAccountNumber(), i, PendingIntent.FLAG_UPDATE_CURRENT);
        final String title = context.getString(
                R.string.notification_certificate_error_title, account.getName());

        final NotificationCompat.Builder builder = new NotificationBuilder(context);
        builder.setSmallIcon(R.drawable.ic_notify_new_mail);
        builder.setWhen(System.currentTimeMillis());
        builder.setAutoCancel(true);
        builder.setTicker(title);
        builder.setContentTitle(title);
        builder.setContentText(context.getString(R.string.notification_certificate_error_text));
        builder.setContentIntent(pi);

        configureNotification(builder, null, null,
                K9.NOTIFICATION_LED_FAILURE_COLOR,
                K9.NOTIFICATION_LED_BLINK_FAST, true);

        final NotificationManager nm = (NotificationManager)
                context.getSystemService(Context.NOTIFICATION_SERVICE);
        nm.notify(null, id, builder.build());
    }

    public void clearCertificateErrorNotifications(Context context,
            final Account account, boolean incoming, boolean outgoing) {
        final NotificationManager nm = (NotificationManager)
                context.getSystemService(Context.NOTIFICATION_SERVICE);

        if (incoming) {
            nm.cancel(null, K9.CERTIFICATE_EXCEPTION_NOTIFICATION_INCOMING + account.getAccountNumber());
        }
        if (outgoing) {
            nm.cancel(null, K9.CERTIFICATE_EXCEPTION_NOTIFICATION_OUTGOING + account.getAccountNumber());
        }
    }


    static long uidfill = 0;
    static AtomicBoolean loopCatch = new AtomicBoolean();
    public void addErrorMessage(Account account, String subject, Throwable t) {
        if (!loopCatch.compareAndSet(false, true)) {
            return;
        }
        try {
            if (t == null) {
                return;
            }

            CharArrayWriter baos = new CharArrayWriter(t.getStackTrace().length * 10);
            PrintWriter ps = new PrintWriter(baos);
            t.printStackTrace(ps);
            ps.close();

            if (subject == null) {
                subject = getRootCauseMessage(t);
            }

            addErrorMessage(account, subject, baos.toString());
        } catch (Throwable it) {
            Log.e(K9.LOG_TAG, "Could not save error message to " + account.getErrorFolderName(), it);
        } finally {
            loopCatch.set(false);
        }
    }

    public void addErrorMessage(Account account, String subject, String body) {
        if (!K9.ENABLE_ERROR_FOLDER) {
            return;
        }
        if (!loopCatch.compareAndSet(false, true)) {
            return;
        }
        try {
            if (body == null || body.length() < 1) {
                return;
            }

            Store localStore = account.getLocalStore();
            LocalFolder localFolder = (LocalFolder)localStore.getFolder(account.getErrorFolderName());
            Message[] messages = new Message[1];
            MimeMessage message = new MimeMessage();


            message.setBody(new TextBody(body));
            message.setFlag(Flag.X_DOWNLOADED_FULL, true);
            message.setSubject(subject);

            long nowTime = System.currentTimeMillis();
            Date nowDate = new Date(nowTime);
            message.setInternalDate(nowDate);
            message.addSentDate(nowDate);
            message.setFrom(new Address(account.getEmail(), "K9mail internal"));
            messages[0] = message;

            localFolder.appendMessages(messages);

            localFolder.clearMessagesOlderThan(nowTime - (15 * 60 * 1000));

        } catch (Throwable it) {
            Log.e(K9.LOG_TAG, "Could not save error message to " + account.getErrorFolderName(), it);
        } finally {
            loopCatch.set(false);
        }
    }



    public void markAllMessagesRead(final Account account, final String folder) {

        if (K9.DEBUG)
            Log.i(K9.LOG_TAG, "Marking all messages in " + account.getDescription() + ":" + folder + " as read");
        List<String> args = new ArrayList<String>();
        args.add(folder);
        PendingCommand command = new PendingCommand();
        command.command = PENDING_COMMAND_MARK_ALL_AS_READ;
        command.arguments = args.toArray(EMPTY_STRING_ARRAY);
        queuePendingCommand(account, command);
        processPendingCommands(account);
    }

    public void setFlag(final Account account, final List<Long> messageIds, final Flag flag,
            final boolean newState) {

        setFlagInCache(account, messageIds, flag, newState);

        threadPool.execute(new Runnable() {
            @Override
            public void run() {
                setFlagSynchronous(account, messageIds, flag, newState, false);
            }
        });
    }

    public void setFlagForThreads(final Account account, final List<Long> threadRootIds,
            final Flag flag, final boolean newState) {

        setFlagForThreadsInCache(account, threadRootIds, flag, newState);

        threadPool.execute(new Runnable() {
            @Override
            public void run() {
                setFlagSynchronous(account, threadRootIds, flag, newState, true);
            }
        });
    }

    private void setFlagSynchronous(final Account account, final List<Long> ids,
            final Flag flag, final boolean newState, final boolean threadedList) {

        LocalStore localStore;
        try {
            localStore = account.getLocalStore();
        } catch (MessagingException e) {
            Log.e(K9.LOG_TAG, "Couldn't get LocalStore instance", e);
            return;
        }

        // Update affected messages in the database. This should be as fast as possible so the UI
        // can be updated with the new state.
        try {
            if (threadedList) {
                localStore.setFlagForThreads(ids, flag, newState);
                removeFlagForThreadsFromCache(account, ids, flag);
            } else {
                localStore.setFlag(ids, flag, newState);
                removeFlagFromCache(account, ids, flag);
            }
        } catch (MessagingException e) {
            Log.e(K9.LOG_TAG, "Couldn't set flags in local database", e);
        }

        // Read folder name and UID of messages from the database
        Map<String, List<String>> folderMap;
        try {
            folderMap = localStore.getFoldersAndUids(ids, threadedList);
        } catch (MessagingException e) {
            Log.e(K9.LOG_TAG, "Couldn't get folder name and UID of messages", e);
            return;
        }

        // Loop over all folders
        for (Entry<String, List<String>> entry : folderMap.entrySet()) {
            String folderName = entry.getKey();

            // Notify listeners of changed folder status
            LocalFolder localFolder = localStore.getFolder(folderName);
            try {
                int unreadMessageCount = localFolder.getUnreadMessageCount();
                for (MessagingListener l : getListeners()) {
                    l.folderStatusChanged(account, folderName, unreadMessageCount);
                }
            } catch (MessagingException e) {
                Log.w(K9.LOG_TAG, "Couldn't get unread count for folder: " + folderName, e);
            }

            // The error folder is always a local folder
            // TODO: Skip the remote part for all local-only folders
            if (account.getErrorFolderName().equals(folderName)) {
                continue;
            }

            // Send flag change to server
            String[] uids = entry.getValue().toArray(EMPTY_STRING_ARRAY);
            queueSetFlag(account, folderName, Boolean.toString(newState), flag.toString(), uids);
            processPendingCommands(account);
        }
    }

    /**
     * Set or remove a flag for a set of messages in a specific folder.
     *
     * <p>
     * The {@link Message} objects passed in are updated to reflect the new flag state.
     * </p>
     *
     * @param account
     *         The account the folder containing the messages belongs to.
     * @param folderName
     *         The name of the folder.
     * @param messages
     *         The messages to change the flag for.
     * @param flag
     *         The flag to change.
     * @param newState
     *         {@code true}, if the flag should be set. {@code false} if it should be removed.
     */
    public void setFlag(Account account, String folderName, Message[] messages, Flag flag,
            boolean newState) {
        // TODO: Put this into the background, but right now some callers depend on the message
        //       objects being modified right after this method returns.
        Folder localFolder = null;
        try {
            Store localStore = account.getLocalStore();
            localFolder = localStore.getFolder(folderName);
            localFolder.open(OpenMode.READ_WRITE);

            // Allows for re-allowing sending of messages that could not be sent
            if (flag == Flag.FLAGGED && !newState &&
                    account.getOutboxFolderName().equals(folderName)) {
                for (Message message : messages) {
                    String uid = message.getUid();
                    if (uid != null) {
                        sendCount.remove(uid);
                    }
                }
            }

            // Update the messages in the local store
            localFolder.setFlags(messages, new Flag[] {flag}, newState);

            int unreadMessageCount = localFolder.getUnreadMessageCount();
            for (MessagingListener l : getListeners()) {
                l.folderStatusChanged(account, folderName, unreadMessageCount);
            }


            /*
             * Handle the remote side
             */

            // The error folder is always a local folder
            // TODO: Skip the remote part for all local-only folders
            if (account.getErrorFolderName().equals(folderName)) {
                return;
            }

            String[] uids = new String[messages.length];
            for (int i = 0, end = uids.length; i < end; i++) {
                uids[i] = messages[i].getUid();
            }

            queueSetFlag(account, folderName, Boolean.toString(newState), flag.toString(), uids);
            processPendingCommands(account);
        } catch (MessagingException me) {
            addErrorMessage(account, null, me);
            throw new RuntimeException(me);
        } finally {
            closeFolder(localFolder);
        }
    }

    /**
     * Set or remove a flag for a message referenced by message UID.
     *
     * @param account
     *         The account the folder containing the message belongs to.
     * @param folderName
     *         The name of the folder.
     * @param uid
     *         The UID of the message to change the flag for.
     * @param flag
     *         The flag to change.
     * @param newState
     *         {@code true}, if the flag should be set. {@code false} if it should be removed.
     */
    public void setFlag(Account account, String folderName, String uid, Flag flag,
            boolean newState) {
        Folder localFolder = null;
        try {
            LocalStore localStore = account.getLocalStore();
            localFolder = localStore.getFolder(folderName);
            localFolder.open(OpenMode.READ_WRITE);

            Message message = localFolder.getMessage(uid);
            if (message != null) {
                setFlag(account, folderName, new Message[] { message }, flag, newState);
            }
        } catch (MessagingException me) {
            addErrorMessage(account, null, me);
            throw new RuntimeException(me);
        } finally {
            closeFolder(localFolder);
        }
    }

    public void clearAllPending(final Account account) {
        try {
            Log.w(K9.LOG_TAG, "Clearing pending commands!");
            LocalStore localStore = account.getLocalStore();
            localStore.removePendingCommands();
        } catch (MessagingException me) {
            Log.e(K9.LOG_TAG, "Unable to clear pending command", me);
            addErrorMessage(account, null, me);
        }
    }

    public void loadMessageForViewRemote(final Account account, final String folder,
                                         final String uid, final MessagingListener listener) {
        put("loadMessageForViewRemote", listener, new Runnable() {
            @Override
            public void run() {
                loadMessageForViewRemoteSynchronous(account, folder, uid, listener, false, false);
            }
        });
    }

    public boolean loadMessageForViewRemoteSynchronous(final Account account, final String folder,
            final String uid, final MessagingListener listener, final boolean force,
            final boolean loadPartialFromSearch) {
        Folder remoteFolder = null;
        LocalFolder localFolder = null;
        try {
            LocalStore localStore = account.getLocalStore();
            localFolder = localStore.getFolder(folder);
            localFolder.open(OpenMode.READ_WRITE);

            Message message = localFolder.getMessage(uid);

            if (uid.startsWith(K9.LOCAL_UID_PREFIX)) {
                Log.w(K9.LOG_TAG, "Message has local UID so cannot download fully.");
                // ASH move toast
                android.widget.Toast.makeText(mApplication,
                        "Message has local UID so cannot download fully",
                        android.widget.Toast.LENGTH_LONG).show();
                // TODO: Using X_DOWNLOADED_FULL is wrong because it's only a partial message. But
                // one we can't download completely. Maybe add a new flag; X_PARTIAL_MESSAGE ?
                message.setFlag(Flag.X_DOWNLOADED_FULL, true);
                message.setFlag(Flag.X_DOWNLOADED_PARTIAL, false);
            }
            /* commented out because this was pulled from another unmerged branch:
            } else if (localFolder.isLocalOnly() && !force) {
                Log.w(K9.LOG_TAG, "Message in local-only folder so cannot download fully.");
                // ASH move toast
                android.widget.Toast.makeText(mApplication,
                        "Message in local-only folder so cannot download fully",
                        android.widget.Toast.LENGTH_LONG).show();
                message.setFlag(Flag.X_DOWNLOADED_FULL, true);
                message.setFlag(Flag.X_DOWNLOADED_PARTIAL, false);
            }*/

            if (message.isSet(Flag.X_DOWNLOADED_FULL)) {
                /*
                 * If the message has been synchronized since we were called we'll
                 * just hand it back cause it's ready to go.
                 */
                FetchProfile fp = new FetchProfile();
                fp.add(FetchProfile.Item.ENVELOPE);
                fp.add(FetchProfile.Item.BODY);
                localFolder.fetch(new Message[] { message }, fp, null);
            } else {
                /*
                 * At this point the message is not available, so we need to download it
                 * fully if possible.
                 */

                Store remoteStore = account.getRemoteStore();
                remoteFolder = remoteStore.getFolder(folder);
                remoteFolder.open(OpenMode.READ_WRITE);

                // Get the remote message and fully download it
                Message remoteMessage = remoteFolder.getMessage(uid);
                FetchProfile fp = new FetchProfile();
                fp.add(FetchProfile.Item.BODY);

                remoteFolder.fetch(new Message[] { remoteMessage }, fp, null);

                // Store the message locally and load the stored message into memory
                localFolder.appendMessages(new Message[] { remoteMessage });
                if (loadPartialFromSearch) {
                    fp.add(FetchProfile.Item.BODY);
                }
                fp.add(FetchProfile.Item.ENVELOPE);
                message = localFolder.getMessage(uid);
                localFolder.fetch(new Message[] { message }, fp, null);

                // Mark that this message is now fully synched
                if (account.isMarkMessageAsReadOnView()) {
                    message.setFlag(Flag.SEEN, true);
                }
                message.setFlag(Flag.X_DOWNLOADED_FULL, true);
            }

            // now that we have the full message, refresh the headers
            for (MessagingListener l : getListeners(listener)) {
                l.loadMessageForViewHeadersAvailable(account, folder, uid, message);
            }

            for (MessagingListener l : getListeners(listener)) {
                l.loadMessageForViewBodyAvailable(account, folder, uid, message);
            }
            for (MessagingListener l : getListeners(listener)) {
                l.loadMessageForViewFinished(account, folder, uid, message);
            }
            return true;
        } catch (Exception e) {
            for (MessagingListener l : getListeners(listener)) {
                l.loadMessageForViewFailed(account, folder, uid, e);
            }
            notifyUserIfCertificateProblem(mApplication, e, account, true);
            addErrorMessage(account, null, e);
            return false;
        } finally {
            closeFolder(remoteFolder);
            closeFolder(localFolder);
        }
    }

    public void loadMessageForView(final Account account, final String folder, final String uid,
                                   final MessagingListener listener) {
        for (MessagingListener l : getListeners(listener)) {
            l.loadMessageForViewStarted(account, folder, uid);
        }
        threadPool.execute(new Runnable() {
            @Override
            public void run() {

                try {
                    LocalStore localStore = account.getLocalStore();
                    LocalFolder localFolder = localStore.getFolder(folder);
                    localFolder.open(OpenMode.READ_WRITE);

                    LocalMessage message = localFolder.getMessage(uid);
                    if (message == null
                    || message.getId() == 0) {
                        throw new IllegalArgumentException("Message not found: folder=" + folder + ", uid=" + uid);
                    }
                    // IMAP search results will usually need to be downloaded before viewing.
                    // TODO: limit by account.getMaximumAutoDownloadMessageSize().
                    if (!message.isSet(Flag.X_DOWNLOADED_FULL) &&
                            !message.isSet(Flag.X_DOWNLOADED_PARTIAL)) {
                        if (loadMessageForViewRemoteSynchronous(account, folder, uid, listener,
                                false, true)) {

                            markMessageAsReadOnView(account, message);
                        }
                        return;
                    }


                    for (MessagingListener l : getListeners(listener)) {
                        l.loadMessageForViewHeadersAvailable(account, folder, uid, message);
                    }

                    FetchProfile fp = new FetchProfile();
                    fp.add(FetchProfile.Item.ENVELOPE);
                    fp.add(FetchProfile.Item.BODY);
                    localFolder.fetch(new Message[] {
                                          message
                                      }, fp, null);
                    localFolder.close();

                    for (MessagingListener l : getListeners(listener)) {
                        l.loadMessageForViewBodyAvailable(account, folder, uid, message);
                    }

                    for (MessagingListener l : getListeners(listener)) {
                        l.loadMessageForViewFinished(account, folder, uid, message);
                    }
                    markMessageAsReadOnView(account, message);

                } catch (Exception e) {
                    for (MessagingListener l : getListeners(listener)) {
                        l.loadMessageForViewFailed(account, folder, uid, e);
                    }
                    addErrorMessage(account, null, e);

                }
            }
        });
    }

    /**
     * Mark the provided message as read if not disabled by the account setting.
     *
     * @param account
     *         The account the message belongs to.
     * @param message
     *         The message to mark as read. This {@link Message} instance will be modify by calling
     *         {@link Message#setFlag(Flag, boolean)} on it.
     *
     * @throws MessagingException
     *
     * @see Account#isMarkMessageAsReadOnView()
     */
    private void markMessageAsReadOnView(Account account, Message message)
            throws MessagingException {

        if (account.isMarkMessageAsReadOnView() && !message.isSet(Flag.SEEN)) {
            List<Long> messageIds = Collections.singletonList(message.getId());
            setFlag(account, messageIds, Flag.SEEN, true);

            ((LocalMessage) message).setFlagInternal(Flag.SEEN, true);
        }
    }

    /**
     * Attempts to load the attachment specified by part from the given account and message.
     * @param account
     * @param message
     * @param part
     * @param listener
     */
    public void loadAttachment(
        final Account account,
        final Message message,
        final Part part,
        final Object tag,
        final MessagingListener listener) {
        /*
         * Check if the attachment has already been downloaded. If it has there's no reason to
         * download it, so we just tell the listener that it's ready to go.
         */

        if (part.getBody() != null) {
            for (MessagingListener l : getListeners(listener)) {
                l.loadAttachmentStarted(account, message, part, tag, false);
            }

            for (MessagingListener l : getListeners(listener)) {
                l.loadAttachmentFinished(account, message, part, tag);
            }
            return;
        }



        for (MessagingListener l : getListeners(listener)) {
            l.loadAttachmentStarted(account, message, part, tag, true);
        }

        put("loadAttachment", listener, new Runnable() {
            @Override
            public void run() {
                Folder remoteFolder = null;
                LocalFolder localFolder = null;
                try {
                    LocalStore localStore = account.getLocalStore();

                    List<Part> attachments = MimeUtility.collectAttachments(message);
                    for (Part attachment : attachments) {
                        attachment.setBody(null);
                    }
                    Store remoteStore = account.getRemoteStore();
                    localFolder = localStore.getFolder(message.getFolder().getName());
                    remoteFolder = remoteStore.getFolder(message.getFolder().getName());
                    remoteFolder.open(OpenMode.READ_WRITE);

                    //FIXME: This is an ugly hack that won't be needed once the Message objects have been united.
                    Message remoteMessage = remoteFolder.getMessage(message.getUid());
                    remoteMessage.setBody(message.getBody());
                    remoteFolder.fetchPart(remoteMessage, part, null);

                    localFolder.updateMessage((LocalMessage)message);
                    for (MessagingListener l : getListeners(listener)) {
                        l.loadAttachmentFinished(account, message, part, tag);
                    }
                } catch (MessagingException me) {
                    if (K9.DEBUG)
                        Log.v(K9.LOG_TAG, "Exception loading attachment", me);

                    for (MessagingListener l : getListeners(listener)) {
                        l.loadAttachmentFailed(account, message, part, tag, me.getMessage());
                    }
                    notifyUserIfCertificateProblem(mApplication, me, account, true);
                    addErrorMessage(account, null, me);

                } finally {
                    closeFolder(localFolder);
                    closeFolder(remoteFolder);
                }
            }
        });
    }

    /**
     * Stores the given message in the Outbox and starts a sendPendingMessages command to
     * attempt to send the message.
     * @param account
     * @param message
     * @param listener
     */
    public void sendMessage(final Account account,
                            final Message message,
                            MessagingListener listener) {
        try {
            LocalStore localStore = account.getLocalStore();
            LocalFolder localFolder = localStore.getFolder(account.getOutboxFolderName());
            localFolder.open(OpenMode.READ_WRITE);
            localFolder.appendMessages(new Message[] { message });
            Message localMessage = localFolder.getMessage(message.getUid());
            localMessage.setFlag(Flag.X_DOWNLOADED_FULL, true);
            localFolder.close();
            sendPendingMessages(account, listener);
        } catch (Exception e) {
            /*
            for (MessagingListener l : getListeners())
            {
                // TODO general failed
            }
            */
            addErrorMessage(account, null, e);

        }
    }


    public void sendPendingMessages(MessagingListener listener) {
        final Preferences prefs = Preferences.getPreferences(mApplication.getApplicationContext());
        for (Account account : prefs.getAvailableAccounts()) {
            sendPendingMessages(account, listener);
        }
    }


    /**
     * Attempt to send any messages that are sitting in the Outbox.
     * @param account
     * @param listener
     */
    public void sendPendingMessages(final Account account,
                                    MessagingListener listener) {
        putBackground("sendPendingMessages", listener, new Runnable() {
            @Override
            public void run() {
                if (!account.isAvailable(mApplication)) {
                    throw new UnavailableAccountException();
                }
                if (messagesPendingSend(account)) {


                    notifyWhileSending(account);

                    try {
                        sendPendingMessagesSynchronous(account);
                    } finally {
                        notifyWhileSendingDone(account);
                    }
                }
            }
        });
    }

    private void cancelNotification(int id) {
        NotificationManager notifMgr =
            (NotificationManager) mApplication.getSystemService(Context.NOTIFICATION_SERVICE);

        notifMgr.cancel(id);
    }

    private void notifyWhileSendingDone(Account account) {
        if (account.isShowOngoing()) {
            cancelNotification(K9.FETCHING_EMAIL_NOTIFICATION - account.getAccountNumber());
        }
    }

    /**
     * Display an ongoing notification while a message is being sent.
     *
     * @param account
     *         The account the message is sent from. Never {@code null}.
     */
    private void notifyWhileSending(Account account) {
        if (!account.isShowOngoing()) {
            return;
        }

        NotificationManager notifMgr =
            (NotificationManager) mApplication.getSystemService(Context.NOTIFICATION_SERVICE);

        NotificationCompat.Builder builder = new NotificationBuilder(mApplication);
        builder.setSmallIcon(R.drawable.ic_notify_check_mail);
        builder.setWhen(System.currentTimeMillis());
        builder.setOngoing(true);
        builder.setTicker(mApplication.getString(R.string.notification_bg_send_ticker,
                account.getDescription()));

        builder.setContentTitle(mApplication.getString(R.string.notification_bg_send_title));
        builder.setContentText(account.getDescription());

        TaskStackBuilder stack = buildMessageListBackStack(mApplication, account,
                account.getInboxFolderName());
        builder.setContentIntent(stack.getPendingIntent(0, 0));

        if (K9.NOTIFICATION_LED_WHILE_SYNCING) {
            configureNotification(builder, null, null,
                    account.getNotificationSetting().getLedColor(),
                    K9.NOTIFICATION_LED_BLINK_FAST, true);
        }

        notifMgr.notify(K9.FETCHING_EMAIL_NOTIFICATION - account.getAccountNumber(),
                builder.build());
    }

    private void notifySendTempFailed(Account account, Exception lastFailure) {
        notifySendFailed(account, lastFailure, account.getOutboxFolderName());
    }

    private void notifySendPermFailed(Account account, Exception lastFailure) {
        notifySendFailed(account, lastFailure, account.getDraftsFolderName());
    }

    /**
     * Display a notification when sending a message has failed.
     *
     * @param account
     *         The account that was used to sent the message.
     * @param lastFailure
     *         The {@link Exception} instance that indicated sending the message has failed.
     * @param openFolder
     *         The name of the folder to open when the notification is clicked.
     */
    private void notifySendFailed(Account account, Exception lastFailure, String openFolder) {
        NotificationManager notifMgr =
                (NotificationManager) mApplication.getSystemService(Context.NOTIFICATION_SERVICE);

        NotificationCompat.Builder builder = new NotificationBuilder(mApplication);
        builder.setSmallIcon(R.drawable.ic_notify_new_mail);
        builder.setWhen(System.currentTimeMillis());
        builder.setAutoCancel(true);
        builder.setTicker(mApplication.getString(R.string.send_failure_subject));
        builder.setContentTitle(mApplication.getString(R.string.send_failure_subject));
        builder.setContentText(getRootCauseMessage(lastFailure));

        TaskStackBuilder stack = buildFolderListBackStack(mApplication, account);
        builder.setContentIntent(stack.getPendingIntent(0, 0));

        configureNotification(builder,  null, null, K9.NOTIFICATION_LED_FAILURE_COLOR,
                K9.NOTIFICATION_LED_BLINK_FAST, true);

        notifMgr.notify(K9.SEND_FAILED_NOTIFICATION - account.getAccountNumber(),
                builder.build());
    }

    /**
     * Display an ongoing notification while checking for new messages on the server.
     *
     * @param account
     *         The account that is checked for new messages. Never {@code null}.
     * @param folder
     *         The folder that is being checked for new messages. Never {@code null}.
     */
    private void notifyFetchingMail(final Account account, final Folder folder) {
        if (!account.isShowOngoing()) {
            return;
        }

        final NotificationManager notifMgr =
                (NotificationManager) mApplication.getSystemService(Context.NOTIFICATION_SERVICE);

        NotificationCompat.Builder builder = new NotificationBuilder(mApplication);
        builder.setSmallIcon(R.drawable.ic_notify_check_mail);
        builder.setWhen(System.currentTimeMillis());
        builder.setOngoing(true);
        builder.setTicker(mApplication.getString(
                R.string.notification_bg_sync_ticker, account.getDescription(), folder.getName()));
        builder.setContentTitle(mApplication.getString(R.string.notification_bg_sync_title));
        builder.setContentText(account.getDescription() +
                mApplication.getString(R.string.notification_bg_title_separator) +
                folder.getName());

        TaskStackBuilder stack = buildMessageListBackStack(mApplication, account,
                account.getInboxFolderName());
        builder.setContentIntent(stack.getPendingIntent(0, 0));

        if (K9.NOTIFICATION_LED_WHILE_SYNCING) {
            configureNotification(builder,  null, null,
                    account.getNotificationSetting().getLedColor(),
                    K9.NOTIFICATION_LED_BLINK_FAST, true);
        }

        notifMgr.notify(K9.FETCHING_EMAIL_NOTIFICATION - account.getAccountNumber(),
                builder.build());
    }

    private void notifyFetchingMailCancel(final Account account) {
        if (account.isShowOngoing()) {
            cancelNotification(K9.FETCHING_EMAIL_NOTIFICATION - account.getAccountNumber());
        }
    }

    public boolean messagesPendingSend(final Account account) {
        Folder localFolder = null;
        try {
            localFolder = account.getLocalStore().getFolder(
                              account.getOutboxFolderName());
            if (!localFolder.exists()) {
                return false;
            }

            localFolder.open(OpenMode.READ_WRITE);

            if (localFolder.getMessageCount() > 0) {
                return true;
            }
        } catch (Exception e) {
            Log.e(K9.LOG_TAG, "Exception while checking for unsent messages", e);
        } finally {
            closeFolder(localFolder);
        }
        return false;
    }

    /**
     * Attempt to send any messages that are sitting in the Outbox.
     * @param account
     */
    public void sendPendingMessagesSynchronous(final Account account) {
        Folder localFolder = null;
        Exception lastFailure = null;
        try {
            Store localStore = account.getLocalStore();
            localFolder = localStore.getFolder(
                              account.getOutboxFolderName());
            if (!localFolder.exists()) {
                return;
            }
            for (MessagingListener l : getListeners()) {
                l.sendPendingMessagesStarted(account);
            }
            localFolder.open(OpenMode.READ_WRITE);

            Message[] localMessages = localFolder.getMessages(null);
            int progress = 0;
            int todo = localMessages.length;
            for (MessagingListener l : getListeners()) {
                l.synchronizeMailboxProgress(account, account.getSentFolderName(), progress, todo);
            }
            /*
             * The profile we will use to pull all of the content
             * for a given local message into memory for sending.
             */
            FetchProfile fp = new FetchProfile();
            fp.add(FetchProfile.Item.ENVELOPE);
            fp.add(FetchProfile.Item.BODY);

            if (K9.DEBUG)
                Log.i(K9.LOG_TAG, "Scanning folder '" + account.getOutboxFolderName() + "' (" + ((LocalFolder)localFolder).getId() + ") for messages to send");

            Transport transport = Transport.getInstance(account);
            for (Message message : localMessages) {
                if (message.isSet(Flag.DELETED)) {
                    message.destroy();
                    continue;
                }
                try {
                    AtomicInteger count = new AtomicInteger(0);
                    AtomicInteger oldCount = sendCount.putIfAbsent(message.getUid(), count);
                    if (oldCount != null) {
                        count = oldCount;
                    }

                    if (K9.DEBUG)
                        Log.i(K9.LOG_TAG, "Send count for message " + message.getUid() + " is " + count.get());

                    if (count.incrementAndGet() > K9.MAX_SEND_ATTEMPTS) {
                        Log.e(K9.LOG_TAG, "Send count for message " + message.getUid() + " can't be delivered after " + K9.MAX_SEND_ATTEMPTS + " attempts.  Giving up until the user restarts the device");
                        notifySendTempFailed(account, new MessagingException(message.getSubject()));
                        continue;
                    }



                    localFolder.fetch(new Message[] { message }, fp, null);
                    try {


                        if (message.getHeader(K9.IDENTITY_HEADER) != null) {
                            Log.v(K9.LOG_TAG, "The user has set the Outbox and Drafts folder to the same thing. " +
                                  "This message appears to be a draft, so K-9 will not send it");
                            continue;

                        }


                        message.setFlag(Flag.X_SEND_IN_PROGRESS, true);
                        if (K9.DEBUG)
                            Log.i(K9.LOG_TAG, "Sending message with UID " + message.getUid());
                        transport.sendMessage(message);
                        message.setFlag(Flag.X_SEND_IN_PROGRESS, false);
                        message.setFlag(Flag.SEEN, true);
                        progress++;
                        for (MessagingListener l : getListeners()) {
                            l.synchronizeMailboxProgress(account, account.getSentFolderName(), progress, todo);
                        }
                        if (!account.hasSentFolder()) {
                            if (K9.DEBUG)
                                Log.i(K9.LOG_TAG, "Account does not have a sent mail folder; deleting sent message");
                            message.setFlag(Flag.DELETED, true);
                        } else {
                            LocalFolder localSentFolder = (LocalFolder) localStore.getFolder(account.getSentFolderName());
                            if (K9.DEBUG)
                                Log.i(K9.LOG_TAG, "Moving sent message to folder '" + account.getSentFolderName() + "' (" + localSentFolder.getId() + ") ");

                            localFolder.moveMessages(new Message[] { message }, localSentFolder);

                            if (K9.DEBUG)
                                Log.i(K9.LOG_TAG, "Moved sent message to folder '" + account.getSentFolderName() + "' (" + localSentFolder.getId() + ") ");

                            PendingCommand command = new PendingCommand();
                            command.command = PENDING_COMMAND_APPEND;
                            command.arguments = new String[] { localSentFolder.getName(), message.getUid() };
                            queuePendingCommand(account, command);
                            processPendingCommands(account);
                        }

                    } catch (Exception e) {
                        // 5.x.x errors from the SMTP server are "PERMFAIL"
                        // move the message over to drafts rather than leaving it in the outbox
                        // This is a complete hack, but is worlds better than the previous
                        // "don't even bother" functionality
                        if (getRootCauseMessage(e).startsWith("5")) {
                            localFolder.moveMessages(new Message[] { message }, (LocalFolder) localStore.getFolder(account.getDraftsFolderName()));
                        }

                        notifyUserIfCertificateProblem(mApplication, e, account, false);
                        message.setFlag(Flag.X_SEND_FAILED, true);
                        Log.e(K9.LOG_TAG, "Failed to send message", e);
                        for (MessagingListener l : getListeners()) {
                            l.synchronizeMailboxFailed(account, localFolder.getName(), getRootCauseMessage(e));
                        }
                        lastFailure = e;
                    }
                } catch (Exception e) {
                    Log.e(K9.LOG_TAG, "Failed to fetch message for sending", e);
                    for (MessagingListener l : getListeners()) {
                        l.synchronizeMailboxFailed(account, localFolder.getName(), getRootCauseMessage(e));
                    }
                    lastFailure = e;
                }
            }
            for (MessagingListener l : getListeners()) {
                l.sendPendingMessagesCompleted(account);
            }
            if (lastFailure != null) {
                if (getRootCauseMessage(lastFailure).startsWith("5")) {
                    notifySendPermFailed(account, lastFailure);
                } else {
                    notifySendTempFailed(account, lastFailure);
                }
            }
        } catch (UnavailableStorageException e) {
            Log.i(K9.LOG_TAG, "Failed to send pending messages because storage is not available - trying again later.");
            throw new UnavailableAccountException(e);
        } catch (Exception e) {
            for (MessagingListener l : getListeners()) {
                l.sendPendingMessagesFailed(account);
            }
            addErrorMessage(account, null, e);

        } finally {
            if (lastFailure == null) {
                cancelNotification(K9.SEND_FAILED_NOTIFICATION - account.getAccountNumber());
            }
            closeFolder(localFolder);
        }
    }

    public void getAccountStats(final Context context, final Account account,
            final MessagingListener listener) {

        threadPool.execute(new Runnable() {
            @Override
            public void run() {
                try {
                    AccountStats stats = account.getStats(context);
                    listener.accountStatusChanged(account, stats);
                } catch (MessagingException me) {
                    Log.e(K9.LOG_TAG, "Count not get unread count for account " +
                            account.getDescription(), me);
                }

            }
        });
    }

    public void getSearchAccountStats(final SearchAccount searchAccount,
            final MessagingListener listener) {

        threadPool.execute(new Runnable() {
            @Override
            public void run() {
                getSearchAccountStatsSynchronous(searchAccount, listener);
            }
        });
    }

    public AccountStats getSearchAccountStatsSynchronous(final SearchAccount searchAccount,
            final MessagingListener listener) {

        Preferences preferences = Preferences.getPreferences(mApplication);
        LocalSearch search = searchAccount.getRelatedSearch();

        // Collect accounts that belong to the search
        String[] accountUuids = search.getAccountUuids();
        Account[] accounts;
        if (search.searchAllAccounts()) {
            accounts = preferences.getAccounts();
        } else {
            accounts = new Account[accountUuids.length];
            for (int i = 0, len = accountUuids.length; i < len; i++) {
                String accountUuid = accountUuids[i];
                accounts[i] = preferences.getAccount(accountUuid);
            }
        }

        ContentResolver cr = mApplication.getContentResolver();

        int unreadMessageCount = 0;
        int flaggedMessageCount = 0;

        String[] projection = {
                StatsColumns.UNREAD_COUNT,
                StatsColumns.FLAGGED_COUNT
        };

        for (Account account : accounts) {
            StringBuilder query = new StringBuilder();
            List<String> queryArgs = new ArrayList<String>();
            ConditionsTreeNode conditions = search.getConditions();
            SqlQueryBuilder.buildWhereClause(account, conditions, query, queryArgs);

            String selection = query.toString();
            String[] selectionArgs = queryArgs.toArray(EMPTY_STRING_ARRAY);

            Uri uri = Uri.withAppendedPath(EmailProvider.CONTENT_URI,
                    "account/" + account.getUuid() + "/stats");

            // Query content provider to get the account stats
            Cursor cursor = cr.query(uri, projection, selection, selectionArgs, null);
            try {
                if (cursor.moveToFirst()) {
                    unreadMessageCount += cursor.getInt(0);
                    flaggedMessageCount += cursor.getInt(1);
                }
            } finally {
                cursor.close();
            }
        }

        // Create AccountStats instance...
        AccountStats stats = new AccountStats();
        stats.unreadMessageCount = unreadMessageCount;
        stats.flaggedMessageCount = flaggedMessageCount;

        // ...and notify the listener
        if (listener != null) {
            listener.accountStatusChanged(searchAccount, stats);
        }

        return stats;
    }

    public void getFolderUnreadMessageCount(final Account account, final String folderName,
                                            final MessagingListener l) {
        Runnable unreadRunnable = new Runnable() {
            @Override
            public void run() {

                int unreadMessageCount = 0;
                try {
                    Folder localFolder = account.getLocalStore().getFolder(folderName);
                    unreadMessageCount = localFolder.getUnreadMessageCount();
                } catch (MessagingException me) {
                    Log.e(K9.LOG_TAG, "Count not get unread count for account " + account.getDescription(), me);
                }
                l.folderStatusChanged(account, folderName, unreadMessageCount);
            }
        };


        put("getFolderUnread:" + account.getDescription() + ":" + folderName, l, unreadRunnable);
    }



    public boolean isMoveCapable(Message message) {
        return !message.getUid().startsWith(K9.LOCAL_UID_PREFIX);
    }
    public boolean isCopyCapable(Message message) {
        return isMoveCapable(message);
    }

    public boolean isMoveCapable(final Account account) {
        try {
            Store localStore = account.getLocalStore();
            Store remoteStore = account.getRemoteStore();
            return localStore.isMoveCapable() && remoteStore.isMoveCapable();
        } catch (MessagingException me) {

            Log.e(K9.LOG_TAG, "Exception while ascertaining move capability", me);
            return false;
        }
    }
    public boolean isCopyCapable(final Account account) {
        try {
            Store localStore = account.getLocalStore();
            Store remoteStore = account.getRemoteStore();
            return localStore.isCopyCapable() && remoteStore.isCopyCapable();
        } catch (MessagingException me) {
            Log.e(K9.LOG_TAG, "Exception while ascertaining copy capability", me);
            return false;
        }
    }
    public void moveMessages(final Account account, final String srcFolder,
            final List<Message> messages, final String destFolder,
            final MessagingListener listener) {

        suppressMessages(account, messages);

        putBackground("moveMessages", null, new Runnable() {
            @Override
            public void run() {
                moveOrCopyMessageSynchronous(account, srcFolder, messages, destFolder, false,
                        listener);
            }
        });
    }

    public void moveMessagesInThread(final Account account, final String srcFolder,
            final List<Message> messages, final String destFolder) {

        suppressMessages(account, messages);

        putBackground("moveMessagesInThread", null, new Runnable() {
            @Override
            public void run() {
                try {
                    List<Message> messagesInThreads = collectMessagesInThreads(account, messages);
                    moveOrCopyMessageSynchronous(account, srcFolder, messagesInThreads, destFolder,
                            false, null);
                } catch (MessagingException e) {
                    addErrorMessage(account, "Exception while moving messages", e);
                }
            }
        });
    }

    public void moveMessage(final Account account, final String srcFolder, final Message message,
            final String destFolder, final MessagingListener listener) {

        moveMessages(account, srcFolder, Collections.singletonList(message), destFolder, listener);
    }

    public void copyMessages(final Account account, final String srcFolder,
            final List<Message> messages, final String destFolder,
            final MessagingListener listener) {

        putBackground("copyMessages", null, new Runnable() {
            @Override
            public void run() {
                moveOrCopyMessageSynchronous(account, srcFolder, messages, destFolder, true,
                        listener);
            }
        });
    }

    public void copyMessagesInThread(final Account account, final String srcFolder,
            final List<Message> messages, final String destFolder) {

        putBackground("copyMessagesInThread", null, new Runnable() {
            @Override
            public void run() {
                try {
                    List<Message> messagesInThreads = collectMessagesInThreads(account, messages);
                    moveOrCopyMessageSynchronous(account, srcFolder, messagesInThreads, destFolder,
                            true, null);
                } catch (MessagingException e) {
                    addErrorMessage(account, "Exception while copying messages", e);
                }
            }
        });
    }

    public void copyMessage(final Account account, final String srcFolder, final Message message,
            final String destFolder, final MessagingListener listener) {

        copyMessages(account, srcFolder, Collections.singletonList(message), destFolder, listener);
    }

    private void moveOrCopyMessageSynchronous(final Account account, final String srcFolder,
            final List<Message> inMessages, final String destFolder, final boolean isCopy,
            MessagingListener listener) {

        try {
            Map<String, String> uidMap = new HashMap<String, String>();
            Store localStore = account.getLocalStore();
            Store remoteStore = account.getRemoteStore();
            if (!isCopy && (!remoteStore.isMoveCapable() || !localStore.isMoveCapable())) {
                return;
            }
            if (isCopy && (!remoteStore.isCopyCapable() || !localStore.isCopyCapable())) {
                return;
            }

            Folder localSrcFolder = localStore.getFolder(srcFolder);
            Folder localDestFolder = localStore.getFolder(destFolder);

            boolean unreadCountAffected = false;
            List<String> uids = new LinkedList<String>();
            for (Message message : inMessages) {
                String uid = message.getUid();
                if (!uid.startsWith(K9.LOCAL_UID_PREFIX)) {
                    uids.add(uid);
                }

                if (!unreadCountAffected && !message.isSet(Flag.SEEN)) {
                    unreadCountAffected = true;
                }
            }

            Message[] messages = localSrcFolder.getMessages(uids.toArray(EMPTY_STRING_ARRAY), null);
            if (messages.length > 0) {
                Map<String, Message> origUidMap = new HashMap<String, Message>();

                for (Message message : messages) {
                    origUidMap.put(message.getUid(), message);
                }

                if (K9.DEBUG)
                    Log.i(K9.LOG_TAG, "moveOrCopyMessageSynchronous: source folder = " + srcFolder
                          + ", " + messages.length + " messages, " + ", destination folder = " + destFolder + ", isCopy = " + isCopy);

                if (isCopy) {
                    FetchProfile fp = new FetchProfile();
                    fp.add(FetchProfile.Item.ENVELOPE);
                    fp.add(FetchProfile.Item.BODY);
                    localSrcFolder.fetch(messages, fp, null);
                    uidMap = localSrcFolder.copyMessages(messages, localDestFolder);

                    if (unreadCountAffected) {
                        // If this copy operation changes the unread count in the destination
                        // folder, notify the listeners.
                        int unreadMessageCount = localDestFolder.getUnreadMessageCount();
                        for (MessagingListener l : getListeners()) {
                            l.folderStatusChanged(account, destFolder, unreadMessageCount);
                        }
                    }
                } else {
                    uidMap = localSrcFolder.moveMessages(messages, localDestFolder);
                    for (Map.Entry<String, Message> entry : origUidMap.entrySet()) {
                        String origUid = entry.getKey();
                        Message message = entry.getValue();
                        for (MessagingListener l : getListeners()) {
                            l.messageUidChanged(account, srcFolder, origUid, message.getUid());
                        }
                    }
                    unsuppressMessages(account, messages);

                    if (unreadCountAffected) {
                        // If this move operation changes the unread count, notify the listeners
                        // that the unread count changed in both the source and destination folder.
                        int unreadMessageCountSrc = localSrcFolder.getUnreadMessageCount();
                        int unreadMessageCountDest = localDestFolder.getUnreadMessageCount();
                        for (MessagingListener l : getListeners()) {
                            l.folderStatusChanged(account, srcFolder, unreadMessageCountSrc);
                            l.folderStatusChanged(account, destFolder, unreadMessageCountDest);
                        }
                    }
                }

                queueMoveOrCopy(account, srcFolder, destFolder, isCopy, origUidMap.keySet().toArray(EMPTY_STRING_ARRAY), uidMap);
            }

            processPendingCommands(account);
        } catch (UnavailableStorageException e) {
            Log.i(K9.LOG_TAG, "Failed to move/copy message because storage is not available - trying again later.");
            throw new UnavailableAccountException(e);
        } catch (MessagingException me) {
            addErrorMessage(account, null, me);

            throw new RuntimeException("Error moving message", me);
        }
    }

    public void expunge(final Account account, final String folder, final MessagingListener listener) {
        putBackground("expunge", null, new Runnable() {
            @Override
            public void run() {
                queueExpunge(account, folder);
            }
        });
    }

    public void deleteDraft(final Account account, long id) {
        LocalFolder localFolder = null;
        try {
            LocalStore localStore = account.getLocalStore();
            localFolder = localStore.getFolder(account.getDraftsFolderName());
            localFolder.open(OpenMode.READ_WRITE);
            String uid = localFolder.getMessageUidById(id);
            if (uid != null) {
                Message message = localFolder.getMessage(uid);
                if (message != null) {
                    deleteMessages(Collections.singletonList(message), null);
                }
            }
        } catch (MessagingException me) {
            addErrorMessage(account, null, me);
        } finally {
            closeFolder(localFolder);
        }
    }

    public void deleteThreads(final List<Message> messages) {
        actOnMessages(messages, new MessageActor() {

            @Override
            public void act(final Account account, final Folder folder,
                    final List<Message> accountMessages) {

                suppressMessages(account, messages);

                putBackground("deleteThreads", null, new Runnable() {
                    @Override
                    public void run() {
                        deleteThreadsSynchronous(account, folder.getName(), accountMessages);
                    }
                });
            }
        });
    }

    public void deleteThreadsSynchronous(Account account, String folderName,
            List<Message> messages) {

        try {
            List<Message> messagesToDelete = collectMessagesInThreads(account, messages);

            deleteMessagesSynchronous(account, folderName,
                    messagesToDelete.toArray(EMPTY_MESSAGE_ARRAY), null);
        } catch (MessagingException e) {
            Log.e(K9.LOG_TAG, "Something went wrong while deleting threads", e);
        }
    }

    public List<Message> collectMessagesInThreads(Account account, List<Message> messages)
            throws MessagingException {

        LocalStore localStore = account.getLocalStore();

        List<Message> messagesInThreads = new ArrayList<Message>();
        for (Message message : messages) {
            LocalMessage localMessage = (LocalMessage) message;
            long rootId = localMessage.getRootId();
            long threadId = (rootId == -1) ? localMessage.getThreadId() : rootId;

            Message[] messagesInThread = localStore.getMessagesInThread(threadId);
            Collections.addAll(messagesInThreads, messagesInThread);
        }

        return messagesInThreads;
    }

    public void deleteMessages(final List<Message> messages, final MessagingListener listener) {
        actOnMessages(messages, new MessageActor() {

            @Override
            public void act(final Account account, final Folder folder,
            final List<Message> accountMessages) {
                suppressMessages(account, messages);

                putBackground("deleteMessages", null, new Runnable() {
                    @Override
                    public void run() {
                        deleteMessagesSynchronous(account, folder.getName(),
                                accountMessages.toArray(EMPTY_MESSAGE_ARRAY), listener);
                    }
                });
            }

        });

    }

    private void deleteMessagesSynchronous(final Account account, final String folder, final Message[] messages,
                                           MessagingListener listener) {
        Folder localFolder = null;
        Folder localTrashFolder = null;
        String[] uids = getUidsFromMessages(messages);
        try {
            //We need to make these callbacks before moving the messages to the trash
            //as messages get a new UID after being moved
            for (Message message : messages) {
                for (MessagingListener l : getListeners(listener)) {
                    l.messageDeleted(account, folder, message);
                }
            }
            Store localStore = account.getLocalStore();
            localFolder = localStore.getFolder(folder);
            Map<String, String> uidMap = null;
            if (folder.equals(account.getTrashFolderName()) || !account.hasTrashFolder()) {
                if (K9.DEBUG)
                    Log.d(K9.LOG_TAG, "Deleting messages in trash folder or trash set to -None-, not copying");

                localFolder.setFlags(messages, new Flag[] { Flag.DELETED }, true);
            } else {
                localTrashFolder = localStore.getFolder(account.getTrashFolderName());
                if (!localTrashFolder.exists()) {
                    localTrashFolder.create(Folder.FolderType.HOLDS_MESSAGES);
                }
                if (localTrashFolder.exists()) {
                    if (K9.DEBUG)
                        Log.d(K9.LOG_TAG, "Deleting messages in normal folder, moving");

                    uidMap = localFolder.moveMessages(messages, localTrashFolder);

                }
            }

            for (MessagingListener l : getListeners()) {
                l.folderStatusChanged(account, folder, localFolder.getUnreadMessageCount());
                if (localTrashFolder != null) {
                    l.folderStatusChanged(account, account.getTrashFolderName(), localTrashFolder.getUnreadMessageCount());
                }
            }

            if (K9.DEBUG)
                Log.d(K9.LOG_TAG, "Delete policy for account " + account.getDescription() + " is " + account.getDeletePolicy());

            if (folder.equals(account.getOutboxFolderName())) {
                for (Message message : messages) {
                    // If the message was in the Outbox, then it has been copied to local Trash, and has
                    // to be copied to remote trash
                    PendingCommand command = new PendingCommand();
                    command.command = PENDING_COMMAND_APPEND;
                    command.arguments =
                        new String[] {
                        account.getTrashFolderName(),
                        message.getUid()
                    };
                    queuePendingCommand(account, command);
                }
                processPendingCommands(account);
            } else if (account.getDeletePolicy() == Account.DELETE_POLICY_ON_DELETE) {
                if (folder.equals(account.getTrashFolderName())) {
                    queueSetFlag(account, folder, Boolean.toString(true), Flag.DELETED.toString(), uids);
                } else {
                    queueMoveOrCopy(account, folder, account.getTrashFolderName(), false, uids, uidMap);
                }
                processPendingCommands(account);
            } else if (account.getDeletePolicy() == Account.DELETE_POLICY_MARK_AS_READ) {
                queueSetFlag(account, folder, Boolean.toString(true), Flag.SEEN.toString(), uids);
                processPendingCommands(account);
            } else {
                if (K9.DEBUG)
                    Log.d(K9.LOG_TAG, "Delete policy " + account.getDeletePolicy() + " prevents delete from server");
            }

            unsuppressMessages(account, messages);
        } catch (UnavailableStorageException e) {
            Log.i(K9.LOG_TAG, "Failed to delete message because storage is not available - trying again later.");
            throw new UnavailableAccountException(e);
        } catch (MessagingException me) {
            addErrorMessage(account, null, me);

            throw new RuntimeException("Error deleting message from local store.", me);
        } finally {
            closeFolder(localFolder);
            closeFolder(localTrashFolder);
        }
    }

    private String[] getUidsFromMessages(Message[] messages) {
        String[] uids = new String[messages.length];
        for (int i = 0; i < messages.length; i++) {
            uids[i] = messages[i].getUid();
        }
        return uids;
    }

    private void processPendingEmptyTrash(PendingCommand command, Account account) throws MessagingException {
        Store remoteStore = account.getRemoteStore();

        Folder remoteFolder = remoteStore.getFolder(account.getTrashFolderName());
        try {
            if (remoteFolder.exists()) {
                remoteFolder.open(OpenMode.READ_WRITE);
                remoteFolder.setFlags(new Flag [] { Flag.DELETED }, true);
                if (Account.EXPUNGE_IMMEDIATELY.equals(account.getExpungePolicy())) {
                    remoteFolder.expunge();
                }

                // When we empty trash, we need to actually synchronize the folder
                // or local deletes will never get cleaned up
                synchronizeFolder(account, remoteFolder, true, 0, null);
                compact(account, null);


            }
        } finally {
            closeFolder(remoteFolder);
        }
    }

    public void emptyTrash(final Account account, MessagingListener listener) {
        putBackground("emptyTrash", listener, new Runnable() {
            @Override
            public void run() {
                LocalFolder localFolder = null;
                try {
                    Store localStore = account.getLocalStore();
                    localFolder = (LocalFolder) localStore.getFolder(account.getTrashFolderName());
                    localFolder.open(OpenMode.READ_WRITE);

                    boolean isTrashLocalOnly = isTrashLocalOnly(account);
                    if (isTrashLocalOnly) {
                        localFolder.clearAllMessages();
                    } else {
                        localFolder.setFlags(new Flag[] { Flag.DELETED }, true);
                    }

                    for (MessagingListener l : getListeners()) {
                        l.emptyTrashCompleted(account);
                    }

                    if (!isTrashLocalOnly) {
                        List<String> args = new ArrayList<String>();
                        PendingCommand command = new PendingCommand();
                        command.command = PENDING_COMMAND_EMPTY_TRASH;
                        command.arguments = args.toArray(EMPTY_STRING_ARRAY);
                        queuePendingCommand(account, command);
                        processPendingCommands(account);
                    }
                } catch (UnavailableStorageException e) {
                    Log.i(K9.LOG_TAG, "Failed to empty trash because storage is not available - trying again later.");
                    throw new UnavailableAccountException(e);
                } catch (Exception e) {
                    Log.e(K9.LOG_TAG, "emptyTrash failed", e);
                    addErrorMessage(account, null, e);
                } finally {
                    closeFolder(localFolder);
                }
            }
        });
    }

    /**
     * Find out whether the account type only supports a local Trash folder.
     *
     * <p>Note: Currently this is only the case for POP3 accounts.</p>
     *
     * @param account
     *         The account to check.
     *
     * @return {@code true} if the account only has a local Trash folder that is not synchronized
     *         with a folder on the server. {@code false} otherwise.
     *
     * @throws MessagingException
     *         In case of an error.
     */
    private boolean isTrashLocalOnly(Account account) throws MessagingException {
        // TODO: Get rid of the tight coupling once we properly support local folders
        return (account.getRemoteStore() instanceof Pop3Store);
    }

    public void sendAlternate(final Context context, Account account, Message message) {
        if (K9.DEBUG)
            Log.d(K9.LOG_TAG, "About to load message " + account.getDescription() + ":" + message.getFolder().getName()
                  + ":" + message.getUid() + " for sendAlternate");

        loadMessageForView(account, message.getFolder().getName(),
        message.getUid(), new MessagingListener() {
            @Override
            public void loadMessageForViewBodyAvailable(Account account, String folder, String uid,
            Message message) {
                if (K9.DEBUG)
                    Log.d(K9.LOG_TAG, "Got message " + account.getDescription() + ":" + folder
                          + ":" + message.getUid() + " for sendAlternate");

                try {
                    Intent msg = new Intent(Intent.ACTION_SEND);
                    String quotedText = null;
                    Part part = MimeUtility.findFirstPartByMimeType(message,
                                "text/plain");
                    if (part == null) {
                        part = MimeUtility.findFirstPartByMimeType(message, "text/html");
                    }
                    if (part != null) {
                        quotedText = MimeUtility.getTextFromPart(part);
                    }
                    if (quotedText != null) {
                        msg.putExtra(Intent.EXTRA_TEXT, quotedText);
                    }
                    msg.putExtra(Intent.EXTRA_SUBJECT, message.getSubject());

                    Address[] from = message.getFrom();
                    String[] senders = new String[from.length];
                    for (int i = 0; i < from.length; i++) {
                        senders[i] = from[i].toString();
                    }
                    msg.putExtra(Intents.Share.EXTRA_FROM, senders);

                    Address[] to = message.getRecipients(RecipientType.TO);
                    String[] recipientsTo = new String[to.length];
                    for (int i = 0; i < to.length; i++) {
                        recipientsTo[i] = to[i].toString();
                    }
                    msg.putExtra(Intent.EXTRA_EMAIL, recipientsTo);

                    Address[] cc = message.getRecipients(RecipientType.CC);
                    String[] recipientsCc = new String[cc.length];
                    for (int i = 0; i < cc.length; i++) {
                        recipientsCc[i] = cc[i].toString();
                    }
                    msg.putExtra(Intent.EXTRA_CC, recipientsCc);

                    msg.setType("text/plain");
                    context.startActivity(Intent.createChooser(msg, context.getString(R.string.send_alternate_chooser_title)));
                } catch (MessagingException me) {
                    Log.e(K9.LOG_TAG, "Unable to send email through alternate program", me);
                }
            }
        });

    }

    /**
     * Checks mail for one or multiple accounts. If account is null all accounts
     * are checked.
     *
     * @param context
     * @param account
     * @param listener
     */
    public void checkMail(final Context context, final Account account,
                          final boolean ignoreLastCheckedTime,
                          final boolean useManualWakeLock,
                          final MessagingListener listener) {

        TracingWakeLock twakeLock = null;
        if (useManualWakeLock) {
            TracingPowerManager pm = TracingPowerManager.getPowerManager(context);

            twakeLock = pm.newWakeLock(PowerManager.PARTIAL_WAKE_LOCK, "K9 MessagingController.checkMail");
            twakeLock.setReferenceCounted(false);
            twakeLock.acquire(K9.MANUAL_WAKE_LOCK_TIMEOUT);
        }
        final TracingWakeLock wakeLock = twakeLock;

        for (MessagingListener l : getListeners()) {
            l.checkMailStarted(context, account);
        }
        putBackground("checkMail", listener, new Runnable() {
            @Override
            public void run() {

                try {
                    if (K9.DEBUG)
                        Log.i(K9.LOG_TAG, "Starting mail check");
                    Preferences prefs = Preferences.getPreferences(context);

                    Collection<Account> accounts;
                    if (account != null) {
                        accounts = new ArrayList<Account>(1);
                        accounts.add(account);
                    } else {
                        accounts = prefs.getAvailableAccounts();
                    }

                    for (final Account account : accounts) {
                        checkMailForAccount(context, account, ignoreLastCheckedTime, prefs, listener);
                    }

                } catch (Exception e) {
                    Log.e(K9.LOG_TAG, "Unable to synchronize mail", e);
                    addErrorMessage(account, null, e);
                }
                putBackground("finalize sync", null, new Runnable() {
                    @Override
                    public void run() {

                        if (K9.DEBUG)
                            Log.i(K9.LOG_TAG, "Finished mail sync");

                        if (wakeLock != null) {
                            wakeLock.release();
                        }
                        for (MessagingListener l : getListeners()) {
                            l.checkMailFinished(context, account);
                        }

                    }
                }
                             );
            }
        });
    }



    private void checkMailForAccount(final Context context, final Account account,
                                     final boolean ignoreLastCheckedTime,
                                     final Preferences prefs,
                                     final MessagingListener listener) {
        if (!account.isAvailable(context)) {
            if (K9.DEBUG) {
                Log.i(K9.LOG_TAG, "Skipping synchronizing unavailable account " + account.getDescription());
            }
            return;
        }
        final long accountInterval = account.getAutomaticCheckIntervalMinutes() * 60 * 1000;
        if (!ignoreLastCheckedTime && accountInterval <= 0) {
            if (K9.DEBUG)
                Log.i(K9.LOG_TAG, "Skipping synchronizing account " + account.getDescription());
            return;
        }

        if (K9.DEBUG)
            Log.i(K9.LOG_TAG, "Synchronizing account " + account.getDescription());

        account.setRingNotified(false);

        sendPendingMessages(account, listener);

        try {
            Account.FolderMode aDisplayMode = account.getFolderDisplayMode();
            Account.FolderMode aSyncMode = account.getFolderSyncMode();

            Store localStore = account.getLocalStore();
            for (final Folder folder : localStore.getPersonalNamespaces(false)) {
                folder.open(Folder.OpenMode.READ_WRITE);
                folder.refresh(prefs);

                Folder.FolderClass fDisplayClass = folder.getDisplayClass();
                Folder.FolderClass fSyncClass = folder.getSyncClass();

                if (modeMismatch(aDisplayMode, fDisplayClass)) {
                    // Never sync a folder that isn't displayed
                    /*
                    if (K9.DEBUG)
                        Log.v(K9.LOG_TAG, "Not syncing folder " + folder.getName() +
                              " which is in display mode " + fDisplayClass + " while account is in display mode " + aDisplayMode);
                    */

                    continue;
                }

                if (modeMismatch(aSyncMode, fSyncClass)) {
                    // Do not sync folders in the wrong class
                    /*
                    if (K9.DEBUG)
                        Log.v(K9.LOG_TAG, "Not syncing folder " + folder.getName() +
                              " which is in sync mode " + fSyncClass + " while account is in sync mode " + aSyncMode);
                    */

                    continue;
                }
                synchronizeFolder(account, folder, ignoreLastCheckedTime, accountInterval, listener);
            }
        } catch (MessagingException e) {
            Log.e(K9.LOG_TAG, "Unable to synchronize account " + account.getName(), e);
            addErrorMessage(account, null, e);
        } finally {
            putBackground("clear notification flag for " + account.getDescription(), null, new Runnable() {
                @Override
                public void run() {
                    if (K9.DEBUG)
                        Log.v(K9.LOG_TAG, "Clearing notification flag for " + account.getDescription());
                    account.setRingNotified(false);
                    try {
                        AccountStats stats = account.getStats(context);
                        if (stats == null || stats.unreadMessageCount == 0) {
                            notifyAccountCancel(context, account);
                        }
                    } catch (MessagingException e) {
                        Log.e(K9.LOG_TAG, "Unable to getUnreadMessageCount for account: " + account, e);
                    }
                }
            }
                         );
        }


    }


    private void synchronizeFolder(
        final Account account,
        final Folder folder,
        final boolean ignoreLastCheckedTime,
        final long accountInterval,
        final MessagingListener listener) {


        if (K9.DEBUG)
            Log.v(K9.LOG_TAG, "Folder " + folder.getName() + " was last synced @ " +
                  new Date(folder.getLastChecked()));

        if (!ignoreLastCheckedTime && folder.getLastChecked() >
                (System.currentTimeMillis() - accountInterval)) {
            if (K9.DEBUG)
                Log.v(K9.LOG_TAG, "Not syncing folder " + folder.getName()
                      + ", previously synced @ " + new Date(folder.getLastChecked())
                      + " which would be too recent for the account period");

            return;
        }
        putBackground("sync" + folder.getName(), null, new Runnable() {
            @Override
            public void run() {
                LocalFolder tLocalFolder = null;
                try {
                    // In case multiple Commands get enqueued, don't run more than
                    // once
                    final LocalStore localStore = account.getLocalStore();
                    tLocalFolder = localStore.getFolder(folder.getName());
                    tLocalFolder.open(Folder.OpenMode.READ_WRITE);

                    if (!ignoreLastCheckedTime && tLocalFolder.getLastChecked() >
                    (System.currentTimeMillis() - accountInterval)) {
                        if (K9.DEBUG)
                            Log.v(K9.LOG_TAG, "Not running Command for folder " + folder.getName()
                                  + ", previously synced @ " + new Date(folder.getLastChecked())
                                  + " which would be too recent for the account period");
                        return;
                    }
                    notifyFetchingMail(account, folder);
                    try {
                        synchronizeMailboxSynchronous(account, folder.getName(), listener, null);
                    } finally {
                        notifyFetchingMailCancel(account);
                    }
                } catch (Exception e) {

                    Log.e(K9.LOG_TAG, "Exception while processing folder " +
                          account.getDescription() + ":" + folder.getName(), e);
                    addErrorMessage(account, null, e);
                } finally {
                    closeFolder(tLocalFolder);
                }
            }
        }
                     );


    }



    public void compact(final Account account, final MessagingListener ml) {
        putBackground("compact:" + account.getDescription(), ml, new Runnable() {
            @Override
            public void run() {
                try {
                    LocalStore localStore = account.getLocalStore();
                    long oldSize = localStore.getSize();
                    localStore.compact();
                    long newSize = localStore.getSize();
                    for (MessagingListener l : getListeners(ml)) {
                        l.accountSizeChanged(account, oldSize, newSize);
                    }
                } catch (UnavailableStorageException e) {
                    Log.i(K9.LOG_TAG, "Failed to compact account because storage is not available - trying again later.");
                    throw new UnavailableAccountException(e);
                } catch (Exception e) {
                    Log.e(K9.LOG_TAG, "Failed to compact account " + account.getDescription(), e);
                }
            }
        });
    }

    public void clear(final Account account, final MessagingListener ml) {
        putBackground("clear:" + account.getDescription(), ml, new Runnable() {
            @Override
            public void run() {
                try {
                    LocalStore localStore = account.getLocalStore();
                    long oldSize = localStore.getSize();
                    localStore.clear();
                    localStore.resetVisibleLimits(account.getDisplayCount());
                    long newSize = localStore.getSize();
                    AccountStats stats = new AccountStats();
                    stats.size = newSize;
                    stats.unreadMessageCount = 0;
                    stats.flaggedMessageCount = 0;
                    for (MessagingListener l : getListeners(ml)) {
                        l.accountSizeChanged(account, oldSize, newSize);
                        l.accountStatusChanged(account, stats);
                    }
                } catch (UnavailableStorageException e) {
                    Log.i(K9.LOG_TAG, "Failed to clear account because storage is not available - trying again later.");
                    throw new UnavailableAccountException(e);
                } catch (Exception e) {
                    Log.e(K9.LOG_TAG, "Failed to clear account " + account.getDescription(), e);
                }
            }
        });
    }

    public void recreate(final Account account, final MessagingListener ml) {
        putBackground("recreate:" + account.getDescription(), ml, new Runnable() {
            @Override
            public void run() {
                try {
                    LocalStore localStore = account.getLocalStore();
                    long oldSize = localStore.getSize();
                    localStore.recreate();
                    localStore.resetVisibleLimits(account.getDisplayCount());
                    long newSize = localStore.getSize();
                    AccountStats stats = new AccountStats();
                    stats.size = newSize;
                    stats.unreadMessageCount = 0;
                    stats.flaggedMessageCount = 0;
                    for (MessagingListener l : getListeners(ml)) {
                        l.accountSizeChanged(account, oldSize, newSize);
                        l.accountStatusChanged(account, stats);
                    }
                } catch (UnavailableStorageException e) {
                    Log.i(K9.LOG_TAG, "Failed to recreate an account because storage is not available - trying again later.");
                    throw new UnavailableAccountException(e);
                } catch (Exception e) {
                    Log.e(K9.LOG_TAG, "Failed to recreate account " + account.getDescription(), e);
                }
            }
        });
    }


    private boolean shouldNotifyForMessage(Account account, LocalFolder localFolder, Message message) {
        // If we don't even have an account name, don't show the notification.
        // (This happens during initial account setup)
        if (account.getName() == null) {
            return false;
        }

        // Do not notify if the user does not have notifications enabled or if the message has
        // been read.
        if (!account.isNotifyNewMail() || message.isSet(Flag.SEEN)) {
            return false;
        }

        // If the account is a POP3 account and the message is older than the oldest message we've
        // previously seen, then don't notify about it.
        if (account.getStoreUri().startsWith("pop3") &&
                message.olderThan(new Date(account.getLatestOldMessageSeenTime()))) {
            return false;
        }

        // No notification for new messages in Trash, Drafts, Spam or Sent folder.
        // But do notify if it's the INBOX (see issue 1817).
        Folder folder = message.getFolder();
        if (folder != null) {
            String folderName = folder.getName();
            if (!account.getInboxFolderName().equals(folderName) &&
                    (account.getTrashFolderName().equals(folderName)
                     || account.getDraftsFolderName().equals(folderName)
                     || account.getSpamFolderName().equals(folderName)
                     || account.getSentFolderName().equals(folderName))) {
                return false;
            }
        }

        if (message.getUid() != null && localFolder.getLastUid() != null) {
            try {
                Integer messageUid = Integer.parseInt(message.getUid());
                if (messageUid <= localFolder.getLastUid()) {
                    if (K9.DEBUG)
                        Log.d(K9.LOG_TAG, "Message uid is " + messageUid + ", max message uid is " +
                              localFolder.getLastUid() + ".  Skipping notification.");
                    return false;
                }
            } catch (NumberFormatException e) {
                // Nothing to be done here.
            }
        }

        // Don't notify if the sender address matches one of our identities and the user chose not
        // to be notified for such messages.
        if (account.isAnIdentity(message.getFrom()) && !account.isNotifySelfNewMail()) {
            return false;
        }

        return true;
    }

    /**
     * Get the pending notification data for an account.
     * See {@link NotificationData}.
     *
     * @param account The account to retrieve the pending data for
     * @param previousUnreadMessageCount The number of currently pending messages, which will be used
     *                                    if there's no pending data yet. If passed as null, a new instance
     *                                    won't be created if currently not existent.
     * @return A pending data instance, or null if one doesn't exist and
     *          previousUnreadMessageCount was passed as null.
     */
    private NotificationData getNotificationData(Account account, Integer previousUnreadMessageCount) {
        NotificationData data;

        synchronized (notificationData) {
            data = notificationData.get(account.getAccountNumber());
            if (data == null && previousUnreadMessageCount != null) {
                data = new NotificationData(previousUnreadMessageCount);
                notificationData.put(account.getAccountNumber(), data);
            }
        }

        return data;
    }

    private CharSequence getMessageSender(Context context, Account account, Message message) {
        try {
            boolean isSelf = false;
            final Contacts contacts = K9.showContactName() ? Contacts.getInstance(context) : null;
            final Address[] fromAddrs = message.getFrom();

            if (fromAddrs != null) {
                isSelf = account.isAnIdentity(fromAddrs);
                if (!isSelf && fromAddrs.length > 0) {
                    return fromAddrs[0].toFriendly(contacts).toString();
                }
            }

            if (isSelf) {
                // show To: if the message was sent from me
                Address[] rcpts = message.getRecipients(Message.RecipientType.TO);

                if (rcpts != null && rcpts.length > 0) {
                    return context.getString(R.string.message_to_fmt,
                            rcpts[0].toFriendly(contacts).toString());
                }

                return context.getString(R.string.general_no_sender);
            }
        } catch (MessagingException e) {
            Log.e(K9.LOG_TAG, "Unable to get sender information for notification.", e);
        }

        return null;
    }

    private CharSequence getMessageSubject(Context context, Message message) {
        String subject = message.getSubject();
        if (!TextUtils.isEmpty(subject)) {
            return subject;
        }

        return context.getString(R.string.general_no_subject);
    }

    private static TextAppearanceSpan sEmphasizedSpan;
    private TextAppearanceSpan getEmphasizedSpan(Context context) {
        if (sEmphasizedSpan == null) {
            sEmphasizedSpan = new TextAppearanceSpan(context,
                    R.style.TextAppearance_StatusBar_EventContent_Emphasized);
        }
        return sEmphasizedSpan;
    }

    private CharSequence getMessagePreview(Context context, Message message) {
        CharSequence subject = getMessageSubject(context, message);
        String snippet = message.getPreview();

        if (TextUtils.isEmpty(subject)) {
            return snippet;
        } else if (TextUtils.isEmpty(snippet)) {
            return subject;
        }

        SpannableStringBuilder preview = new SpannableStringBuilder();
        preview.append(subject);
        preview.append('\n');
        preview.append(snippet);

        preview.setSpan(getEmphasizedSpan(context), 0, subject.length(), 0);

        return preview;
    }

    private CharSequence buildMessageSummary(Context context, CharSequence sender, CharSequence subject) {
        if (sender == null) {
            return subject;
        }

        SpannableStringBuilder summary = new SpannableStringBuilder();
        summary.append(sender);
        summary.append(" ");
        summary.append(subject);

        summary.setSpan(getEmphasizedSpan(context), 0, sender.length(), 0);

        return summary;
    }

    private static final boolean platformShowsNumberInNotification() {
        // Honeycomb and newer don't show the number as overlay on the notification icon.
        // However, the number will appear in the detailed notification view.
        return Build.VERSION.SDK_INT >= Build.VERSION_CODES.HONEYCOMB;
    }

    public static final boolean platformSupportsExtendedNotifications() {
        // supported in Jellybean
        // TODO: use constant once target SDK is set to >= 16
        return Build.VERSION.SDK_INT >= 16;
    }

    private Message findNewestMessageForNotificationLocked(Context context,
            Account account, NotificationData data) {
        if (!data.messages.isEmpty()) {
            return data.messages.getFirst();
        }

        if (!data.droppedMessages.isEmpty()) {
            return data.droppedMessages.getFirst().restoreToLocalMessage(context);
        }

        return null;
    }

    /**
     * Creates a notification of a newly received message.
     */
    private void notifyAccount(Context context, Account account,
            Message message, int previousUnreadMessageCount) {
        final NotificationData data = getNotificationData(account, previousUnreadMessageCount);
        synchronized (data) {
            notifyAccountWithDataLocked(context, account, message, data);
        }
    }

    private void notifyAccountWithDataLocked(Context context, Account account,
            Message message, NotificationData data) {
        boolean updateSilently = false;

        if (message == null) {
            /* this can happen if a message we previously notified for is read or deleted remotely */
            message = findNewestMessageForNotificationLocked(context, account, data);
            updateSilently = true;
            if (message == null) {
                // seemingly both the message list as well as the overflow list is empty;
                // it probably is a good idea to cancel the notification in that case
                notifyAccountCancel(context, account);
                return;
            }
        } else {
            data.addMessage(message);
        }

        final KeyguardManager keyguardService = (KeyguardManager) context.getSystemService(Context.KEYGUARD_SERVICE);
        final CharSequence sender = getMessageSender(context, account, message);
        final CharSequence subject = getMessageSubject(context, message);
        CharSequence summary = buildMessageSummary(context, sender, subject);

        boolean privacyModeEnabled =
                (K9.getNotificationHideSubject() == NotificationHideSubject.ALWAYS) ||
                (K9.getNotificationHideSubject() == NotificationHideSubject.WHEN_LOCKED &&
                keyguardService.inKeyguardRestrictedInputMode());

        if (privacyModeEnabled || summary.length() == 0) {
            summary = context.getString(R.string.notification_new_title);
        }

        NotificationManager notifMgr =
                (NotificationManager) context.getSystemService(Context.NOTIFICATION_SERVICE);

        NotificationCompat.Builder builder = new NotificationBuilder(context);
        builder.setSmallIcon(R.drawable.ic_notify_new_mail);
        builder.setWhen(System.currentTimeMillis());
        if (!updateSilently) {
            builder.setTicker(summary);
        }

        final int newMessages = data.getNewMessageCount();
        final int unreadCount = data.unreadBeforeNotification + newMessages;

        if (account.isNotificationShowsUnreadCount() || platformShowsNumberInNotification()) {
            builder.setNumber(unreadCount);
        }

        String accountDescr = (account.getDescription() != null) ?
                account.getDescription() : account.getEmail();
        final ArrayList<MessageReference> allRefs = data.getAllMessageRefs();

        if (platformSupportsExtendedNotifications() && !privacyModeEnabled) {
            if (newMessages > 1) {
                // multiple messages pending, show inbox style
                NotificationCompat.InboxStyle style = new NotificationCompat.InboxStyle(builder);
                for (Message m : data.messages) {
                    style.addLine(buildMessageSummary(context,
                            getMessageSender(context, account, m),
                            getMessageSubject(context, m)));
                }
                if (!data.droppedMessages.isEmpty()) {
                    style.setSummaryText(context.getString(R.string.notification_additional_messages,
                            data.droppedMessages.size(), accountDescr));
                }
                String title = context.getString(R.string.notification_new_messages_title, newMessages);
                style.setBigContentTitle(title);
                builder.setContentTitle(title);
                builder.setSubText(accountDescr);
                builder.setStyle(style);
            } else {
                // single message pending, show big text
                NotificationCompat.BigTextStyle style = new NotificationCompat.BigTextStyle(builder);
                CharSequence preview = getMessagePreview(context, message);
                if (preview != null) {
                    style.bigText(preview);
                }
                builder.setContentText(subject);
                builder.setSubText(accountDescr);
                builder.setContentTitle(sender);
                builder.setStyle(style);

                builder.addAction(R.drawable.ic_action_single_message_options_dark,
                        context.getString(R.string.notification_action_reply),
                        NotificationActionService.getReplyIntent(context, account, message.makeMessageReference()));
            }

            builder.addAction(R.drawable.ic_action_mark_as_read_dark,
                    context.getString(R.string.notification_action_read),
                    NotificationActionService.getReadAllMessagesIntent(context, account, allRefs));

            NotificationQuickDelete deleteOption = K9.getNotificationQuickDeleteBehaviour();
            boolean showDeleteAction = deleteOption == NotificationQuickDelete.ALWAYS ||
                    (deleteOption == NotificationQuickDelete.FOR_SINGLE_MSG && newMessages == 1);

            if (showDeleteAction) {
                // we need to pass the action directly to the activity, otherwise the
                // status bar won't be pulled up and we won't see the confirmation (if used)
                builder.addAction(R.drawable.ic_action_delete_dark,
                        context.getString(R.string.notification_action_delete),
                        NotificationDeleteConfirmation.getIntent(context, account, allRefs));
            }
        } else {
            String accountNotice = context.getString(R.string.notification_new_one_account_fmt,
                    unreadCount, accountDescr);
            builder.setContentTitle(accountNotice);
            builder.setContentText(summary);
        }

        for (Message m : data.messages) {
            if (m.isSet(Flag.FLAGGED)) {
                builder.setPriority(NotificationCompat.PRIORITY_HIGH);
                break;
            }
        }

        TaskStackBuilder stack;
        boolean treatAsSingleMessageNotification;

        if (platformSupportsExtendedNotifications()) {
            // in the new-style notifications, we focus on the new messages, not the unread ones
            treatAsSingleMessageNotification = newMessages == 1;
        } else {
            // in the old-style notifications, we focus on unread messages, as we don't have a
            // good way to express the new message count
            treatAsSingleMessageNotification = unreadCount == 1;
        }

        if (treatAsSingleMessageNotification) {
            stack = buildMessageViewBackStack(context, message.makeMessageReference());
        } else if (account.goToUnreadMessageSearch()) {
            stack = buildUnreadBackStack(context, account);
        } else {
            String initialFolder = message.getFolder().getName();
            /* only go to folder if all messages are in the same folder, else go to folder list */
            for (MessageReference ref : allRefs) {
                if (!TextUtils.equals(initialFolder, ref.folderName)) {
                    initialFolder = null;
                    break;
                }
            }

            stack = buildMessageListBackStack(context, account, initialFolder);
        }

        builder.setContentIntent(stack.getPendingIntent(
                account.getAccountNumber(),
                PendingIntent.FLAG_CANCEL_CURRENT | PendingIntent.FLAG_ONE_SHOT));
        builder.setDeleteIntent(NotificationActionService.getAcknowledgeIntent(context, account));

        // Only ring or vibrate if we have not done so already on this account and fetch
        boolean ringAndVibrate = false;
        if (!updateSilently && !account.isRingNotified()) {
            account.setRingNotified(true);
            ringAndVibrate = true;
        }

        NotificationSetting n = account.getNotificationSetting();

        configureNotification(
                builder,
                (n.shouldRing()) ?  n.getRingtone() : null,
                (n.shouldVibrate()) ? n.getVibration() : null,
                (n.isLed()) ? Integer.valueOf(n.getLedColor()) : null,
                K9.NOTIFICATION_LED_BLINK_SLOW,
                ringAndVibrate);

        notifMgr.notify(account.getAccountNumber(), builder.build());
    }

    private TaskStackBuilder buildAccountsBackStack(Context context) {
        TaskStackBuilder stack = TaskStackBuilder.create(context);
        if (!skipAccountsInBackStack(context)) {
            stack.addNextIntent(new Intent(context, Accounts.class).putExtra(Accounts.EXTRA_STARTUP, false));
        }
        return stack;
    }

    private TaskStackBuilder buildFolderListBackStack(Context context, Account account) {
        TaskStackBuilder stack = buildAccountsBackStack(context);
        stack.addNextIntent(FolderList.actionHandleAccountIntent(context, account, false));
        return stack;
    }

    private TaskStackBuilder buildUnreadBackStack(Context context, final Account account) {
        TaskStackBuilder stack = buildAccountsBackStack(context);
        LocalSearch search = Accounts.createUnreadSearch(context, account);
        stack.addNextIntent(MessageList.intentDisplaySearch(context, search, true, false, false));
        return stack;
    }

    private TaskStackBuilder buildMessageListBackStack(Context context, Account account, String folder) {
        TaskStackBuilder stack = skipFolderListInBackStack(context, account, folder)
                ? buildAccountsBackStack(context)
                : buildFolderListBackStack(context, account);

        if (folder != null) {
            LocalSearch search = new LocalSearch(folder);
            search.addAllowedFolder(folder);
            search.addAccountUuid(account.getUuid());
            stack.addNextIntent(MessageList.intentDisplaySearch(context, search, false, true, true));
        }
        return stack;
    }

    private TaskStackBuilder buildMessageViewBackStack(Context context, MessageReference message) {
        Account account = Preferences.getPreferences(context).getAccount(message.accountUuid);
        TaskStackBuilder stack = buildMessageListBackStack(context, account, message.folderName);
        stack.addNextIntent(MessageList.actionDisplayMessageIntent(context, message));
        return stack;
    }

    private boolean skipFolderListInBackStack(Context context, Account account, String folder) {
        return folder != null && folder.equals(account.getAutoExpandFolderName());
    }

    private boolean skipAccountsInBackStack(Context context) {
        return Preferences.getPreferences(context).getAccounts().length == 1;
    }

    /**
     * Configure the notification sound and LED
     *
     * @param builder
     *         {@link NotificationCompat.Builder} instance used to configure the notification.
     *         Never {@code null}.
     * @param ringtone
     *          String name of ringtone. {@code null}, if no ringtone should be played.
     * @param vibrationPattern
     *         {@code long[]} vibration pattern. {@code null}, if no vibration should be played.
     * @param ledColor
     *         Color to flash LED. {@code null}, if no LED flash should happen.
     * @param ledSpeed
     *         Either {@link K9#NOTIFICATION_LED_BLINK_SLOW} or
     *         {@link K9#NOTIFICATION_LED_BLINK_FAST}.
     * @param ringAndVibrate
     *          {@code true}, if ringtone/vibration are allowed. {@code false}, otherwise.
     */
    private void configureNotification(NotificationCompat.Builder builder, String ringtone,
            long[] vibrationPattern, Integer ledColor, int ledSpeed, boolean ringAndVibrate) {

        // if it's quiet time, then we shouldn't be ringing, buzzing or flashing
        if (K9.isQuietTime()) {
            return;
        }

        if (ringAndVibrate) {
            if (ringtone != null && !TextUtils.isEmpty(ringtone)) {
                builder.setSound(Uri.parse(ringtone));
            }

            if (vibrationPattern != null) {
                builder.setVibrate(vibrationPattern);
            }
        }

        if (ledColor != null) {
            int ledOnMS;
            int ledOffMS;
            if (ledSpeed == K9.NOTIFICATION_LED_BLINK_SLOW) {
                ledOnMS = K9.NOTIFICATION_LED_ON_TIME;
                ledOffMS = K9.NOTIFICATION_LED_OFF_TIME;
            } else {
                ledOnMS = K9.NOTIFICATION_LED_FAST_ON_TIME;
                ledOffMS = K9.NOTIFICATION_LED_FAST_OFF_TIME;
            }

            builder.setLights(ledColor, ledOnMS, ledOffMS);
        }
    }

    /** Cancel a notification of new email messages */
    public void notifyAccountCancel(Context context, Account account) {
        NotificationManager notifMgr =
            (NotificationManager)context.getSystemService(Context.NOTIFICATION_SERVICE);
        notifMgr.cancel(account.getAccountNumber());
        notifMgr.cancel(-1000 - account.getAccountNumber());
        notificationData.remove(account.getAccountNumber());
    }

    /**
     * Save a draft message.
     * @param account Account we are saving for.
     * @param message Message to save.
     * @return Message representing the entry in the local store.
     */
    public Message saveDraft(final Account account, final Message message, long existingDraftId) {
        Message localMessage = null;
        try {
            LocalStore localStore = account.getLocalStore();
            LocalFolder localFolder = localStore.getFolder(account.getDraftsFolderName());
            localFolder.open(OpenMode.READ_WRITE);

            if (existingDraftId != INVALID_MESSAGE_ID) {
                String uid = localFolder.getMessageUidById(existingDraftId);
                message.setUid(uid);
            }

            // Save the message to the store.
            localFolder.appendMessages(new Message[] {
                                           message
                                       });
            // Fetch the message back from the store.  This is the Message that's returned to the caller.
            localMessage = localFolder.getMessage(message.getUid());
            localMessage.setFlag(Flag.X_DOWNLOADED_FULL, true);

            PendingCommand command = new PendingCommand();
            command.command = PENDING_COMMAND_APPEND;
            command.arguments = new String[] {
                localFolder.getName(),
                localMessage.getUid()
            };
            queuePendingCommand(account, command);
            processPendingCommands(account);

        } catch (MessagingException e) {
            Log.e(K9.LOG_TAG, "Unable to save message as draft.", e);
            addErrorMessage(account, null, e);
        }
        return localMessage;
    }

    public long getId(Message message) {
        long id;
        if (message instanceof LocalMessage) {
            id = ((LocalMessage) message).getId();
        } else {
            Log.w(K9.LOG_TAG, "MessagingController.getId() called without a LocalMessage");
            id = INVALID_MESSAGE_ID;
        }

        return id;
    }

    public boolean modeMismatch(Account.FolderMode aMode, Folder.FolderClass fMode) {
        if (aMode == Account.FolderMode.NONE
                || (aMode == Account.FolderMode.FIRST_CLASS &&
                    fMode != Folder.FolderClass.FIRST_CLASS)
                || (aMode == Account.FolderMode.FIRST_AND_SECOND_CLASS &&
                    fMode != Folder.FolderClass.FIRST_CLASS &&
                    fMode != Folder.FolderClass.SECOND_CLASS)
                || (aMode == Account.FolderMode.NOT_SECOND_CLASS &&
                    fMode == Folder.FolderClass.SECOND_CLASS)) {
            return true;
        } else {
            return false;
        }
    }

    static AtomicInteger sequencing = new AtomicInteger(0);
    static class Command implements Comparable<Command> {
        public Runnable runnable;

        public MessagingListener listener;

        public String description;

        boolean isForeground;

        int sequence = sequencing.getAndIncrement();

        @Override
        public int compareTo(Command other) {
            if (other.isForeground && !isForeground) {
                return 1;
            } else if (!other.isForeground && isForeground) {
                return -1;
            } else {
                return (sequence - other.sequence);
            }
        }
    }

    public MessagingListener getCheckMailListener() {
        return checkMailListener;
    }

    public void setCheckMailListener(MessagingListener checkMailListener) {
        if (this.checkMailListener != null) {
            removeListener(this.checkMailListener);
        }
        this.checkMailListener = checkMailListener;
        if (this.checkMailListener != null) {
            addListener(this.checkMailListener);
        }
    }

    public Collection<Pusher> getPushers() {
        return pushers.values();
    }

    public boolean setupPushing(final Account account) {
        try {
            Pusher previousPusher = pushers.remove(account);
            if (previousPusher != null) {
                previousPusher.stop();
            }
            Preferences prefs = Preferences.getPreferences(mApplication);

            Account.FolderMode aDisplayMode = account.getFolderDisplayMode();
            Account.FolderMode aPushMode = account.getFolderPushMode();

            List<String> names = new ArrayList<String>();

            Store localStore = account.getLocalStore();
            for (final Folder folder : localStore.getPersonalNamespaces(false)) {
                if (folder.getName().equals(account.getErrorFolderName())
                        || folder.getName().equals(account.getOutboxFolderName())) {
                    /*
                    if (K9.DEBUG)
                        Log.v(K9.LOG_TAG, "Not pushing folder " + folder.getName() +
                              " which should never be pushed");
                    */

                    continue;
                }
                folder.open(Folder.OpenMode.READ_WRITE);
                folder.refresh(prefs);

                Folder.FolderClass fDisplayClass = folder.getDisplayClass();
                Folder.FolderClass fPushClass = folder.getPushClass();

                if (modeMismatch(aDisplayMode, fDisplayClass)) {
                    // Never push a folder that isn't displayed
                    /*
                    if (K9.DEBUG)
                        Log.v(K9.LOG_TAG, "Not pushing folder " + folder.getName() +
                              " which is in display class " + fDisplayClass + " while account is in display mode " + aDisplayMode);
                    */

                    continue;
                }

                if (modeMismatch(aPushMode, fPushClass)) {
                    // Do not push folders in the wrong class
                    /*
                    if (K9.DEBUG)
                        Log.v(K9.LOG_TAG, "Not pushing folder " + folder.getName() +
                              " which is in push mode " + fPushClass + " while account is in push mode " + aPushMode);
                    */

                    continue;
                }
                if (K9.DEBUG)
                    Log.i(K9.LOG_TAG, "Starting pusher for " + account.getDescription() + ":" + folder.getName());

                names.add(folder.getName());
            }

            if (!names.isEmpty()) {
                PushReceiver receiver = new MessagingControllerPushReceiver(mApplication, account, this);
                int maxPushFolders = account.getMaxPushFolders();

                if (names.size() > maxPushFolders) {
                    if (K9.DEBUG)
                        Log.i(K9.LOG_TAG, "Count of folders to push for account " + account.getDescription() + " is " + names.size()
                              + ", greater than limit of " + maxPushFolders + ", truncating");

                    names = names.subList(0, maxPushFolders);
                }

                try {
                    Store store = account.getRemoteStore();
                    if (!store.isPushCapable()) {
                        if (K9.DEBUG)
                            Log.i(K9.LOG_TAG, "Account " + account.getDescription() + " is not push capable, skipping");

                        return false;
                    }
                    Pusher pusher = store.getPusher(receiver);
                    if (pusher != null) {
                        Pusher oldPusher  = pushers.putIfAbsent(account, pusher);
                        if (oldPusher == null) {
                            pusher.start(names);
                        }
                    }
                } catch (Exception e) {
                    Log.e(K9.LOG_TAG, "Could not get remote store", e);
                    return false;
                }

                return true;
            } else {
                if (K9.DEBUG)
                    Log.i(K9.LOG_TAG, "No folders are configured for pushing in account " + account.getDescription());
                return false;
            }

        } catch (Exception e) {
            Log.e(K9.LOG_TAG, "Got exception while setting up pushing", e);
        }
        return false;
    }

    public void stopAllPushing() {
        if (K9.DEBUG)
            Log.i(K9.LOG_TAG, "Stopping all pushers");

        Iterator<Pusher> iter = pushers.values().iterator();
        while (iter.hasNext()) {
            Pusher pusher = iter.next();
            iter.remove();
            pusher.stop();
        }
    }

    public void messagesArrived(final Account account, final Folder remoteFolder, final List<Message> messages, final boolean flagSyncOnly) {
        if (K9.DEBUG)
            Log.i(K9.LOG_TAG, "Got new pushed email messages for account " + account.getDescription()
                  + ", folder " + remoteFolder.getName());

        final CountDownLatch latch = new CountDownLatch(1);
        putBackground("Push messageArrived of account " + account.getDescription()
        + ", folder " + remoteFolder.getName(), null, new Runnable() {
            @Override
            public void run() {
                LocalFolder localFolder = null;
                try {
                    LocalStore localStore = account.getLocalStore();
                    localFolder = localStore.getFolder(remoteFolder.getName());
                    localFolder.open(OpenMode.READ_WRITE);

                    account.setRingNotified(false);
                    int newCount = downloadMessages(account, remoteFolder, localFolder, messages, flagSyncOnly);

                    int unreadMessageCount = localFolder.getUnreadMessageCount();

                    localFolder.setLastPush(System.currentTimeMillis());
                    localFolder.setStatus(null);

                    if (K9.DEBUG)
                        Log.i(K9.LOG_TAG, "messagesArrived newCount = " + newCount + ", unread count = " + unreadMessageCount);

                    if (unreadMessageCount == 0) {
                        notifyAccountCancel(mApplication, account);
                    }

                    for (MessagingListener l : getListeners()) {
                        l.folderStatusChanged(account, remoteFolder.getName(), unreadMessageCount);
                    }

                } catch (Exception e) {
                    String rootMessage = getRootCauseMessage(e);
                    String errorMessage = "Push failed: " + rootMessage;
                    try {
                        // Oddly enough, using a local variable gets rid of a
                        // potential null pointer access warning with Eclipse.
                        LocalFolder folder = localFolder;
                        folder.setStatus(errorMessage);
                    } catch (Exception se) {
                        Log.e(K9.LOG_TAG, "Unable to set failed status on localFolder", se);
                    }
                    for (MessagingListener l : getListeners()) {
                        l.synchronizeMailboxFailed(account, remoteFolder.getName(), errorMessage);
                    }
                    addErrorMessage(account, null, e);
                } finally {
                    closeFolder(localFolder);
                    latch.countDown();
                }

            }
        });
        try {
            latch.await();
        } catch (Exception e) {
            Log.e(K9.LOG_TAG, "Interrupted while awaiting latch release", e);
        }
        if (K9.DEBUG)
            Log.i(K9.LOG_TAG, "MessagingController.messagesArrivedLatch released");
    }

    public void systemStatusChanged() {
        for (MessagingListener l : getListeners()) {
            l.systemStatusChanged();
        }
    }

    enum MemorizingState { STARTED, FINISHED, FAILED }

    static class Memory {
        Account account;
        String folderName;
        MemorizingState syncingState = null;
        MemorizingState sendingState = null;
        MemorizingState pushingState = null;
        MemorizingState processingState = null;
        String failureMessage = null;

        int syncingTotalMessagesInMailbox;
        int syncingNumNewMessages;

        int folderCompleted = 0;
        int folderTotal = 0;
        String processingCommandTitle = null;

        Memory(Account nAccount, String nFolderName) {
            account = nAccount;
            folderName = nFolderName;
        }

        String getKey() {
            return getMemoryKey(account, folderName);
        }


    }
    static String getMemoryKey(Account taccount, String tfolderName) {
        return taccount.getDescription() + ":" + tfolderName;
    }
    static class MemorizingListener extends MessagingListener {
        HashMap<String, Memory> memories = new HashMap<String, Memory>(31);

        Memory getMemory(Account account, String folderName) {
            Memory memory = memories.get(getMemoryKey(account, folderName));
            if (memory == null) {
                memory = new Memory(account, folderName);
                memories.put(memory.getKey(), memory);
            }
            return memory;
        }

        @Override
        public synchronized void synchronizeMailboxStarted(Account account, String folder) {
            Memory memory = getMemory(account, folder);
            memory.syncingState = MemorizingState.STARTED;
            memory.folderCompleted = 0;
            memory.folderTotal = 0;
        }

        @Override
        public synchronized void synchronizeMailboxFinished(Account account, String folder,
                int totalMessagesInMailbox, int numNewMessages) {
            Memory memory = getMemory(account, folder);
            memory.syncingState = MemorizingState.FINISHED;
            memory.syncingTotalMessagesInMailbox = totalMessagesInMailbox;
            memory.syncingNumNewMessages = numNewMessages;
        }

        @Override
        public synchronized void synchronizeMailboxFailed(Account account, String folder,
                String message) {

            Memory memory = getMemory(account, folder);
            memory.syncingState = MemorizingState.FAILED;
            memory.failureMessage = message;
        }
        synchronized void refreshOther(MessagingListener other) {
            if (other != null) {

                Memory syncStarted = null;
                Memory sendStarted = null;
                Memory processingStarted = null;

                for (Memory memory : memories.values()) {

                    if (memory.syncingState != null) {
                        switch (memory.syncingState) {
                        case STARTED:
                            syncStarted = memory;
                            break;
                        case FINISHED:
                            other.synchronizeMailboxFinished(memory.account, memory.folderName,
                                                             memory.syncingTotalMessagesInMailbox, memory.syncingNumNewMessages);
                            break;
                        case FAILED:
                            other.synchronizeMailboxFailed(memory.account, memory.folderName,
                                                           memory.failureMessage);
                            break;
                        }
                    }

                    if (memory.sendingState != null) {
                        switch (memory.sendingState) {
                        case STARTED:
                            sendStarted = memory;
                            break;
                        case FINISHED:
                            other.sendPendingMessagesCompleted(memory.account);
                            break;
                        case FAILED:
                            other.sendPendingMessagesFailed(memory.account);
                            break;
                        }
                    }
                    if (memory.pushingState != null) {
                        switch (memory.pushingState) {
                        case STARTED:
                            other.setPushActive(memory.account, memory.folderName, true);
                            break;
                        case FINISHED:
                            other.setPushActive(memory.account, memory.folderName, false);
                            break;
                        case FAILED:
                            break;
                        }
                    }
                    if (memory.processingState != null) {
                        switch (memory.processingState) {
                        case STARTED:
                            processingStarted = memory;
                            break;
                        case FINISHED:
                        case FAILED:
                            other.pendingCommandsFinished(memory.account);
                            break;
                        }
                    }
                }
                Memory somethingStarted = null;
                if (syncStarted != null) {
                    other.synchronizeMailboxStarted(syncStarted.account, syncStarted.folderName);
                    somethingStarted = syncStarted;
                }
                if (sendStarted != null) {
                    other.sendPendingMessagesStarted(sendStarted.account);
                    somethingStarted = sendStarted;
                }
                if (processingStarted != null) {
                    other.pendingCommandsProcessing(processingStarted.account);
                    if (processingStarted.processingCommandTitle != null) {
                        other.pendingCommandStarted(processingStarted.account, processingStarted.processingCommandTitle);

                    } else {
                        other.pendingCommandCompleted(processingStarted.account, processingStarted.processingCommandTitle);
                    }
                    somethingStarted = processingStarted;
                }
                if (somethingStarted != null && somethingStarted.folderTotal > 0) {
                    other.synchronizeMailboxProgress(somethingStarted.account, somethingStarted.folderName, somethingStarted.folderCompleted, somethingStarted.folderTotal);
                }

            }
        }
        @Override
        public synchronized void setPushActive(Account account, String folderName, boolean active) {
            Memory memory = getMemory(account, folderName);
            memory.pushingState = (active ? MemorizingState.STARTED : MemorizingState.FINISHED);
        }

        @Override
        public synchronized void sendPendingMessagesStarted(Account account) {
            Memory memory = getMemory(account, null);
            memory.sendingState = MemorizingState.STARTED;
            memory.folderCompleted = 0;
            memory.folderTotal = 0;
        }

        @Override
        public synchronized void sendPendingMessagesCompleted(Account account) {
            Memory memory = getMemory(account, null);
            memory.sendingState = MemorizingState.FINISHED;
        }

        @Override
        public synchronized void sendPendingMessagesFailed(Account account) {
            Memory memory = getMemory(account, null);
            memory.sendingState = MemorizingState.FAILED;
        }


        @Override
        public synchronized void synchronizeMailboxProgress(Account account, String folderName, int completed, int total) {
            Memory memory = getMemory(account, folderName);
            memory.folderCompleted = completed;
            memory.folderTotal = total;
        }


        @Override
        public synchronized void pendingCommandsProcessing(Account account) {
            Memory memory = getMemory(account, null);
            memory.processingState = MemorizingState.STARTED;
            memory.folderCompleted = 0;
            memory.folderTotal = 0;
        }
        @Override
        public synchronized void pendingCommandsFinished(Account account) {
            Memory memory = getMemory(account, null);
            memory.processingState = MemorizingState.FINISHED;
        }
        @Override
        public synchronized void pendingCommandStarted(Account account, String commandTitle) {
            Memory memory = getMemory(account, null);
            memory.processingCommandTitle = commandTitle;
        }

        @Override
        public synchronized void pendingCommandCompleted(Account account, String commandTitle) {
            Memory memory = getMemory(account, null);
            memory.processingCommandTitle = null;
        }

    }

    private void actOnMessages(List<Message> messages, MessageActor actor) {
        Map<Account, Map<Folder, List<Message>>> accountMap = new HashMap<Account, Map<Folder, List<Message>>>();

        for (Message message : messages) {
            Folder folder = message.getFolder();
            Account account = folder.getAccount();

            Map<Folder, List<Message>> folderMap = accountMap.get(account);
            if (folderMap == null) {
                folderMap = new HashMap<Folder, List<Message>>();
                accountMap.put(account, folderMap);
            }
            List<Message> messageList = folderMap.get(folder);
            if (messageList == null) {
                messageList = new LinkedList<Message>();
                folderMap.put(folder, messageList);
            }

            messageList.add(message);
        }
        for (Map.Entry<Account, Map<Folder, List<Message>>> entry : accountMap.entrySet()) {
            Account account = entry.getKey();

            //account.refresh(Preferences.getPreferences(K9.app));
            Map<Folder, List<Message>> folderMap = entry.getValue();
            for (Map.Entry<Folder, List<Message>> folderEntry : folderMap.entrySet()) {
                Folder folder = folderEntry.getKey();
                List<Message> messageList = folderEntry.getValue();
                actor.act(account, folder, messageList);
            }
        }
    }

    interface MessageActor {
        public void act(final Account account, final Folder folder, final List<Message> messages);
    }
}
>>>>>>> 4b9f2189
<|MERGE_RESOLUTION|>--- conflicted
+++ resolved
@@ -1,4 +1,3 @@
-<<<<<<< HEAD
 package com.fsck.k9.controller;
 
 import java.io.CharArrayWriter;
@@ -3119,7 +3118,6 @@
                         return;
                     }
 
-                    markMessageAsReadOnView(account, message);
 
                     for (MessagingListener l : getListeners(listener)) {
                         l.loadMessageForViewHeadersAvailable(account, folder, uid, message);
@@ -3140,6 +3138,7 @@
                     for (MessagingListener l : getListeners(listener)) {
                         l.loadMessageForViewFinished(account, folder, uid, message);
                     }
+                    markMessageAsReadOnView(account, message);
 
                 } catch (Exception e) {
                     for (MessagingListener l : getListeners(listener)) {
@@ -3170,8 +3169,7 @@
 
         if (account.isMarkMessageAsReadOnView() && !message.isSet(Flag.SEEN)) {
             List<Long> messageIds = Collections.singletonList(message.getId());
-            setFlagInCache(account, messageIds, Flag.SEEN, true);
-            setFlagSynchronous(account, messageIds, Flag.SEEN, true, false);
+            setFlag(account, messageIds, Flag.SEEN, true);
 
             ((LocalMessage) message).setFlagInternal(Flag.SEEN, true);
         }
@@ -3692,7 +3690,7 @@
         int unreadMessageCount = 0;
         int flaggedMessageCount = 0;
         int totalMessageCount = 0;
-        
+
         String[] projection = {
                 StatsColumns.UNREAD_COUNT,
                 StatsColumns.FLAGGED_COUNT,
@@ -5640,5640 +5638,4 @@
     interface MessageActor {
         public void act(final Account account, final Folder folder, final List<Message> messages);
     }
-}
-=======
-package com.fsck.k9.controller;
-
-import java.io.CharArrayWriter;
-import java.io.PrintWriter;
-import java.util.ArrayList;
-import java.util.Arrays;
-import java.util.Collection;
-import java.util.Collections;
-import java.util.Comparator;
-import java.util.Date;
-import java.util.HashMap;
-import java.util.HashSet;
-import java.util.Iterator;
-import java.util.LinkedList;
-import java.util.List;
-import java.util.Map;
-import java.util.Map.Entry;
-import java.util.Set;
-import java.util.concurrent.*;
-import java.util.concurrent.atomic.AtomicBoolean;
-import java.util.concurrent.atomic.AtomicInteger;
-
-import android.app.Application;
-import android.app.KeyguardManager;
-import android.app.NotificationManager;
-import android.app.PendingIntent;
-import android.content.ContentResolver;
-import android.content.Context;
-import android.content.Intent;
-import android.database.Cursor;
-import android.net.Uri;
-import android.os.Build;
-import android.os.PowerManager;
-import android.os.Process;
-import android.support.v4.app.NotificationCompat;
-import android.support.v4.app.TaskStackBuilder;
-import android.text.SpannableStringBuilder;
-import android.text.TextUtils;
-import android.text.style.TextAppearanceSpan;
-import android.util.Log;
-
-import com.fsck.k9.Account;
-import com.fsck.k9.AccountStats;
-import com.fsck.k9.K9;
-import com.fsck.k9.K9.NotificationHideSubject;
-import com.fsck.k9.K9.Intents;
-import com.fsck.k9.K9.NotificationQuickDelete;
-import com.fsck.k9.NotificationSetting;
-import com.fsck.k9.Preferences;
-import com.fsck.k9.R;
-import com.fsck.k9.activity.Accounts;
-import com.fsck.k9.activity.FolderList;
-import com.fsck.k9.activity.MessageList;
-import com.fsck.k9.activity.MessageReference;
-import com.fsck.k9.activity.NotificationDeleteConfirmation;
-import com.fsck.k9.activity.setup.AccountSetupIncoming;
-import com.fsck.k9.activity.setup.AccountSetupOutgoing;
-import com.fsck.k9.cache.EmailProviderCache;
-import com.fsck.k9.helper.Contacts;
-import com.fsck.k9.helper.NotificationBuilder;
-import com.fsck.k9.helper.power.TracingPowerManager;
-import com.fsck.k9.helper.power.TracingPowerManager.TracingWakeLock;
-import com.fsck.k9.mail.Address;
-import com.fsck.k9.mail.FetchProfile;
-import com.fsck.k9.mail.Flag;
-import com.fsck.k9.mail.Folder;
-import com.fsck.k9.mail.Folder.FolderType;
-import com.fsck.k9.mail.Folder.OpenMode;
-import com.fsck.k9.mail.Message;
-import com.fsck.k9.mail.Message.RecipientType;
-import com.fsck.k9.mail.CertificateValidationException;
-import com.fsck.k9.mail.MessagingException;
-import com.fsck.k9.mail.Part;
-import com.fsck.k9.mail.PushReceiver;
-import com.fsck.k9.mail.Pusher;
-import com.fsck.k9.mail.Store;
-import com.fsck.k9.mail.Transport;
-import com.fsck.k9.mail.internet.MimeMessage;
-import com.fsck.k9.mail.internet.MimeUtility;
-import com.fsck.k9.mail.internet.TextBody;
-import com.fsck.k9.mail.store.LocalStore;
-import com.fsck.k9.mail.store.LocalStore.LocalFolder;
-import com.fsck.k9.mail.store.LocalStore.LocalMessage;
-import com.fsck.k9.mail.store.LocalStore.PendingCommand;
-import com.fsck.k9.mail.store.Pop3Store;
-import com.fsck.k9.mail.store.UnavailableAccountException;
-import com.fsck.k9.mail.store.UnavailableStorageException;
-import com.fsck.k9.provider.EmailProvider;
-import com.fsck.k9.provider.EmailProvider.StatsColumns;
-import com.fsck.k9.search.ConditionsTreeNode;
-import com.fsck.k9.search.LocalSearch;
-import com.fsck.k9.search.SearchAccount;
-import com.fsck.k9.search.SearchSpecification;
-import com.fsck.k9.search.SearchSpecification.Attribute;
-import com.fsck.k9.search.SearchSpecification.Searchfield;
-import com.fsck.k9.search.SqlQueryBuilder;
-import com.fsck.k9.service.NotificationActionService;
-
-
-/**
- * Starts a long running (application) Thread that will run through commands
- * that require remote mailbox access. This class is used to serialize and
- * prioritize these commands. Each method that will submit a command requires a
- * MessagingListener instance to be provided. It is expected that that listener
- * has also been added as a registered listener using addListener(). When a
- * command is to be executed, if the listener that was provided with the command
- * is no longer registered the command is skipped. The design idea for the above
- * is that when an Activity starts it registers as a listener. When it is paused
- * it removes itself. Thus, any commands that that activity submitted are
- * removed from the queue once the activity is no longer active.
- */
-public class MessagingController implements Runnable {
-    public static final long INVALID_MESSAGE_ID = -1;
-
-    /**
-     * Immutable empty {@link String} array
-     */
-    private static final String[] EMPTY_STRING_ARRAY = new String[0];
-
-    /**
-     * Immutable empty {@link Message} array
-     */
-    private static final Message[] EMPTY_MESSAGE_ARRAY = new Message[0];
-
-    /**
-     * Immutable empty {@link Folder} array
-     */
-    private static final Folder[] EMPTY_FOLDER_ARRAY = new Folder[0];
-
-    /**
-     * The maximum message size that we'll consider to be "small". A small message is downloaded
-     * in full immediately instead of in pieces. Anything over this size will be downloaded in
-     * pieces with attachments being left off completely and downloaded on demand.
-     *
-     *
-     * 25k for a "small" message was picked by educated trial and error.
-     * http://answers.google.com/answers/threadview?id=312463 claims that the
-     * average size of an email is 59k, which I feel is too large for our
-     * blind download. The following tests were performed on a download of
-     * 25 random messages.
-     * <pre>
-     * 5k - 61 seconds,
-     * 25k - 51 seconds,
-     * 55k - 53 seconds,
-     * </pre>
-     * So 25k gives good performance and a reasonable data footprint. Sounds good to me.
-     */
-
-    private static final String PENDING_COMMAND_MOVE_OR_COPY = "com.fsck.k9.MessagingController.moveOrCopy";
-    private static final String PENDING_COMMAND_MOVE_OR_COPY_BULK = "com.fsck.k9.MessagingController.moveOrCopyBulk";
-    private static final String PENDING_COMMAND_MOVE_OR_COPY_BULK_NEW = "com.fsck.k9.MessagingController.moveOrCopyBulkNew";
-    private static final String PENDING_COMMAND_EMPTY_TRASH = "com.fsck.k9.MessagingController.emptyTrash";
-    private static final String PENDING_COMMAND_SET_FLAG_BULK = "com.fsck.k9.MessagingController.setFlagBulk";
-    private static final String PENDING_COMMAND_SET_FLAG = "com.fsck.k9.MessagingController.setFlag";
-    private static final String PENDING_COMMAND_APPEND = "com.fsck.k9.MessagingController.append";
-    private static final String PENDING_COMMAND_MARK_ALL_AS_READ = "com.fsck.k9.MessagingController.markAllAsRead";
-    private static final String PENDING_COMMAND_EXPUNGE = "com.fsck.k9.MessagingController.expunge";
-
-    public static class UidReverseComparator implements Comparator<Message> {
-        @Override
-        public int compare(Message o1, Message o2) {
-            if (o1 == null || o2 == null || o1.getUid() == null || o2.getUid() == null) {
-                return 0;
-            }
-            int id1, id2;
-            try {
-                id1 = Integer.parseInt(o1.getUid());
-                id2 = Integer.parseInt(o2.getUid());
-            } catch (NumberFormatException e) {
-                return 0;
-            }
-            //reversed intentionally.
-            if (id1 < id2)
-                return 1;
-            if (id1 > id2)
-                return -1;
-            return 0;
-        }
-    }
-
-    /**
-     * Maximum number of unsynced messages to store at once
-     */
-    private static final int UNSYNC_CHUNK_SIZE = 5;
-
-    private static MessagingController inst = null;
-    private BlockingQueue<Command> mCommands = new PriorityBlockingQueue<Command>();
-
-    private Thread mThread;
-    private Set<MessagingListener> mListeners = new CopyOnWriteArraySet<MessagingListener>();
-
-    private final ConcurrentHashMap<String, AtomicInteger> sendCount = new ConcurrentHashMap<String, AtomicInteger>();
-
-    ConcurrentHashMap<Account, Pusher> pushers = new ConcurrentHashMap<Account, Pusher>();
-
-    private final ExecutorService threadPool = Executors.newCachedThreadPool();
-
-    private MessagingListener checkMailListener = null;
-
-    private MemorizingListener memorizingListener = new MemorizingListener();
-
-    private boolean mBusy;
-
-    /**
-     *  {@link K9}
-     */
-    private Application mApplication;
-
-    /**
-     * A holder class for pending notification data
-     *
-     * This class holds all pieces of information for constructing
-     * a notification with message preview.
-     */
-    private static class NotificationData {
-        /** Number of unread messages before constructing the notification */
-        int unreadBeforeNotification;
-        /**
-         * List of messages that should be used for the inbox-style overview.
-         * It's sorted from newest to oldest message.
-         * Don't modify this list directly, but use {@link addMessage} and
-         * {@link removeMatchingMessage} instead.
-         */
-        LinkedList<Message> messages;
-        /**
-         * List of references for messages that the user is still to be notified of,
-         * but which don't fit into the inbox style anymore. It's sorted from newest
-         * to oldest message.
-         */
-        LinkedList<MessageReference> droppedMessages;
-
-        /**
-         * Maximum number of messages to keep for the inbox-style overview.
-         * As of Jellybean, phone notifications show a maximum of 5 lines, while tablet
-         * notifications show 7 lines. To make sure no lines are silently dropped,
-         * we default to 5 lines.
-         */
-        private final static int MAX_MESSAGES = 5;
-
-        /**
-         * Constructs a new data instance.
-         *
-         * @param unread Number of unread messages prior to instance construction
-         */
-        public NotificationData(int unread) {
-            unreadBeforeNotification = unread;
-            droppedMessages = new LinkedList<MessageReference>();
-            messages = new LinkedList<Message>();
-        }
-
-        /**
-         * Adds a new message to the list of pending messages for this notification.
-         *
-         * The implementation will take care of keeping a meaningful amount of
-         * messages in {@link #messages}.
-         *
-         * @param m The new message to add.
-         */
-        public void addMessage(Message m) {
-            while (messages.size() >= MAX_MESSAGES) {
-                Message dropped = messages.removeLast();
-                droppedMessages.addFirst(dropped.makeMessageReference());
-            }
-            messages.addFirst(m);
-        }
-
-        /**
-         * Remove a certain message from the message list.
-         *
-         * @param context A context.
-         * @param ref Reference of the message to remove
-         * @return true if message was found and removed, false otherwise
-         */
-        public boolean removeMatchingMessage(Context context, MessageReference ref) {
-            for (MessageReference dropped : droppedMessages) {
-                if (dropped.equals(ref)) {
-                    droppedMessages.remove(dropped);
-                    return true;
-                }
-            }
-
-            for (Message message : messages) {
-                if (message.makeMessageReference().equals(ref)) {
-                    if (messages.remove(message) && !droppedMessages.isEmpty()) {
-                        Message restoredMessage = droppedMessages.getFirst().restoreToLocalMessage(context);
-                        if (restoredMessage != null) {
-                            messages.addLast(restoredMessage);
-                            droppedMessages.removeFirst();
-                        }
-                    }
-                    return true;
-                }
-            }
-
-            return false;
-        }
-
-        /**
-         * Gets a list of references for all pending messages for the notification.
-         *
-         * @return Message reference list
-         */
-        public ArrayList<MessageReference> getAllMessageRefs() {
-            ArrayList<MessageReference> refs = new ArrayList<MessageReference>();
-            for (Message m : messages) {
-                refs.add(m.makeMessageReference());
-            }
-            refs.addAll(droppedMessages);
-            return refs;
-        }
-
-        /**
-         * Gets the total number of messages the user is to be notified of.
-         *
-         * @return Amount of new messages the notification notifies for
-         */
-        public int getNewMessageCount() {
-            return messages.size() + droppedMessages.size();
-        }
-    };
-
-    // Key is accountNumber
-    private ConcurrentHashMap<Integer, NotificationData> notificationData = new ConcurrentHashMap<Integer, NotificationData>();
-
-    private static final Flag[] SYNC_FLAGS = new Flag[] { Flag.SEEN, Flag.FLAGGED, Flag.ANSWERED, Flag.FORWARDED };
-
-
-    private void suppressMessages(Account account, List<Message> messages) {
-        EmailProviderCache cache = EmailProviderCache.getCache(account.getUuid(),
-                mApplication.getApplicationContext());
-        cache.hideMessages(messages);
-    }
-
-    private void unsuppressMessages(Account account, Message[] messages) {
-        EmailProviderCache cache = EmailProviderCache.getCache(account.getUuid(),
-                mApplication.getApplicationContext());
-        cache.unhideMessages(messages);
-    }
-
-    private boolean isMessageSuppressed(Account account, Message message) {
-        LocalMessage localMessage = (LocalMessage) message;
-        String accountUuid = account.getUuid();
-        long messageId = localMessage.getId();
-        long folderId = ((LocalFolder) localMessage.getFolder()).getId();
-
-        EmailProviderCache cache = EmailProviderCache.getCache(accountUuid,
-                mApplication.getApplicationContext());
-        return cache.isMessageHidden(messageId, folderId);
-    }
-
-    private void setFlagInCache(final Account account, final List<Long> messageIds,
-            final Flag flag, final boolean newState) {
-
-        EmailProviderCache cache = EmailProviderCache.getCache(account.getUuid(),
-                mApplication.getApplicationContext());
-        String columnName = LocalStore.getColumnNameForFlag(flag);
-        String value = Integer.toString((newState) ? 1 : 0);
-        cache.setValueForMessages(messageIds, columnName, value);
-    }
-
-    private void removeFlagFromCache(final Account account, final List<Long> messageIds,
-            final Flag flag) {
-
-        EmailProviderCache cache = EmailProviderCache.getCache(account.getUuid(),
-                mApplication.getApplicationContext());
-        String columnName = LocalStore.getColumnNameForFlag(flag);
-        cache.removeValueForMessages(messageIds, columnName);
-    }
-
-    private void setFlagForThreadsInCache(final Account account, final List<Long> threadRootIds,
-            final Flag flag, final boolean newState) {
-
-        EmailProviderCache cache = EmailProviderCache.getCache(account.getUuid(),
-                mApplication.getApplicationContext());
-        String columnName = LocalStore.getColumnNameForFlag(flag);
-        String value = Integer.toString((newState) ? 1 : 0);
-        cache.setValueForThreads(threadRootIds, columnName, value);
-    }
-
-    private void removeFlagForThreadsFromCache(final Account account, final List<Long> messageIds,
-            final Flag flag) {
-
-        EmailProviderCache cache = EmailProviderCache.getCache(account.getUuid(),
-                mApplication.getApplicationContext());
-        String columnName = LocalStore.getColumnNameForFlag(flag);
-        cache.removeValueForThreads(messageIds, columnName);
-    }
-
-
-    /**
-     * @param application  {@link K9}
-     */
-    private MessagingController(Application application) {
-        mApplication = application;
-        mThread = new Thread(this);
-        mThread.setName("MessagingController");
-        mThread.start();
-        if (memorizingListener != null) {
-            addListener(memorizingListener);
-        }
-    }
-
-    /**
-     * Gets or creates the singleton instance of MessagingController. Application is used to
-     * provide a Context to classes that need it.
-     * @param application {@link K9}
-     * @return
-     */
-    public synchronized static MessagingController getInstance(Application application) {
-        if (inst == null) {
-            inst = new MessagingController(application);
-        }
-        return inst;
-    }
-
-    public boolean isBusy() {
-        return mBusy;
-    }
-
-    @Override
-    public void run() {
-        Process.setThreadPriority(Process.THREAD_PRIORITY_BACKGROUND);
-        while (true) {
-            String commandDescription = null;
-            try {
-                final Command command = mCommands.take();
-
-                if (command != null) {
-                    commandDescription = command.description;
-
-                    if (K9.DEBUG)
-                        Log.i(K9.LOG_TAG, "Running " + (command.isForeground ? "Foreground" : "Background") + " command '" + command.description + "', seq = " + command.sequence);
-
-                    mBusy = true;
-                    try {
-                        command.runnable.run();
-                    } catch (UnavailableAccountException e) {
-                        // retry later
-                        new Thread() {
-                            @Override
-                            public void run() {
-                                try {
-                                    sleep(30 * 1000);
-                                    mCommands.put(command);
-                                } catch (InterruptedException e) {
-                                    Log.e(K9.LOG_TAG, "interrupted while putting a pending command for"
-                                          + " an unavailable account back into the queue."
-                                          + " THIS SHOULD NEVER HAPPEN.");
-                                }
-                            }
-                        } .start();
-                    }
-
-                    if (K9.DEBUG)
-                        Log.i(K9.LOG_TAG, (command.isForeground ? "Foreground" : "Background") +
-                              " Command '" + command.description + "' completed");
-
-                    for (MessagingListener l : getListeners(command.listener)) {
-                        l.controllerCommandCompleted(!mCommands.isEmpty());
-                    }
-                }
-            } catch (Exception e) {
-                Log.e(K9.LOG_TAG, "Error running command '" + commandDescription + "'", e);
-            }
-            mBusy = false;
-        }
-    }
-
-    private void put(String description, MessagingListener listener, Runnable runnable) {
-        putCommand(mCommands, description, listener, runnable, true);
-    }
-
-    private void putBackground(String description, MessagingListener listener, Runnable runnable) {
-        putCommand(mCommands, description, listener, runnable, false);
-    }
-
-    private void putCommand(BlockingQueue<Command> queue, String description, MessagingListener listener, Runnable runnable, boolean isForeground) {
-        int retries = 10;
-        Exception e = null;
-        while (retries-- > 0) {
-            try {
-                Command command = new Command();
-                command.listener = listener;
-                command.runnable = runnable;
-                command.description = description;
-                command.isForeground = isForeground;
-                queue.put(command);
-                return;
-            } catch (InterruptedException ie) {
-                try {
-                    Thread.sleep(200);
-                } catch (InterruptedException ne) {
-                }
-                e = ie;
-            }
-        }
-        throw new Error(e);
-    }
-
-
-    public void addListener(MessagingListener listener) {
-        mListeners.add(listener);
-        refreshListener(listener);
-    }
-
-    public void refreshListener(MessagingListener listener) {
-        if (memorizingListener != null && listener != null) {
-            memorizingListener.refreshOther(listener);
-        }
-    }
-
-    public void removeListener(MessagingListener listener) {
-        mListeners.remove(listener);
-    }
-
-    public Set<MessagingListener> getListeners() {
-        return mListeners;
-    }
-
-
-    public Set<MessagingListener> getListeners(MessagingListener listener) {
-        if (listener == null) {
-            return mListeners;
-        }
-
-        Set<MessagingListener> listeners = new HashSet<MessagingListener>(mListeners);
-        listeners.add(listener);
-        return listeners;
-
-    }
-
-
-    /**
-     * Lists folders that are available locally and remotely. This method calls
-     * listFoldersCallback for local folders before it returns, and then for
-     * remote folders at some later point. If there are no local folders
-     * includeRemote is forced by this method. This method should be called from
-     * a Thread as it may take several seconds to list the local folders.
-     * TODO this needs to cache the remote folder list
-     *
-     * @param account
-     * @param listener
-     * @throws MessagingException
-     */
-    public void listFolders(final Account account, final boolean refreshRemote, final MessagingListener listener) {
-        threadPool.execute(new Runnable() {
-            @Override
-            public void run() {
-                listFoldersSynchronous(account, refreshRemote, listener);
-            }
-        });
-    }
-
-    /**
-     * Lists folders that are available locally and remotely. This method calls
-     * listFoldersCallback for local folders before it returns, and then for
-     * remote folders at some later point. If there are no local folders
-     * includeRemote is forced by this method. This method is called in the
-     * foreground.
-     * TODO this needs to cache the remote folder list
-     *
-     * @param account
-     * @param listener
-     * @throws MessagingException
-     */
-    public void listFoldersSynchronous(final Account account, final boolean refreshRemote, final MessagingListener listener) {
-        for (MessagingListener l : getListeners(listener)) {
-            l.listFoldersStarted(account);
-        }
-        List <? extends Folder > localFolders = null;
-        if (!account.isAvailable(mApplication)) {
-            Log.i(K9.LOG_TAG, "not listing folders of unavailable account");
-        } else {
-            try {
-                Store localStore = account.getLocalStore();
-                localFolders = localStore.getPersonalNamespaces(false);
-
-                Folder[] folderArray = localFolders.toArray(EMPTY_FOLDER_ARRAY);
-
-                if (refreshRemote || localFolders.isEmpty()) {
-                    doRefreshRemote(account, listener);
-                    return;
-                }
-
-                for (MessagingListener l : getListeners(listener)) {
-                    l.listFolders(account, folderArray);
-                }
-            } catch (Exception e) {
-                for (MessagingListener l : getListeners(listener)) {
-                    l.listFoldersFailed(account, e.getMessage());
-                }
-
-                addErrorMessage(account, null, e);
-                return;
-            } finally {
-                if (localFolders != null) {
-                    for (Folder localFolder : localFolders) {
-                        closeFolder(localFolder);
-                    }
-                }
-            }
-        }
-
-        for (MessagingListener l : getListeners(listener)) {
-            l.listFoldersFinished(account);
-        }
-    }
-
-    private void doRefreshRemote(final Account account, final MessagingListener listener) {
-        put("doRefreshRemote", listener, new Runnable() {
-            @Override
-            public void run() {
-                List <? extends Folder > localFolders = null;
-                try {
-                    Store store = account.getRemoteStore();
-
-                    List <? extends Folder > remoteFolders = store.getPersonalNamespaces(false);
-
-                    LocalStore localStore = account.getLocalStore();
-                    HashSet<String> remoteFolderNames = new HashSet<String>();
-                    List<LocalFolder> foldersToCreate = new LinkedList<LocalFolder>();
-
-                    localFolders = localStore.getPersonalNamespaces(false);
-                    HashSet<String> localFolderNames = new HashSet<String>();
-                    for (Folder localFolder : localFolders) {
-                        localFolderNames.add(localFolder.getName());
-                    }
-                    for (Folder remoteFolder : remoteFolders) {
-                        if (localFolderNames.contains(remoteFolder.getName()) == false) {
-                            LocalFolder localFolder = localStore.getFolder(remoteFolder.getName());
-                            foldersToCreate.add(localFolder);
-                        }
-                        remoteFolderNames.add(remoteFolder.getName());
-                    }
-                    localStore.createFolders(foldersToCreate, account.getDisplayCount());
-
-                    localFolders = localStore.getPersonalNamespaces(false);
-
-                    /*
-                     * Clear out any folders that are no longer on the remote store.
-                     */
-                    for (Folder localFolder : localFolders) {
-                        String localFolderName = localFolder.getName();
-
-                        // FIXME: This is a hack used to clean up when we accidentally created the
-                        //        special placeholder folder "-NONE-".
-                        if (K9.FOLDER_NONE.equals(localFolderName)) {
-                            localFolder.delete(false);
-                        }
-
-                        if (!account.isSpecialFolder(localFolderName) &&
-                                !remoteFolderNames.contains(localFolderName)) {
-                            localFolder.delete(false);
-                        }
-                    }
-
-                    localFolders = localStore.getPersonalNamespaces(false);
-                    Folder[] folderArray = localFolders.toArray(EMPTY_FOLDER_ARRAY);
-
-                    for (MessagingListener l : getListeners(listener)) {
-                        l.listFolders(account, folderArray);
-                    }
-                    for (MessagingListener l : getListeners(listener)) {
-                        l.listFoldersFinished(account);
-                    }
-                } catch (Exception e) {
-                    for (MessagingListener l : getListeners(listener)) {
-                        l.listFoldersFailed(account, "");
-                    }
-                    addErrorMessage(account, null, e);
-                } finally {
-                    if (localFolders != null) {
-                        for (Folder localFolder : localFolders) {
-                            closeFolder(localFolder);
-                        }
-                    }
-                }
-            }
-        });
-    }
-
-    /**
-     * Find all messages in any local account which match the query 'query'
-     * @throws MessagingException
-     */
-    public void searchLocalMessages(final LocalSearch search, final MessagingListener listener) {
-        threadPool.execute(new Runnable() {
-            @Override
-            public void run() {
-                searchLocalMessagesSynchronous(search, listener);
-            }
-        });
-    }
-
-    public void searchLocalMessagesSynchronous(final LocalSearch search, final MessagingListener listener) {
-        final AccountStats stats = new AccountStats();
-        final HashSet<String> uuidSet = new HashSet<String>(Arrays.asList(search.getAccountUuids()));
-        Account[] accounts = Preferences.getPreferences(mApplication.getApplicationContext()).getAccounts();
-        boolean allAccounts = uuidSet.contains(SearchSpecification.ALL_ACCOUNTS);
-
-        // for every account we want to search do the query in the localstore
-        for (final Account account : accounts) {
-
-            if (!allAccounts && !uuidSet.contains(account.getUuid())) {
-                continue;
-            }
-
-            // Collecting statistics of the search result
-            MessageRetrievalListener retrievalListener = new MessageRetrievalListener() {
-                @Override
-                public void messageStarted(String message, int number, int ofTotal) {}
-                @Override
-                public void messagesFinished(int number) {}
-                @Override
-                public void messageFinished(Message message, int number, int ofTotal) {
-                    if (!isMessageSuppressed(message.getFolder().getAccount(), message)) {
-                        List<Message> messages = new ArrayList<Message>();
-
-                        messages.add(message);
-                        stats.unreadMessageCount += (!message.isSet(Flag.SEEN)) ? 1 : 0;
-                        stats.flaggedMessageCount += (message.isSet(Flag.FLAGGED)) ? 1 : 0;
-                        if (listener != null) {
-                            listener.listLocalMessagesAddMessages(account, null, messages);
-                        }
-                    }
-                }
-            };
-
-            // alert everyone the search has started
-            if (listener != null) {
-                listener.listLocalMessagesStarted(account, null);
-            }
-
-            // build and do the query in the localstore
-            try {
-                LocalStore localStore = account.getLocalStore();
-                localStore.searchForMessages(retrievalListener, search);
-            } catch (Exception e) {
-                if (listener != null) {
-                    listener.listLocalMessagesFailed(account, null, e.getMessage());
-                }
-                addErrorMessage(account, null, e);
-            } finally {
-                if (listener != null) {
-                    listener.listLocalMessagesFinished(account, null);
-                }
-            }
-        }
-
-        // publish the total search statistics
-        if (listener != null) {
-            listener.searchStats(stats);
-        }
-    }
-
-
-
-    public Future<?> searchRemoteMessages(final String acctUuid, final String folderName, final String query,
-            final Flag[] requiredFlags, final Flag[] forbiddenFlags, final MessagingListener listener) {
-        if (K9.DEBUG) {
-            String msg = "searchRemoteMessages ("
-                         + "acct=" + acctUuid
-                         + ", folderName = " + folderName
-                         + ", query = " + query
-                         + ")";
-            Log.i(K9.LOG_TAG, msg);
-        }
-
-        return threadPool.submit(new Runnable() {
-            @Override
-            public void run() {
-                searchRemoteMessagesSynchronous(acctUuid, folderName, query, requiredFlags, forbiddenFlags, listener);
-            }
-        });
-    }
-    public void searchRemoteMessagesSynchronous(final String acctUuid, final String folderName, final String query,
-            final Flag[] requiredFlags, final Flag[] forbiddenFlags, final MessagingListener listener) {
-        final Account acct = Preferences.getPreferences(mApplication.getApplicationContext()).getAccount(acctUuid);
-
-        if (listener != null) {
-            listener.remoteSearchStarted(acct, folderName);
-        }
-
-        List<Message> extraResults = new ArrayList<Message>();
-        try {
-            Store remoteStore = acct.getRemoteStore();
-            LocalStore localStore = acct.getLocalStore();
-
-            if (remoteStore == null || localStore == null) {
-                throw new MessagingException("Could not get store");
-            }
-
-            Folder remoteFolder = remoteStore.getFolder(folderName);
-            LocalFolder localFolder = localStore.getFolder(folderName);
-            if (remoteFolder == null || localFolder == null) {
-                throw new MessagingException("Folder not found");
-            }
-
-            List<Message> messages = remoteFolder.search(query, requiredFlags, forbiddenFlags);
-
-            if (K9.DEBUG) {
-                Log.i("Remote Search", "Remote search got " + messages.size() + " results");
-            }
-
-            // There's no need to fetch messages already completely downloaded
-            List<Message> remoteMessages = localFolder.extractNewMessages(messages);
-            messages.clear();
-
-            if (listener != null) {
-                listener.remoteSearchServerQueryComplete(acct, folderName, remoteMessages.size());
-            }
-
-            Collections.sort(remoteMessages, new UidReverseComparator());
-
-            int resultLimit = acct.getRemoteSearchNumResults();
-            if (resultLimit > 0 && remoteMessages.size() > resultLimit) {
-                extraResults = remoteMessages.subList(resultLimit, remoteMessages.size());
-                remoteMessages = remoteMessages.subList(0, resultLimit);
-            }
-
-            loadSearchResultsSynchronous(remoteMessages, localFolder, remoteFolder, listener);
-
-
-        } catch (Exception e) {
-            if (Thread.currentThread().isInterrupted()) {
-                Log.i(K9.LOG_TAG, "Caught exception on aborted remote search; safe to ignore.", e);
-            } else {
-                Log.e(K9.LOG_TAG, "Could not complete remote search", e);
-                if (listener != null) {
-                    listener.remoteSearchFailed(acct, null, e.getMessage());
-                }
-                addErrorMessage(acct, null, e);
-            }
-        } finally {
-            if (listener != null) {
-                listener.remoteSearchFinished(acct, folderName, 0, extraResults);
-            }
-        }
-
-    }
-
-    public void loadSearchResults(final Account account, final String folderName, final List<Message> messages, final MessagingListener listener) {
-        threadPool.execute(new Runnable() {
-            @Override
-            public void run() {
-                if (listener != null) {
-                    listener.enableProgressIndicator(true);
-                }
-                try {
-                    Store remoteStore = account.getRemoteStore();
-                    LocalStore localStore = account.getLocalStore();
-
-                    if (remoteStore == null || localStore == null) {
-                        throw new MessagingException("Could not get store");
-                    }
-
-                    Folder remoteFolder = remoteStore.getFolder(folderName);
-                    LocalFolder localFolder = localStore.getFolder(folderName);
-                    if (remoteFolder == null || localFolder == null) {
-                        throw new MessagingException("Folder not found");
-                    }
-
-                    loadSearchResultsSynchronous(messages, localFolder, remoteFolder, listener);
-                } catch (MessagingException e) {
-                    Log.e(K9.LOG_TAG, "Exception in loadSearchResults: " + e);
-                    addErrorMessage(account, null, e);
-                } finally {
-                    if (listener != null) {
-                        listener.enableProgressIndicator(false);
-                    }
-                }
-            }
-        });
-    }
-
-    public void loadSearchResultsSynchronous(List<Message> messages, LocalFolder localFolder, Folder remoteFolder, MessagingListener listener) throws MessagingException {
-        final FetchProfile header = new FetchProfile();
-        header.add(FetchProfile.Item.FLAGS);
-        header.add(FetchProfile.Item.ENVELOPE);
-        final FetchProfile structure = new FetchProfile();
-        structure.add(FetchProfile.Item.STRUCTURE);
-
-        int i = 0;
-        for (Message message : messages) {
-            i++;
-            LocalMessage localMsg = localFolder.getMessage(message.getUid());
-
-            if (localMsg == null) {
-                remoteFolder.fetch(new Message [] {message}, header, null);
-                //fun fact: ImapFolder.fetch can't handle getting STRUCTURE at same time as headers
-                remoteFolder.fetch(new Message [] {message}, structure, null);
-                localFolder.appendMessages(new Message [] {message});
-                localMsg = localFolder.getMessage(message.getUid());
-            }
-
-            if (listener != null) {
-                listener.remoteSearchAddMessage(remoteFolder.getAccount(), remoteFolder.getName(), localMsg, i, messages.size());
-            }
-        }
-    }
-
-
-    public void loadMoreMessages(Account account, String folder, MessagingListener listener) {
-        try {
-            LocalStore localStore = account.getLocalStore();
-            LocalFolder localFolder = localStore.getFolder(folder);
-            if (localFolder.getVisibleLimit() > 0) {
-                localFolder.setVisibleLimit(localFolder.getVisibleLimit() + account.getDisplayCount());
-            }
-            synchronizeMailbox(account, folder, listener, null);
-        } catch (MessagingException me) {
-            addErrorMessage(account, null, me);
-
-            throw new RuntimeException("Unable to set visible limit on folder", me);
-        }
-    }
-
-    public void resetVisibleLimits(Collection<Account> accounts) {
-        for (Account account : accounts) {
-            account.resetVisibleLimits();
-        }
-    }
-
-    /**
-     * Start background synchronization of the specified folder.
-     * @param account
-     * @param folder
-     * @param listener
-     * @param providedRemoteFolder TODO
-     */
-    public void synchronizeMailbox(final Account account, final String folder, final MessagingListener listener, final Folder providedRemoteFolder) {
-        putBackground("synchronizeMailbox", listener, new Runnable() {
-            @Override
-            public void run() {
-                synchronizeMailboxSynchronous(account, folder, listener, providedRemoteFolder);
-            }
-        });
-    }
-
-    /**
-     * Start foreground synchronization of the specified folder. This is generally only called
-     * by synchronizeMailbox.
-     * @param account
-     * @param folder
-     *
-     * TODO Break this method up into smaller chunks.
-     * @param providedRemoteFolder TODO
-     */
-    private void synchronizeMailboxSynchronous(final Account account, final String folder, final MessagingListener listener, Folder providedRemoteFolder) {
-        Folder remoteFolder = null;
-        LocalFolder tLocalFolder = null;
-
-        if (K9.DEBUG)
-            Log.i(K9.LOG_TAG, "Synchronizing folder " + account.getDescription() + ":" + folder);
-
-        for (MessagingListener l : getListeners(listener)) {
-            l.synchronizeMailboxStarted(account, folder);
-        }
-        /*
-         * We don't ever sync the Outbox or errors folder
-         */
-        if (folder.equals(account.getOutboxFolderName()) || folder.equals(account.getErrorFolderName())) {
-            for (MessagingListener l : getListeners(listener)) {
-                l.synchronizeMailboxFinished(account, folder, 0, 0);
-            }
-
-            return;
-        }
-
-        Exception commandException = null;
-        try {
-            if (K9.DEBUG)
-                Log.d(K9.LOG_TAG, "SYNC: About to process pending commands for account " + account.getDescription());
-
-            try {
-                processPendingCommandsSynchronous(account);
-            } catch (Exception e) {
-                addErrorMessage(account, null, e);
-
-                Log.e(K9.LOG_TAG, "Failure processing command, but allow message sync attempt", e);
-                commandException = e;
-            }
-
-            /*
-             * Get the message list from the local store and create an index of
-             * the uids within the list.
-             */
-            if (K9.DEBUG)
-                Log.v(K9.LOG_TAG, "SYNC: About to get local folder " + folder);
-
-            final LocalStore localStore = account.getLocalStore();
-            tLocalFolder = localStore.getFolder(folder);
-            final LocalFolder localFolder = tLocalFolder;
-            localFolder.open(OpenMode.READ_WRITE);
-            localFolder.updateLastUid();
-            Message[] localMessages = localFolder.getMessages(null);
-            HashMap<String, Message> localUidMap = new HashMap<String, Message>();
-            for (Message message : localMessages) {
-                localUidMap.put(message.getUid(), message);
-            }
-
-            if (providedRemoteFolder != null) {
-                if (K9.DEBUG)
-                    Log.v(K9.LOG_TAG, "SYNC: using providedRemoteFolder " + folder);
-                remoteFolder = providedRemoteFolder;
-            } else {
-                Store remoteStore = account.getRemoteStore();
-
-                if (K9.DEBUG)
-                    Log.v(K9.LOG_TAG, "SYNC: About to get remote folder " + folder);
-                remoteFolder = remoteStore.getFolder(folder);
-
-                if (! verifyOrCreateRemoteSpecialFolder(account, folder, remoteFolder, listener)) {
-                    return;
-                }
-
-
-                /*
-                 * Synchronization process:
-                 *
-                Open the folder
-                Upload any local messages that are marked as PENDING_UPLOAD (Drafts, Sent, Trash)
-                Get the message count
-                Get the list of the newest K9.DEFAULT_VISIBLE_LIMIT messages
-                getMessages(messageCount - K9.DEFAULT_VISIBLE_LIMIT, messageCount)
-                See if we have each message locally, if not fetch it's flags and envelope
-                Get and update the unread count for the folder
-                Update the remote flags of any messages we have locally with an internal date newer than the remote message.
-                Get the current flags for any messages we have locally but did not just download
-                Update local flags
-                For any message we have locally but not remotely, delete the local message to keep cache clean.
-                Download larger parts of any new messages.
-                (Optional) Download small attachments in the background.
-                 */
-
-                /*
-                 * Open the remote folder. This pre-loads certain metadata like message count.
-                 */
-                if (K9.DEBUG)
-                    Log.v(K9.LOG_TAG, "SYNC: About to open remote folder " + folder);
-
-                remoteFolder.open(OpenMode.READ_WRITE);
-                if (Account.EXPUNGE_ON_POLL.equals(account.getExpungePolicy())) {
-                    if (K9.DEBUG)
-                        Log.d(K9.LOG_TAG, "SYNC: Expunging folder " + account.getDescription() + ":" + folder);
-                    remoteFolder.expunge();
-                }
-
-            }
-
-            /*
-             * Get the remote message count.
-             */
-            int remoteMessageCount = remoteFolder.getMessageCount();
-
-            int visibleLimit = localFolder.getVisibleLimit();
-
-            if (visibleLimit < 0) {
-                visibleLimit = K9.DEFAULT_VISIBLE_LIMIT;
-            }
-
-            Message[] remoteMessageArray = EMPTY_MESSAGE_ARRAY;
-            final ArrayList<Message> remoteMessages = new ArrayList<Message>();
-            HashMap<String, Message> remoteUidMap = new HashMap<String, Message>();
-
-            if (K9.DEBUG)
-                Log.v(K9.LOG_TAG, "SYNC: Remote message count for folder " + folder + " is " + remoteMessageCount);
-            final Date earliestDate = account.getEarliestPollDate();
-
-
-            if (remoteMessageCount > 0) {
-                /* Message numbers start at 1.  */
-                int remoteStart;
-                if (visibleLimit > 0) {
-                    remoteStart = Math.max(0, remoteMessageCount - visibleLimit) + 1;
-                } else {
-                    remoteStart = 1;
-                }
-                int remoteEnd = remoteMessageCount;
-
-                if (K9.DEBUG)
-                    Log.v(K9.LOG_TAG, "SYNC: About to get messages " + remoteStart + " through " + remoteEnd + " for folder " + folder);
-
-                final AtomicInteger headerProgress = new AtomicInteger(0);
-                for (MessagingListener l : getListeners(listener)) {
-                    l.synchronizeMailboxHeadersStarted(account, folder);
-                }
-
-
-                remoteMessageArray = remoteFolder.getMessages(remoteStart, remoteEnd, earliestDate, null);
-
-                int messageCount = remoteMessageArray.length;
-
-                for (Message thisMess : remoteMessageArray) {
-                    headerProgress.incrementAndGet();
-                    for (MessagingListener l : getListeners(listener)) {
-                        l.synchronizeMailboxHeadersProgress(account, folder, headerProgress.get(), messageCount);
-                    }
-                    Message localMessage = localUidMap.get(thisMess.getUid());
-                    if (localMessage == null || !localMessage.olderThan(earliestDate)) {
-                        remoteMessages.add(thisMess);
-                        remoteUidMap.put(thisMess.getUid(), thisMess);
-                    }
-                }
-                if (K9.DEBUG)
-                    Log.v(K9.LOG_TAG, "SYNC: Got " + remoteUidMap.size() + " messages for folder " + folder);
-
-                remoteMessageArray = null;
-                for (MessagingListener l : getListeners(listener)) {
-                    l.synchronizeMailboxHeadersFinished(account, folder, headerProgress.get(), remoteUidMap.size());
-                }
-
-            } else if (remoteMessageCount < 0) {
-                throw new Exception("Message count " + remoteMessageCount + " for folder " + folder);
-            }
-
-            /*
-             * Remove any messages that are in the local store but no longer on the remote store or are too old
-             */
-            if (account.syncRemoteDeletions()) {
-                ArrayList<Message> destroyMessages = new ArrayList<Message>();
-                for (Message localMessage : localMessages) {
-                    if (remoteUidMap.get(localMessage.getUid()) == null) {
-                        destroyMessages.add(localMessage);
-                    }
-                }
-
-
-                localFolder.destroyMessages(destroyMessages.toArray(EMPTY_MESSAGE_ARRAY));
-
-                for (Message destroyMessage : destroyMessages) {
-                    for (MessagingListener l : getListeners(listener)) {
-                        l.synchronizeMailboxRemovedMessage(account, folder, destroyMessage);
-                    }
-                }
-            }
-            localMessages = null;
-
-            /*
-             * Now we download the actual content of messages.
-             */
-            int newMessages = downloadMessages(account, remoteFolder, localFolder, remoteMessages, false);
-
-            int unreadMessageCount = localFolder.getUnreadMessageCount();
-            for (MessagingListener l : getListeners()) {
-                l.folderStatusChanged(account, folder, unreadMessageCount);
-            }
-
-            /* Notify listeners that we're finally done. */
-
-            localFolder.setLastChecked(System.currentTimeMillis());
-            localFolder.setStatus(null);
-
-            if (K9.DEBUG)
-                Log.d(K9.LOG_TAG, "Done synchronizing folder " + account.getDescription() + ":" + folder +
-                      " @ " + new Date() + " with " + newMessages + " new messages");
-
-            for (MessagingListener l : getListeners(listener)) {
-                l.synchronizeMailboxFinished(account, folder, remoteMessageCount, newMessages);
-            }
-
-
-            if (commandException != null) {
-                String rootMessage = getRootCauseMessage(commandException);
-                Log.e(K9.LOG_TAG, "Root cause failure in " + account.getDescription() + ":" +
-                      tLocalFolder.getName() + " was '" + rootMessage + "'");
-                localFolder.setStatus(rootMessage);
-                for (MessagingListener l : getListeners(listener)) {
-                    l.synchronizeMailboxFailed(account, folder, rootMessage);
-                }
-            }
-
-            if (K9.DEBUG)
-                Log.i(K9.LOG_TAG, "Done synchronizing folder " + account.getDescription() + ":" + folder);
-
-        } catch (Exception e) {
-            Log.e(K9.LOG_TAG, "synchronizeMailbox", e);
-            // If we don't set the last checked, it can try too often during
-            // failure conditions
-            String rootMessage = getRootCauseMessage(e);
-            if (tLocalFolder != null) {
-                try {
-                    tLocalFolder.setStatus(rootMessage);
-                    tLocalFolder.setLastChecked(System.currentTimeMillis());
-                } catch (MessagingException me) {
-                    Log.e(K9.LOG_TAG, "Could not set last checked on folder " + account.getDescription() + ":" +
-                          tLocalFolder.getName(), e);
-                }
-            }
-
-            for (MessagingListener l : getListeners(listener)) {
-                l.synchronizeMailboxFailed(account, folder, rootMessage);
-            }
-            notifyUserIfCertificateProblem(mApplication, e, account, true);
-            addErrorMessage(account, null, e);
-            Log.e(K9.LOG_TAG, "Failed synchronizing folder " + account.getDescription() + ":" + folder + " @ " + new Date());
-
-        } finally {
-            if (providedRemoteFolder == null) {
-                closeFolder(remoteFolder);
-            }
-
-            closeFolder(tLocalFolder);
-        }
-
-    }
-
-
-    private void closeFolder(Folder f) {
-        if (f != null) {
-            f.close();
-        }
-    }
-
-
-    /*
-     * If the folder is a "special" folder we need to see if it exists
-     * on the remote server. It if does not exist we'll try to create it. If we
-     * can't create we'll abort. This will happen on every single Pop3 folder as
-     * designed and on Imap folders during error conditions. This allows us
-     * to treat Pop3 and Imap the same in this code.
-     */
-    private boolean verifyOrCreateRemoteSpecialFolder(final Account account, final String folder, final Folder remoteFolder, final MessagingListener listener) throws MessagingException {
-        if (folder.equals(account.getTrashFolderName()) ||
-                folder.equals(account.getSentFolderName()) ||
-                folder.equals(account.getDraftsFolderName())) {
-            if (!remoteFolder.exists()) {
-                if (!remoteFolder.create(FolderType.HOLDS_MESSAGES)) {
-                    for (MessagingListener l : getListeners(listener)) {
-                        l.synchronizeMailboxFinished(account, folder, 0, 0);
-                    }
-                    if (K9.DEBUG)
-                        Log.i(K9.LOG_TAG, "Done synchronizing folder " + folder);
-
-                    return false;
-                }
-            }
-        }
-        return true;
-    }
-
-    /**
-     * Fetches the messages described by inputMessages from the remote store and writes them to
-     * local storage.
-     *
-     * @param account
-     *            The account the remote store belongs to.
-     * @param remoteFolder
-     *            The remote folder to download messages from.
-     * @param localFolder
-     *            The {@link LocalFolder} instance corresponding to the remote folder.
-     * @param inputMessages
-     *            A list of messages objects that store the UIDs of which messages to download.
-     * @param flagSyncOnly
-     *            Only flags will be fetched from the remote store if this is {@code true}.
-     *
-     * @return The number of downloaded messages that are not flagged as {@link Flag#SEEN}.
-     *
-     * @throws MessagingException
-     */
-    private int downloadMessages(final Account account, final Folder remoteFolder,
-                                 final LocalFolder localFolder, List<Message> inputMessages,
-                                 boolean flagSyncOnly) throws MessagingException {
-
-        final Date earliestDate = account.getEarliestPollDate();
-        Date downloadStarted = new Date(); // now
-
-        if (earliestDate != null) {
-            if (K9.DEBUG) {
-                Log.d(K9.LOG_TAG, "Only syncing messages after " + earliestDate);
-            }
-        }
-        final String folder = remoteFolder.getName();
-
-        int unreadBeforeStart = 0;
-        try {
-            AccountStats stats = account.getStats(mApplication);
-            unreadBeforeStart = stats.unreadMessageCount;
-
-        } catch (MessagingException e) {
-            Log.e(K9.LOG_TAG, "Unable to getUnreadMessageCount for account: " + account, e);
-        }
-
-        ArrayList<Message> syncFlagMessages = new ArrayList<Message>();
-        List<Message> unsyncedMessages = new ArrayList<Message>();
-        final AtomicInteger newMessages = new AtomicInteger(0);
-
-        List<Message> messages = new ArrayList<Message>(inputMessages);
-
-        for (Message message : messages) {
-            evaluateMessageForDownload(message, folder, localFolder, remoteFolder, account, unsyncedMessages, syncFlagMessages , flagSyncOnly);
-        }
-
-        final AtomicInteger progress = new AtomicInteger(0);
-        final int todo = unsyncedMessages.size() + syncFlagMessages.size();
-        for (MessagingListener l : getListeners()) {
-            l.synchronizeMailboxProgress(account, folder, progress.get(), todo);
-        }
-
-        if (K9.DEBUG)
-            Log.d(K9.LOG_TAG, "SYNC: Have " + unsyncedMessages.size() + " unsynced messages");
-
-        messages.clear();
-        final ArrayList<Message> largeMessages = new ArrayList<Message>();
-        final ArrayList<Message> smallMessages = new ArrayList<Message>();
-        if (!unsyncedMessages.isEmpty()) {
-
-            /*
-             * Reverse the order of the messages. Depending on the server this may get us
-             * fetch results for newest to oldest. If not, no harm done.
-             */
-            Collections.sort(unsyncedMessages, new UidReverseComparator());
-            int visibleLimit = localFolder.getVisibleLimit();
-            int listSize = unsyncedMessages.size();
-
-            if ((visibleLimit > 0) && (listSize > visibleLimit)) {
-                unsyncedMessages = unsyncedMessages.subList(0, visibleLimit);
-            }
-
-            FetchProfile fp = new FetchProfile();
-            if (remoteFolder.supportsFetchingFlags()) {
-                fp.add(FetchProfile.Item.FLAGS);
-            }
-            fp.add(FetchProfile.Item.ENVELOPE);
-
-            if (K9.DEBUG)
-                Log.d(K9.LOG_TAG, "SYNC: About to fetch " + unsyncedMessages.size() + " unsynced messages for folder " + folder);
-
-
-            fetchUnsyncedMessages(account, remoteFolder, localFolder, unsyncedMessages, smallMessages, largeMessages, progress, todo, fp);
-
-            // If a message didn't exist, messageFinished won't be called, but we shouldn't try again
-            // If we got here, nothing failed
-            for (Message message : unsyncedMessages) {
-                String newPushState = remoteFolder.getNewPushState(localFolder.getPushState(), message);
-                if (newPushState != null) {
-                    localFolder.setPushState(newPushState);
-                }
-            }
-            if (K9.DEBUG) {
-                Log.d(K9.LOG_TAG, "SYNC: Synced unsynced messages for folder " + folder);
-            }
-
-
-        }
-
-        if (K9.DEBUG)
-            Log.d(K9.LOG_TAG, "SYNC: Have "
-                  + largeMessages.size() + " large messages and "
-                  + smallMessages.size() + " small messages out of "
-                  + unsyncedMessages.size() + " unsynced messages");
-
-        unsyncedMessages.clear();
-
-        /*
-         * Grab the content of the small messages first. This is going to
-         * be very fast and at very worst will be a single up of a few bytes and a single
-         * download of 625k.
-         */
-        FetchProfile fp = new FetchProfile();
-        fp.add(FetchProfile.Item.BODY);
-        //        fp.add(FetchProfile.Item.FLAGS);
-        //        fp.add(FetchProfile.Item.ENVELOPE);
-
-        downloadSmallMessages(account, remoteFolder, localFolder, smallMessages, progress, unreadBeforeStart, newMessages, todo, fp);
-        smallMessages.clear();
-
-        /*
-         * Now do the large messages that require more round trips.
-         */
-        fp.clear();
-        fp.add(FetchProfile.Item.STRUCTURE);
-        downloadLargeMessages(account, remoteFolder, localFolder, largeMessages, progress, unreadBeforeStart,  newMessages, todo, fp);
-        largeMessages.clear();
-
-        /*
-         * Refresh the flags for any messages in the local store that we didn't just
-         * download.
-         */
-
-        refreshLocalMessageFlags(account, remoteFolder, localFolder, syncFlagMessages, progress, todo);
-
-        if (K9.DEBUG)
-            Log.d(K9.LOG_TAG, "SYNC: Synced remote messages for folder " + folder + ", " + newMessages.get() + " new messages");
-
-        localFolder.purgeToVisibleLimit(new MessageRemovalListener() {
-            @Override
-            public void messageRemoved(Message message) {
-                for (MessagingListener l : getListeners()) {
-                    l.synchronizeMailboxRemovedMessage(account, folder, message);
-                }
-            }
-
-        });
-
-        // If the oldest message seen on this sync is newer than
-        // the oldest message seen on the previous sync, then
-        // we want to move our high-water mark forward
-        // this is all here just for pop which only syncs inbox
-        // this would be a little wrong for IMAP (we'd want a folder-level pref, not an account level pref.)
-        // fortunately, we just don't care.
-        Long oldestMessageTime = localFolder.getOldestMessageDate();
-
-        if (oldestMessageTime != null) {
-            Date oldestExtantMessage = new Date(oldestMessageTime);
-            if (oldestExtantMessage.before(downloadStarted) &&
-                    oldestExtantMessage.after(new Date(account.getLatestOldMessageSeenTime()))) {
-                account.setLatestOldMessageSeenTime(oldestExtantMessage.getTime());
-                account.save(Preferences.getPreferences(mApplication.getApplicationContext()));
-            }
-
-        }
-        return newMessages.get();
-    }
-    private void evaluateMessageForDownload(final Message message, final String folder,
-                                            final LocalFolder localFolder,
-                                            final Folder remoteFolder,
-                                            final Account account,
-                                            final List<Message> unsyncedMessages,
-                                            final ArrayList<Message> syncFlagMessages,
-                                            boolean flagSyncOnly) throws MessagingException {
-        if (message.isSet(Flag.DELETED)) {
-            syncFlagMessages.add(message);
-            return;
-        }
-
-        Message localMessage = localFolder.getMessage(message.getUid());
-
-        if (localMessage == null) {
-            if (!flagSyncOnly) {
-                if (!message.isSet(Flag.X_DOWNLOADED_FULL) && !message.isSet(Flag.X_DOWNLOADED_PARTIAL)) {
-                    if (K9.DEBUG)
-                        Log.v(K9.LOG_TAG, "Message with uid " + message.getUid() + " has not yet been downloaded");
-
-                    unsyncedMessages.add(message);
-                } else {
-                    if (K9.DEBUG)
-                        Log.v(K9.LOG_TAG, "Message with uid " + message.getUid() + " is partially or fully downloaded");
-
-                    // Store the updated message locally
-                    localFolder.appendMessages(new Message[] { message });
-
-                    localMessage = localFolder.getMessage(message.getUid());
-
-                    localMessage.setFlag(Flag.X_DOWNLOADED_FULL, message.isSet(Flag.X_DOWNLOADED_FULL));
-                    localMessage.setFlag(Flag.X_DOWNLOADED_PARTIAL, message.isSet(Flag.X_DOWNLOADED_PARTIAL));
-
-                    for (MessagingListener l : getListeners()) {
-                        l.synchronizeMailboxAddOrUpdateMessage(account, folder, localMessage);
-                        if (!localMessage.isSet(Flag.SEEN)) {
-                            l.synchronizeMailboxNewMessage(account, folder, localMessage);
-                        }
-                    }
-                }
-            }
-        } else if (!localMessage.isSet(Flag.DELETED)) {
-            if (K9.DEBUG)
-                Log.v(K9.LOG_TAG, "Message with uid " + message.getUid() + " is present in the local store");
-
-            if (!localMessage.isSet(Flag.X_DOWNLOADED_FULL) && !localMessage.isSet(Flag.X_DOWNLOADED_PARTIAL)) {
-                if (K9.DEBUG)
-                    Log.v(K9.LOG_TAG, "Message with uid " + message.getUid()
-                          + " is not downloaded, even partially; trying again");
-
-                unsyncedMessages.add(message);
-            } else {
-                String newPushState = remoteFolder.getNewPushState(localFolder.getPushState(), message);
-                if (newPushState != null) {
-                    localFolder.setPushState(newPushState);
-                }
-                syncFlagMessages.add(message);
-            }
-        }
-    }
-
-    private void fetchUnsyncedMessages(final Account account, final Folder remoteFolder,
-                                       final LocalFolder localFolder,
-                                       List<Message> unsyncedMessages,
-                                       final ArrayList<Message> smallMessages,
-                                       final ArrayList<Message> largeMessages,
-                                       final AtomicInteger progress,
-                                       final int todo,
-                                       FetchProfile fp) throws MessagingException {
-        final String folder = remoteFolder.getName();
-
-        final Date earliestDate = account.getEarliestPollDate();
-
-        /*
-         * Messages to be batch written
-         */
-        final List<Message> chunk = new ArrayList<Message>(UNSYNC_CHUNK_SIZE);
-
-        remoteFolder.fetch(unsyncedMessages.toArray(EMPTY_MESSAGE_ARRAY), fp,
-        new MessageRetrievalListener() {
-            @Override
-            public void messageFinished(Message message, int number, int ofTotal) {
-                try {
-                    String newPushState = remoteFolder.getNewPushState(localFolder.getPushState(), message);
-                    if (newPushState != null) {
-                        localFolder.setPushState(newPushState);
-                    }
-                    if (message.isSet(Flag.DELETED) || message.olderThan(earliestDate)) {
-
-                        if (K9.DEBUG) {
-                            if (message.isSet(Flag.DELETED)) {
-                                Log.v(K9.LOG_TAG, "Newly downloaded message " + account + ":" + folder + ":" + message.getUid()
-                                      + " was marked deleted on server, skipping");
-                            } else {
-                                Log.d(K9.LOG_TAG, "Newly downloaded message " + message.getUid() + " is older than "
-                                      + earliestDate + ", skipping");
-                            }
-                        }
-                        progress.incrementAndGet();
-                        for (MessagingListener l : getListeners()) {
-                            l.synchronizeMailboxProgress(account, folder, progress.get(), todo);
-                        }
-                        return;
-                    }
-
-                    if (account.getMaximumAutoDownloadMessageSize() > 0 &&
-                    message.getSize() > account.getMaximumAutoDownloadMessageSize()) {
-                        largeMessages.add(message);
-                    } else {
-                        smallMessages.add(message);
-                    }
-
-                    // And include it in the view
-                    if (message.getSubject() != null && message.getFrom() != null) {
-                        /*
-                         * We check to make sure that we got something worth
-                         * showing (subject and from) because some protocols
-                         * (POP) may not be able to give us headers for
-                         * ENVELOPE, only size.
-                         */
-
-                        // keep message for delayed storing
-                        chunk.add(message);
-
-                        if (chunk.size() >= UNSYNC_CHUNK_SIZE) {
-                            writeUnsyncedMessages(chunk, localFolder, account, folder);
-                            chunk.clear();
-                        }
-                    }
-                } catch (Exception e) {
-                    Log.e(K9.LOG_TAG, "Error while storing downloaded message.", e);
-                    addErrorMessage(account, null, e);
-                }
-            }
-
-            @Override
-            public void messageStarted(String uid, int number, int ofTotal) {}
-
-            @Override
-            public void messagesFinished(int total) {
-                // FIXME this method is almost never invoked by various Stores! Don't rely on it unless fixed!!
-            }
-
-        });
-        if (!chunk.isEmpty()) {
-            writeUnsyncedMessages(chunk, localFolder, account, folder);
-            chunk.clear();
-        }
-    }
-
-    /**
-     * Actual storing of messages
-     *
-     * <br>
-     * FIXME: <strong>This method should really be moved in the above MessageRetrievalListener once {@link MessageRetrievalListener#messagesFinished(int)} is properly invoked by various stores</strong>
-     *
-     * @param messages Never <code>null</code>.
-     * @param localFolder
-     * @param account
-     * @param folder
-     */
-    private void writeUnsyncedMessages(final List<Message> messages, final LocalFolder localFolder, final Account account, final String folder) {
-        if (K9.DEBUG) {
-            Log.v(K9.LOG_TAG, "Batch writing " + Integer.toString(messages.size()) + " messages");
-        }
-        try {
-            // Store the new message locally
-            localFolder.appendMessages(messages.toArray(new Message[messages.size()]));
-
-            for (final Message message : messages) {
-                final Message localMessage = localFolder.getMessage(message.getUid());
-                syncFlags(localMessage, message);
-                if (K9.DEBUG)
-                    Log.v(K9.LOG_TAG, "About to notify listeners that we got a new unsynced message "
-                          + account + ":" + folder + ":" + message.getUid());
-                for (final MessagingListener l : getListeners()) {
-                    l.synchronizeMailboxAddOrUpdateMessage(account, folder, localMessage);
-                }
-            }
-        } catch (final Exception e) {
-            Log.e(K9.LOG_TAG, "Error while storing downloaded message.", e);
-            addErrorMessage(account, null, e);
-        }
-    }
-
-
-    private boolean shouldImportMessage(final Account account, final String folder, final Message message, final AtomicInteger progress, final Date earliestDate) {
-
-        if (account.isSearchByDateCapable() && message.olderThan(earliestDate)) {
-            if (K9.DEBUG) {
-                Log.d(K9.LOG_TAG, "Message " + message.getUid() + " is older than "
-                      + earliestDate + ", hence not saving");
-            }
-            return false;
-        }
-        return true;
-    }
-
-    private void downloadSmallMessages(final Account account, final Folder remoteFolder,
-                                       final LocalFolder localFolder,
-                                       ArrayList<Message> smallMessages,
-                                       final AtomicInteger progress,
-                                       final int unreadBeforeStart,
-                                       final AtomicInteger newMessages,
-                                       final int todo,
-                                       FetchProfile fp) throws MessagingException {
-        final String folder = remoteFolder.getName();
-
-        final Date earliestDate = account.getEarliestPollDate();
-
-        if (K9.DEBUG)
-            Log.d(K9.LOG_TAG, "SYNC: Fetching small messages for folder " + folder);
-
-        remoteFolder.fetch(smallMessages.toArray(new Message[smallMessages.size()]),
-        fp, new MessageRetrievalListener() {
-            @Override
-            public void messageFinished(final Message message, int number, int ofTotal) {
-                try {
-
-                    if (!shouldImportMessage(account, folder, message, progress, earliestDate)) {
-                        progress.incrementAndGet();
-
-                        return;
-                    }
-
-                    // Store the updated message locally
-                    final Message localMessage = localFolder.storeSmallMessage(message, new Runnable() {
-                        @Override
-                        public void run() {
-                            progress.incrementAndGet();
-                        }
-                    });
-
-                    // Increment the number of "new messages" if the newly downloaded message is
-                    // not marked as read.
-                    if (!localMessage.isSet(Flag.SEEN)) {
-                        newMessages.incrementAndGet();
-                    }
-
-                    if (K9.DEBUG)
-                        Log.v(K9.LOG_TAG, "About to notify listeners that we got a new small message "
-                              + account + ":" + folder + ":" + message.getUid());
-
-                    // Update the listener with what we've found
-                    for (MessagingListener l : getListeners()) {
-                        l.synchronizeMailboxAddOrUpdateMessage(account, folder, localMessage);
-                        l.synchronizeMailboxProgress(account, folder, progress.get(), todo);
-                        if (!localMessage.isSet(Flag.SEEN)) {
-                            l.synchronizeMailboxNewMessage(account, folder, localMessage);
-                        }
-                    }
-                    // Send a notification of this message
-
-                    if (shouldNotifyForMessage(account, localFolder, message)) {
-                        // Notify with the localMessage so that we don't have to recalculate the content preview.
-                        notifyAccount(mApplication, account, localMessage, unreadBeforeStart);
-                    }
-
-                } catch (MessagingException me) {
-                    addErrorMessage(account, null, me);
-                    Log.e(K9.LOG_TAG, "SYNC: fetch small messages", me);
-                }
-            }
-
-            @Override
-            public void messageStarted(String uid, int number, int ofTotal) {}
-
-            @Override
-            public void messagesFinished(int total) {}
-        });
-
-        if (K9.DEBUG)
-            Log.d(K9.LOG_TAG, "SYNC: Done fetching small messages for folder " + folder);
-    }
-
-
-
-    private void downloadLargeMessages(final Account account, final Folder remoteFolder,
-                                       final LocalFolder localFolder,
-                                       ArrayList<Message> largeMessages,
-                                       final AtomicInteger progress,
-                                       final int unreadBeforeStart,
-                                       final AtomicInteger newMessages,
-                                       final int todo,
-                                       FetchProfile fp) throws MessagingException {
-        final String folder = remoteFolder.getName();
-
-        final Date earliestDate = account.getEarliestPollDate();
-
-        if (K9.DEBUG)
-            Log.d(K9.LOG_TAG, "SYNC: Fetching large messages for folder " + folder);
-
-        remoteFolder.fetch(largeMessages.toArray(new Message[largeMessages.size()]), fp, null);
-        for (Message message : largeMessages) {
-
-            if (!shouldImportMessage(account, folder, message, progress, earliestDate)) {
-                progress.incrementAndGet();
-                continue;
-            }
-
-            if (message.getBody() == null) {
-                /*
-                 * The provider was unable to get the structure of the message, so
-                 * we'll download a reasonable portion of the messge and mark it as
-                 * incomplete so the entire thing can be downloaded later if the user
-                 * wishes to download it.
-                 */
-                fp.clear();
-                fp.add(FetchProfile.Item.BODY_SANE);
-                /*
-                 *  TODO a good optimization here would be to make sure that all Stores set
-                 *  the proper size after this fetch and compare the before and after size. If
-                 *  they equal we can mark this SYNCHRONIZED instead of PARTIALLY_SYNCHRONIZED
-                 */
-
-                remoteFolder.fetch(new Message[] { message }, fp, null);
-
-                // Store the updated message locally
-                localFolder.appendMessages(new Message[] { message });
-
-                Message localMessage = localFolder.getMessage(message.getUid());
-
-
-                // Certain (POP3) servers give you the whole message even when you ask for only the first x Kb
-                if (!message.isSet(Flag.X_DOWNLOADED_FULL)) {
-                    /*
-                     * Mark the message as fully downloaded if the message size is smaller than
-                     * the account's autodownload size limit, otherwise mark as only a partial
-                     * download.  This will prevent the system from downloading the same message
-                     * twice.
-                     *
-                     * If there is no limit on autodownload size, that's the same as the message
-                     * being smaller than the max size
-                     */
-                    if (account.getMaximumAutoDownloadMessageSize() == 0 || message.getSize() < account.getMaximumAutoDownloadMessageSize()) {
-                        localMessage.setFlag(Flag.X_DOWNLOADED_FULL, true);
-                    } else {
-                        // Set a flag indicating that the message has been partially downloaded and
-                        // is ready for view.
-                        localMessage.setFlag(Flag.X_DOWNLOADED_PARTIAL, true);
-                    }
-                }
-            } else {
-                /*
-                 * We have a structure to deal with, from which
-                 * we can pull down the parts we want to actually store.
-                 * Build a list of parts we are interested in. Text parts will be downloaded
-                 * right now, attachments will be left for later.
-                 */
-
-                Set<Part> viewables = MimeUtility.collectTextParts(message);
-
-                /*
-                 * Now download the parts we're interested in storing.
-                 */
-                for (Part part : viewables) {
-                    remoteFolder.fetchPart(message, part, null);
-                }
-                // Store the updated message locally
-                localFolder.appendMessages(new Message[] { message });
-
-                Message localMessage = localFolder.getMessage(message.getUid());
-
-                // Set a flag indicating this message has been fully downloaded and can be
-                // viewed.
-                localMessage.setFlag(Flag.X_DOWNLOADED_PARTIAL, true);
-            }
-            if (K9.DEBUG)
-                Log.v(K9.LOG_TAG, "About to notify listeners that we got a new large message "
-                      + account + ":" + folder + ":" + message.getUid());
-
-            // Update the listener with what we've found
-            progress.incrementAndGet();
-            // TODO do we need to re-fetch this here?
-            Message localMessage = localFolder.getMessage(message.getUid());
-
-            // Increment the number of "new messages" if the newly downloaded message is
-            // not marked as read.
-            if (!localMessage.isSet(Flag.SEEN)) {
-                newMessages.incrementAndGet();
-            }
-
-            for (MessagingListener l : getListeners()) {
-                l.synchronizeMailboxAddOrUpdateMessage(account, folder, localMessage);
-                l.synchronizeMailboxProgress(account, folder, progress.get(), todo);
-                if (!localMessage.isSet(Flag.SEEN)) {
-                    l.synchronizeMailboxNewMessage(account, folder, localMessage);
-                }
-            }
-
-            // Send a notification of this message
-            if (shouldNotifyForMessage(account, localFolder, message)) {
-                // Notify with the localMessage so that we don't have to recalculate the content preview.
-                notifyAccount(mApplication, account, localMessage, unreadBeforeStart);
-            }
-
-        }//for large messages
-        if (K9.DEBUG)
-            Log.d(K9.LOG_TAG, "SYNC: Done fetching large messages for folder " + folder);
-
-    }
-
-    private void refreshLocalMessageFlags(final Account account, final Folder remoteFolder,
-                                          final LocalFolder localFolder,
-                                          ArrayList<Message> syncFlagMessages,
-                                          final AtomicInteger progress,
-                                          final int todo
-                                         ) throws MessagingException {
-
-        final String folder = remoteFolder.getName();
-        if (remoteFolder.supportsFetchingFlags()) {
-            if (K9.DEBUG)
-                Log.d(K9.LOG_TAG, "SYNC: About to sync flags for "
-                      + syncFlagMessages.size() + " remote messages for folder " + folder);
-
-            FetchProfile fp = new FetchProfile();
-            fp.add(FetchProfile.Item.FLAGS);
-
-            List<Message> undeletedMessages = new LinkedList<Message>();
-            for (Message message : syncFlagMessages) {
-                if (!message.isSet(Flag.DELETED)) {
-                    undeletedMessages.add(message);
-                }
-            }
-
-            remoteFolder.fetch(undeletedMessages.toArray(EMPTY_MESSAGE_ARRAY), fp, null);
-            for (Message remoteMessage : syncFlagMessages) {
-                Message localMessage = localFolder.getMessage(remoteMessage.getUid());
-                boolean messageChanged = syncFlags(localMessage, remoteMessage);
-                if (messageChanged) {
-                    boolean shouldBeNotifiedOf = false;
-                    if (localMessage.isSet(Flag.DELETED) || isMessageSuppressed(account, localMessage)) {
-                        for (MessagingListener l : getListeners()) {
-                            l.synchronizeMailboxRemovedMessage(account, folder, localMessage);
-                        }
-                    } else {
-                        for (MessagingListener l : getListeners()) {
-                            l.synchronizeMailboxAddOrUpdateMessage(account, folder, localMessage);
-                        }
-                        if (shouldNotifyForMessage(account, localFolder, localMessage)) {
-                            shouldBeNotifiedOf = true;
-                        }
-                    }
-
-                    // we're only interested in messages that need removing
-                    if (!shouldBeNotifiedOf) {
-                        NotificationData data = getNotificationData(account, null);
-                        if (data != null) {
-                            synchronized (data) {
-                                MessageReference ref = localMessage.makeMessageReference();
-                                if (data.removeMatchingMessage(mApplication, ref)) {
-                                    notifyAccountWithDataLocked(mApplication, account, null, data);
-                                }
-                            }
-                        }
-                    }
-                }
-                progress.incrementAndGet();
-                for (MessagingListener l : getListeners()) {
-                    l.synchronizeMailboxProgress(account, folder, progress.get(), todo);
-                }
-            }
-        }
-    }
-
-    private boolean syncFlags(Message localMessage, Message remoteMessage) throws MessagingException {
-        boolean messageChanged = false;
-        if (localMessage == null || localMessage.isSet(Flag.DELETED)) {
-            return false;
-        }
-        if (remoteMessage.isSet(Flag.DELETED)) {
-            if (localMessage.getFolder().getAccount().syncRemoteDeletions()) {
-                localMessage.setFlag(Flag.DELETED, true);
-                messageChanged = true;
-            }
-        } else {
-            for (Flag flag : MessagingController.SYNC_FLAGS) {
-                if (remoteMessage.isSet(flag) != localMessage.isSet(flag)) {
-                    localMessage.setFlag(flag, remoteMessage.isSet(flag));
-                    messageChanged = true;
-                }
-            }
-        }
-        return messageChanged;
-    }
-    private String getRootCauseMessage(Throwable t) {
-        Throwable rootCause = t;
-        Throwable nextCause = rootCause;
-        do {
-            nextCause = rootCause.getCause();
-            if (nextCause != null) {
-                rootCause = nextCause;
-            }
-        } while (nextCause != null);
-        if (rootCause instanceof MessagingException) {
-            return rootCause.getMessage();
-        } else {
-            // Remove the namespace on the exception so we have a fighting chance of seeing more of the error in the
-            // notification.
-            return (rootCause.getLocalizedMessage() != null)
-                ? (rootCause.getClass().getSimpleName() + ": " + rootCause.getLocalizedMessage())
-                : rootCause.getClass().getSimpleName();
-        }
-    }
-
-    private void queuePendingCommand(Account account, PendingCommand command) {
-        try {
-            LocalStore localStore = account.getLocalStore();
-            localStore.addPendingCommand(command);
-        } catch (Exception e) {
-            addErrorMessage(account, null, e);
-
-            throw new RuntimeException("Unable to enqueue pending command", e);
-        }
-    }
-
-    private void processPendingCommands(final Account account) {
-        putBackground("processPendingCommands", null, new Runnable() {
-            @Override
-            public void run() {
-                try {
-                    processPendingCommandsSynchronous(account);
-                } catch (UnavailableStorageException e) {
-                    Log.i(K9.LOG_TAG, "Failed to process pending command because storage is not available - trying again later.");
-                    throw new UnavailableAccountException(e);
-                } catch (MessagingException me) {
-                    Log.e(K9.LOG_TAG, "processPendingCommands", me);
-
-                    addErrorMessage(account, null, me);
-
-                    /*
-                     * Ignore any exceptions from the commands. Commands will be processed
-                     * on the next round.
-                     */
-                }
-            }
-        });
-    }
-
-    private void processPendingCommandsSynchronous(Account account) throws MessagingException {
-        LocalStore localStore = account.getLocalStore();
-        ArrayList<PendingCommand> commands = localStore.getPendingCommands();
-
-        int progress = 0;
-        int todo = commands.size();
-        if (todo == 0) {
-            return;
-        }
-
-        for (MessagingListener l : getListeners()) {
-            l.pendingCommandsProcessing(account);
-            l.synchronizeMailboxProgress(account, null, progress, todo);
-        }
-
-        PendingCommand processingCommand = null;
-        try {
-            for (PendingCommand command : commands) {
-                processingCommand = command;
-                if (K9.DEBUG)
-                    Log.d(K9.LOG_TAG, "Processing pending command '" + command + "'");
-
-                String[] components = command.command.split("\\.");
-                String commandTitle = components[components.length - 1];
-                for (MessagingListener l : getListeners()) {
-                    l.pendingCommandStarted(account, commandTitle);
-                }
-                /*
-                 * We specifically do not catch any exceptions here. If a command fails it is
-                 * most likely due to a server or IO error and it must be retried before any
-                 * other command processes. This maintains the order of the commands.
-                 */
-                try {
-                    if (PENDING_COMMAND_APPEND.equals(command.command)) {
-                        processPendingAppend(command, account);
-                    } else if (PENDING_COMMAND_SET_FLAG_BULK.equals(command.command)) {
-                        processPendingSetFlag(command, account);
-                    } else if (PENDING_COMMAND_SET_FLAG.equals(command.command)) {
-                        processPendingSetFlagOld(command, account);
-                    } else if (PENDING_COMMAND_MARK_ALL_AS_READ.equals(command.command)) {
-                        processPendingMarkAllAsRead(command, account);
-                    } else if (PENDING_COMMAND_MOVE_OR_COPY_BULK.equals(command.command)) {
-                        processPendingMoveOrCopyOld2(command, account);
-                    } else if (PENDING_COMMAND_MOVE_OR_COPY_BULK_NEW.equals(command.command)) {
-                        processPendingMoveOrCopy(command, account);
-                    } else if (PENDING_COMMAND_MOVE_OR_COPY.equals(command.command)) {
-                        processPendingMoveOrCopyOld(command, account);
-                    } else if (PENDING_COMMAND_EMPTY_TRASH.equals(command.command)) {
-                        processPendingEmptyTrash(command, account);
-                    } else if (PENDING_COMMAND_EXPUNGE.equals(command.command)) {
-                        processPendingExpunge(command, account);
-                    }
-                    localStore.removePendingCommand(command);
-                    if (K9.DEBUG)
-                        Log.d(K9.LOG_TAG, "Done processing pending command '" + command + "'");
-                } catch (MessagingException me) {
-                    if (me.isPermanentFailure()) {
-                        addErrorMessage(account, null, me);
-                        Log.e(K9.LOG_TAG, "Failure of command '" + command + "' was permanent, removing command from queue");
-                        localStore.removePendingCommand(processingCommand);
-                    } else {
-                        throw me;
-                    }
-                } finally {
-                    progress++;
-                    for (MessagingListener l : getListeners()) {
-                        l.synchronizeMailboxProgress(account, null, progress, todo);
-                        l.pendingCommandCompleted(account, commandTitle);
-                    }
-                }
-            }
-        } catch (MessagingException me) {
-            notifyUserIfCertificateProblem(mApplication, me, account, true);
-            addErrorMessage(account, null, me);
-            Log.e(K9.LOG_TAG, "Could not process command '" + processingCommand + "'", me);
-            throw me;
-        } finally {
-            for (MessagingListener l : getListeners()) {
-                l.pendingCommandsFinished(account);
-            }
-        }
-    }
-
-    /**
-     * Process a pending append message command. This command uploads a local message to the
-     * server, first checking to be sure that the server message is not newer than
-     * the local message. Once the local message is successfully processed it is deleted so
-     * that the server message will be synchronized down without an additional copy being
-     * created.
-     * TODO update the local message UID instead of deleteing it
-     *
-     * @param command arguments = (String folder, String uid)
-     * @param account
-     * @throws MessagingException
-     */
-    private void processPendingAppend(PendingCommand command, Account account)
-    throws MessagingException {
-        Folder remoteFolder = null;
-        LocalFolder localFolder = null;
-        try {
-
-            String folder = command.arguments[0];
-            String uid = command.arguments[1];
-
-            if (account.getErrorFolderName().equals(folder)) {
-                return;
-            }
-
-            LocalStore localStore = account.getLocalStore();
-            localFolder = localStore.getFolder(folder);
-            LocalMessage localMessage = localFolder.getMessage(uid);
-
-            if (localMessage == null) {
-                return;
-            }
-
-            Store remoteStore = account.getRemoteStore();
-            remoteFolder = remoteStore.getFolder(folder);
-            if (!remoteFolder.exists()) {
-                if (!remoteFolder.create(FolderType.HOLDS_MESSAGES)) {
-                    return;
-                }
-            }
-            remoteFolder.open(OpenMode.READ_WRITE);
-            if (remoteFolder.getMode() != OpenMode.READ_WRITE) {
-                return;
-            }
-
-            Message remoteMessage = null;
-            if (!localMessage.getUid().startsWith(K9.LOCAL_UID_PREFIX)) {
-                remoteMessage = remoteFolder.getMessage(localMessage.getUid());
-            }
-
-            if (remoteMessage == null) {
-                if (localMessage.isSet(Flag.X_REMOTE_COPY_STARTED)) {
-                    Log.w(K9.LOG_TAG, "Local message with uid " + localMessage.getUid() +
-                          " has flag " + Flag.X_REMOTE_COPY_STARTED + " already set, checking for remote message with " +
-                          " same message id");
-                    String rUid = remoteFolder.getUidFromMessageId(localMessage);
-                    if (rUid != null) {
-                        Log.w(K9.LOG_TAG, "Local message has flag " + Flag.X_REMOTE_COPY_STARTED + " already set, and there is a remote message with " +
-                              " uid " + rUid + ", assuming message was already copied and aborting this copy");
-
-                        String oldUid = localMessage.getUid();
-                        localMessage.setUid(rUid);
-                        localFolder.changeUid(localMessage);
-                        for (MessagingListener l : getListeners()) {
-                            l.messageUidChanged(account, folder, oldUid, localMessage.getUid());
-                        }
-                        return;
-                    } else {
-                        Log.w(K9.LOG_TAG, "No remote message with message-id found, proceeding with append");
-                    }
-                }
-
-                /*
-                 * If the message does not exist remotely we just upload it and then
-                 * update our local copy with the new uid.
-                 */
-                FetchProfile fp = new FetchProfile();
-                fp.add(FetchProfile.Item.BODY);
-                localFolder.fetch(new Message[] { localMessage } , fp, null);
-                String oldUid = localMessage.getUid();
-                localMessage.setFlag(Flag.X_REMOTE_COPY_STARTED, true);
-                remoteFolder.appendMessages(new Message[] { localMessage });
-
-                localFolder.changeUid(localMessage);
-                for (MessagingListener l : getListeners()) {
-                    l.messageUidChanged(account, folder, oldUid, localMessage.getUid());
-                }
-            } else {
-                /*
-                 * If the remote message exists we need to determine which copy to keep.
-                 */
-                /*
-                 * See if the remote message is newer than ours.
-                 */
-                FetchProfile fp = new FetchProfile();
-                fp.add(FetchProfile.Item.ENVELOPE);
-                remoteFolder.fetch(new Message[] { remoteMessage }, fp, null);
-                Date localDate = localMessage.getInternalDate();
-                Date remoteDate = remoteMessage.getInternalDate();
-                if (remoteDate != null && remoteDate.compareTo(localDate) > 0) {
-                    /*
-                     * If the remote message is newer than ours we'll just
-                     * delete ours and move on. A sync will get the server message
-                     * if we need to be able to see it.
-                     */
-                    localMessage.destroy();
-                } else {
-                    /*
-                     * Otherwise we'll upload our message and then delete the remote message.
-                     */
-                    fp.clear();
-                    fp = new FetchProfile();
-                    fp.add(FetchProfile.Item.BODY);
-                    localFolder.fetch(new Message[] { localMessage }, fp, null);
-                    String oldUid = localMessage.getUid();
-
-                    localMessage.setFlag(Flag.X_REMOTE_COPY_STARTED, true);
-
-                    remoteFolder.appendMessages(new Message[] { localMessage });
-                    localFolder.changeUid(localMessage);
-                    for (MessagingListener l : getListeners()) {
-                        l.messageUidChanged(account, folder, oldUid, localMessage.getUid());
-                    }
-                    if (remoteDate != null) {
-                        remoteMessage.setFlag(Flag.DELETED, true);
-                        if (Account.EXPUNGE_IMMEDIATELY.equals(account.getExpungePolicy())) {
-                            remoteFolder.expunge();
-                        }
-                    }
-                }
-            }
-        } finally {
-            closeFolder(remoteFolder);
-            closeFolder(localFolder);
-        }
-    }
-    private void queueMoveOrCopy(Account account, String srcFolder, String destFolder, boolean isCopy, String uids[]) {
-        if (account.getErrorFolderName().equals(srcFolder)) {
-            return;
-        }
-        PendingCommand command = new PendingCommand();
-        command.command = PENDING_COMMAND_MOVE_OR_COPY_BULK_NEW;
-
-        int length = 4 + uids.length;
-        command.arguments = new String[length];
-        command.arguments[0] = srcFolder;
-        command.arguments[1] = destFolder;
-        command.arguments[2] = Boolean.toString(isCopy);
-        command.arguments[3] = Boolean.toString(false);
-        System.arraycopy(uids, 0, command.arguments, 4, uids.length);
-        queuePendingCommand(account, command);
-    }
-
-    private void queueMoveOrCopy(Account account, String srcFolder, String destFolder, boolean isCopy, String uids[], Map<String, String> uidMap) {
-        if (uidMap == null || uidMap.isEmpty()) {
-            queueMoveOrCopy(account, srcFolder, destFolder, isCopy, uids);
-        } else {
-            if (account.getErrorFolderName().equals(srcFolder)) {
-                return;
-            }
-            PendingCommand command = new PendingCommand();
-            command.command = PENDING_COMMAND_MOVE_OR_COPY_BULK_NEW;
-
-            int length = 4 + uidMap.keySet().size() + uidMap.values().size();
-            command.arguments = new String[length];
-            command.arguments[0] = srcFolder;
-            command.arguments[1] = destFolder;
-            command.arguments[2] = Boolean.toString(isCopy);
-            command.arguments[3] = Boolean.toString(true);
-            System.arraycopy(uidMap.keySet().toArray(), 0, command.arguments, 4, uidMap.keySet().size());
-            System.arraycopy(uidMap.values().toArray(), 0, command.arguments, 4 + uidMap.keySet().size(), uidMap.values().size());
-            queuePendingCommand(account, command);
-        }
-    }
-
-    /**
-     * Convert pending command to new format and call
-     * {@link #processPendingMoveOrCopy(PendingCommand, Account)}.
-     *
-     * <p>
-     * TODO: This method is obsolete and is only for transition from K-9 4.0 to K-9 4.2
-     * Eventually, it should be removed.
-     * </p>
-     *
-     * @param command
-     *         Pending move/copy command in old format.
-     * @param account
-     *         The account the pending command belongs to.
-     *
-     * @throws MessagingException
-     *         In case of an error.
-     */
-    private void processPendingMoveOrCopyOld2(PendingCommand command, Account account)
-            throws MessagingException {
-        PendingCommand newCommand = new PendingCommand();
-        int len = command.arguments.length;
-        newCommand.command = PENDING_COMMAND_MOVE_OR_COPY_BULK_NEW;
-        newCommand.arguments = new String[len + 1];
-        newCommand.arguments[0] = command.arguments[0];
-        newCommand.arguments[1] = command.arguments[1];
-        newCommand.arguments[2] = command.arguments[2];
-        newCommand.arguments[3] = Boolean.toString(false);
-        System.arraycopy(command.arguments, 3, newCommand.arguments, 4, len - 3);
-
-        processPendingMoveOrCopy(newCommand, account);
-    }
-
-    /**
-     * Process a pending trash message command.
-     *
-     * @param command arguments = (String folder, String uid)
-     * @param account
-     * @throws MessagingException
-     */
-    private void processPendingMoveOrCopy(PendingCommand command, Account account)
-    throws MessagingException {
-        Folder remoteSrcFolder = null;
-        Folder remoteDestFolder = null;
-        LocalFolder localDestFolder = null;
-        try {
-            String srcFolder = command.arguments[0];
-            if (account.getErrorFolderName().equals(srcFolder)) {
-                return;
-            }
-            String destFolder = command.arguments[1];
-            String isCopyS = command.arguments[2];
-            String hasNewUidsS = command.arguments[3];
-
-            boolean hasNewUids = false;
-            if (hasNewUidsS != null) {
-                hasNewUids = Boolean.parseBoolean(hasNewUidsS);
-            }
-
-            Store remoteStore = account.getRemoteStore();
-            remoteSrcFolder = remoteStore.getFolder(srcFolder);
-
-            Store localStore = account.getLocalStore();
-            localDestFolder = (LocalFolder) localStore.getFolder(destFolder);
-            List<Message> messages = new ArrayList<Message>();
-
-            /*
-             * We split up the localUidMap into two parts while sending the command, here we assemble it back.
-             */
-            Map<String, String> localUidMap = new HashMap<String, String>();
-            if (hasNewUids) {
-                int offset = (command.arguments.length - 4) / 2;
-
-                for (int i = 4; i < 4 + offset; i++) {
-                    localUidMap.put(command.arguments[i], command.arguments[i + offset]);
-
-                    String uid = command.arguments[i];
-                    if (!uid.startsWith(K9.LOCAL_UID_PREFIX)) {
-                        messages.add(remoteSrcFolder.getMessage(uid));
-                    }
-                }
-
-            } else {
-                for (int i = 4; i < command.arguments.length; i++) {
-                    String uid = command.arguments[i];
-                    if (!uid.startsWith(K9.LOCAL_UID_PREFIX)) {
-                        messages.add(remoteSrcFolder.getMessage(uid));
-                    }
-                }
-            }
-
-            boolean isCopy = false;
-            if (isCopyS != null) {
-                isCopy = Boolean.parseBoolean(isCopyS);
-            }
-
-            if (!remoteSrcFolder.exists()) {
-                throw new MessagingException("processingPendingMoveOrCopy: remoteFolder " + srcFolder + " does not exist", true);
-            }
-            remoteSrcFolder.open(OpenMode.READ_WRITE);
-            if (remoteSrcFolder.getMode() != OpenMode.READ_WRITE) {
-                throw new MessagingException("processingPendingMoveOrCopy: could not open remoteSrcFolder " + srcFolder + " read/write", true);
-            }
-
-            if (K9.DEBUG)
-                Log.d(K9.LOG_TAG, "processingPendingMoveOrCopy: source folder = " + srcFolder
-                      + ", " + messages.size() + " messages, destination folder = " + destFolder + ", isCopy = " + isCopy);
-
-            Map <String, String> remoteUidMap = null;
-
-            if (!isCopy && destFolder.equals(account.getTrashFolderName())) {
-                if (K9.DEBUG)
-                    Log.d(K9.LOG_TAG, "processingPendingMoveOrCopy doing special case for deleting message");
-
-                String destFolderName = destFolder;
-                if (K9.FOLDER_NONE.equals(destFolderName)) {
-                    destFolderName = null;
-                }
-                remoteSrcFolder.delete(messages.toArray(EMPTY_MESSAGE_ARRAY), destFolderName);
-            } else {
-                remoteDestFolder = remoteStore.getFolder(destFolder);
-
-                if (isCopy) {
-                    remoteUidMap = remoteSrcFolder.copyMessages(messages.toArray(EMPTY_MESSAGE_ARRAY), remoteDestFolder);
-                } else {
-                    remoteUidMap = remoteSrcFolder.moveMessages(messages.toArray(EMPTY_MESSAGE_ARRAY), remoteDestFolder);
-                }
-            }
-            if (!isCopy && Account.EXPUNGE_IMMEDIATELY.equals(account.getExpungePolicy())) {
-                if (K9.DEBUG)
-                    Log.i(K9.LOG_TAG, "processingPendingMoveOrCopy expunging folder " + account.getDescription() + ":" + srcFolder);
-
-                remoteSrcFolder.expunge();
-            }
-
-            /*
-             * This next part is used to bring the local UIDs of the local destination folder
-             * upto speed with the remote UIDs of remote destionation folder.
-             */
-            if (!localUidMap.isEmpty() && remoteUidMap != null && !remoteUidMap.isEmpty()) {
-                Set<Map.Entry<String, String>> remoteSrcEntries = remoteUidMap.entrySet();
-                Iterator<Map.Entry<String, String>> remoteSrcEntriesIterator = remoteSrcEntries.iterator();
-
-                while (remoteSrcEntriesIterator.hasNext()) {
-                    Map.Entry<String, String> entry = remoteSrcEntriesIterator.next();
-                    String remoteSrcUid = entry.getKey();
-                    String localDestUid = localUidMap.get(remoteSrcUid);
-                    String newUid = entry.getValue();
-
-                    Message localDestMessage = localDestFolder.getMessage(localDestUid);
-                    if (localDestMessage != null) {
-                        localDestMessage.setUid(newUid);
-                        localDestFolder.changeUid((LocalMessage)localDestMessage);
-                        for (MessagingListener l : getListeners()) {
-                            l.messageUidChanged(account, destFolder, localDestUid, newUid);
-                        }
-                    }
-                }
-            }
-        } finally {
-            closeFolder(remoteSrcFolder);
-            closeFolder(remoteDestFolder);
-        }
-    }
-
-    private void queueSetFlag(final Account account, final String folderName, final String newState, final String flag, final String[] uids) {
-        putBackground("queueSetFlag " + account.getDescription() + ":" + folderName, null, new Runnable() {
-            @Override
-            public void run() {
-                PendingCommand command = new PendingCommand();
-                command.command = PENDING_COMMAND_SET_FLAG_BULK;
-                int length = 3 + uids.length;
-                command.arguments = new String[length];
-                command.arguments[0] = folderName;
-                command.arguments[1] = newState;
-                command.arguments[2] = flag;
-                System.arraycopy(uids, 0, command.arguments, 3, uids.length);
-                queuePendingCommand(account, command);
-                processPendingCommands(account);
-            }
-        });
-    }
-    /**
-     * Processes a pending mark read or unread command.
-     *
-     * @param command arguments = (String folder, String uid, boolean read)
-     * @param account
-     */
-    private void processPendingSetFlag(PendingCommand command, Account account)
-    throws MessagingException {
-        String folder = command.arguments[0];
-
-        if (account.getErrorFolderName().equals(folder)) {
-            return;
-        }
-
-        boolean newState = Boolean.parseBoolean(command.arguments[1]);
-
-        Flag flag = Flag.valueOf(command.arguments[2]);
-
-        Store remoteStore = account.getRemoteStore();
-        Folder remoteFolder = remoteStore.getFolder(folder);
-        if (!remoteFolder.exists() || !remoteFolder.isFlagSupported(flag)) {
-            return;
-        }
-
-        try {
-            remoteFolder.open(OpenMode.READ_WRITE);
-            if (remoteFolder.getMode() != OpenMode.READ_WRITE) {
-                return;
-            }
-            List<Message> messages = new ArrayList<Message>();
-            for (int i = 3; i < command.arguments.length; i++) {
-                String uid = command.arguments[i];
-                if (!uid.startsWith(K9.LOCAL_UID_PREFIX)) {
-                    messages.add(remoteFolder.getMessage(uid));
-                }
-            }
-
-            if (messages.isEmpty()) {
-                return;
-            }
-            remoteFolder.setFlags(messages.toArray(EMPTY_MESSAGE_ARRAY), new Flag[] { flag }, newState);
-        } finally {
-            closeFolder(remoteFolder);
-        }
-    }
-
-    // TODO: This method is obsolete and is only for transition from K-9 2.0 to K-9 2.1
-    // Eventually, it should be removed
-    private void processPendingSetFlagOld(PendingCommand command, Account account)
-    throws MessagingException {
-        String folder = command.arguments[0];
-        String uid = command.arguments[1];
-
-        if (account.getErrorFolderName().equals(folder)) {
-            return;
-        }
-        if (K9.DEBUG)
-            Log.d(K9.LOG_TAG, "processPendingSetFlagOld: folder = " + folder + ", uid = " + uid);
-
-        boolean newState = Boolean.parseBoolean(command.arguments[2]);
-
-        Flag flag = Flag.valueOf(command.arguments[3]);
-        Folder remoteFolder = null;
-        try {
-            Store remoteStore = account.getRemoteStore();
-            remoteFolder = remoteStore.getFolder(folder);
-            if (!remoteFolder.exists()) {
-                return;
-            }
-            remoteFolder.open(OpenMode.READ_WRITE);
-            if (remoteFolder.getMode() != OpenMode.READ_WRITE) {
-                return;
-            }
-            Message remoteMessage = null;
-            if (!uid.startsWith(K9.LOCAL_UID_PREFIX)) {
-                remoteMessage = remoteFolder.getMessage(uid);
-            }
-            if (remoteMessage == null) {
-                return;
-            }
-            remoteMessage.setFlag(flag, newState);
-        } finally {
-            closeFolder(remoteFolder);
-        }
-    }
-    private void queueExpunge(final Account account, final String folderName) {
-        putBackground("queueExpunge " + account.getDescription() + ":" + folderName, null, new Runnable() {
-            @Override
-            public void run() {
-                PendingCommand command = new PendingCommand();
-                command.command = PENDING_COMMAND_EXPUNGE;
-
-                command.arguments = new String[1];
-
-                command.arguments[0] = folderName;
-                queuePendingCommand(account, command);
-                processPendingCommands(account);
-            }
-        });
-    }
-    private void processPendingExpunge(PendingCommand command, Account account)
-    throws MessagingException {
-        String folder = command.arguments[0];
-
-        if (account.getErrorFolderName().equals(folder)) {
-            return;
-        }
-        if (K9.DEBUG)
-            Log.d(K9.LOG_TAG, "processPendingExpunge: folder = " + folder);
-
-        Store remoteStore = account.getRemoteStore();
-        Folder remoteFolder = remoteStore.getFolder(folder);
-        try {
-            if (!remoteFolder.exists()) {
-                return;
-            }
-            remoteFolder.open(OpenMode.READ_WRITE);
-            if (remoteFolder.getMode() != OpenMode.READ_WRITE) {
-                return;
-            }
-            remoteFolder.expunge();
-            if (K9.DEBUG)
-                Log.d(K9.LOG_TAG, "processPendingExpunge: complete for folder = " + folder);
-        } finally {
-            closeFolder(remoteFolder);
-        }
-    }
-
-
-    // TODO: This method is obsolete and is only for transition from K-9 2.0 to K-9 2.1
-    // Eventually, it should be removed
-    private void processPendingMoveOrCopyOld(PendingCommand command, Account account)
-    throws MessagingException {
-        String srcFolder = command.arguments[0];
-        String uid = command.arguments[1];
-        String destFolder = command.arguments[2];
-        String isCopyS = command.arguments[3];
-
-        boolean isCopy = false;
-        if (isCopyS != null) {
-            isCopy = Boolean.parseBoolean(isCopyS);
-        }
-
-        if (account.getErrorFolderName().equals(srcFolder)) {
-            return;
-        }
-
-        Store remoteStore = account.getRemoteStore();
-        Folder remoteSrcFolder = remoteStore.getFolder(srcFolder);
-        Folder remoteDestFolder = remoteStore.getFolder(destFolder);
-
-        if (!remoteSrcFolder.exists()) {
-            throw new MessagingException("processPendingMoveOrCopyOld: remoteFolder " + srcFolder + " does not exist", true);
-        }
-        remoteSrcFolder.open(OpenMode.READ_WRITE);
-        if (remoteSrcFolder.getMode() != OpenMode.READ_WRITE) {
-            throw new MessagingException("processPendingMoveOrCopyOld: could not open remoteSrcFolder " + srcFolder + " read/write", true);
-        }
-
-        Message remoteMessage = null;
-        if (!uid.startsWith(K9.LOCAL_UID_PREFIX)) {
-            remoteMessage = remoteSrcFolder.getMessage(uid);
-        }
-        if (remoteMessage == null) {
-            throw new MessagingException("processPendingMoveOrCopyOld: remoteMessage " + uid + " does not exist", true);
-        }
-
-        if (K9.DEBUG)
-            Log.d(K9.LOG_TAG, "processPendingMoveOrCopyOld: source folder = " + srcFolder
-                  + ", uid = " + uid + ", destination folder = " + destFolder + ", isCopy = " + isCopy);
-
-        if (!isCopy && destFolder.equals(account.getTrashFolderName())) {
-            if (K9.DEBUG)
-                Log.d(K9.LOG_TAG, "processPendingMoveOrCopyOld doing special case for deleting message");
-
-            remoteMessage.delete(account.getTrashFolderName());
-            remoteSrcFolder.close();
-            return;
-        }
-
-        remoteDestFolder.open(OpenMode.READ_WRITE);
-        if (remoteDestFolder.getMode() != OpenMode.READ_WRITE) {
-            throw new MessagingException("processPendingMoveOrCopyOld: could not open remoteDestFolder " + srcFolder + " read/write", true);
-        }
-
-        if (isCopy) {
-            remoteSrcFolder.copyMessages(new Message[] { remoteMessage }, remoteDestFolder);
-        } else {
-            remoteSrcFolder.moveMessages(new Message[] { remoteMessage }, remoteDestFolder);
-        }
-        remoteSrcFolder.close();
-        remoteDestFolder.close();
-    }
-
-    private void processPendingMarkAllAsRead(PendingCommand command, Account account) throws MessagingException {
-        String folder = command.arguments[0];
-        Folder remoteFolder = null;
-        LocalFolder localFolder = null;
-        try {
-            Store localStore = account.getLocalStore();
-            localFolder = (LocalFolder) localStore.getFolder(folder);
-            localFolder.open(OpenMode.READ_WRITE);
-            Message[] messages = localFolder.getMessages(null, false);
-            for (Message message : messages) {
-                if (!message.isSet(Flag.SEEN)) {
-                    message.setFlag(Flag.SEEN, true);
-                    for (MessagingListener l : getListeners()) {
-                        l.listLocalMessagesUpdateMessage(account, folder, message);
-                    }
-                }
-            }
-
-            for (MessagingListener l : getListeners()) {
-                l.folderStatusChanged(account, folder, 0);
-            }
-
-
-            if (account.getErrorFolderName().equals(folder)) {
-                return;
-            }
-
-            Store remoteStore = account.getRemoteStore();
-            remoteFolder = remoteStore.getFolder(folder);
-
-            if (!remoteFolder.exists() || !remoteFolder.isFlagSupported(Flag.SEEN)) {
-                return;
-            }
-            remoteFolder.open(OpenMode.READ_WRITE);
-            if (remoteFolder.getMode() != OpenMode.READ_WRITE) {
-                return;
-            }
-
-            remoteFolder.setFlags(new Flag[] {Flag.SEEN}, true);
-            remoteFolder.close();
-        } catch (UnsupportedOperationException uoe) {
-            Log.w(K9.LOG_TAG, "Could not mark all server-side as read because store doesn't support operation", uoe);
-        } finally {
-            closeFolder(localFolder);
-            closeFolder(remoteFolder);
-        }
-    }
-
-    private void notifyUserIfCertificateProblem(Context context, Exception e,
-            Account account, boolean incoming) {
-        if (!(e instanceof CertificateValidationException)) {
-            return;
-        }
-
-        CertificateValidationException cve = (CertificateValidationException) e;
-        if (!cve.needsUserAttention()) {
-            return;
-        }
-
-        final int id = incoming
-                ? K9.CERTIFICATE_EXCEPTION_NOTIFICATION_INCOMING + account.getAccountNumber()
-                : K9.CERTIFICATE_EXCEPTION_NOTIFICATION_OUTGOING + account.getAccountNumber();
-        final Intent i = incoming
-                ? AccountSetupIncoming.intentActionEditIncomingSettings(context, account)
-                : AccountSetupOutgoing.intentActionEditOutgoingSettings(context, account);
-        final PendingIntent pi = PendingIntent.getActivity(context,
-                account.getAccountNumber(), i, PendingIntent.FLAG_UPDATE_CURRENT);
-        final String title = context.getString(
-                R.string.notification_certificate_error_title, account.getName());
-
-        final NotificationCompat.Builder builder = new NotificationBuilder(context);
-        builder.setSmallIcon(R.drawable.ic_notify_new_mail);
-        builder.setWhen(System.currentTimeMillis());
-        builder.setAutoCancel(true);
-        builder.setTicker(title);
-        builder.setContentTitle(title);
-        builder.setContentText(context.getString(R.string.notification_certificate_error_text));
-        builder.setContentIntent(pi);
-
-        configureNotification(builder, null, null,
-                K9.NOTIFICATION_LED_FAILURE_COLOR,
-                K9.NOTIFICATION_LED_BLINK_FAST, true);
-
-        final NotificationManager nm = (NotificationManager)
-                context.getSystemService(Context.NOTIFICATION_SERVICE);
-        nm.notify(null, id, builder.build());
-    }
-
-    public void clearCertificateErrorNotifications(Context context,
-            final Account account, boolean incoming, boolean outgoing) {
-        final NotificationManager nm = (NotificationManager)
-                context.getSystemService(Context.NOTIFICATION_SERVICE);
-
-        if (incoming) {
-            nm.cancel(null, K9.CERTIFICATE_EXCEPTION_NOTIFICATION_INCOMING + account.getAccountNumber());
-        }
-        if (outgoing) {
-            nm.cancel(null, K9.CERTIFICATE_EXCEPTION_NOTIFICATION_OUTGOING + account.getAccountNumber());
-        }
-    }
-
-
-    static long uidfill = 0;
-    static AtomicBoolean loopCatch = new AtomicBoolean();
-    public void addErrorMessage(Account account, String subject, Throwable t) {
-        if (!loopCatch.compareAndSet(false, true)) {
-            return;
-        }
-        try {
-            if (t == null) {
-                return;
-            }
-
-            CharArrayWriter baos = new CharArrayWriter(t.getStackTrace().length * 10);
-            PrintWriter ps = new PrintWriter(baos);
-            t.printStackTrace(ps);
-            ps.close();
-
-            if (subject == null) {
-                subject = getRootCauseMessage(t);
-            }
-
-            addErrorMessage(account, subject, baos.toString());
-        } catch (Throwable it) {
-            Log.e(K9.LOG_TAG, "Could not save error message to " + account.getErrorFolderName(), it);
-        } finally {
-            loopCatch.set(false);
-        }
-    }
-
-    public void addErrorMessage(Account account, String subject, String body) {
-        if (!K9.ENABLE_ERROR_FOLDER) {
-            return;
-        }
-        if (!loopCatch.compareAndSet(false, true)) {
-            return;
-        }
-        try {
-            if (body == null || body.length() < 1) {
-                return;
-            }
-
-            Store localStore = account.getLocalStore();
-            LocalFolder localFolder = (LocalFolder)localStore.getFolder(account.getErrorFolderName());
-            Message[] messages = new Message[1];
-            MimeMessage message = new MimeMessage();
-
-
-            message.setBody(new TextBody(body));
-            message.setFlag(Flag.X_DOWNLOADED_FULL, true);
-            message.setSubject(subject);
-
-            long nowTime = System.currentTimeMillis();
-            Date nowDate = new Date(nowTime);
-            message.setInternalDate(nowDate);
-            message.addSentDate(nowDate);
-            message.setFrom(new Address(account.getEmail(), "K9mail internal"));
-            messages[0] = message;
-
-            localFolder.appendMessages(messages);
-
-            localFolder.clearMessagesOlderThan(nowTime - (15 * 60 * 1000));
-
-        } catch (Throwable it) {
-            Log.e(K9.LOG_TAG, "Could not save error message to " + account.getErrorFolderName(), it);
-        } finally {
-            loopCatch.set(false);
-        }
-    }
-
-
-
-    public void markAllMessagesRead(final Account account, final String folder) {
-
-        if (K9.DEBUG)
-            Log.i(K9.LOG_TAG, "Marking all messages in " + account.getDescription() + ":" + folder + " as read");
-        List<String> args = new ArrayList<String>();
-        args.add(folder);
-        PendingCommand command = new PendingCommand();
-        command.command = PENDING_COMMAND_MARK_ALL_AS_READ;
-        command.arguments = args.toArray(EMPTY_STRING_ARRAY);
-        queuePendingCommand(account, command);
-        processPendingCommands(account);
-    }
-
-    public void setFlag(final Account account, final List<Long> messageIds, final Flag flag,
-            final boolean newState) {
-
-        setFlagInCache(account, messageIds, flag, newState);
-
-        threadPool.execute(new Runnable() {
-            @Override
-            public void run() {
-                setFlagSynchronous(account, messageIds, flag, newState, false);
-            }
-        });
-    }
-
-    public void setFlagForThreads(final Account account, final List<Long> threadRootIds,
-            final Flag flag, final boolean newState) {
-
-        setFlagForThreadsInCache(account, threadRootIds, flag, newState);
-
-        threadPool.execute(new Runnable() {
-            @Override
-            public void run() {
-                setFlagSynchronous(account, threadRootIds, flag, newState, true);
-            }
-        });
-    }
-
-    private void setFlagSynchronous(final Account account, final List<Long> ids,
-            final Flag flag, final boolean newState, final boolean threadedList) {
-
-        LocalStore localStore;
-        try {
-            localStore = account.getLocalStore();
-        } catch (MessagingException e) {
-            Log.e(K9.LOG_TAG, "Couldn't get LocalStore instance", e);
-            return;
-        }
-
-        // Update affected messages in the database. This should be as fast as possible so the UI
-        // can be updated with the new state.
-        try {
-            if (threadedList) {
-                localStore.setFlagForThreads(ids, flag, newState);
-                removeFlagForThreadsFromCache(account, ids, flag);
-            } else {
-                localStore.setFlag(ids, flag, newState);
-                removeFlagFromCache(account, ids, flag);
-            }
-        } catch (MessagingException e) {
-            Log.e(K9.LOG_TAG, "Couldn't set flags in local database", e);
-        }
-
-        // Read folder name and UID of messages from the database
-        Map<String, List<String>> folderMap;
-        try {
-            folderMap = localStore.getFoldersAndUids(ids, threadedList);
-        } catch (MessagingException e) {
-            Log.e(K9.LOG_TAG, "Couldn't get folder name and UID of messages", e);
-            return;
-        }
-
-        // Loop over all folders
-        for (Entry<String, List<String>> entry : folderMap.entrySet()) {
-            String folderName = entry.getKey();
-
-            // Notify listeners of changed folder status
-            LocalFolder localFolder = localStore.getFolder(folderName);
-            try {
-                int unreadMessageCount = localFolder.getUnreadMessageCount();
-                for (MessagingListener l : getListeners()) {
-                    l.folderStatusChanged(account, folderName, unreadMessageCount);
-                }
-            } catch (MessagingException e) {
-                Log.w(K9.LOG_TAG, "Couldn't get unread count for folder: " + folderName, e);
-            }
-
-            // The error folder is always a local folder
-            // TODO: Skip the remote part for all local-only folders
-            if (account.getErrorFolderName().equals(folderName)) {
-                continue;
-            }
-
-            // Send flag change to server
-            String[] uids = entry.getValue().toArray(EMPTY_STRING_ARRAY);
-            queueSetFlag(account, folderName, Boolean.toString(newState), flag.toString(), uids);
-            processPendingCommands(account);
-        }
-    }
-
-    /**
-     * Set or remove a flag for a set of messages in a specific folder.
-     *
-     * <p>
-     * The {@link Message} objects passed in are updated to reflect the new flag state.
-     * </p>
-     *
-     * @param account
-     *         The account the folder containing the messages belongs to.
-     * @param folderName
-     *         The name of the folder.
-     * @param messages
-     *         The messages to change the flag for.
-     * @param flag
-     *         The flag to change.
-     * @param newState
-     *         {@code true}, if the flag should be set. {@code false} if it should be removed.
-     */
-    public void setFlag(Account account, String folderName, Message[] messages, Flag flag,
-            boolean newState) {
-        // TODO: Put this into the background, but right now some callers depend on the message
-        //       objects being modified right after this method returns.
-        Folder localFolder = null;
-        try {
-            Store localStore = account.getLocalStore();
-            localFolder = localStore.getFolder(folderName);
-            localFolder.open(OpenMode.READ_WRITE);
-
-            // Allows for re-allowing sending of messages that could not be sent
-            if (flag == Flag.FLAGGED && !newState &&
-                    account.getOutboxFolderName().equals(folderName)) {
-                for (Message message : messages) {
-                    String uid = message.getUid();
-                    if (uid != null) {
-                        sendCount.remove(uid);
-                    }
-                }
-            }
-
-            // Update the messages in the local store
-            localFolder.setFlags(messages, new Flag[] {flag}, newState);
-
-            int unreadMessageCount = localFolder.getUnreadMessageCount();
-            for (MessagingListener l : getListeners()) {
-                l.folderStatusChanged(account, folderName, unreadMessageCount);
-            }
-
-
-            /*
-             * Handle the remote side
-             */
-
-            // The error folder is always a local folder
-            // TODO: Skip the remote part for all local-only folders
-            if (account.getErrorFolderName().equals(folderName)) {
-                return;
-            }
-
-            String[] uids = new String[messages.length];
-            for (int i = 0, end = uids.length; i < end; i++) {
-                uids[i] = messages[i].getUid();
-            }
-
-            queueSetFlag(account, folderName, Boolean.toString(newState), flag.toString(), uids);
-            processPendingCommands(account);
-        } catch (MessagingException me) {
-            addErrorMessage(account, null, me);
-            throw new RuntimeException(me);
-        } finally {
-            closeFolder(localFolder);
-        }
-    }
-
-    /**
-     * Set or remove a flag for a message referenced by message UID.
-     *
-     * @param account
-     *         The account the folder containing the message belongs to.
-     * @param folderName
-     *         The name of the folder.
-     * @param uid
-     *         The UID of the message to change the flag for.
-     * @param flag
-     *         The flag to change.
-     * @param newState
-     *         {@code true}, if the flag should be set. {@code false} if it should be removed.
-     */
-    public void setFlag(Account account, String folderName, String uid, Flag flag,
-            boolean newState) {
-        Folder localFolder = null;
-        try {
-            LocalStore localStore = account.getLocalStore();
-            localFolder = localStore.getFolder(folderName);
-            localFolder.open(OpenMode.READ_WRITE);
-
-            Message message = localFolder.getMessage(uid);
-            if (message != null) {
-                setFlag(account, folderName, new Message[] { message }, flag, newState);
-            }
-        } catch (MessagingException me) {
-            addErrorMessage(account, null, me);
-            throw new RuntimeException(me);
-        } finally {
-            closeFolder(localFolder);
-        }
-    }
-
-    public void clearAllPending(final Account account) {
-        try {
-            Log.w(K9.LOG_TAG, "Clearing pending commands!");
-            LocalStore localStore = account.getLocalStore();
-            localStore.removePendingCommands();
-        } catch (MessagingException me) {
-            Log.e(K9.LOG_TAG, "Unable to clear pending command", me);
-            addErrorMessage(account, null, me);
-        }
-    }
-
-    public void loadMessageForViewRemote(final Account account, final String folder,
-                                         final String uid, final MessagingListener listener) {
-        put("loadMessageForViewRemote", listener, new Runnable() {
-            @Override
-            public void run() {
-                loadMessageForViewRemoteSynchronous(account, folder, uid, listener, false, false);
-            }
-        });
-    }
-
-    public boolean loadMessageForViewRemoteSynchronous(final Account account, final String folder,
-            final String uid, final MessagingListener listener, final boolean force,
-            final boolean loadPartialFromSearch) {
-        Folder remoteFolder = null;
-        LocalFolder localFolder = null;
-        try {
-            LocalStore localStore = account.getLocalStore();
-            localFolder = localStore.getFolder(folder);
-            localFolder.open(OpenMode.READ_WRITE);
-
-            Message message = localFolder.getMessage(uid);
-
-            if (uid.startsWith(K9.LOCAL_UID_PREFIX)) {
-                Log.w(K9.LOG_TAG, "Message has local UID so cannot download fully.");
-                // ASH move toast
-                android.widget.Toast.makeText(mApplication,
-                        "Message has local UID so cannot download fully",
-                        android.widget.Toast.LENGTH_LONG).show();
-                // TODO: Using X_DOWNLOADED_FULL is wrong because it's only a partial message. But
-                // one we can't download completely. Maybe add a new flag; X_PARTIAL_MESSAGE ?
-                message.setFlag(Flag.X_DOWNLOADED_FULL, true);
-                message.setFlag(Flag.X_DOWNLOADED_PARTIAL, false);
-            }
-            /* commented out because this was pulled from another unmerged branch:
-            } else if (localFolder.isLocalOnly() && !force) {
-                Log.w(K9.LOG_TAG, "Message in local-only folder so cannot download fully.");
-                // ASH move toast
-                android.widget.Toast.makeText(mApplication,
-                        "Message in local-only folder so cannot download fully",
-                        android.widget.Toast.LENGTH_LONG).show();
-                message.setFlag(Flag.X_DOWNLOADED_FULL, true);
-                message.setFlag(Flag.X_DOWNLOADED_PARTIAL, false);
-            }*/
-
-            if (message.isSet(Flag.X_DOWNLOADED_FULL)) {
-                /*
-                 * If the message has been synchronized since we were called we'll
-                 * just hand it back cause it's ready to go.
-                 */
-                FetchProfile fp = new FetchProfile();
-                fp.add(FetchProfile.Item.ENVELOPE);
-                fp.add(FetchProfile.Item.BODY);
-                localFolder.fetch(new Message[] { message }, fp, null);
-            } else {
-                /*
-                 * At this point the message is not available, so we need to download it
-                 * fully if possible.
-                 */
-
-                Store remoteStore = account.getRemoteStore();
-                remoteFolder = remoteStore.getFolder(folder);
-                remoteFolder.open(OpenMode.READ_WRITE);
-
-                // Get the remote message and fully download it
-                Message remoteMessage = remoteFolder.getMessage(uid);
-                FetchProfile fp = new FetchProfile();
-                fp.add(FetchProfile.Item.BODY);
-
-                remoteFolder.fetch(new Message[] { remoteMessage }, fp, null);
-
-                // Store the message locally and load the stored message into memory
-                localFolder.appendMessages(new Message[] { remoteMessage });
-                if (loadPartialFromSearch) {
-                    fp.add(FetchProfile.Item.BODY);
-                }
-                fp.add(FetchProfile.Item.ENVELOPE);
-                message = localFolder.getMessage(uid);
-                localFolder.fetch(new Message[] { message }, fp, null);
-
-                // Mark that this message is now fully synched
-                if (account.isMarkMessageAsReadOnView()) {
-                    message.setFlag(Flag.SEEN, true);
-                }
-                message.setFlag(Flag.X_DOWNLOADED_FULL, true);
-            }
-
-            // now that we have the full message, refresh the headers
-            for (MessagingListener l : getListeners(listener)) {
-                l.loadMessageForViewHeadersAvailable(account, folder, uid, message);
-            }
-
-            for (MessagingListener l : getListeners(listener)) {
-                l.loadMessageForViewBodyAvailable(account, folder, uid, message);
-            }
-            for (MessagingListener l : getListeners(listener)) {
-                l.loadMessageForViewFinished(account, folder, uid, message);
-            }
-            return true;
-        } catch (Exception e) {
-            for (MessagingListener l : getListeners(listener)) {
-                l.loadMessageForViewFailed(account, folder, uid, e);
-            }
-            notifyUserIfCertificateProblem(mApplication, e, account, true);
-            addErrorMessage(account, null, e);
-            return false;
-        } finally {
-            closeFolder(remoteFolder);
-            closeFolder(localFolder);
-        }
-    }
-
-    public void loadMessageForView(final Account account, final String folder, final String uid,
-                                   final MessagingListener listener) {
-        for (MessagingListener l : getListeners(listener)) {
-            l.loadMessageForViewStarted(account, folder, uid);
-        }
-        threadPool.execute(new Runnable() {
-            @Override
-            public void run() {
-
-                try {
-                    LocalStore localStore = account.getLocalStore();
-                    LocalFolder localFolder = localStore.getFolder(folder);
-                    localFolder.open(OpenMode.READ_WRITE);
-
-                    LocalMessage message = localFolder.getMessage(uid);
-                    if (message == null
-                    || message.getId() == 0) {
-                        throw new IllegalArgumentException("Message not found: folder=" + folder + ", uid=" + uid);
-                    }
-                    // IMAP search results will usually need to be downloaded before viewing.
-                    // TODO: limit by account.getMaximumAutoDownloadMessageSize().
-                    if (!message.isSet(Flag.X_DOWNLOADED_FULL) &&
-                            !message.isSet(Flag.X_DOWNLOADED_PARTIAL)) {
-                        if (loadMessageForViewRemoteSynchronous(account, folder, uid, listener,
-                                false, true)) {
-
-                            markMessageAsReadOnView(account, message);
-                        }
-                        return;
-                    }
-
-
-                    for (MessagingListener l : getListeners(listener)) {
-                        l.loadMessageForViewHeadersAvailable(account, folder, uid, message);
-                    }
-
-                    FetchProfile fp = new FetchProfile();
-                    fp.add(FetchProfile.Item.ENVELOPE);
-                    fp.add(FetchProfile.Item.BODY);
-                    localFolder.fetch(new Message[] {
-                                          message
-                                      }, fp, null);
-                    localFolder.close();
-
-                    for (MessagingListener l : getListeners(listener)) {
-                        l.loadMessageForViewBodyAvailable(account, folder, uid, message);
-                    }
-
-                    for (MessagingListener l : getListeners(listener)) {
-                        l.loadMessageForViewFinished(account, folder, uid, message);
-                    }
-                    markMessageAsReadOnView(account, message);
-
-                } catch (Exception e) {
-                    for (MessagingListener l : getListeners(listener)) {
-                        l.loadMessageForViewFailed(account, folder, uid, e);
-                    }
-                    addErrorMessage(account, null, e);
-
-                }
-            }
-        });
-    }
-
-    /**
-     * Mark the provided message as read if not disabled by the account setting.
-     *
-     * @param account
-     *         The account the message belongs to.
-     * @param message
-     *         The message to mark as read. This {@link Message} instance will be modify by calling
-     *         {@link Message#setFlag(Flag, boolean)} on it.
-     *
-     * @throws MessagingException
-     *
-     * @see Account#isMarkMessageAsReadOnView()
-     */
-    private void markMessageAsReadOnView(Account account, Message message)
-            throws MessagingException {
-
-        if (account.isMarkMessageAsReadOnView() && !message.isSet(Flag.SEEN)) {
-            List<Long> messageIds = Collections.singletonList(message.getId());
-            setFlag(account, messageIds, Flag.SEEN, true);
-
-            ((LocalMessage) message).setFlagInternal(Flag.SEEN, true);
-        }
-    }
-
-    /**
-     * Attempts to load the attachment specified by part from the given account and message.
-     * @param account
-     * @param message
-     * @param part
-     * @param listener
-     */
-    public void loadAttachment(
-        final Account account,
-        final Message message,
-        final Part part,
-        final Object tag,
-        final MessagingListener listener) {
-        /*
-         * Check if the attachment has already been downloaded. If it has there's no reason to
-         * download it, so we just tell the listener that it's ready to go.
-         */
-
-        if (part.getBody() != null) {
-            for (MessagingListener l : getListeners(listener)) {
-                l.loadAttachmentStarted(account, message, part, tag, false);
-            }
-
-            for (MessagingListener l : getListeners(listener)) {
-                l.loadAttachmentFinished(account, message, part, tag);
-            }
-            return;
-        }
-
-
-
-        for (MessagingListener l : getListeners(listener)) {
-            l.loadAttachmentStarted(account, message, part, tag, true);
-        }
-
-        put("loadAttachment", listener, new Runnable() {
-            @Override
-            public void run() {
-                Folder remoteFolder = null;
-                LocalFolder localFolder = null;
-                try {
-                    LocalStore localStore = account.getLocalStore();
-
-                    List<Part> attachments = MimeUtility.collectAttachments(message);
-                    for (Part attachment : attachments) {
-                        attachment.setBody(null);
-                    }
-                    Store remoteStore = account.getRemoteStore();
-                    localFolder = localStore.getFolder(message.getFolder().getName());
-                    remoteFolder = remoteStore.getFolder(message.getFolder().getName());
-                    remoteFolder.open(OpenMode.READ_WRITE);
-
-                    //FIXME: This is an ugly hack that won't be needed once the Message objects have been united.
-                    Message remoteMessage = remoteFolder.getMessage(message.getUid());
-                    remoteMessage.setBody(message.getBody());
-                    remoteFolder.fetchPart(remoteMessage, part, null);
-
-                    localFolder.updateMessage((LocalMessage)message);
-                    for (MessagingListener l : getListeners(listener)) {
-                        l.loadAttachmentFinished(account, message, part, tag);
-                    }
-                } catch (MessagingException me) {
-                    if (K9.DEBUG)
-                        Log.v(K9.LOG_TAG, "Exception loading attachment", me);
-
-                    for (MessagingListener l : getListeners(listener)) {
-                        l.loadAttachmentFailed(account, message, part, tag, me.getMessage());
-                    }
-                    notifyUserIfCertificateProblem(mApplication, me, account, true);
-                    addErrorMessage(account, null, me);
-
-                } finally {
-                    closeFolder(localFolder);
-                    closeFolder(remoteFolder);
-                }
-            }
-        });
-    }
-
-    /**
-     * Stores the given message in the Outbox and starts a sendPendingMessages command to
-     * attempt to send the message.
-     * @param account
-     * @param message
-     * @param listener
-     */
-    public void sendMessage(final Account account,
-                            final Message message,
-                            MessagingListener listener) {
-        try {
-            LocalStore localStore = account.getLocalStore();
-            LocalFolder localFolder = localStore.getFolder(account.getOutboxFolderName());
-            localFolder.open(OpenMode.READ_WRITE);
-            localFolder.appendMessages(new Message[] { message });
-            Message localMessage = localFolder.getMessage(message.getUid());
-            localMessage.setFlag(Flag.X_DOWNLOADED_FULL, true);
-            localFolder.close();
-            sendPendingMessages(account, listener);
-        } catch (Exception e) {
-            /*
-            for (MessagingListener l : getListeners())
-            {
-                // TODO general failed
-            }
-            */
-            addErrorMessage(account, null, e);
-
-        }
-    }
-
-
-    public void sendPendingMessages(MessagingListener listener) {
-        final Preferences prefs = Preferences.getPreferences(mApplication.getApplicationContext());
-        for (Account account : prefs.getAvailableAccounts()) {
-            sendPendingMessages(account, listener);
-        }
-    }
-
-
-    /**
-     * Attempt to send any messages that are sitting in the Outbox.
-     * @param account
-     * @param listener
-     */
-    public void sendPendingMessages(final Account account,
-                                    MessagingListener listener) {
-        putBackground("sendPendingMessages", listener, new Runnable() {
-            @Override
-            public void run() {
-                if (!account.isAvailable(mApplication)) {
-                    throw new UnavailableAccountException();
-                }
-                if (messagesPendingSend(account)) {
-
-
-                    notifyWhileSending(account);
-
-                    try {
-                        sendPendingMessagesSynchronous(account);
-                    } finally {
-                        notifyWhileSendingDone(account);
-                    }
-                }
-            }
-        });
-    }
-
-    private void cancelNotification(int id) {
-        NotificationManager notifMgr =
-            (NotificationManager) mApplication.getSystemService(Context.NOTIFICATION_SERVICE);
-
-        notifMgr.cancel(id);
-    }
-
-    private void notifyWhileSendingDone(Account account) {
-        if (account.isShowOngoing()) {
-            cancelNotification(K9.FETCHING_EMAIL_NOTIFICATION - account.getAccountNumber());
-        }
-    }
-
-    /**
-     * Display an ongoing notification while a message is being sent.
-     *
-     * @param account
-     *         The account the message is sent from. Never {@code null}.
-     */
-    private void notifyWhileSending(Account account) {
-        if (!account.isShowOngoing()) {
-            return;
-        }
-
-        NotificationManager notifMgr =
-            (NotificationManager) mApplication.getSystemService(Context.NOTIFICATION_SERVICE);
-
-        NotificationCompat.Builder builder = new NotificationBuilder(mApplication);
-        builder.setSmallIcon(R.drawable.ic_notify_check_mail);
-        builder.setWhen(System.currentTimeMillis());
-        builder.setOngoing(true);
-        builder.setTicker(mApplication.getString(R.string.notification_bg_send_ticker,
-                account.getDescription()));
-
-        builder.setContentTitle(mApplication.getString(R.string.notification_bg_send_title));
-        builder.setContentText(account.getDescription());
-
-        TaskStackBuilder stack = buildMessageListBackStack(mApplication, account,
-                account.getInboxFolderName());
-        builder.setContentIntent(stack.getPendingIntent(0, 0));
-
-        if (K9.NOTIFICATION_LED_WHILE_SYNCING) {
-            configureNotification(builder, null, null,
-                    account.getNotificationSetting().getLedColor(),
-                    K9.NOTIFICATION_LED_BLINK_FAST, true);
-        }
-
-        notifMgr.notify(K9.FETCHING_EMAIL_NOTIFICATION - account.getAccountNumber(),
-                builder.build());
-    }
-
-    private void notifySendTempFailed(Account account, Exception lastFailure) {
-        notifySendFailed(account, lastFailure, account.getOutboxFolderName());
-    }
-
-    private void notifySendPermFailed(Account account, Exception lastFailure) {
-        notifySendFailed(account, lastFailure, account.getDraftsFolderName());
-    }
-
-    /**
-     * Display a notification when sending a message has failed.
-     *
-     * @param account
-     *         The account that was used to sent the message.
-     * @param lastFailure
-     *         The {@link Exception} instance that indicated sending the message has failed.
-     * @param openFolder
-     *         The name of the folder to open when the notification is clicked.
-     */
-    private void notifySendFailed(Account account, Exception lastFailure, String openFolder) {
-        NotificationManager notifMgr =
-                (NotificationManager) mApplication.getSystemService(Context.NOTIFICATION_SERVICE);
-
-        NotificationCompat.Builder builder = new NotificationBuilder(mApplication);
-        builder.setSmallIcon(R.drawable.ic_notify_new_mail);
-        builder.setWhen(System.currentTimeMillis());
-        builder.setAutoCancel(true);
-        builder.setTicker(mApplication.getString(R.string.send_failure_subject));
-        builder.setContentTitle(mApplication.getString(R.string.send_failure_subject));
-        builder.setContentText(getRootCauseMessage(lastFailure));
-
-        TaskStackBuilder stack = buildFolderListBackStack(mApplication, account);
-        builder.setContentIntent(stack.getPendingIntent(0, 0));
-
-        configureNotification(builder,  null, null, K9.NOTIFICATION_LED_FAILURE_COLOR,
-                K9.NOTIFICATION_LED_BLINK_FAST, true);
-
-        notifMgr.notify(K9.SEND_FAILED_NOTIFICATION - account.getAccountNumber(),
-                builder.build());
-    }
-
-    /**
-     * Display an ongoing notification while checking for new messages on the server.
-     *
-     * @param account
-     *         The account that is checked for new messages. Never {@code null}.
-     * @param folder
-     *         The folder that is being checked for new messages. Never {@code null}.
-     */
-    private void notifyFetchingMail(final Account account, final Folder folder) {
-        if (!account.isShowOngoing()) {
-            return;
-        }
-
-        final NotificationManager notifMgr =
-                (NotificationManager) mApplication.getSystemService(Context.NOTIFICATION_SERVICE);
-
-        NotificationCompat.Builder builder = new NotificationBuilder(mApplication);
-        builder.setSmallIcon(R.drawable.ic_notify_check_mail);
-        builder.setWhen(System.currentTimeMillis());
-        builder.setOngoing(true);
-        builder.setTicker(mApplication.getString(
-                R.string.notification_bg_sync_ticker, account.getDescription(), folder.getName()));
-        builder.setContentTitle(mApplication.getString(R.string.notification_bg_sync_title));
-        builder.setContentText(account.getDescription() +
-                mApplication.getString(R.string.notification_bg_title_separator) +
-                folder.getName());
-
-        TaskStackBuilder stack = buildMessageListBackStack(mApplication, account,
-                account.getInboxFolderName());
-        builder.setContentIntent(stack.getPendingIntent(0, 0));
-
-        if (K9.NOTIFICATION_LED_WHILE_SYNCING) {
-            configureNotification(builder,  null, null,
-                    account.getNotificationSetting().getLedColor(),
-                    K9.NOTIFICATION_LED_BLINK_FAST, true);
-        }
-
-        notifMgr.notify(K9.FETCHING_EMAIL_NOTIFICATION - account.getAccountNumber(),
-                builder.build());
-    }
-
-    private void notifyFetchingMailCancel(final Account account) {
-        if (account.isShowOngoing()) {
-            cancelNotification(K9.FETCHING_EMAIL_NOTIFICATION - account.getAccountNumber());
-        }
-    }
-
-    public boolean messagesPendingSend(final Account account) {
-        Folder localFolder = null;
-        try {
-            localFolder = account.getLocalStore().getFolder(
-                              account.getOutboxFolderName());
-            if (!localFolder.exists()) {
-                return false;
-            }
-
-            localFolder.open(OpenMode.READ_WRITE);
-
-            if (localFolder.getMessageCount() > 0) {
-                return true;
-            }
-        } catch (Exception e) {
-            Log.e(K9.LOG_TAG, "Exception while checking for unsent messages", e);
-        } finally {
-            closeFolder(localFolder);
-        }
-        return false;
-    }
-
-    /**
-     * Attempt to send any messages that are sitting in the Outbox.
-     * @param account
-     */
-    public void sendPendingMessagesSynchronous(final Account account) {
-        Folder localFolder = null;
-        Exception lastFailure = null;
-        try {
-            Store localStore = account.getLocalStore();
-            localFolder = localStore.getFolder(
-                              account.getOutboxFolderName());
-            if (!localFolder.exists()) {
-                return;
-            }
-            for (MessagingListener l : getListeners()) {
-                l.sendPendingMessagesStarted(account);
-            }
-            localFolder.open(OpenMode.READ_WRITE);
-
-            Message[] localMessages = localFolder.getMessages(null);
-            int progress = 0;
-            int todo = localMessages.length;
-            for (MessagingListener l : getListeners()) {
-                l.synchronizeMailboxProgress(account, account.getSentFolderName(), progress, todo);
-            }
-            /*
-             * The profile we will use to pull all of the content
-             * for a given local message into memory for sending.
-             */
-            FetchProfile fp = new FetchProfile();
-            fp.add(FetchProfile.Item.ENVELOPE);
-            fp.add(FetchProfile.Item.BODY);
-
-            if (K9.DEBUG)
-                Log.i(K9.LOG_TAG, "Scanning folder '" + account.getOutboxFolderName() + "' (" + ((LocalFolder)localFolder).getId() + ") for messages to send");
-
-            Transport transport = Transport.getInstance(account);
-            for (Message message : localMessages) {
-                if (message.isSet(Flag.DELETED)) {
-                    message.destroy();
-                    continue;
-                }
-                try {
-                    AtomicInteger count = new AtomicInteger(0);
-                    AtomicInteger oldCount = sendCount.putIfAbsent(message.getUid(), count);
-                    if (oldCount != null) {
-                        count = oldCount;
-                    }
-
-                    if (K9.DEBUG)
-                        Log.i(K9.LOG_TAG, "Send count for message " + message.getUid() + " is " + count.get());
-
-                    if (count.incrementAndGet() > K9.MAX_SEND_ATTEMPTS) {
-                        Log.e(K9.LOG_TAG, "Send count for message " + message.getUid() + " can't be delivered after " + K9.MAX_SEND_ATTEMPTS + " attempts.  Giving up until the user restarts the device");
-                        notifySendTempFailed(account, new MessagingException(message.getSubject()));
-                        continue;
-                    }
-
-
-
-                    localFolder.fetch(new Message[] { message }, fp, null);
-                    try {
-
-
-                        if (message.getHeader(K9.IDENTITY_HEADER) != null) {
-                            Log.v(K9.LOG_TAG, "The user has set the Outbox and Drafts folder to the same thing. " +
-                                  "This message appears to be a draft, so K-9 will not send it");
-                            continue;
-
-                        }
-
-
-                        message.setFlag(Flag.X_SEND_IN_PROGRESS, true);
-                        if (K9.DEBUG)
-                            Log.i(K9.LOG_TAG, "Sending message with UID " + message.getUid());
-                        transport.sendMessage(message);
-                        message.setFlag(Flag.X_SEND_IN_PROGRESS, false);
-                        message.setFlag(Flag.SEEN, true);
-                        progress++;
-                        for (MessagingListener l : getListeners()) {
-                            l.synchronizeMailboxProgress(account, account.getSentFolderName(), progress, todo);
-                        }
-                        if (!account.hasSentFolder()) {
-                            if (K9.DEBUG)
-                                Log.i(K9.LOG_TAG, "Account does not have a sent mail folder; deleting sent message");
-                            message.setFlag(Flag.DELETED, true);
-                        } else {
-                            LocalFolder localSentFolder = (LocalFolder) localStore.getFolder(account.getSentFolderName());
-                            if (K9.DEBUG)
-                                Log.i(K9.LOG_TAG, "Moving sent message to folder '" + account.getSentFolderName() + "' (" + localSentFolder.getId() + ") ");
-
-                            localFolder.moveMessages(new Message[] { message }, localSentFolder);
-
-                            if (K9.DEBUG)
-                                Log.i(K9.LOG_TAG, "Moved sent message to folder '" + account.getSentFolderName() + "' (" + localSentFolder.getId() + ") ");
-
-                            PendingCommand command = new PendingCommand();
-                            command.command = PENDING_COMMAND_APPEND;
-                            command.arguments = new String[] { localSentFolder.getName(), message.getUid() };
-                            queuePendingCommand(account, command);
-                            processPendingCommands(account);
-                        }
-
-                    } catch (Exception e) {
-                        // 5.x.x errors from the SMTP server are "PERMFAIL"
-                        // move the message over to drafts rather than leaving it in the outbox
-                        // This is a complete hack, but is worlds better than the previous
-                        // "don't even bother" functionality
-                        if (getRootCauseMessage(e).startsWith("5")) {
-                            localFolder.moveMessages(new Message[] { message }, (LocalFolder) localStore.getFolder(account.getDraftsFolderName()));
-                        }
-
-                        notifyUserIfCertificateProblem(mApplication, e, account, false);
-                        message.setFlag(Flag.X_SEND_FAILED, true);
-                        Log.e(K9.LOG_TAG, "Failed to send message", e);
-                        for (MessagingListener l : getListeners()) {
-                            l.synchronizeMailboxFailed(account, localFolder.getName(), getRootCauseMessage(e));
-                        }
-                        lastFailure = e;
-                    }
-                } catch (Exception e) {
-                    Log.e(K9.LOG_TAG, "Failed to fetch message for sending", e);
-                    for (MessagingListener l : getListeners()) {
-                        l.synchronizeMailboxFailed(account, localFolder.getName(), getRootCauseMessage(e));
-                    }
-                    lastFailure = e;
-                }
-            }
-            for (MessagingListener l : getListeners()) {
-                l.sendPendingMessagesCompleted(account);
-            }
-            if (lastFailure != null) {
-                if (getRootCauseMessage(lastFailure).startsWith("5")) {
-                    notifySendPermFailed(account, lastFailure);
-                } else {
-                    notifySendTempFailed(account, lastFailure);
-                }
-            }
-        } catch (UnavailableStorageException e) {
-            Log.i(K9.LOG_TAG, "Failed to send pending messages because storage is not available - trying again later.");
-            throw new UnavailableAccountException(e);
-        } catch (Exception e) {
-            for (MessagingListener l : getListeners()) {
-                l.sendPendingMessagesFailed(account);
-            }
-            addErrorMessage(account, null, e);
-
-        } finally {
-            if (lastFailure == null) {
-                cancelNotification(K9.SEND_FAILED_NOTIFICATION - account.getAccountNumber());
-            }
-            closeFolder(localFolder);
-        }
-    }
-
-    public void getAccountStats(final Context context, final Account account,
-            final MessagingListener listener) {
-
-        threadPool.execute(new Runnable() {
-            @Override
-            public void run() {
-                try {
-                    AccountStats stats = account.getStats(context);
-                    listener.accountStatusChanged(account, stats);
-                } catch (MessagingException me) {
-                    Log.e(K9.LOG_TAG, "Count not get unread count for account " +
-                            account.getDescription(), me);
-                }
-
-            }
-        });
-    }
-
-    public void getSearchAccountStats(final SearchAccount searchAccount,
-            final MessagingListener listener) {
-
-        threadPool.execute(new Runnable() {
-            @Override
-            public void run() {
-                getSearchAccountStatsSynchronous(searchAccount, listener);
-            }
-        });
-    }
-
-    public AccountStats getSearchAccountStatsSynchronous(final SearchAccount searchAccount,
-            final MessagingListener listener) {
-
-        Preferences preferences = Preferences.getPreferences(mApplication);
-        LocalSearch search = searchAccount.getRelatedSearch();
-
-        // Collect accounts that belong to the search
-        String[] accountUuids = search.getAccountUuids();
-        Account[] accounts;
-        if (search.searchAllAccounts()) {
-            accounts = preferences.getAccounts();
-        } else {
-            accounts = new Account[accountUuids.length];
-            for (int i = 0, len = accountUuids.length; i < len; i++) {
-                String accountUuid = accountUuids[i];
-                accounts[i] = preferences.getAccount(accountUuid);
-            }
-        }
-
-        ContentResolver cr = mApplication.getContentResolver();
-
-        int unreadMessageCount = 0;
-        int flaggedMessageCount = 0;
-
-        String[] projection = {
-                StatsColumns.UNREAD_COUNT,
-                StatsColumns.FLAGGED_COUNT
-        };
-
-        for (Account account : accounts) {
-            StringBuilder query = new StringBuilder();
-            List<String> queryArgs = new ArrayList<String>();
-            ConditionsTreeNode conditions = search.getConditions();
-            SqlQueryBuilder.buildWhereClause(account, conditions, query, queryArgs);
-
-            String selection = query.toString();
-            String[] selectionArgs = queryArgs.toArray(EMPTY_STRING_ARRAY);
-
-            Uri uri = Uri.withAppendedPath(EmailProvider.CONTENT_URI,
-                    "account/" + account.getUuid() + "/stats");
-
-            // Query content provider to get the account stats
-            Cursor cursor = cr.query(uri, projection, selection, selectionArgs, null);
-            try {
-                if (cursor.moveToFirst()) {
-                    unreadMessageCount += cursor.getInt(0);
-                    flaggedMessageCount += cursor.getInt(1);
-                }
-            } finally {
-                cursor.close();
-            }
-        }
-
-        // Create AccountStats instance...
-        AccountStats stats = new AccountStats();
-        stats.unreadMessageCount = unreadMessageCount;
-        stats.flaggedMessageCount = flaggedMessageCount;
-
-        // ...and notify the listener
-        if (listener != null) {
-            listener.accountStatusChanged(searchAccount, stats);
-        }
-
-        return stats;
-    }
-
-    public void getFolderUnreadMessageCount(final Account account, final String folderName,
-                                            final MessagingListener l) {
-        Runnable unreadRunnable = new Runnable() {
-            @Override
-            public void run() {
-
-                int unreadMessageCount = 0;
-                try {
-                    Folder localFolder = account.getLocalStore().getFolder(folderName);
-                    unreadMessageCount = localFolder.getUnreadMessageCount();
-                } catch (MessagingException me) {
-                    Log.e(K9.LOG_TAG, "Count not get unread count for account " + account.getDescription(), me);
-                }
-                l.folderStatusChanged(account, folderName, unreadMessageCount);
-            }
-        };
-
-
-        put("getFolderUnread:" + account.getDescription() + ":" + folderName, l, unreadRunnable);
-    }
-
-
-
-    public boolean isMoveCapable(Message message) {
-        return !message.getUid().startsWith(K9.LOCAL_UID_PREFIX);
-    }
-    public boolean isCopyCapable(Message message) {
-        return isMoveCapable(message);
-    }
-
-    public boolean isMoveCapable(final Account account) {
-        try {
-            Store localStore = account.getLocalStore();
-            Store remoteStore = account.getRemoteStore();
-            return localStore.isMoveCapable() && remoteStore.isMoveCapable();
-        } catch (MessagingException me) {
-
-            Log.e(K9.LOG_TAG, "Exception while ascertaining move capability", me);
-            return false;
-        }
-    }
-    public boolean isCopyCapable(final Account account) {
-        try {
-            Store localStore = account.getLocalStore();
-            Store remoteStore = account.getRemoteStore();
-            return localStore.isCopyCapable() && remoteStore.isCopyCapable();
-        } catch (MessagingException me) {
-            Log.e(K9.LOG_TAG, "Exception while ascertaining copy capability", me);
-            return false;
-        }
-    }
-    public void moveMessages(final Account account, final String srcFolder,
-            final List<Message> messages, final String destFolder,
-            final MessagingListener listener) {
-
-        suppressMessages(account, messages);
-
-        putBackground("moveMessages", null, new Runnable() {
-            @Override
-            public void run() {
-                moveOrCopyMessageSynchronous(account, srcFolder, messages, destFolder, false,
-                        listener);
-            }
-        });
-    }
-
-    public void moveMessagesInThread(final Account account, final String srcFolder,
-            final List<Message> messages, final String destFolder) {
-
-        suppressMessages(account, messages);
-
-        putBackground("moveMessagesInThread", null, new Runnable() {
-            @Override
-            public void run() {
-                try {
-                    List<Message> messagesInThreads = collectMessagesInThreads(account, messages);
-                    moveOrCopyMessageSynchronous(account, srcFolder, messagesInThreads, destFolder,
-                            false, null);
-                } catch (MessagingException e) {
-                    addErrorMessage(account, "Exception while moving messages", e);
-                }
-            }
-        });
-    }
-
-    public void moveMessage(final Account account, final String srcFolder, final Message message,
-            final String destFolder, final MessagingListener listener) {
-
-        moveMessages(account, srcFolder, Collections.singletonList(message), destFolder, listener);
-    }
-
-    public void copyMessages(final Account account, final String srcFolder,
-            final List<Message> messages, final String destFolder,
-            final MessagingListener listener) {
-
-        putBackground("copyMessages", null, new Runnable() {
-            @Override
-            public void run() {
-                moveOrCopyMessageSynchronous(account, srcFolder, messages, destFolder, true,
-                        listener);
-            }
-        });
-    }
-
-    public void copyMessagesInThread(final Account account, final String srcFolder,
-            final List<Message> messages, final String destFolder) {
-
-        putBackground("copyMessagesInThread", null, new Runnable() {
-            @Override
-            public void run() {
-                try {
-                    List<Message> messagesInThreads = collectMessagesInThreads(account, messages);
-                    moveOrCopyMessageSynchronous(account, srcFolder, messagesInThreads, destFolder,
-                            true, null);
-                } catch (MessagingException e) {
-                    addErrorMessage(account, "Exception while copying messages", e);
-                }
-            }
-        });
-    }
-
-    public void copyMessage(final Account account, final String srcFolder, final Message message,
-            final String destFolder, final MessagingListener listener) {
-
-        copyMessages(account, srcFolder, Collections.singletonList(message), destFolder, listener);
-    }
-
-    private void moveOrCopyMessageSynchronous(final Account account, final String srcFolder,
-            final List<Message> inMessages, final String destFolder, final boolean isCopy,
-            MessagingListener listener) {
-
-        try {
-            Map<String, String> uidMap = new HashMap<String, String>();
-            Store localStore = account.getLocalStore();
-            Store remoteStore = account.getRemoteStore();
-            if (!isCopy && (!remoteStore.isMoveCapable() || !localStore.isMoveCapable())) {
-                return;
-            }
-            if (isCopy && (!remoteStore.isCopyCapable() || !localStore.isCopyCapable())) {
-                return;
-            }
-
-            Folder localSrcFolder = localStore.getFolder(srcFolder);
-            Folder localDestFolder = localStore.getFolder(destFolder);
-
-            boolean unreadCountAffected = false;
-            List<String> uids = new LinkedList<String>();
-            for (Message message : inMessages) {
-                String uid = message.getUid();
-                if (!uid.startsWith(K9.LOCAL_UID_PREFIX)) {
-                    uids.add(uid);
-                }
-
-                if (!unreadCountAffected && !message.isSet(Flag.SEEN)) {
-                    unreadCountAffected = true;
-                }
-            }
-
-            Message[] messages = localSrcFolder.getMessages(uids.toArray(EMPTY_STRING_ARRAY), null);
-            if (messages.length > 0) {
-                Map<String, Message> origUidMap = new HashMap<String, Message>();
-
-                for (Message message : messages) {
-                    origUidMap.put(message.getUid(), message);
-                }
-
-                if (K9.DEBUG)
-                    Log.i(K9.LOG_TAG, "moveOrCopyMessageSynchronous: source folder = " + srcFolder
-                          + ", " + messages.length + " messages, " + ", destination folder = " + destFolder + ", isCopy = " + isCopy);
-
-                if (isCopy) {
-                    FetchProfile fp = new FetchProfile();
-                    fp.add(FetchProfile.Item.ENVELOPE);
-                    fp.add(FetchProfile.Item.BODY);
-                    localSrcFolder.fetch(messages, fp, null);
-                    uidMap = localSrcFolder.copyMessages(messages, localDestFolder);
-
-                    if (unreadCountAffected) {
-                        // If this copy operation changes the unread count in the destination
-                        // folder, notify the listeners.
-                        int unreadMessageCount = localDestFolder.getUnreadMessageCount();
-                        for (MessagingListener l : getListeners()) {
-                            l.folderStatusChanged(account, destFolder, unreadMessageCount);
-                        }
-                    }
-                } else {
-                    uidMap = localSrcFolder.moveMessages(messages, localDestFolder);
-                    for (Map.Entry<String, Message> entry : origUidMap.entrySet()) {
-                        String origUid = entry.getKey();
-                        Message message = entry.getValue();
-                        for (MessagingListener l : getListeners()) {
-                            l.messageUidChanged(account, srcFolder, origUid, message.getUid());
-                        }
-                    }
-                    unsuppressMessages(account, messages);
-
-                    if (unreadCountAffected) {
-                        // If this move operation changes the unread count, notify the listeners
-                        // that the unread count changed in both the source and destination folder.
-                        int unreadMessageCountSrc = localSrcFolder.getUnreadMessageCount();
-                        int unreadMessageCountDest = localDestFolder.getUnreadMessageCount();
-                        for (MessagingListener l : getListeners()) {
-                            l.folderStatusChanged(account, srcFolder, unreadMessageCountSrc);
-                            l.folderStatusChanged(account, destFolder, unreadMessageCountDest);
-                        }
-                    }
-                }
-
-                queueMoveOrCopy(account, srcFolder, destFolder, isCopy, origUidMap.keySet().toArray(EMPTY_STRING_ARRAY), uidMap);
-            }
-
-            processPendingCommands(account);
-        } catch (UnavailableStorageException e) {
-            Log.i(K9.LOG_TAG, "Failed to move/copy message because storage is not available - trying again later.");
-            throw new UnavailableAccountException(e);
-        } catch (MessagingException me) {
-            addErrorMessage(account, null, me);
-
-            throw new RuntimeException("Error moving message", me);
-        }
-    }
-
-    public void expunge(final Account account, final String folder, final MessagingListener listener) {
-        putBackground("expunge", null, new Runnable() {
-            @Override
-            public void run() {
-                queueExpunge(account, folder);
-            }
-        });
-    }
-
-    public void deleteDraft(final Account account, long id) {
-        LocalFolder localFolder = null;
-        try {
-            LocalStore localStore = account.getLocalStore();
-            localFolder = localStore.getFolder(account.getDraftsFolderName());
-            localFolder.open(OpenMode.READ_WRITE);
-            String uid = localFolder.getMessageUidById(id);
-            if (uid != null) {
-                Message message = localFolder.getMessage(uid);
-                if (message != null) {
-                    deleteMessages(Collections.singletonList(message), null);
-                }
-            }
-        } catch (MessagingException me) {
-            addErrorMessage(account, null, me);
-        } finally {
-            closeFolder(localFolder);
-        }
-    }
-
-    public void deleteThreads(final List<Message> messages) {
-        actOnMessages(messages, new MessageActor() {
-
-            @Override
-            public void act(final Account account, final Folder folder,
-                    final List<Message> accountMessages) {
-
-                suppressMessages(account, messages);
-
-                putBackground("deleteThreads", null, new Runnable() {
-                    @Override
-                    public void run() {
-                        deleteThreadsSynchronous(account, folder.getName(), accountMessages);
-                    }
-                });
-            }
-        });
-    }
-
-    public void deleteThreadsSynchronous(Account account, String folderName,
-            List<Message> messages) {
-
-        try {
-            List<Message> messagesToDelete = collectMessagesInThreads(account, messages);
-
-            deleteMessagesSynchronous(account, folderName,
-                    messagesToDelete.toArray(EMPTY_MESSAGE_ARRAY), null);
-        } catch (MessagingException e) {
-            Log.e(K9.LOG_TAG, "Something went wrong while deleting threads", e);
-        }
-    }
-
-    public List<Message> collectMessagesInThreads(Account account, List<Message> messages)
-            throws MessagingException {
-
-        LocalStore localStore = account.getLocalStore();
-
-        List<Message> messagesInThreads = new ArrayList<Message>();
-        for (Message message : messages) {
-            LocalMessage localMessage = (LocalMessage) message;
-            long rootId = localMessage.getRootId();
-            long threadId = (rootId == -1) ? localMessage.getThreadId() : rootId;
-
-            Message[] messagesInThread = localStore.getMessagesInThread(threadId);
-            Collections.addAll(messagesInThreads, messagesInThread);
-        }
-
-        return messagesInThreads;
-    }
-
-    public void deleteMessages(final List<Message> messages, final MessagingListener listener) {
-        actOnMessages(messages, new MessageActor() {
-
-            @Override
-            public void act(final Account account, final Folder folder,
-            final List<Message> accountMessages) {
-                suppressMessages(account, messages);
-
-                putBackground("deleteMessages", null, new Runnable() {
-                    @Override
-                    public void run() {
-                        deleteMessagesSynchronous(account, folder.getName(),
-                                accountMessages.toArray(EMPTY_MESSAGE_ARRAY), listener);
-                    }
-                });
-            }
-
-        });
-
-    }
-
-    private void deleteMessagesSynchronous(final Account account, final String folder, final Message[] messages,
-                                           MessagingListener listener) {
-        Folder localFolder = null;
-        Folder localTrashFolder = null;
-        String[] uids = getUidsFromMessages(messages);
-        try {
-            //We need to make these callbacks before moving the messages to the trash
-            //as messages get a new UID after being moved
-            for (Message message : messages) {
-                for (MessagingListener l : getListeners(listener)) {
-                    l.messageDeleted(account, folder, message);
-                }
-            }
-            Store localStore = account.getLocalStore();
-            localFolder = localStore.getFolder(folder);
-            Map<String, String> uidMap = null;
-            if (folder.equals(account.getTrashFolderName()) || !account.hasTrashFolder()) {
-                if (K9.DEBUG)
-                    Log.d(K9.LOG_TAG, "Deleting messages in trash folder or trash set to -None-, not copying");
-
-                localFolder.setFlags(messages, new Flag[] { Flag.DELETED }, true);
-            } else {
-                localTrashFolder = localStore.getFolder(account.getTrashFolderName());
-                if (!localTrashFolder.exists()) {
-                    localTrashFolder.create(Folder.FolderType.HOLDS_MESSAGES);
-                }
-                if (localTrashFolder.exists()) {
-                    if (K9.DEBUG)
-                        Log.d(K9.LOG_TAG, "Deleting messages in normal folder, moving");
-
-                    uidMap = localFolder.moveMessages(messages, localTrashFolder);
-
-                }
-            }
-
-            for (MessagingListener l : getListeners()) {
-                l.folderStatusChanged(account, folder, localFolder.getUnreadMessageCount());
-                if (localTrashFolder != null) {
-                    l.folderStatusChanged(account, account.getTrashFolderName(), localTrashFolder.getUnreadMessageCount());
-                }
-            }
-
-            if (K9.DEBUG)
-                Log.d(K9.LOG_TAG, "Delete policy for account " + account.getDescription() + " is " + account.getDeletePolicy());
-
-            if (folder.equals(account.getOutboxFolderName())) {
-                for (Message message : messages) {
-                    // If the message was in the Outbox, then it has been copied to local Trash, and has
-                    // to be copied to remote trash
-                    PendingCommand command = new PendingCommand();
-                    command.command = PENDING_COMMAND_APPEND;
-                    command.arguments =
-                        new String[] {
-                        account.getTrashFolderName(),
-                        message.getUid()
-                    };
-                    queuePendingCommand(account, command);
-                }
-                processPendingCommands(account);
-            } else if (account.getDeletePolicy() == Account.DELETE_POLICY_ON_DELETE) {
-                if (folder.equals(account.getTrashFolderName())) {
-                    queueSetFlag(account, folder, Boolean.toString(true), Flag.DELETED.toString(), uids);
-                } else {
-                    queueMoveOrCopy(account, folder, account.getTrashFolderName(), false, uids, uidMap);
-                }
-                processPendingCommands(account);
-            } else if (account.getDeletePolicy() == Account.DELETE_POLICY_MARK_AS_READ) {
-                queueSetFlag(account, folder, Boolean.toString(true), Flag.SEEN.toString(), uids);
-                processPendingCommands(account);
-            } else {
-                if (K9.DEBUG)
-                    Log.d(K9.LOG_TAG, "Delete policy " + account.getDeletePolicy() + " prevents delete from server");
-            }
-
-            unsuppressMessages(account, messages);
-        } catch (UnavailableStorageException e) {
-            Log.i(K9.LOG_TAG, "Failed to delete message because storage is not available - trying again later.");
-            throw new UnavailableAccountException(e);
-        } catch (MessagingException me) {
-            addErrorMessage(account, null, me);
-
-            throw new RuntimeException("Error deleting message from local store.", me);
-        } finally {
-            closeFolder(localFolder);
-            closeFolder(localTrashFolder);
-        }
-    }
-
-    private String[] getUidsFromMessages(Message[] messages) {
-        String[] uids = new String[messages.length];
-        for (int i = 0; i < messages.length; i++) {
-            uids[i] = messages[i].getUid();
-        }
-        return uids;
-    }
-
-    private void processPendingEmptyTrash(PendingCommand command, Account account) throws MessagingException {
-        Store remoteStore = account.getRemoteStore();
-
-        Folder remoteFolder = remoteStore.getFolder(account.getTrashFolderName());
-        try {
-            if (remoteFolder.exists()) {
-                remoteFolder.open(OpenMode.READ_WRITE);
-                remoteFolder.setFlags(new Flag [] { Flag.DELETED }, true);
-                if (Account.EXPUNGE_IMMEDIATELY.equals(account.getExpungePolicy())) {
-                    remoteFolder.expunge();
-                }
-
-                // When we empty trash, we need to actually synchronize the folder
-                // or local deletes will never get cleaned up
-                synchronizeFolder(account, remoteFolder, true, 0, null);
-                compact(account, null);
-
-
-            }
-        } finally {
-            closeFolder(remoteFolder);
-        }
-    }
-
-    public void emptyTrash(final Account account, MessagingListener listener) {
-        putBackground("emptyTrash", listener, new Runnable() {
-            @Override
-            public void run() {
-                LocalFolder localFolder = null;
-                try {
-                    Store localStore = account.getLocalStore();
-                    localFolder = (LocalFolder) localStore.getFolder(account.getTrashFolderName());
-                    localFolder.open(OpenMode.READ_WRITE);
-
-                    boolean isTrashLocalOnly = isTrashLocalOnly(account);
-                    if (isTrashLocalOnly) {
-                        localFolder.clearAllMessages();
-                    } else {
-                        localFolder.setFlags(new Flag[] { Flag.DELETED }, true);
-                    }
-
-                    for (MessagingListener l : getListeners()) {
-                        l.emptyTrashCompleted(account);
-                    }
-
-                    if (!isTrashLocalOnly) {
-                        List<String> args = new ArrayList<String>();
-                        PendingCommand command = new PendingCommand();
-                        command.command = PENDING_COMMAND_EMPTY_TRASH;
-                        command.arguments = args.toArray(EMPTY_STRING_ARRAY);
-                        queuePendingCommand(account, command);
-                        processPendingCommands(account);
-                    }
-                } catch (UnavailableStorageException e) {
-                    Log.i(K9.LOG_TAG, "Failed to empty trash because storage is not available - trying again later.");
-                    throw new UnavailableAccountException(e);
-                } catch (Exception e) {
-                    Log.e(K9.LOG_TAG, "emptyTrash failed", e);
-                    addErrorMessage(account, null, e);
-                } finally {
-                    closeFolder(localFolder);
-                }
-            }
-        });
-    }
-
-    /**
-     * Find out whether the account type only supports a local Trash folder.
-     *
-     * <p>Note: Currently this is only the case for POP3 accounts.</p>
-     *
-     * @param account
-     *         The account to check.
-     *
-     * @return {@code true} if the account only has a local Trash folder that is not synchronized
-     *         with a folder on the server. {@code false} otherwise.
-     *
-     * @throws MessagingException
-     *         In case of an error.
-     */
-    private boolean isTrashLocalOnly(Account account) throws MessagingException {
-        // TODO: Get rid of the tight coupling once we properly support local folders
-        return (account.getRemoteStore() instanceof Pop3Store);
-    }
-
-    public void sendAlternate(final Context context, Account account, Message message) {
-        if (K9.DEBUG)
-            Log.d(K9.LOG_TAG, "About to load message " + account.getDescription() + ":" + message.getFolder().getName()
-                  + ":" + message.getUid() + " for sendAlternate");
-
-        loadMessageForView(account, message.getFolder().getName(),
-        message.getUid(), new MessagingListener() {
-            @Override
-            public void loadMessageForViewBodyAvailable(Account account, String folder, String uid,
-            Message message) {
-                if (K9.DEBUG)
-                    Log.d(K9.LOG_TAG, "Got message " + account.getDescription() + ":" + folder
-                          + ":" + message.getUid() + " for sendAlternate");
-
-                try {
-                    Intent msg = new Intent(Intent.ACTION_SEND);
-                    String quotedText = null;
-                    Part part = MimeUtility.findFirstPartByMimeType(message,
-                                "text/plain");
-                    if (part == null) {
-                        part = MimeUtility.findFirstPartByMimeType(message, "text/html");
-                    }
-                    if (part != null) {
-                        quotedText = MimeUtility.getTextFromPart(part);
-                    }
-                    if (quotedText != null) {
-                        msg.putExtra(Intent.EXTRA_TEXT, quotedText);
-                    }
-                    msg.putExtra(Intent.EXTRA_SUBJECT, message.getSubject());
-
-                    Address[] from = message.getFrom();
-                    String[] senders = new String[from.length];
-                    for (int i = 0; i < from.length; i++) {
-                        senders[i] = from[i].toString();
-                    }
-                    msg.putExtra(Intents.Share.EXTRA_FROM, senders);
-
-                    Address[] to = message.getRecipients(RecipientType.TO);
-                    String[] recipientsTo = new String[to.length];
-                    for (int i = 0; i < to.length; i++) {
-                        recipientsTo[i] = to[i].toString();
-                    }
-                    msg.putExtra(Intent.EXTRA_EMAIL, recipientsTo);
-
-                    Address[] cc = message.getRecipients(RecipientType.CC);
-                    String[] recipientsCc = new String[cc.length];
-                    for (int i = 0; i < cc.length; i++) {
-                        recipientsCc[i] = cc[i].toString();
-                    }
-                    msg.putExtra(Intent.EXTRA_CC, recipientsCc);
-
-                    msg.setType("text/plain");
-                    context.startActivity(Intent.createChooser(msg, context.getString(R.string.send_alternate_chooser_title)));
-                } catch (MessagingException me) {
-                    Log.e(K9.LOG_TAG, "Unable to send email through alternate program", me);
-                }
-            }
-        });
-
-    }
-
-    /**
-     * Checks mail for one or multiple accounts. If account is null all accounts
-     * are checked.
-     *
-     * @param context
-     * @param account
-     * @param listener
-     */
-    public void checkMail(final Context context, final Account account,
-                          final boolean ignoreLastCheckedTime,
-                          final boolean useManualWakeLock,
-                          final MessagingListener listener) {
-
-        TracingWakeLock twakeLock = null;
-        if (useManualWakeLock) {
-            TracingPowerManager pm = TracingPowerManager.getPowerManager(context);
-
-            twakeLock = pm.newWakeLock(PowerManager.PARTIAL_WAKE_LOCK, "K9 MessagingController.checkMail");
-            twakeLock.setReferenceCounted(false);
-            twakeLock.acquire(K9.MANUAL_WAKE_LOCK_TIMEOUT);
-        }
-        final TracingWakeLock wakeLock = twakeLock;
-
-        for (MessagingListener l : getListeners()) {
-            l.checkMailStarted(context, account);
-        }
-        putBackground("checkMail", listener, new Runnable() {
-            @Override
-            public void run() {
-
-                try {
-                    if (K9.DEBUG)
-                        Log.i(K9.LOG_TAG, "Starting mail check");
-                    Preferences prefs = Preferences.getPreferences(context);
-
-                    Collection<Account> accounts;
-                    if (account != null) {
-                        accounts = new ArrayList<Account>(1);
-                        accounts.add(account);
-                    } else {
-                        accounts = prefs.getAvailableAccounts();
-                    }
-
-                    for (final Account account : accounts) {
-                        checkMailForAccount(context, account, ignoreLastCheckedTime, prefs, listener);
-                    }
-
-                } catch (Exception e) {
-                    Log.e(K9.LOG_TAG, "Unable to synchronize mail", e);
-                    addErrorMessage(account, null, e);
-                }
-                putBackground("finalize sync", null, new Runnable() {
-                    @Override
-                    public void run() {
-
-                        if (K9.DEBUG)
-                            Log.i(K9.LOG_TAG, "Finished mail sync");
-
-                        if (wakeLock != null) {
-                            wakeLock.release();
-                        }
-                        for (MessagingListener l : getListeners()) {
-                            l.checkMailFinished(context, account);
-                        }
-
-                    }
-                }
-                             );
-            }
-        });
-    }
-
-
-
-    private void checkMailForAccount(final Context context, final Account account,
-                                     final boolean ignoreLastCheckedTime,
-                                     final Preferences prefs,
-                                     final MessagingListener listener) {
-        if (!account.isAvailable(context)) {
-            if (K9.DEBUG) {
-                Log.i(K9.LOG_TAG, "Skipping synchronizing unavailable account " + account.getDescription());
-            }
-            return;
-        }
-        final long accountInterval = account.getAutomaticCheckIntervalMinutes() * 60 * 1000;
-        if (!ignoreLastCheckedTime && accountInterval <= 0) {
-            if (K9.DEBUG)
-                Log.i(K9.LOG_TAG, "Skipping synchronizing account " + account.getDescription());
-            return;
-        }
-
-        if (K9.DEBUG)
-            Log.i(K9.LOG_TAG, "Synchronizing account " + account.getDescription());
-
-        account.setRingNotified(false);
-
-        sendPendingMessages(account, listener);
-
-        try {
-            Account.FolderMode aDisplayMode = account.getFolderDisplayMode();
-            Account.FolderMode aSyncMode = account.getFolderSyncMode();
-
-            Store localStore = account.getLocalStore();
-            for (final Folder folder : localStore.getPersonalNamespaces(false)) {
-                folder.open(Folder.OpenMode.READ_WRITE);
-                folder.refresh(prefs);
-
-                Folder.FolderClass fDisplayClass = folder.getDisplayClass();
-                Folder.FolderClass fSyncClass = folder.getSyncClass();
-
-                if (modeMismatch(aDisplayMode, fDisplayClass)) {
-                    // Never sync a folder that isn't displayed
-                    /*
-                    if (K9.DEBUG)
-                        Log.v(K9.LOG_TAG, "Not syncing folder " + folder.getName() +
-                              " which is in display mode " + fDisplayClass + " while account is in display mode " + aDisplayMode);
-                    */
-
-                    continue;
-                }
-
-                if (modeMismatch(aSyncMode, fSyncClass)) {
-                    // Do not sync folders in the wrong class
-                    /*
-                    if (K9.DEBUG)
-                        Log.v(K9.LOG_TAG, "Not syncing folder " + folder.getName() +
-                              " which is in sync mode " + fSyncClass + " while account is in sync mode " + aSyncMode);
-                    */
-
-                    continue;
-                }
-                synchronizeFolder(account, folder, ignoreLastCheckedTime, accountInterval, listener);
-            }
-        } catch (MessagingException e) {
-            Log.e(K9.LOG_TAG, "Unable to synchronize account " + account.getName(), e);
-            addErrorMessage(account, null, e);
-        } finally {
-            putBackground("clear notification flag for " + account.getDescription(), null, new Runnable() {
-                @Override
-                public void run() {
-                    if (K9.DEBUG)
-                        Log.v(K9.LOG_TAG, "Clearing notification flag for " + account.getDescription());
-                    account.setRingNotified(false);
-                    try {
-                        AccountStats stats = account.getStats(context);
-                        if (stats == null || stats.unreadMessageCount == 0) {
-                            notifyAccountCancel(context, account);
-                        }
-                    } catch (MessagingException e) {
-                        Log.e(K9.LOG_TAG, "Unable to getUnreadMessageCount for account: " + account, e);
-                    }
-                }
-            }
-                         );
-        }
-
-
-    }
-
-
-    private void synchronizeFolder(
-        final Account account,
-        final Folder folder,
-        final boolean ignoreLastCheckedTime,
-        final long accountInterval,
-        final MessagingListener listener) {
-
-
-        if (K9.DEBUG)
-            Log.v(K9.LOG_TAG, "Folder " + folder.getName() + " was last synced @ " +
-                  new Date(folder.getLastChecked()));
-
-        if (!ignoreLastCheckedTime && folder.getLastChecked() >
-                (System.currentTimeMillis() - accountInterval)) {
-            if (K9.DEBUG)
-                Log.v(K9.LOG_TAG, "Not syncing folder " + folder.getName()
-                      + ", previously synced @ " + new Date(folder.getLastChecked())
-                      + " which would be too recent for the account period");
-
-            return;
-        }
-        putBackground("sync" + folder.getName(), null, new Runnable() {
-            @Override
-            public void run() {
-                LocalFolder tLocalFolder = null;
-                try {
-                    // In case multiple Commands get enqueued, don't run more than
-                    // once
-                    final LocalStore localStore = account.getLocalStore();
-                    tLocalFolder = localStore.getFolder(folder.getName());
-                    tLocalFolder.open(Folder.OpenMode.READ_WRITE);
-
-                    if (!ignoreLastCheckedTime && tLocalFolder.getLastChecked() >
-                    (System.currentTimeMillis() - accountInterval)) {
-                        if (K9.DEBUG)
-                            Log.v(K9.LOG_TAG, "Not running Command for folder " + folder.getName()
-                                  + ", previously synced @ " + new Date(folder.getLastChecked())
-                                  + " which would be too recent for the account period");
-                        return;
-                    }
-                    notifyFetchingMail(account, folder);
-                    try {
-                        synchronizeMailboxSynchronous(account, folder.getName(), listener, null);
-                    } finally {
-                        notifyFetchingMailCancel(account);
-                    }
-                } catch (Exception e) {
-
-                    Log.e(K9.LOG_TAG, "Exception while processing folder " +
-                          account.getDescription() + ":" + folder.getName(), e);
-                    addErrorMessage(account, null, e);
-                } finally {
-                    closeFolder(tLocalFolder);
-                }
-            }
-        }
-                     );
-
-
-    }
-
-
-
-    public void compact(final Account account, final MessagingListener ml) {
-        putBackground("compact:" + account.getDescription(), ml, new Runnable() {
-            @Override
-            public void run() {
-                try {
-                    LocalStore localStore = account.getLocalStore();
-                    long oldSize = localStore.getSize();
-                    localStore.compact();
-                    long newSize = localStore.getSize();
-                    for (MessagingListener l : getListeners(ml)) {
-                        l.accountSizeChanged(account, oldSize, newSize);
-                    }
-                } catch (UnavailableStorageException e) {
-                    Log.i(K9.LOG_TAG, "Failed to compact account because storage is not available - trying again later.");
-                    throw new UnavailableAccountException(e);
-                } catch (Exception e) {
-                    Log.e(K9.LOG_TAG, "Failed to compact account " + account.getDescription(), e);
-                }
-            }
-        });
-    }
-
-    public void clear(final Account account, final MessagingListener ml) {
-        putBackground("clear:" + account.getDescription(), ml, new Runnable() {
-            @Override
-            public void run() {
-                try {
-                    LocalStore localStore = account.getLocalStore();
-                    long oldSize = localStore.getSize();
-                    localStore.clear();
-                    localStore.resetVisibleLimits(account.getDisplayCount());
-                    long newSize = localStore.getSize();
-                    AccountStats stats = new AccountStats();
-                    stats.size = newSize;
-                    stats.unreadMessageCount = 0;
-                    stats.flaggedMessageCount = 0;
-                    for (MessagingListener l : getListeners(ml)) {
-                        l.accountSizeChanged(account, oldSize, newSize);
-                        l.accountStatusChanged(account, stats);
-                    }
-                } catch (UnavailableStorageException e) {
-                    Log.i(K9.LOG_TAG, "Failed to clear account because storage is not available - trying again later.");
-                    throw new UnavailableAccountException(e);
-                } catch (Exception e) {
-                    Log.e(K9.LOG_TAG, "Failed to clear account " + account.getDescription(), e);
-                }
-            }
-        });
-    }
-
-    public void recreate(final Account account, final MessagingListener ml) {
-        putBackground("recreate:" + account.getDescription(), ml, new Runnable() {
-            @Override
-            public void run() {
-                try {
-                    LocalStore localStore = account.getLocalStore();
-                    long oldSize = localStore.getSize();
-                    localStore.recreate();
-                    localStore.resetVisibleLimits(account.getDisplayCount());
-                    long newSize = localStore.getSize();
-                    AccountStats stats = new AccountStats();
-                    stats.size = newSize;
-                    stats.unreadMessageCount = 0;
-                    stats.flaggedMessageCount = 0;
-                    for (MessagingListener l : getListeners(ml)) {
-                        l.accountSizeChanged(account, oldSize, newSize);
-                        l.accountStatusChanged(account, stats);
-                    }
-                } catch (UnavailableStorageException e) {
-                    Log.i(K9.LOG_TAG, "Failed to recreate an account because storage is not available - trying again later.");
-                    throw new UnavailableAccountException(e);
-                } catch (Exception e) {
-                    Log.e(K9.LOG_TAG, "Failed to recreate account " + account.getDescription(), e);
-                }
-            }
-        });
-    }
-
-
-    private boolean shouldNotifyForMessage(Account account, LocalFolder localFolder, Message message) {
-        // If we don't even have an account name, don't show the notification.
-        // (This happens during initial account setup)
-        if (account.getName() == null) {
-            return false;
-        }
-
-        // Do not notify if the user does not have notifications enabled or if the message has
-        // been read.
-        if (!account.isNotifyNewMail() || message.isSet(Flag.SEEN)) {
-            return false;
-        }
-
-        // If the account is a POP3 account and the message is older than the oldest message we've
-        // previously seen, then don't notify about it.
-        if (account.getStoreUri().startsWith("pop3") &&
-                message.olderThan(new Date(account.getLatestOldMessageSeenTime()))) {
-            return false;
-        }
-
-        // No notification for new messages in Trash, Drafts, Spam or Sent folder.
-        // But do notify if it's the INBOX (see issue 1817).
-        Folder folder = message.getFolder();
-        if (folder != null) {
-            String folderName = folder.getName();
-            if (!account.getInboxFolderName().equals(folderName) &&
-                    (account.getTrashFolderName().equals(folderName)
-                     || account.getDraftsFolderName().equals(folderName)
-                     || account.getSpamFolderName().equals(folderName)
-                     || account.getSentFolderName().equals(folderName))) {
-                return false;
-            }
-        }
-
-        if (message.getUid() != null && localFolder.getLastUid() != null) {
-            try {
-                Integer messageUid = Integer.parseInt(message.getUid());
-                if (messageUid <= localFolder.getLastUid()) {
-                    if (K9.DEBUG)
-                        Log.d(K9.LOG_TAG, "Message uid is " + messageUid + ", max message uid is " +
-                              localFolder.getLastUid() + ".  Skipping notification.");
-                    return false;
-                }
-            } catch (NumberFormatException e) {
-                // Nothing to be done here.
-            }
-        }
-
-        // Don't notify if the sender address matches one of our identities and the user chose not
-        // to be notified for such messages.
-        if (account.isAnIdentity(message.getFrom()) && !account.isNotifySelfNewMail()) {
-            return false;
-        }
-
-        return true;
-    }
-
-    /**
-     * Get the pending notification data for an account.
-     * See {@link NotificationData}.
-     *
-     * @param account The account to retrieve the pending data for
-     * @param previousUnreadMessageCount The number of currently pending messages, which will be used
-     *                                    if there's no pending data yet. If passed as null, a new instance
-     *                                    won't be created if currently not existent.
-     * @return A pending data instance, or null if one doesn't exist and
-     *          previousUnreadMessageCount was passed as null.
-     */
-    private NotificationData getNotificationData(Account account, Integer previousUnreadMessageCount) {
-        NotificationData data;
-
-        synchronized (notificationData) {
-            data = notificationData.get(account.getAccountNumber());
-            if (data == null && previousUnreadMessageCount != null) {
-                data = new NotificationData(previousUnreadMessageCount);
-                notificationData.put(account.getAccountNumber(), data);
-            }
-        }
-
-        return data;
-    }
-
-    private CharSequence getMessageSender(Context context, Account account, Message message) {
-        try {
-            boolean isSelf = false;
-            final Contacts contacts = K9.showContactName() ? Contacts.getInstance(context) : null;
-            final Address[] fromAddrs = message.getFrom();
-
-            if (fromAddrs != null) {
-                isSelf = account.isAnIdentity(fromAddrs);
-                if (!isSelf && fromAddrs.length > 0) {
-                    return fromAddrs[0].toFriendly(contacts).toString();
-                }
-            }
-
-            if (isSelf) {
-                // show To: if the message was sent from me
-                Address[] rcpts = message.getRecipients(Message.RecipientType.TO);
-
-                if (rcpts != null && rcpts.length > 0) {
-                    return context.getString(R.string.message_to_fmt,
-                            rcpts[0].toFriendly(contacts).toString());
-                }
-
-                return context.getString(R.string.general_no_sender);
-            }
-        } catch (MessagingException e) {
-            Log.e(K9.LOG_TAG, "Unable to get sender information for notification.", e);
-        }
-
-        return null;
-    }
-
-    private CharSequence getMessageSubject(Context context, Message message) {
-        String subject = message.getSubject();
-        if (!TextUtils.isEmpty(subject)) {
-            return subject;
-        }
-
-        return context.getString(R.string.general_no_subject);
-    }
-
-    private static TextAppearanceSpan sEmphasizedSpan;
-    private TextAppearanceSpan getEmphasizedSpan(Context context) {
-        if (sEmphasizedSpan == null) {
-            sEmphasizedSpan = new TextAppearanceSpan(context,
-                    R.style.TextAppearance_StatusBar_EventContent_Emphasized);
-        }
-        return sEmphasizedSpan;
-    }
-
-    private CharSequence getMessagePreview(Context context, Message message) {
-        CharSequence subject = getMessageSubject(context, message);
-        String snippet = message.getPreview();
-
-        if (TextUtils.isEmpty(subject)) {
-            return snippet;
-        } else if (TextUtils.isEmpty(snippet)) {
-            return subject;
-        }
-
-        SpannableStringBuilder preview = new SpannableStringBuilder();
-        preview.append(subject);
-        preview.append('\n');
-        preview.append(snippet);
-
-        preview.setSpan(getEmphasizedSpan(context), 0, subject.length(), 0);
-
-        return preview;
-    }
-
-    private CharSequence buildMessageSummary(Context context, CharSequence sender, CharSequence subject) {
-        if (sender == null) {
-            return subject;
-        }
-
-        SpannableStringBuilder summary = new SpannableStringBuilder();
-        summary.append(sender);
-        summary.append(" ");
-        summary.append(subject);
-
-        summary.setSpan(getEmphasizedSpan(context), 0, sender.length(), 0);
-
-        return summary;
-    }
-
-    private static final boolean platformShowsNumberInNotification() {
-        // Honeycomb and newer don't show the number as overlay on the notification icon.
-        // However, the number will appear in the detailed notification view.
-        return Build.VERSION.SDK_INT >= Build.VERSION_CODES.HONEYCOMB;
-    }
-
-    public static final boolean platformSupportsExtendedNotifications() {
-        // supported in Jellybean
-        // TODO: use constant once target SDK is set to >= 16
-        return Build.VERSION.SDK_INT >= 16;
-    }
-
-    private Message findNewestMessageForNotificationLocked(Context context,
-            Account account, NotificationData data) {
-        if (!data.messages.isEmpty()) {
-            return data.messages.getFirst();
-        }
-
-        if (!data.droppedMessages.isEmpty()) {
-            return data.droppedMessages.getFirst().restoreToLocalMessage(context);
-        }
-
-        return null;
-    }
-
-    /**
-     * Creates a notification of a newly received message.
-     */
-    private void notifyAccount(Context context, Account account,
-            Message message, int previousUnreadMessageCount) {
-        final NotificationData data = getNotificationData(account, previousUnreadMessageCount);
-        synchronized (data) {
-            notifyAccountWithDataLocked(context, account, message, data);
-        }
-    }
-
-    private void notifyAccountWithDataLocked(Context context, Account account,
-            Message message, NotificationData data) {
-        boolean updateSilently = false;
-
-        if (message == null) {
-            /* this can happen if a message we previously notified for is read or deleted remotely */
-            message = findNewestMessageForNotificationLocked(context, account, data);
-            updateSilently = true;
-            if (message == null) {
-                // seemingly both the message list as well as the overflow list is empty;
-                // it probably is a good idea to cancel the notification in that case
-                notifyAccountCancel(context, account);
-                return;
-            }
-        } else {
-            data.addMessage(message);
-        }
-
-        final KeyguardManager keyguardService = (KeyguardManager) context.getSystemService(Context.KEYGUARD_SERVICE);
-        final CharSequence sender = getMessageSender(context, account, message);
-        final CharSequence subject = getMessageSubject(context, message);
-        CharSequence summary = buildMessageSummary(context, sender, subject);
-
-        boolean privacyModeEnabled =
-                (K9.getNotificationHideSubject() == NotificationHideSubject.ALWAYS) ||
-                (K9.getNotificationHideSubject() == NotificationHideSubject.WHEN_LOCKED &&
-                keyguardService.inKeyguardRestrictedInputMode());
-
-        if (privacyModeEnabled || summary.length() == 0) {
-            summary = context.getString(R.string.notification_new_title);
-        }
-
-        NotificationManager notifMgr =
-                (NotificationManager) context.getSystemService(Context.NOTIFICATION_SERVICE);
-
-        NotificationCompat.Builder builder = new NotificationBuilder(context);
-        builder.setSmallIcon(R.drawable.ic_notify_new_mail);
-        builder.setWhen(System.currentTimeMillis());
-        if (!updateSilently) {
-            builder.setTicker(summary);
-        }
-
-        final int newMessages = data.getNewMessageCount();
-        final int unreadCount = data.unreadBeforeNotification + newMessages;
-
-        if (account.isNotificationShowsUnreadCount() || platformShowsNumberInNotification()) {
-            builder.setNumber(unreadCount);
-        }
-
-        String accountDescr = (account.getDescription() != null) ?
-                account.getDescription() : account.getEmail();
-        final ArrayList<MessageReference> allRefs = data.getAllMessageRefs();
-
-        if (platformSupportsExtendedNotifications() && !privacyModeEnabled) {
-            if (newMessages > 1) {
-                // multiple messages pending, show inbox style
-                NotificationCompat.InboxStyle style = new NotificationCompat.InboxStyle(builder);
-                for (Message m : data.messages) {
-                    style.addLine(buildMessageSummary(context,
-                            getMessageSender(context, account, m),
-                            getMessageSubject(context, m)));
-                }
-                if (!data.droppedMessages.isEmpty()) {
-                    style.setSummaryText(context.getString(R.string.notification_additional_messages,
-                            data.droppedMessages.size(), accountDescr));
-                }
-                String title = context.getString(R.string.notification_new_messages_title, newMessages);
-                style.setBigContentTitle(title);
-                builder.setContentTitle(title);
-                builder.setSubText(accountDescr);
-                builder.setStyle(style);
-            } else {
-                // single message pending, show big text
-                NotificationCompat.BigTextStyle style = new NotificationCompat.BigTextStyle(builder);
-                CharSequence preview = getMessagePreview(context, message);
-                if (preview != null) {
-                    style.bigText(preview);
-                }
-                builder.setContentText(subject);
-                builder.setSubText(accountDescr);
-                builder.setContentTitle(sender);
-                builder.setStyle(style);
-
-                builder.addAction(R.drawable.ic_action_single_message_options_dark,
-                        context.getString(R.string.notification_action_reply),
-                        NotificationActionService.getReplyIntent(context, account, message.makeMessageReference()));
-            }
-
-            builder.addAction(R.drawable.ic_action_mark_as_read_dark,
-                    context.getString(R.string.notification_action_read),
-                    NotificationActionService.getReadAllMessagesIntent(context, account, allRefs));
-
-            NotificationQuickDelete deleteOption = K9.getNotificationQuickDeleteBehaviour();
-            boolean showDeleteAction = deleteOption == NotificationQuickDelete.ALWAYS ||
-                    (deleteOption == NotificationQuickDelete.FOR_SINGLE_MSG && newMessages == 1);
-
-            if (showDeleteAction) {
-                // we need to pass the action directly to the activity, otherwise the
-                // status bar won't be pulled up and we won't see the confirmation (if used)
-                builder.addAction(R.drawable.ic_action_delete_dark,
-                        context.getString(R.string.notification_action_delete),
-                        NotificationDeleteConfirmation.getIntent(context, account, allRefs));
-            }
-        } else {
-            String accountNotice = context.getString(R.string.notification_new_one_account_fmt,
-                    unreadCount, accountDescr);
-            builder.setContentTitle(accountNotice);
-            builder.setContentText(summary);
-        }
-
-        for (Message m : data.messages) {
-            if (m.isSet(Flag.FLAGGED)) {
-                builder.setPriority(NotificationCompat.PRIORITY_HIGH);
-                break;
-            }
-        }
-
-        TaskStackBuilder stack;
-        boolean treatAsSingleMessageNotification;
-
-        if (platformSupportsExtendedNotifications()) {
-            // in the new-style notifications, we focus on the new messages, not the unread ones
-            treatAsSingleMessageNotification = newMessages == 1;
-        } else {
-            // in the old-style notifications, we focus on unread messages, as we don't have a
-            // good way to express the new message count
-            treatAsSingleMessageNotification = unreadCount == 1;
-        }
-
-        if (treatAsSingleMessageNotification) {
-            stack = buildMessageViewBackStack(context, message.makeMessageReference());
-        } else if (account.goToUnreadMessageSearch()) {
-            stack = buildUnreadBackStack(context, account);
-        } else {
-            String initialFolder = message.getFolder().getName();
-            /* only go to folder if all messages are in the same folder, else go to folder list */
-            for (MessageReference ref : allRefs) {
-                if (!TextUtils.equals(initialFolder, ref.folderName)) {
-                    initialFolder = null;
-                    break;
-                }
-            }
-
-            stack = buildMessageListBackStack(context, account, initialFolder);
-        }
-
-        builder.setContentIntent(stack.getPendingIntent(
-                account.getAccountNumber(),
-                PendingIntent.FLAG_CANCEL_CURRENT | PendingIntent.FLAG_ONE_SHOT));
-        builder.setDeleteIntent(NotificationActionService.getAcknowledgeIntent(context, account));
-
-        // Only ring or vibrate if we have not done so already on this account and fetch
-        boolean ringAndVibrate = false;
-        if (!updateSilently && !account.isRingNotified()) {
-            account.setRingNotified(true);
-            ringAndVibrate = true;
-        }
-
-        NotificationSetting n = account.getNotificationSetting();
-
-        configureNotification(
-                builder,
-                (n.shouldRing()) ?  n.getRingtone() : null,
-                (n.shouldVibrate()) ? n.getVibration() : null,
-                (n.isLed()) ? Integer.valueOf(n.getLedColor()) : null,
-                K9.NOTIFICATION_LED_BLINK_SLOW,
-                ringAndVibrate);
-
-        notifMgr.notify(account.getAccountNumber(), builder.build());
-    }
-
-    private TaskStackBuilder buildAccountsBackStack(Context context) {
-        TaskStackBuilder stack = TaskStackBuilder.create(context);
-        if (!skipAccountsInBackStack(context)) {
-            stack.addNextIntent(new Intent(context, Accounts.class).putExtra(Accounts.EXTRA_STARTUP, false));
-        }
-        return stack;
-    }
-
-    private TaskStackBuilder buildFolderListBackStack(Context context, Account account) {
-        TaskStackBuilder stack = buildAccountsBackStack(context);
-        stack.addNextIntent(FolderList.actionHandleAccountIntent(context, account, false));
-        return stack;
-    }
-
-    private TaskStackBuilder buildUnreadBackStack(Context context, final Account account) {
-        TaskStackBuilder stack = buildAccountsBackStack(context);
-        LocalSearch search = Accounts.createUnreadSearch(context, account);
-        stack.addNextIntent(MessageList.intentDisplaySearch(context, search, true, false, false));
-        return stack;
-    }
-
-    private TaskStackBuilder buildMessageListBackStack(Context context, Account account, String folder) {
-        TaskStackBuilder stack = skipFolderListInBackStack(context, account, folder)
-                ? buildAccountsBackStack(context)
-                : buildFolderListBackStack(context, account);
-
-        if (folder != null) {
-            LocalSearch search = new LocalSearch(folder);
-            search.addAllowedFolder(folder);
-            search.addAccountUuid(account.getUuid());
-            stack.addNextIntent(MessageList.intentDisplaySearch(context, search, false, true, true));
-        }
-        return stack;
-    }
-
-    private TaskStackBuilder buildMessageViewBackStack(Context context, MessageReference message) {
-        Account account = Preferences.getPreferences(context).getAccount(message.accountUuid);
-        TaskStackBuilder stack = buildMessageListBackStack(context, account, message.folderName);
-        stack.addNextIntent(MessageList.actionDisplayMessageIntent(context, message));
-        return stack;
-    }
-
-    private boolean skipFolderListInBackStack(Context context, Account account, String folder) {
-        return folder != null && folder.equals(account.getAutoExpandFolderName());
-    }
-
-    private boolean skipAccountsInBackStack(Context context) {
-        return Preferences.getPreferences(context).getAccounts().length == 1;
-    }
-
-    /**
-     * Configure the notification sound and LED
-     *
-     * @param builder
-     *         {@link NotificationCompat.Builder} instance used to configure the notification.
-     *         Never {@code null}.
-     * @param ringtone
-     *          String name of ringtone. {@code null}, if no ringtone should be played.
-     * @param vibrationPattern
-     *         {@code long[]} vibration pattern. {@code null}, if no vibration should be played.
-     * @param ledColor
-     *         Color to flash LED. {@code null}, if no LED flash should happen.
-     * @param ledSpeed
-     *         Either {@link K9#NOTIFICATION_LED_BLINK_SLOW} or
-     *         {@link K9#NOTIFICATION_LED_BLINK_FAST}.
-     * @param ringAndVibrate
-     *          {@code true}, if ringtone/vibration are allowed. {@code false}, otherwise.
-     */
-    private void configureNotification(NotificationCompat.Builder builder, String ringtone,
-            long[] vibrationPattern, Integer ledColor, int ledSpeed, boolean ringAndVibrate) {
-
-        // if it's quiet time, then we shouldn't be ringing, buzzing or flashing
-        if (K9.isQuietTime()) {
-            return;
-        }
-
-        if (ringAndVibrate) {
-            if (ringtone != null && !TextUtils.isEmpty(ringtone)) {
-                builder.setSound(Uri.parse(ringtone));
-            }
-
-            if (vibrationPattern != null) {
-                builder.setVibrate(vibrationPattern);
-            }
-        }
-
-        if (ledColor != null) {
-            int ledOnMS;
-            int ledOffMS;
-            if (ledSpeed == K9.NOTIFICATION_LED_BLINK_SLOW) {
-                ledOnMS = K9.NOTIFICATION_LED_ON_TIME;
-                ledOffMS = K9.NOTIFICATION_LED_OFF_TIME;
-            } else {
-                ledOnMS = K9.NOTIFICATION_LED_FAST_ON_TIME;
-                ledOffMS = K9.NOTIFICATION_LED_FAST_OFF_TIME;
-            }
-
-            builder.setLights(ledColor, ledOnMS, ledOffMS);
-        }
-    }
-
-    /** Cancel a notification of new email messages */
-    public void notifyAccountCancel(Context context, Account account) {
-        NotificationManager notifMgr =
-            (NotificationManager)context.getSystemService(Context.NOTIFICATION_SERVICE);
-        notifMgr.cancel(account.getAccountNumber());
-        notifMgr.cancel(-1000 - account.getAccountNumber());
-        notificationData.remove(account.getAccountNumber());
-    }
-
-    /**
-     * Save a draft message.
-     * @param account Account we are saving for.
-     * @param message Message to save.
-     * @return Message representing the entry in the local store.
-     */
-    public Message saveDraft(final Account account, final Message message, long existingDraftId) {
-        Message localMessage = null;
-        try {
-            LocalStore localStore = account.getLocalStore();
-            LocalFolder localFolder = localStore.getFolder(account.getDraftsFolderName());
-            localFolder.open(OpenMode.READ_WRITE);
-
-            if (existingDraftId != INVALID_MESSAGE_ID) {
-                String uid = localFolder.getMessageUidById(existingDraftId);
-                message.setUid(uid);
-            }
-
-            // Save the message to the store.
-            localFolder.appendMessages(new Message[] {
-                                           message
-                                       });
-            // Fetch the message back from the store.  This is the Message that's returned to the caller.
-            localMessage = localFolder.getMessage(message.getUid());
-            localMessage.setFlag(Flag.X_DOWNLOADED_FULL, true);
-
-            PendingCommand command = new PendingCommand();
-            command.command = PENDING_COMMAND_APPEND;
-            command.arguments = new String[] {
-                localFolder.getName(),
-                localMessage.getUid()
-            };
-            queuePendingCommand(account, command);
-            processPendingCommands(account);
-
-        } catch (MessagingException e) {
-            Log.e(K9.LOG_TAG, "Unable to save message as draft.", e);
-            addErrorMessage(account, null, e);
-        }
-        return localMessage;
-    }
-
-    public long getId(Message message) {
-        long id;
-        if (message instanceof LocalMessage) {
-            id = ((LocalMessage) message).getId();
-        } else {
-            Log.w(K9.LOG_TAG, "MessagingController.getId() called without a LocalMessage");
-            id = INVALID_MESSAGE_ID;
-        }
-
-        return id;
-    }
-
-    public boolean modeMismatch(Account.FolderMode aMode, Folder.FolderClass fMode) {
-        if (aMode == Account.FolderMode.NONE
-                || (aMode == Account.FolderMode.FIRST_CLASS &&
-                    fMode != Folder.FolderClass.FIRST_CLASS)
-                || (aMode == Account.FolderMode.FIRST_AND_SECOND_CLASS &&
-                    fMode != Folder.FolderClass.FIRST_CLASS &&
-                    fMode != Folder.FolderClass.SECOND_CLASS)
-                || (aMode == Account.FolderMode.NOT_SECOND_CLASS &&
-                    fMode == Folder.FolderClass.SECOND_CLASS)) {
-            return true;
-        } else {
-            return false;
-        }
-    }
-
-    static AtomicInteger sequencing = new AtomicInteger(0);
-    static class Command implements Comparable<Command> {
-        public Runnable runnable;
-
-        public MessagingListener listener;
-
-        public String description;
-
-        boolean isForeground;
-
-        int sequence = sequencing.getAndIncrement();
-
-        @Override
-        public int compareTo(Command other) {
-            if (other.isForeground && !isForeground) {
-                return 1;
-            } else if (!other.isForeground && isForeground) {
-                return -1;
-            } else {
-                return (sequence - other.sequence);
-            }
-        }
-    }
-
-    public MessagingListener getCheckMailListener() {
-        return checkMailListener;
-    }
-
-    public void setCheckMailListener(MessagingListener checkMailListener) {
-        if (this.checkMailListener != null) {
-            removeListener(this.checkMailListener);
-        }
-        this.checkMailListener = checkMailListener;
-        if (this.checkMailListener != null) {
-            addListener(this.checkMailListener);
-        }
-    }
-
-    public Collection<Pusher> getPushers() {
-        return pushers.values();
-    }
-
-    public boolean setupPushing(final Account account) {
-        try {
-            Pusher previousPusher = pushers.remove(account);
-            if (previousPusher != null) {
-                previousPusher.stop();
-            }
-            Preferences prefs = Preferences.getPreferences(mApplication);
-
-            Account.FolderMode aDisplayMode = account.getFolderDisplayMode();
-            Account.FolderMode aPushMode = account.getFolderPushMode();
-
-            List<String> names = new ArrayList<String>();
-
-            Store localStore = account.getLocalStore();
-            for (final Folder folder : localStore.getPersonalNamespaces(false)) {
-                if (folder.getName().equals(account.getErrorFolderName())
-                        || folder.getName().equals(account.getOutboxFolderName())) {
-                    /*
-                    if (K9.DEBUG)
-                        Log.v(K9.LOG_TAG, "Not pushing folder " + folder.getName() +
-                              " which should never be pushed");
-                    */
-
-                    continue;
-                }
-                folder.open(Folder.OpenMode.READ_WRITE);
-                folder.refresh(prefs);
-
-                Folder.FolderClass fDisplayClass = folder.getDisplayClass();
-                Folder.FolderClass fPushClass = folder.getPushClass();
-
-                if (modeMismatch(aDisplayMode, fDisplayClass)) {
-                    // Never push a folder that isn't displayed
-                    /*
-                    if (K9.DEBUG)
-                        Log.v(K9.LOG_TAG, "Not pushing folder " + folder.getName() +
-                              " which is in display class " + fDisplayClass + " while account is in display mode " + aDisplayMode);
-                    */
-
-                    continue;
-                }
-
-                if (modeMismatch(aPushMode, fPushClass)) {
-                    // Do not push folders in the wrong class
-                    /*
-                    if (K9.DEBUG)
-                        Log.v(K9.LOG_TAG, "Not pushing folder " + folder.getName() +
-                              " which is in push mode " + fPushClass + " while account is in push mode " + aPushMode);
-                    */
-
-                    continue;
-                }
-                if (K9.DEBUG)
-                    Log.i(K9.LOG_TAG, "Starting pusher for " + account.getDescription() + ":" + folder.getName());
-
-                names.add(folder.getName());
-            }
-
-            if (!names.isEmpty()) {
-                PushReceiver receiver = new MessagingControllerPushReceiver(mApplication, account, this);
-                int maxPushFolders = account.getMaxPushFolders();
-
-                if (names.size() > maxPushFolders) {
-                    if (K9.DEBUG)
-                        Log.i(K9.LOG_TAG, "Count of folders to push for account " + account.getDescription() + " is " + names.size()
-                              + ", greater than limit of " + maxPushFolders + ", truncating");
-
-                    names = names.subList(0, maxPushFolders);
-                }
-
-                try {
-                    Store store = account.getRemoteStore();
-                    if (!store.isPushCapable()) {
-                        if (K9.DEBUG)
-                            Log.i(K9.LOG_TAG, "Account " + account.getDescription() + " is not push capable, skipping");
-
-                        return false;
-                    }
-                    Pusher pusher = store.getPusher(receiver);
-                    if (pusher != null) {
-                        Pusher oldPusher  = pushers.putIfAbsent(account, pusher);
-                        if (oldPusher == null) {
-                            pusher.start(names);
-                        }
-                    }
-                } catch (Exception e) {
-                    Log.e(K9.LOG_TAG, "Could not get remote store", e);
-                    return false;
-                }
-
-                return true;
-            } else {
-                if (K9.DEBUG)
-                    Log.i(K9.LOG_TAG, "No folders are configured for pushing in account " + account.getDescription());
-                return false;
-            }
-
-        } catch (Exception e) {
-            Log.e(K9.LOG_TAG, "Got exception while setting up pushing", e);
-        }
-        return false;
-    }
-
-    public void stopAllPushing() {
-        if (K9.DEBUG)
-            Log.i(K9.LOG_TAG, "Stopping all pushers");
-
-        Iterator<Pusher> iter = pushers.values().iterator();
-        while (iter.hasNext()) {
-            Pusher pusher = iter.next();
-            iter.remove();
-            pusher.stop();
-        }
-    }
-
-    public void messagesArrived(final Account account, final Folder remoteFolder, final List<Message> messages, final boolean flagSyncOnly) {
-        if (K9.DEBUG)
-            Log.i(K9.LOG_TAG, "Got new pushed email messages for account " + account.getDescription()
-                  + ", folder " + remoteFolder.getName());
-
-        final CountDownLatch latch = new CountDownLatch(1);
-        putBackground("Push messageArrived of account " + account.getDescription()
-        + ", folder " + remoteFolder.getName(), null, new Runnable() {
-            @Override
-            public void run() {
-                LocalFolder localFolder = null;
-                try {
-                    LocalStore localStore = account.getLocalStore();
-                    localFolder = localStore.getFolder(remoteFolder.getName());
-                    localFolder.open(OpenMode.READ_WRITE);
-
-                    account.setRingNotified(false);
-                    int newCount = downloadMessages(account, remoteFolder, localFolder, messages, flagSyncOnly);
-
-                    int unreadMessageCount = localFolder.getUnreadMessageCount();
-
-                    localFolder.setLastPush(System.currentTimeMillis());
-                    localFolder.setStatus(null);
-
-                    if (K9.DEBUG)
-                        Log.i(K9.LOG_TAG, "messagesArrived newCount = " + newCount + ", unread count = " + unreadMessageCount);
-
-                    if (unreadMessageCount == 0) {
-                        notifyAccountCancel(mApplication, account);
-                    }
-
-                    for (MessagingListener l : getListeners()) {
-                        l.folderStatusChanged(account, remoteFolder.getName(), unreadMessageCount);
-                    }
-
-                } catch (Exception e) {
-                    String rootMessage = getRootCauseMessage(e);
-                    String errorMessage = "Push failed: " + rootMessage;
-                    try {
-                        // Oddly enough, using a local variable gets rid of a
-                        // potential null pointer access warning with Eclipse.
-                        LocalFolder folder = localFolder;
-                        folder.setStatus(errorMessage);
-                    } catch (Exception se) {
-                        Log.e(K9.LOG_TAG, "Unable to set failed status on localFolder", se);
-                    }
-                    for (MessagingListener l : getListeners()) {
-                        l.synchronizeMailboxFailed(account, remoteFolder.getName(), errorMessage);
-                    }
-                    addErrorMessage(account, null, e);
-                } finally {
-                    closeFolder(localFolder);
-                    latch.countDown();
-                }
-
-            }
-        });
-        try {
-            latch.await();
-        } catch (Exception e) {
-            Log.e(K9.LOG_TAG, "Interrupted while awaiting latch release", e);
-        }
-        if (K9.DEBUG)
-            Log.i(K9.LOG_TAG, "MessagingController.messagesArrivedLatch released");
-    }
-
-    public void systemStatusChanged() {
-        for (MessagingListener l : getListeners()) {
-            l.systemStatusChanged();
-        }
-    }
-
-    enum MemorizingState { STARTED, FINISHED, FAILED }
-
-    static class Memory {
-        Account account;
-        String folderName;
-        MemorizingState syncingState = null;
-        MemorizingState sendingState = null;
-        MemorizingState pushingState = null;
-        MemorizingState processingState = null;
-        String failureMessage = null;
-
-        int syncingTotalMessagesInMailbox;
-        int syncingNumNewMessages;
-
-        int folderCompleted = 0;
-        int folderTotal = 0;
-        String processingCommandTitle = null;
-
-        Memory(Account nAccount, String nFolderName) {
-            account = nAccount;
-            folderName = nFolderName;
-        }
-
-        String getKey() {
-            return getMemoryKey(account, folderName);
-        }
-
-
-    }
-    static String getMemoryKey(Account taccount, String tfolderName) {
-        return taccount.getDescription() + ":" + tfolderName;
-    }
-    static class MemorizingListener extends MessagingListener {
-        HashMap<String, Memory> memories = new HashMap<String, Memory>(31);
-
-        Memory getMemory(Account account, String folderName) {
-            Memory memory = memories.get(getMemoryKey(account, folderName));
-            if (memory == null) {
-                memory = new Memory(account, folderName);
-                memories.put(memory.getKey(), memory);
-            }
-            return memory;
-        }
-
-        @Override
-        public synchronized void synchronizeMailboxStarted(Account account, String folder) {
-            Memory memory = getMemory(account, folder);
-            memory.syncingState = MemorizingState.STARTED;
-            memory.folderCompleted = 0;
-            memory.folderTotal = 0;
-        }
-
-        @Override
-        public synchronized void synchronizeMailboxFinished(Account account, String folder,
-                int totalMessagesInMailbox, int numNewMessages) {
-            Memory memory = getMemory(account, folder);
-            memory.syncingState = MemorizingState.FINISHED;
-            memory.syncingTotalMessagesInMailbox = totalMessagesInMailbox;
-            memory.syncingNumNewMessages = numNewMessages;
-        }
-
-        @Override
-        public synchronized void synchronizeMailboxFailed(Account account, String folder,
-                String message) {
-
-            Memory memory = getMemory(account, folder);
-            memory.syncingState = MemorizingState.FAILED;
-            memory.failureMessage = message;
-        }
-        synchronized void refreshOther(MessagingListener other) {
-            if (other != null) {
-
-                Memory syncStarted = null;
-                Memory sendStarted = null;
-                Memory processingStarted = null;
-
-                for (Memory memory : memories.values()) {
-
-                    if (memory.syncingState != null) {
-                        switch (memory.syncingState) {
-                        case STARTED:
-                            syncStarted = memory;
-                            break;
-                        case FINISHED:
-                            other.synchronizeMailboxFinished(memory.account, memory.folderName,
-                                                             memory.syncingTotalMessagesInMailbox, memory.syncingNumNewMessages);
-                            break;
-                        case FAILED:
-                            other.synchronizeMailboxFailed(memory.account, memory.folderName,
-                                                           memory.failureMessage);
-                            break;
-                        }
-                    }
-
-                    if (memory.sendingState != null) {
-                        switch (memory.sendingState) {
-                        case STARTED:
-                            sendStarted = memory;
-                            break;
-                        case FINISHED:
-                            other.sendPendingMessagesCompleted(memory.account);
-                            break;
-                        case FAILED:
-                            other.sendPendingMessagesFailed(memory.account);
-                            break;
-                        }
-                    }
-                    if (memory.pushingState != null) {
-                        switch (memory.pushingState) {
-                        case STARTED:
-                            other.setPushActive(memory.account, memory.folderName, true);
-                            break;
-                        case FINISHED:
-                            other.setPushActive(memory.account, memory.folderName, false);
-                            break;
-                        case FAILED:
-                            break;
-                        }
-                    }
-                    if (memory.processingState != null) {
-                        switch (memory.processingState) {
-                        case STARTED:
-                            processingStarted = memory;
-                            break;
-                        case FINISHED:
-                        case FAILED:
-                            other.pendingCommandsFinished(memory.account);
-                            break;
-                        }
-                    }
-                }
-                Memory somethingStarted = null;
-                if (syncStarted != null) {
-                    other.synchronizeMailboxStarted(syncStarted.account, syncStarted.folderName);
-                    somethingStarted = syncStarted;
-                }
-                if (sendStarted != null) {
-                    other.sendPendingMessagesStarted(sendStarted.account);
-                    somethingStarted = sendStarted;
-                }
-                if (processingStarted != null) {
-                    other.pendingCommandsProcessing(processingStarted.account);
-                    if (processingStarted.processingCommandTitle != null) {
-                        other.pendingCommandStarted(processingStarted.account, processingStarted.processingCommandTitle);
-
-                    } else {
-                        other.pendingCommandCompleted(processingStarted.account, processingStarted.processingCommandTitle);
-                    }
-                    somethingStarted = processingStarted;
-                }
-                if (somethingStarted != null && somethingStarted.folderTotal > 0) {
-                    other.synchronizeMailboxProgress(somethingStarted.account, somethingStarted.folderName, somethingStarted.folderCompleted, somethingStarted.folderTotal);
-                }
-
-            }
-        }
-        @Override
-        public synchronized void setPushActive(Account account, String folderName, boolean active) {
-            Memory memory = getMemory(account, folderName);
-            memory.pushingState = (active ? MemorizingState.STARTED : MemorizingState.FINISHED);
-        }
-
-        @Override
-        public synchronized void sendPendingMessagesStarted(Account account) {
-            Memory memory = getMemory(account, null);
-            memory.sendingState = MemorizingState.STARTED;
-            memory.folderCompleted = 0;
-            memory.folderTotal = 0;
-        }
-
-        @Override
-        public synchronized void sendPendingMessagesCompleted(Account account) {
-            Memory memory = getMemory(account, null);
-            memory.sendingState = MemorizingState.FINISHED;
-        }
-
-        @Override
-        public synchronized void sendPendingMessagesFailed(Account account) {
-            Memory memory = getMemory(account, null);
-            memory.sendingState = MemorizingState.FAILED;
-        }
-
-
-        @Override
-        public synchronized void synchronizeMailboxProgress(Account account, String folderName, int completed, int total) {
-            Memory memory = getMemory(account, folderName);
-            memory.folderCompleted = completed;
-            memory.folderTotal = total;
-        }
-
-
-        @Override
-        public synchronized void pendingCommandsProcessing(Account account) {
-            Memory memory = getMemory(account, null);
-            memory.processingState = MemorizingState.STARTED;
-            memory.folderCompleted = 0;
-            memory.folderTotal = 0;
-        }
-        @Override
-        public synchronized void pendingCommandsFinished(Account account) {
-            Memory memory = getMemory(account, null);
-            memory.processingState = MemorizingState.FINISHED;
-        }
-        @Override
-        public synchronized void pendingCommandStarted(Account account, String commandTitle) {
-            Memory memory = getMemory(account, null);
-            memory.processingCommandTitle = commandTitle;
-        }
-
-        @Override
-        public synchronized void pendingCommandCompleted(Account account, String commandTitle) {
-            Memory memory = getMemory(account, null);
-            memory.processingCommandTitle = null;
-        }
-
-    }
-
-    private void actOnMessages(List<Message> messages, MessageActor actor) {
-        Map<Account, Map<Folder, List<Message>>> accountMap = new HashMap<Account, Map<Folder, List<Message>>>();
-
-        for (Message message : messages) {
-            Folder folder = message.getFolder();
-            Account account = folder.getAccount();
-
-            Map<Folder, List<Message>> folderMap = accountMap.get(account);
-            if (folderMap == null) {
-                folderMap = new HashMap<Folder, List<Message>>();
-                accountMap.put(account, folderMap);
-            }
-            List<Message> messageList = folderMap.get(folder);
-            if (messageList == null) {
-                messageList = new LinkedList<Message>();
-                folderMap.put(folder, messageList);
-            }
-
-            messageList.add(message);
-        }
-        for (Map.Entry<Account, Map<Folder, List<Message>>> entry : accountMap.entrySet()) {
-            Account account = entry.getKey();
-
-            //account.refresh(Preferences.getPreferences(K9.app));
-            Map<Folder, List<Message>> folderMap = entry.getValue();
-            for (Map.Entry<Folder, List<Message>> folderEntry : folderMap.entrySet()) {
-                Folder folder = folderEntry.getKey();
-                List<Message> messageList = folderEntry.getValue();
-                actor.act(account, folder, messageList);
-            }
-        }
-    }
-
-    interface MessageActor {
-        public void act(final Account account, final Folder folder, final List<Message> messages);
-    }
-}
->>>>>>> 4b9f2189
+}