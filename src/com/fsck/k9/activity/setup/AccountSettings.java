
package com.fsck.k9.activity.setup;

import android.app.Dialog;
import android.content.Context;
import android.content.Intent;
import android.content.SharedPreferences;
import android.os.AsyncTask;
import android.os.Build;
import android.os.Bundle;
import android.os.Vibrator;
import android.preference.*;
import android.util.Log;

import java.util.Iterator;
import java.util.Map;
import java.util.LinkedList;
import java.util.List;

import com.fsck.k9.Account;
import com.fsck.k9.Account.FolderMode;
import com.fsck.k9.Account.QuoteStyle;
import com.fsck.k9.K9;
import com.fsck.k9.NotificationSetting;
import com.fsck.k9.Preferences;
import com.fsck.k9.R;
import com.fsck.k9.mail.Folder;
import com.fsck.k9.activity.ChooseFolder;
import com.fsck.k9.activity.ChooseIdentity;
import com.fsck.k9.activity.ColorPickerDialog;
import com.fsck.k9.activity.K9PreferenceActivity;
import com.fsck.k9.activity.ManageIdentities;
import com.fsck.k9.crypto.Apg;
import com.fsck.k9.mail.Store;
import com.fsck.k9.service.MailService;

import com.fsck.k9.mail.store.StorageManager;
import com.fsck.k9.mail.store.LocalStore.LocalFolder;


public class AccountSettings extends K9PreferenceActivity {
    private static final String EXTRA_ACCOUNT = "account";

    private static final int DIALOG_COLOR_PICKER_ACCOUNT = 1;
    private static final int DIALOG_COLOR_PICKER_LED = 2;

    private static final int SELECT_AUTO_EXPAND_FOLDER = 1;

    private static final int ACTIVITY_MANAGE_IDENTITIES = 2;

    private static final String PREFERENCE_SCREEN_COMPOSING = "composing";
    private static final String PREFERENCE_SCREEN_INCOMING = "incoming_prefs";
    private static final String PREFERENCE_SCREEN_PUSH_ADVANCED = "push_advanced";
    private static final String PREFERENCE_SCREEN_NOTIFICATIONS = "notifications";

    private static final String PREFERENCE_DESCRIPTION = "account_description";
    private static final String PREFERENCE_MARK_MESSAGE_AS_READ_ON_VIEW = "mark_message_as_read_on_view";
    private static final String PREFERENCE_COMPOSITION = "composition";
    private static final String PREFERENCE_MANAGE_IDENTITIES = "manage_identities";
    private static final String PREFERENCE_FREQUENCY = "account_check_frequency";
    private static final String PREFERENCE_DISPLAY_COUNT = "account_display_count";
    private static final String PREFERENCE_DEFAULT = "account_default";
    private static final String PREFERENCE_SHOW_PICTURES = "show_pictures_enum";
    private static final String PREFERENCE_ENABLE_MOVE_BUTTONS = "enable_move_buttons";
    private static final String PREFERENCE_NOTIFY = "account_notify";
    private static final String PREFERENCE_NOTIFY_SELF = "account_notify_self";
    private static final String PREFERENCE_NOTIFY_SYNC = "account_notify_sync";
    private static final String PREFERENCE_VIBRATE = "account_vibrate";
    private static final String PREFERENCE_VIBRATE_PATTERN = "account_vibrate_pattern";
    private static final String PREFERENCE_VIBRATE_TIMES = "account_vibrate_times";
    private static final String PREFERENCE_RINGTONE = "account_ringtone";
    private static final String PREFERENCE_NOTIFICATION_LED = "account_led";
    private static final String PREFERENCE_INCOMING = "incoming";
    private static final String PREFERENCE_OUTGOING = "outgoing";
    private static final String PREFERENCE_DISPLAY_MODE = "folder_display_mode";
    private static final String PREFERENCE_SYNC_MODE = "folder_sync_mode";
    private static final String PREFERENCE_PUSH_MODE = "folder_push_mode";
    private static final String PREFERENCE_PUSH_POLL_ON_CONNECT = "push_poll_on_connect";
    private static final String PREFERENCE_MAX_PUSH_FOLDERS = "max_push_folders";
    private static final String PREFERENCE_IDLE_REFRESH_PERIOD = "idle_refresh_period";
    private static final String PREFERENCE_TARGET_MODE = "folder_target_mode";
    private static final String PREFERENCE_DELETE_POLICY = "delete_policy";
    private static final String PREFERENCE_EXPUNGE_POLICY = "expunge_policy";
    private static final String PREFERENCE_AUTO_EXPAND_FOLDER = "account_setup_auto_expand_folder";
    private static final String PREFERENCE_SEARCHABLE_FOLDERS = "searchable_folders";
    private static final String PREFERENCE_CHIP_COLOR = "chip_color";
    private static final String PREFERENCE_LED_COLOR = "led_color";
    private static final String PREFERENCE_NOTIFICATION_OPENS_UNREAD = "notification_opens_unread";
    private static final String PREFERENCE_NOTIFICATION_UNREAD_COUNT = "notification_unread_count";
    private static final String PREFERENCE_MESSAGE_AGE = "account_message_age";
    private static final String PREFERENCE_MESSAGE_SIZE = "account_autodownload_size";
    private static final String PREFERENCE_SAVE_ALL_HEADERS = "account_save_all_headers";
    private static final String PREFERENCE_MESSAGE_FORMAT = "message_format";
    private static final String PREFERENCE_MESSAGE_READ_RECEIPT = "message_read_receipt";
    private static final String PREFERENCE_QUOTE_PREFIX = "account_quote_prefix";
    private static final String PREFERENCE_QUOTE_STYLE = "quote_style";
    private static final String PREFERENCE_DEFAULT_QUOTED_TEXT_SHOWN = "default_quoted_text_shown";
    private static final String PREFERENCE_REPLY_AFTER_QUOTE = "reply_after_quote";
    private static final String PREFERENCE_STRIP_SIGNATURE = "strip_signature";
    private static final String PREFERENCE_SYNC_REMOTE_DELETIONS = "account_sync_remote_deletetions";
    private static final String PREFERENCE_CRYPTO_APP = "crypto_app";
    private static final String PREFERENCE_CRYPTO_AUTO_SIGNATURE = "crypto_auto_signature";
    private static final String PREFERENCE_CRYPTO_AUTO_ENCRYPT = "crypto_auto_encrypt";
    private static final String PREFERENCE_LOCAL_STORAGE_PROVIDER = "local_storage_provider";
    private static final String PREFERENCE_CATEGORY_FOLDERS = "folders";
    private static final String PREFERENCE_ARCHIVE_FOLDER = "archive_folder";
    private static final String PREFERENCE_DRAFTS_FOLDER = "drafts_folder";
    private static final String PREFERENCE_SENT_FOLDER = "sent_folder";
    private static final String PREFERENCE_SPAM_FOLDER = "spam_folder";
    private static final String PREFERENCE_TRASH_FOLDER = "trash_folder";
<<<<<<< HEAD
    private static final String PREFERENCE_SPAM_FILTER_ENABLED = "spam_filter_enabled";
    private static final String PREFERENCE_SPAM_BLACKLIST = "spam_blacklist";
    private static final String PREFERENCE_SPAM_LOG = "spam_log";

=======
    private static final String PREFERENCE_ALWAYS_SHOW_CC_BCC = "always_show_cc_bcc";
>>>>>>> 5b4d2806


    private Account mAccount;
    private boolean mIsMoveCapable = false;
    private boolean mIsPushCapable = false;
    private boolean mIsExpungeCapable = false;

    private PreferenceScreen mComposingScreen;

    private EditTextPreference mAccountDescription;
    private CheckBoxPreference mMarkMessageAsReadOnView;
    private ListPreference mCheckFrequency;
    private ListPreference mDisplayCount;
    private ListPreference mMessageAge;
    private ListPreference mMessageSize;
    private CheckBoxPreference mAccountDefault;
    private CheckBoxPreference mAccountNotify;
    private CheckBoxPreference mAccountNotifySelf;
    private ListPreference mAccountShowPictures;
    private CheckBoxPreference mAccountEnableMoveButtons;
    private CheckBoxPreference mAccountNotifySync;
    private CheckBoxPreference mAccountVibrate;
    private CheckBoxPreference mAccountLed;
    private ListPreference mAccountVibratePattern;
    private ListPreference mAccountVibrateTimes;
    private RingtonePreference mAccountRingtone;
    private ListPreference mDisplayMode;
    private ListPreference mSyncMode;
    private ListPreference mPushMode;
    private ListPreference mTargetMode;
    private ListPreference mDeletePolicy;
    private ListPreference mExpungePolicy;
    private ListPreference mSearchableFolders;
    private ListPreference mAutoExpandFolder;
    private Preference mChipColor;
    private Preference mLedColor;
    private boolean mIncomingChanged = false;
    private CheckBoxPreference mNotificationOpensUnread;
    private CheckBoxPreference mNotificationUnreadCount;
    private ListPreference mMessageFormat;
    private CheckBoxPreference mMessageReadReceipt;
    private ListPreference mQuoteStyle;
    private EditTextPreference mAccountQuotePrefix;
    private CheckBoxPreference mAccountDefaultQuotedTextShown;
    private CheckBoxPreference mReplyAfterQuote;
    private CheckBoxPreference mStripSignature;
    private CheckBoxPreference mSyncRemoteDeletions;
    private CheckBoxPreference mSaveAllHeaders;
    private CheckBoxPreference mPushPollOnConnect;
    private ListPreference mIdleRefreshPeriod;
    private ListPreference mMaxPushFolders;
    private ListPreference mCryptoApp;
    private CheckBoxPreference mCryptoAutoSignature;
    private CheckBoxPreference mCryptoAutoEncrypt;
    private ListPreference mLocalStorageProvider;
    private ListPreference mArchiveFolder;
    private ListPreference mDraftsFolder;
    private ListPreference mSentFolder;
    private ListPreference mSpamFolder;
    private ListPreference mTrashFolder;
<<<<<<< HEAD
    private CheckBoxPreference mSpamFilterEnabled;
    private EditTextPreference mSpamBlacklist;
    private EditTextPreference mSpamLog;
=======
    private CheckBoxPreference mAlwaysShowCcBcc;
>>>>>>> 5b4d2806


    public static void actionSettings(Context context, Account account) {
        Intent i = new Intent(context, AccountSettings.class);
        i.putExtra(EXTRA_ACCOUNT, account.getUuid());
        context.startActivity(i);
    }

    @Override
    public void onCreate(Bundle savedInstanceState) {
        super.onCreate(savedInstanceState);

        String accountUuid = getIntent().getStringExtra(EXTRA_ACCOUNT);
        mAccount = Preferences.getPreferences(this).getAccount(accountUuid);

        try {
            final Store store = mAccount.getRemoteStore();
            mIsMoveCapable = store.isMoveCapable();
            mIsPushCapable = store.isPushCapable();
            mIsExpungeCapable = store.isExpungeCapable();
        } catch (Exception e) {
            Log.e(K9.LOG_TAG, "Could not get remote store", e);
        }

        addPreferencesFromResource(R.xml.account_settings_preferences);

        mAccountDescription = (EditTextPreference) findPreference(PREFERENCE_DESCRIPTION);
        mAccountDescription.setSummary(mAccount.getDescription());
        mAccountDescription.setText(mAccount.getDescription());
        mAccountDescription.setOnPreferenceChangeListener(new Preference.OnPreferenceChangeListener() {
            public boolean onPreferenceChange(Preference preference, Object newValue) {
                final String summary = newValue.toString();
                mAccountDescription.setSummary(summary);
                mAccountDescription.setText(summary);
                return false;
            }
        });

        mMarkMessageAsReadOnView = (CheckBoxPreference) findPreference(PREFERENCE_MARK_MESSAGE_AS_READ_ON_VIEW);
        mMarkMessageAsReadOnView.setChecked(mAccount.isMarkMessageAsReadOnView());

        mMessageFormat = (ListPreference) findPreference(PREFERENCE_MESSAGE_FORMAT);
        mMessageFormat.setValue(mAccount.getMessageFormat().name());
        mMessageFormat.setSummary(mMessageFormat.getEntry());
        mMessageFormat.setOnPreferenceChangeListener(new Preference.OnPreferenceChangeListener() {
            public boolean onPreferenceChange(Preference preference, Object newValue) {
                final String summary = newValue.toString();
                int index = mMessageFormat.findIndexOfValue(summary);
                mMessageFormat.setSummary(mMessageFormat.getEntries()[index]);
                mMessageFormat.setValue(summary);
                return false;
            }
        });

        mAlwaysShowCcBcc = (CheckBoxPreference) findPreference(PREFERENCE_ALWAYS_SHOW_CC_BCC);
        mAlwaysShowCcBcc.setChecked(mAccount.isAlwaysShowCcBcc());

        mMessageReadReceipt = (CheckBoxPreference) findPreference(PREFERENCE_MESSAGE_READ_RECEIPT);
        mMessageReadReceipt.setChecked(mAccount.isMessageReadReceiptAlways());

        mAccountQuotePrefix = (EditTextPreference) findPreference(PREFERENCE_QUOTE_PREFIX);
        mAccountQuotePrefix.setSummary(mAccount.getQuotePrefix());
        mAccountQuotePrefix.setText(mAccount.getQuotePrefix());
        mAccountQuotePrefix.setOnPreferenceChangeListener(new Preference.OnPreferenceChangeListener() {
            @Override
            public boolean onPreferenceChange(Preference preference, Object newValue) {
                final String value = newValue.toString();
                mAccountQuotePrefix.setSummary(value);
                mAccountQuotePrefix.setText(value);
                return false;
            }
        });

        mAccountDefaultQuotedTextShown = (CheckBoxPreference) findPreference(PREFERENCE_DEFAULT_QUOTED_TEXT_SHOWN);
        mAccountDefaultQuotedTextShown.setChecked(mAccount.isDefaultQuotedTextShown());

        mReplyAfterQuote = (CheckBoxPreference) findPreference(PREFERENCE_REPLY_AFTER_QUOTE);
        mReplyAfterQuote.setChecked(mAccount.isReplyAfterQuote());

        mStripSignature = (CheckBoxPreference) findPreference(PREFERENCE_STRIP_SIGNATURE);
        mStripSignature.setChecked(mAccount.isStripSignature());

        mComposingScreen = (PreferenceScreen) findPreference(PREFERENCE_SCREEN_COMPOSING);

        Preference.OnPreferenceChangeListener quoteStyleListener = new Preference.OnPreferenceChangeListener() {
            @Override
            public boolean onPreferenceChange(Preference preference, Object newValue) {
                final QuoteStyle style = QuoteStyle.valueOf(newValue.toString());
                int index = mQuoteStyle.findIndexOfValue(newValue.toString());
                mQuoteStyle.setSummary(mQuoteStyle.getEntries()[index]);
                if (style == QuoteStyle.PREFIX) {
                    mComposingScreen.addPreference(mAccountQuotePrefix);
                    mComposingScreen.addPreference(mReplyAfterQuote);
                } else if (style == QuoteStyle.HEADER) {
                    mComposingScreen.removePreference(mAccountQuotePrefix);
                    mComposingScreen.removePreference(mReplyAfterQuote);
                }
                return true;
            }
        };
        mQuoteStyle = (ListPreference) findPreference(PREFERENCE_QUOTE_STYLE);
        mQuoteStyle.setValue(mAccount.getQuoteStyle().name());
        mQuoteStyle.setSummary(mQuoteStyle.getEntry());
        mQuoteStyle.setOnPreferenceChangeListener(quoteStyleListener);
        // Call the onPreferenceChange() handler on startup to update the Preference dialogue based
        // upon the existing quote style setting.
        quoteStyleListener.onPreferenceChange(mQuoteStyle, mAccount.getQuoteStyle().name());

        mCheckFrequency = (ListPreference) findPreference(PREFERENCE_FREQUENCY);
        mCheckFrequency.setValue(String.valueOf(mAccount.getAutomaticCheckIntervalMinutes()));
        mCheckFrequency.setSummary(mCheckFrequency.getEntry());
        mCheckFrequency.setOnPreferenceChangeListener(new Preference.OnPreferenceChangeListener() {
            public boolean onPreferenceChange(Preference preference, Object newValue) {
                final String summary = newValue.toString();
                int index = mCheckFrequency.findIndexOfValue(summary);
                mCheckFrequency.setSummary(mCheckFrequency.getEntries()[index]);
                mCheckFrequency.setValue(summary);
                return false;
            }
        });

        mDisplayMode = (ListPreference) findPreference(PREFERENCE_DISPLAY_MODE);
        mDisplayMode.setValue(mAccount.getFolderDisplayMode().name());
        mDisplayMode.setSummary(mDisplayMode.getEntry());
        mDisplayMode.setOnPreferenceChangeListener(new Preference.OnPreferenceChangeListener() {
            public boolean onPreferenceChange(Preference preference, Object newValue) {
                final String summary = newValue.toString();
                int index = mDisplayMode.findIndexOfValue(summary);
                mDisplayMode.setSummary(mDisplayMode.getEntries()[index]);
                mDisplayMode.setValue(summary);
                return false;
            }
        });

        mSyncMode = (ListPreference) findPreference(PREFERENCE_SYNC_MODE);
        mSyncMode.setValue(mAccount.getFolderSyncMode().name());
        mSyncMode.setSummary(mSyncMode.getEntry());
        mSyncMode.setOnPreferenceChangeListener(new Preference.OnPreferenceChangeListener() {
            public boolean onPreferenceChange(Preference preference, Object newValue) {
                final String summary = newValue.toString();
                int index = mSyncMode.findIndexOfValue(summary);
                mSyncMode.setSummary(mSyncMode.getEntries()[index]);
                mSyncMode.setValue(summary);
                return false;
            }
        });


        mTargetMode = (ListPreference) findPreference(PREFERENCE_TARGET_MODE);
        mTargetMode.setValue(mAccount.getFolderTargetMode().name());
        mTargetMode.setSummary(mTargetMode.getEntry());
        mTargetMode.setOnPreferenceChangeListener(new Preference.OnPreferenceChangeListener() {
            public boolean onPreferenceChange(Preference preference, Object newValue) {
                final String summary = newValue.toString();
                int index = mTargetMode.findIndexOfValue(summary);
                mTargetMode.setSummary(mTargetMode.getEntries()[index]);
                mTargetMode.setValue(summary);
                return false;
            }
        });

        mDeletePolicy = (ListPreference) findPreference(PREFERENCE_DELETE_POLICY);
        mDeletePolicy.setValue("" + mAccount.getDeletePolicy());
        mDeletePolicy.setSummary(mDeletePolicy.getEntry());
        mDeletePolicy.setOnPreferenceChangeListener(new Preference.OnPreferenceChangeListener() {
            public boolean onPreferenceChange(Preference preference, Object newValue) {
                final String summary = newValue.toString();
                int index = mDeletePolicy.findIndexOfValue(summary);
                mDeletePolicy.setSummary(mDeletePolicy.getEntries()[index]);
                mDeletePolicy.setValue(summary);
                return false;
            }
        });


        mExpungePolicy = (ListPreference) findPreference(PREFERENCE_EXPUNGE_POLICY);
        if (mIsExpungeCapable) {
            mExpungePolicy.setValue(mAccount.getExpungePolicy());
            mExpungePolicy.setSummary(mExpungePolicy.getEntry());
            mExpungePolicy.setOnPreferenceChangeListener(new Preference.OnPreferenceChangeListener() {
                public boolean onPreferenceChange(Preference preference, Object newValue) {
                    final String summary = newValue.toString();
                    int index = mExpungePolicy.findIndexOfValue(summary);
                    mExpungePolicy.setSummary(mExpungePolicy.getEntries()[index]);
                    mExpungePolicy.setValue(summary);
                    return false;
                }
            });
        } else {
            ((PreferenceScreen) findPreference(PREFERENCE_SCREEN_INCOMING)).removePreference(mExpungePolicy);
        }


        mSyncRemoteDeletions = (CheckBoxPreference) findPreference(PREFERENCE_SYNC_REMOTE_DELETIONS);
        mSyncRemoteDeletions.setChecked(mAccount.syncRemoteDeletions());

        mSaveAllHeaders = (CheckBoxPreference) findPreference(PREFERENCE_SAVE_ALL_HEADERS);
        mSaveAllHeaders.setChecked(mAccount.saveAllHeaders());

        mSearchableFolders = (ListPreference) findPreference(PREFERENCE_SEARCHABLE_FOLDERS);
        mSearchableFolders.setValue(mAccount.getSearchableFolders().name());
        mSearchableFolders.setSummary(mSearchableFolders.getEntry());
        mSearchableFolders.setOnPreferenceChangeListener(new Preference.OnPreferenceChangeListener() {
            public boolean onPreferenceChange(Preference preference, Object newValue) {
                final String summary = newValue.toString();
                int index = mSearchableFolders.findIndexOfValue(summary);
                mSearchableFolders.setSummary(mSearchableFolders.getEntries()[index]);
                mSearchableFolders.setValue(summary);
                return false;
            }
        });

        mDisplayCount = (ListPreference) findPreference(PREFERENCE_DISPLAY_COUNT);
        mDisplayCount.setValue(String.valueOf(mAccount.getDisplayCount()));
        mDisplayCount.setSummary(mDisplayCount.getEntry());
        mDisplayCount.setOnPreferenceChangeListener(new Preference.OnPreferenceChangeListener() {
            public boolean onPreferenceChange(Preference preference, Object newValue) {
                final String summary = newValue.toString();
                int index = mDisplayCount.findIndexOfValue(summary);
                mDisplayCount.setSummary(mDisplayCount.getEntries()[index]);
                mDisplayCount.setValue(summary);
                return false;
            }
        });



        mMessageAge = (ListPreference) findPreference(PREFERENCE_MESSAGE_AGE);

        if (!mAccount.isSearchByDateCapable()) {
            ((PreferenceScreen) findPreference(PREFERENCE_SCREEN_INCOMING)).removePreference(mMessageAge);
       } else {
            mMessageAge.setValue(String.valueOf(mAccount.getMaximumPolledMessageAge()));
            mMessageAge.setSummary(mMessageAge.getEntry());
            mMessageAge.setOnPreferenceChangeListener(new Preference.OnPreferenceChangeListener() {
                public boolean onPreferenceChange(Preference preference, Object newValue) {
                    final String summary = newValue.toString();
                    int index = mMessageAge.findIndexOfValue(summary);
                    mMessageAge.setSummary(mMessageAge.getEntries()[index]);
                    mMessageAge.setValue(summary);
                    return false;
                }
            });

        }

        mMessageSize = (ListPreference) findPreference(PREFERENCE_MESSAGE_SIZE);
        mMessageSize.setValue(String.valueOf(mAccount.getMaximumAutoDownloadMessageSize()));
        mMessageSize.setSummary(mMessageSize.getEntry());
        mMessageSize.setOnPreferenceChangeListener(new Preference.OnPreferenceChangeListener() {
            public boolean onPreferenceChange(Preference preference, Object newValue) {
                final String summary = newValue.toString();
                int index = mMessageSize.findIndexOfValue(summary);
                mMessageSize.setSummary(mMessageSize.getEntries()[index]);
                mMessageSize.setValue(summary);
                return false;
            }
        });

        mAccountDefault = (CheckBoxPreference) findPreference(PREFERENCE_DEFAULT);
        mAccountDefault.setChecked(
            mAccount.equals(Preferences.getPreferences(this).getDefaultAccount()));

        mAccountEnableMoveButtons = (CheckBoxPreference) findPreference(PREFERENCE_ENABLE_MOVE_BUTTONS);
        mAccountEnableMoveButtons.setEnabled(mIsMoveCapable);
        mAccountEnableMoveButtons.setChecked(mAccount.getEnableMoveButtons());

        mAccountShowPictures = (ListPreference) findPreference(PREFERENCE_SHOW_PICTURES);
        mAccountShowPictures.setValue("" + mAccount.getShowPictures());
        mAccountShowPictures.setSummary(mAccountShowPictures.getEntry());
        mAccountShowPictures.setOnPreferenceChangeListener(new Preference.OnPreferenceChangeListener() {
            public boolean onPreferenceChange(Preference preference, Object newValue) {
                final String summary = newValue.toString();
                int index = mAccountShowPictures.findIndexOfValue(summary);
                mAccountShowPictures.setSummary(mAccountShowPictures.getEntries()[index]);
                mAccountShowPictures.setValue(summary);
                return false;
            }
        });


        mLocalStorageProvider = (ListPreference) findPreference(PREFERENCE_LOCAL_STORAGE_PROVIDER);
        {
            final Map<String, String> providers;
            providers = StorageManager.getInstance(K9.app).getAvailableProviders();
            int i = 0;
            final String[] providerLabels = new String[providers.size()];
            final String[] providerIds = new String[providers.size()];
            for (final Map.Entry<String, String> entry : providers.entrySet()) {
                providerIds[i] = entry.getKey();
                providerLabels[i] = entry.getValue();
                i++;
            }
            mLocalStorageProvider.setEntryValues(providerIds);
            mLocalStorageProvider.setEntries(providerLabels);
            mLocalStorageProvider.setValue(mAccount.getLocalStorageProviderId());
            mLocalStorageProvider.setSummary(providers.get(mAccount.getLocalStorageProviderId()));

            mLocalStorageProvider.setOnPreferenceChangeListener(new Preference.OnPreferenceChangeListener() {
                public boolean onPreferenceChange(Preference preference, Object newValue) {
                    mLocalStorageProvider.setSummary(providers.get(newValue));
                    return true;
                }
            });
        }
        // IMAP-specific preferences

        mPushPollOnConnect = (CheckBoxPreference) findPreference(PREFERENCE_PUSH_POLL_ON_CONNECT);
        mIdleRefreshPeriod = (ListPreference) findPreference(PREFERENCE_IDLE_REFRESH_PERIOD);
        mMaxPushFolders = (ListPreference) findPreference(PREFERENCE_MAX_PUSH_FOLDERS);
        if (mIsPushCapable) {
            mPushPollOnConnect.setChecked(mAccount.isPushPollOnConnect());

            mIdleRefreshPeriod.setValue(String.valueOf(mAccount.getIdleRefreshMinutes()));
            mIdleRefreshPeriod.setSummary(mIdleRefreshPeriod.getEntry());
            mIdleRefreshPeriod.setOnPreferenceChangeListener(new Preference.OnPreferenceChangeListener() {
                public boolean onPreferenceChange(Preference preference, Object newValue) {
                    final String summary = newValue.toString();
                    int index = mIdleRefreshPeriod.findIndexOfValue(summary);
                    mIdleRefreshPeriod.setSummary(mIdleRefreshPeriod.getEntries()[index]);
                    mIdleRefreshPeriod.setValue(summary);
                    return false;
                }
            });

            mMaxPushFolders.setValue(String.valueOf(mAccount.getMaxPushFolders()));
            mMaxPushFolders.setSummary(mMaxPushFolders.getEntry());
            mMaxPushFolders.setOnPreferenceChangeListener(new Preference.OnPreferenceChangeListener() {
                public boolean onPreferenceChange(Preference preference, Object newValue) {
                    final String summary = newValue.toString();
                    int index = mMaxPushFolders.findIndexOfValue(summary);
                    mMaxPushFolders.setSummary(mMaxPushFolders.getEntries()[index]);
                    mMaxPushFolders.setValue(summary);
                    return false;
                }
            });
            mPushMode = (ListPreference) findPreference(PREFERENCE_PUSH_MODE);
            mPushMode.setValue(mAccount.getFolderPushMode().name());
            mPushMode.setSummary(mPushMode.getEntry());
            mPushMode.setOnPreferenceChangeListener(new Preference.OnPreferenceChangeListener() {
                public boolean onPreferenceChange(Preference preference, Object newValue) {
                    final String summary = newValue.toString();
                    int index = mPushMode.findIndexOfValue(summary);
                    mPushMode.setSummary(mPushMode.getEntries()[index]);
                    mPushMode.setValue(summary);
                    return false;
                }
            });
        } else {
            PreferenceScreen incomingPrefs = (PreferenceScreen) findPreference(PREFERENCE_SCREEN_INCOMING);
            incomingPrefs.removePreference( (PreferenceScreen) findPreference(PREFERENCE_SCREEN_PUSH_ADVANCED));
            incomingPrefs.removePreference( (ListPreference) findPreference(PREFERENCE_PUSH_MODE));
        }

        mAccountNotify = (CheckBoxPreference) findPreference(PREFERENCE_NOTIFY);
        mAccountNotify.setChecked(mAccount.isNotifyNewMail());

        mAccountNotifySelf = (CheckBoxPreference) findPreference(PREFERENCE_NOTIFY_SELF);
        mAccountNotifySelf.setChecked(mAccount.isNotifySelfNewMail());

        mAccountNotifySync = (CheckBoxPreference) findPreference(PREFERENCE_NOTIFY_SYNC);
        mAccountNotifySync.setChecked(mAccount.isShowOngoing());

        mAccountRingtone = (RingtonePreference) findPreference(PREFERENCE_RINGTONE);

        // XXX: The following two lines act as a workaround for the RingtonePreference
        //      which does not let us set/get the value programmatically
        SharedPreferences prefs = mAccountRingtone.getPreferenceManager().getSharedPreferences();
        String currentRingtone = (!mAccount.getNotificationSetting().shouldRing() ? null : mAccount.getNotificationSetting().getRingtone());
        prefs.edit().putString(PREFERENCE_RINGTONE, currentRingtone).commit();

        mAccountVibrate = (CheckBoxPreference) findPreference(PREFERENCE_VIBRATE);
        mAccountVibrate.setChecked(mAccount.getNotificationSetting().shouldVibrate());

        mAccountVibratePattern = (ListPreference) findPreference(PREFERENCE_VIBRATE_PATTERN);
        mAccountVibratePattern.setValue(String.valueOf(mAccount.getNotificationSetting().getVibratePattern()));
        mAccountVibratePattern.setSummary(mAccountVibratePattern.getEntry());
        mAccountVibratePattern.setOnPreferenceChangeListener(new Preference.OnPreferenceChangeListener() {
            public boolean onPreferenceChange(Preference preference, Object newValue) {
                final String summary = newValue.toString();
                int index = mAccountVibratePattern.findIndexOfValue(summary);
                mAccountVibratePattern.setSummary(mAccountVibratePattern.getEntries()[index]);
                mAccountVibratePattern.setValue(summary);
                doVibrateTest(preference);
                return false;
            }
        });

        mAccountVibrateTimes = (ListPreference) findPreference(PREFERENCE_VIBRATE_TIMES);
        mAccountVibrateTimes.setValue(String.valueOf(mAccount.getNotificationSetting().getVibrateTimes()));
        mAccountVibrateTimes.setSummary(String.valueOf(mAccount.getNotificationSetting().getVibrateTimes()));
        mAccountVibrateTimes.setOnPreferenceChangeListener(new Preference.OnPreferenceChangeListener() {
            @Override
            public boolean onPreferenceChange(Preference preference, Object newValue) {
                final String value = newValue.toString();
                mAccountVibrateTimes.setSummary(value);
                mAccountVibrateTimes.setValue(value);
                doVibrateTest(preference);
                return false;
            }
        });

        mAccountLed = (CheckBoxPreference) findPreference(PREFERENCE_NOTIFICATION_LED);
        mAccountLed.setChecked(mAccount.getNotificationSetting().isLed());

        mNotificationOpensUnread = (CheckBoxPreference)findPreference(PREFERENCE_NOTIFICATION_OPENS_UNREAD);
        mNotificationOpensUnread.setChecked(mAccount.goToUnreadMessageSearch());

        CheckBoxPreference notificationUnreadCount =
                (CheckBoxPreference) findPreference(PREFERENCE_NOTIFICATION_UNREAD_COUNT);

        /*
         * Honeycomb and newer don't show the notification number as overlay on the notification
         * icon in the status bar, so we hide the setting.
         *
         * See http://code.google.com/p/android/issues/detail?id=21477
         */
        if (Build.VERSION.SDK_INT >= Build.VERSION_CODES.HONEYCOMB) {
            PreferenceScreen notificationsPrefs =
                    (PreferenceScreen) findPreference(PREFERENCE_SCREEN_NOTIFICATIONS);
            notificationsPrefs.removePreference(notificationUnreadCount);
        } else {
            notificationUnreadCount.setChecked(mAccount.isNotificationShowsUnreadCount());
            mNotificationUnreadCount = notificationUnreadCount;
        }

        new PopulateFolderPrefsTask().execute();

        mChipColor = findPreference(PREFERENCE_CHIP_COLOR);
        mChipColor.setOnPreferenceClickListener(new Preference.OnPreferenceClickListener() {
            public boolean onPreferenceClick(Preference preference) {
                onChooseChipColor();
                return false;
            }
        });

        mLedColor = findPreference(PREFERENCE_LED_COLOR);
        mLedColor.setOnPreferenceClickListener(new Preference.OnPreferenceClickListener() {
            public boolean onPreferenceClick(Preference preference) {
                onChooseLedColor();
                return false;
            }
        });

        findPreference(PREFERENCE_COMPOSITION).setOnPreferenceClickListener(
        new Preference.OnPreferenceClickListener() {
            public boolean onPreferenceClick(Preference preference) {
                onCompositionSettings();
                return true;
            }
        });

        findPreference(PREFERENCE_MANAGE_IDENTITIES).setOnPreferenceClickListener(
        new Preference.OnPreferenceClickListener() {
            public boolean onPreferenceClick(Preference preference) {
                onManageIdentities();
                return true;
            }
        });

        findPreference(PREFERENCE_INCOMING).setOnPreferenceClickListener(
        new Preference.OnPreferenceClickListener() {
            public boolean onPreferenceClick(Preference preference) {
                mIncomingChanged = true;
                onIncomingSettings();
                return true;
            }
        });

        findPreference(PREFERENCE_OUTGOING).setOnPreferenceClickListener(
        new Preference.OnPreferenceClickListener() {
            public boolean onPreferenceClick(Preference preference) {
                onOutgoingSettings();
                return true;
            }
        });

        mCryptoApp = (ListPreference) findPreference(PREFERENCE_CRYPTO_APP);
        CharSequence cryptoAppEntries[] = mCryptoApp.getEntries();
        if (!new Apg().isAvailable(this)) {
            int apgIndex = mCryptoApp.findIndexOfValue(Apg.NAME);
            if (apgIndex >= 0) {
                cryptoAppEntries[apgIndex] = "APG (" + getResources().getString(R.string.account_settings_crypto_app_not_available) + ")";
                mCryptoApp.setEntries(cryptoAppEntries);
            }
        }
        mCryptoApp.setValue(String.valueOf(mAccount.getCryptoApp()));
        mCryptoApp.setSummary(mCryptoApp.getEntry());
        mCryptoApp.setOnPreferenceChangeListener(new Preference.OnPreferenceChangeListener() {
            public boolean onPreferenceChange(Preference preference, Object newValue) {
                String value = newValue.toString();
                int index = mCryptoApp.findIndexOfValue(value);
                mCryptoApp.setSummary(mCryptoApp.getEntries()[index]);
                mCryptoApp.setValue(value);
                handleCryptoAppDependencies();
                if (Apg.NAME.equals(value)) {
                    Apg.createInstance(null).test(AccountSettings.this);
                }
                return false;
            }
        });

        mCryptoAutoSignature = (CheckBoxPreference) findPreference(PREFERENCE_CRYPTO_AUTO_SIGNATURE);
        mCryptoAutoSignature.setChecked(mAccount.getCryptoAutoSignature());

        mCryptoAutoEncrypt = (CheckBoxPreference) findPreference(PREFERENCE_CRYPTO_AUTO_ENCRYPT);
        mCryptoAutoEncrypt.setChecked(mAccount.isCryptoAutoEncrypt());

        mSpamFilterEnabled = (CheckBoxPreference) findPreference(PREFERENCE_SPAM_FILTER_ENABLED);
        mSpamFilterEnabled.setChecked(mAccount.isSpamFilterEnabled());
        mSpamBlacklist = (EditTextPreference) findPreference(PREFERENCE_SPAM_BLACKLIST);
        mSpamBlacklist.setText(mAccount.getSpamBlacklistAsString());
        mSpamLog = (EditTextPreference) findPreference(PREFERENCE_SPAM_LOG);
        mSpamLog.setText(mAccount.getSpamLog());

        handleCryptoAppDependencies();
    }

    private void handleCryptoAppDependencies() {
        if ("".equals(mCryptoApp.getValue())) {
            mCryptoAutoSignature.setEnabled(false);
            mCryptoAutoEncrypt.setEnabled(false);
        } else {
            mCryptoAutoSignature.setEnabled(true);
            mCryptoAutoEncrypt.setEnabled(true);
        }
    }

    private void saveSettings() {
        if (mAccountDefault.isChecked()) {
            Preferences.getPreferences(this).setDefaultAccount(mAccount);
        }

        mAccount.setDescription(mAccountDescription.getText());
        mAccount.setMarkMessageAsReadOnView(mMarkMessageAsReadOnView.isChecked());
        mAccount.setNotifyNewMail(mAccountNotify.isChecked());
        mAccount.setNotifySelfNewMail(mAccountNotifySelf.isChecked());
        mAccount.setShowOngoing(mAccountNotifySync.isChecked());
        mAccount.setDisplayCount(Integer.parseInt(mDisplayCount.getValue()));
        mAccount.setMaximumAutoDownloadMessageSize(Integer.parseInt(mMessageSize.getValue()));
        if (mAccount.isSearchByDateCapable()) {
            mAccount.setMaximumPolledMessageAge(Integer.parseInt(mMessageAge.getValue()));
        }
        mAccount.getNotificationSetting().setVibrate(mAccountVibrate.isChecked());
        mAccount.getNotificationSetting().setVibratePattern(Integer.parseInt(mAccountVibratePattern.getValue()));
        mAccount.getNotificationSetting().setVibrateTimes(Integer.parseInt(mAccountVibrateTimes.getValue()));
        mAccount.getNotificationSetting().setLed(mAccountLed.isChecked());
        mAccount.setGoToUnreadMessageSearch(mNotificationOpensUnread.isChecked());
        if (mNotificationUnreadCount != null) {
            mAccount.setNotificationShowsUnreadCount(mNotificationUnreadCount.isChecked());
        }
        mAccount.setFolderTargetMode(Account.FolderMode.valueOf(mTargetMode.getValue()));
        mAccount.setDeletePolicy(Integer.parseInt(mDeletePolicy.getValue()));
        if (mIsExpungeCapable) {
            mAccount.setExpungePolicy(mExpungePolicy.getValue());
        }
        mAccount.setSyncRemoteDeletions(mSyncRemoteDeletions.isChecked());
        mAccount.setSaveAllHeaders(mSaveAllHeaders.isChecked());
        mAccount.setSearchableFolders(Account.Searchable.valueOf(mSearchableFolders.getValue()));
        mAccount.setMessageFormat(Account.MessageFormat.valueOf(mMessageFormat.getValue()));
        mAccount.setAlwaysShowCcBcc(mAlwaysShowCcBcc.isChecked());
        mAccount.setMessageReadReceipt(mMessageReadReceipt.isChecked());
        mAccount.setQuoteStyle(QuoteStyle.valueOf(mQuoteStyle.getValue()));
        mAccount.setQuotePrefix(mAccountQuotePrefix.getText());
        mAccount.setDefaultQuotedTextShown(mAccountDefaultQuotedTextShown.isChecked());
        mAccount.setReplyAfterQuote(mReplyAfterQuote.isChecked());
        mAccount.setStripSignature(mStripSignature.isChecked());
        mAccount.setCryptoApp(mCryptoApp.getValue());
        mAccount.setCryptoAutoSignature(mCryptoAutoSignature.isChecked());
        mAccount.setCryptoAutoEncrypt(mCryptoAutoEncrypt.isChecked());
        mAccount.setLocalStorageProviderId(mLocalStorageProvider.getValue());

        // In webdav account we use the exact folder name also for inbox,
        // since it varies because of internationalization
        if (mAccount.getStoreUri().startsWith("webdav"))
            mAccount.setAutoExpandFolderName(mAutoExpandFolder.getValue());
        else
            mAccount.setAutoExpandFolderName(reverseTranslateFolder(mAutoExpandFolder.getValue()));

        if (mIsMoveCapable) {
            mAccount.setArchiveFolderName(mArchiveFolder.getValue());
            mAccount.setDraftsFolderName(mDraftsFolder.getValue());
            mAccount.setSentFolderName(mSentFolder.getValue());
            mAccount.setSpamFolderName(mSpamFolder.getValue());
            mAccount.setTrashFolderName(mTrashFolder.getValue());
        }


        if (mIsPushCapable) {
            mAccount.setPushPollOnConnect(mPushPollOnConnect.isChecked());
            mAccount.setIdleRefreshMinutes(Integer.parseInt(mIdleRefreshPeriod.getValue()));
            mAccount.setMaxPushFolders(Integer.parseInt(mMaxPushFolders.getValue()));
        }

        if (!mIsMoveCapable) {
            mAccount.setEnableMoveButtons(false);
        } else {
            mAccount.setEnableMoveButtons(mAccountEnableMoveButtons.isChecked());
        }

        boolean needsRefresh = mAccount.setAutomaticCheckIntervalMinutes(Integer.parseInt(mCheckFrequency.getValue()));
        needsRefresh |= mAccount.setFolderSyncMode(Account.FolderMode.valueOf(mSyncMode.getValue()));

        boolean displayModeChanged = mAccount.setFolderDisplayMode(Account.FolderMode.valueOf(mDisplayMode.getValue()));

        SharedPreferences prefs = mAccountRingtone.getPreferenceManager().getSharedPreferences();
        String newRingtone = prefs.getString(PREFERENCE_RINGTONE, null);
        if (newRingtone != null) {
            mAccount.getNotificationSetting().setRing(true);
            mAccount.getNotificationSetting().setRingtone(newRingtone);
        } else {
            if (mAccount.getNotificationSetting().shouldRing()) {
                mAccount.getNotificationSetting().setRingtone(null);
            }
        }

        mAccount.setShowPictures(Account.ShowPictures.valueOf(mAccountShowPictures.getValue()));
        
        mAccount.setIsSpamFilterEnabled(mSpamFilterEnabled.isChecked());
        mAccount.setSpamBlacklistAsString(mSpamBlacklist.getText());
        mAccount.setSpamLog(mSpamLog.getText());

        if (mIsPushCapable) {
            boolean needsPushRestart = mAccount.setFolderPushMode(Account.FolderMode.valueOf(mPushMode.getValue()));
            if (mAccount.getFolderPushMode() != FolderMode.NONE) {
                needsPushRestart |= displayModeChanged;
                needsPushRestart |= mIncomingChanged;
            }

            if (needsRefresh && needsPushRestart) {
                MailService.actionReset(this, null);
            } else if (needsRefresh) {
                MailService.actionReschedulePoll(this, null);
            } else if (needsPushRestart) {
                MailService.actionRestartPushers(this, null);
            }
        }
        // TODO: refresh folder list here
        mAccount.save(Preferences.getPreferences(this));
    }

    @Override
    public void onActivityResult(int requestCode, int resultCode, Intent data) {
        if (resultCode == RESULT_OK) {
            switch (requestCode) {
            case SELECT_AUTO_EXPAND_FOLDER:
                mAutoExpandFolder.setSummary(translateFolder(data.getStringExtra(ChooseFolder.EXTRA_NEW_FOLDER)));
                break;
            }
        }
        super.onActivityResult(requestCode, resultCode, data);
    }

    @Override
    protected void onPause() {
        saveSettings();
        super.onPause();
    }

    private void onCompositionSettings() {
        AccountSetupComposition.actionEditCompositionSettings(this, mAccount);
    }

    private void onManageIdentities() {
        Intent intent = new Intent(this, ManageIdentities.class);
        intent.putExtra(ChooseIdentity.EXTRA_ACCOUNT, mAccount.getUuid());
        startActivityForResult(intent, ACTIVITY_MANAGE_IDENTITIES);
    }

    private void onIncomingSettings() {
        AccountSetupIncoming.actionEditIncomingSettings(this, mAccount);
    }

    private void onOutgoingSettings() {
        AccountSetupOutgoing.actionEditOutgoingSettings(this, mAccount);
    }

    public void onChooseChipColor() {
        showDialog(DIALOG_COLOR_PICKER_ACCOUNT);
    }


    public void onChooseLedColor() {
        showDialog(DIALOG_COLOR_PICKER_LED);
    }

    @Override
    public Dialog onCreateDialog(int id) {
        Dialog dialog = null;

        switch (id) {
            case DIALOG_COLOR_PICKER_ACCOUNT: {
                dialog = new ColorPickerDialog(this,
                        new ColorPickerDialog.OnColorChangedListener() {
                            public void colorChanged(int color) {
                                mAccount.setChipColor(color);
                            }
                        },
                        mAccount.getChipColor());

                break;
            }
            case DIALOG_COLOR_PICKER_LED: {
                dialog = new ColorPickerDialog(this,
                        new ColorPickerDialog.OnColorChangedListener() {
                            public void colorChanged(int color) {
                                mAccount.getNotificationSetting().setLedColor(color);
                            }
                        },
                        mAccount.getNotificationSetting().getLedColor());

                break;
            }
        }

        return dialog;
    }

    @Override
    public void onPrepareDialog(int id, Dialog dialog) {
        switch (id) {
            case DIALOG_COLOR_PICKER_ACCOUNT: {
                ColorPickerDialog colorPicker = (ColorPickerDialog) dialog;
                colorPicker.setColor(mAccount.getChipColor());
                break;
            }
            case DIALOG_COLOR_PICKER_LED: {
                ColorPickerDialog colorPicker = (ColorPickerDialog) dialog;
                colorPicker.setColor(mAccount.getNotificationSetting().getLedColor());
                break;
            }
        }
    }

    public void onChooseAutoExpandFolder() {
        Intent selectIntent = new Intent(this, ChooseFolder.class);
        selectIntent.putExtra(ChooseFolder.EXTRA_ACCOUNT, mAccount.getUuid());

        selectIntent.putExtra(ChooseFolder.EXTRA_CUR_FOLDER, mAutoExpandFolder.getSummary());
        selectIntent.putExtra(ChooseFolder.EXTRA_SHOW_CURRENT, "yes");
        selectIntent.putExtra(ChooseFolder.EXTRA_SHOW_FOLDER_NONE, "yes");
        selectIntent.putExtra(ChooseFolder.EXTRA_SHOW_DISPLAYABLE_ONLY, "yes");
        startActivityForResult(selectIntent, SELECT_AUTO_EXPAND_FOLDER);
    }

    private String translateFolder(String in) {
        if (mAccount.getInboxFolderName().equalsIgnoreCase(in)) {
            return getString(R.string.special_mailbox_name_inbox);
        } else {
            return in;
        }
    }

    private String reverseTranslateFolder(String in) {
        if (getString(R.string.special_mailbox_name_inbox).equals(in)) {
            return mAccount.getInboxFolderName();
        } else {
            return in;
        }
    }

    private void doVibrateTest(Preference preference) {
        // Do the vibration to show the user what it's like.
        Vibrator vibrate = (Vibrator)preference.getContext().getSystemService(Context.VIBRATOR_SERVICE);
        vibrate.vibrate(NotificationSetting.getVibration(
                            Integer.parseInt(mAccountVibratePattern.getValue()),
                            Integer.parseInt(mAccountVibrateTimes.getValue())), -1);
    }

    private class PopulateFolderPrefsTask extends AsyncTask<Void, Void, Void> {
        List <? extends Folder > folders = new LinkedList<LocalFolder>();
        String[] allFolderValues;
        String[] allFolderLabels;

        @Override
        protected Void doInBackground(Void... params) {
            try {
                folders = mAccount.getLocalStore().getPersonalNamespaces(false);
            } catch (Exception e) {
                /// this can't be checked in
            }

            // TODO: In the future the call above should be changed to only return remote folders.
            // For now we just remove the Outbox folder if present.
            Iterator <? extends Folder > iter = folders.iterator();
            while (iter.hasNext()) {
                Folder folder = iter.next();
                if (mAccount.getOutboxFolderName().equals(folder.getName())) {
                    iter.remove();
                }
            }

            allFolderValues = new String[folders.size() + 1];
            allFolderLabels = new String[folders.size() + 1];

            allFolderValues[0] = K9.FOLDER_NONE;
            allFolderLabels[0] = K9.FOLDER_NONE;

            int i = 1;
            for (Folder folder : folders) {
                allFolderLabels[i] = folder.getName();
                allFolderValues[i] = folder.getName();
                i++;
            }
            return null;
        }

        @Override
        protected void onPreExecute() {
            mAutoExpandFolder = (ListPreference)findPreference(PREFERENCE_AUTO_EXPAND_FOLDER);
            mAutoExpandFolder.setEnabled(false);
            mArchiveFolder = (ListPreference)findPreference(PREFERENCE_ARCHIVE_FOLDER);
            mArchiveFolder.setEnabled(false);
            mDraftsFolder = (ListPreference)findPreference(PREFERENCE_DRAFTS_FOLDER);
            mDraftsFolder.setEnabled(false);
            mSentFolder = (ListPreference)findPreference(PREFERENCE_SENT_FOLDER);
            mSentFolder.setEnabled(false);
            mSpamFolder = (ListPreference)findPreference(PREFERENCE_SPAM_FOLDER);
            mSpamFolder.setEnabled(false);
            mTrashFolder = (ListPreference)findPreference(PREFERENCE_TRASH_FOLDER);
            mTrashFolder.setEnabled(false);

            if (!mIsMoveCapable) {
                PreferenceScreen foldersCategory =
                        (PreferenceScreen) findPreference(PREFERENCE_CATEGORY_FOLDERS);
                foldersCategory.removePreference(mArchiveFolder);
                foldersCategory.removePreference(mSpamFolder);
                foldersCategory.removePreference(mDraftsFolder);
                foldersCategory.removePreference(mSentFolder);
                foldersCategory.removePreference(mTrashFolder);
            }
        }

        @Override
        protected void onPostExecute(Void res) {
            initListPreference(mAutoExpandFolder, mAccount.getAutoExpandFolderName(), allFolderLabels, allFolderValues);
            mAutoExpandFolder.setEnabled(true);
            if (mIsMoveCapable) {
                initListPreference(mArchiveFolder, mAccount.getArchiveFolderName(), allFolderLabels, allFolderValues);
                initListPreference(mDraftsFolder, mAccount.getDraftsFolderName(), allFolderLabels, allFolderValues);
                initListPreference(mSentFolder, mAccount.getSentFolderName(), allFolderLabels, allFolderValues);
                initListPreference(mSpamFolder, mAccount.getSpamFolderName(), allFolderLabels, allFolderValues);
                initListPreference(mTrashFolder, mAccount.getTrashFolderName(), allFolderLabels, allFolderValues);
                mArchiveFolder.setEnabled(true);
                mSpamFolder.setEnabled(true);
                mDraftsFolder.setEnabled(true);
                mSentFolder.setEnabled(true);
                mTrashFolder.setEnabled(true);
            }
        }
    }
}<|MERGE_RESOLUTION|>--- conflicted
+++ resolved
@@ -108,14 +108,11 @@
     private static final String PREFERENCE_SENT_FOLDER = "sent_folder";
     private static final String PREFERENCE_SPAM_FOLDER = "spam_folder";
     private static final String PREFERENCE_TRASH_FOLDER = "trash_folder";
-<<<<<<< HEAD
     private static final String PREFERENCE_SPAM_FILTER_ENABLED = "spam_filter_enabled";
+    private static final String PREFERENCE_ALWAYS_SHOW_CC_BCC = "always_show_cc_bcc";
     private static final String PREFERENCE_SPAM_BLACKLIST = "spam_blacklist";
     private static final String PREFERENCE_SPAM_LOG = "spam_log";
 
-=======
-    private static final String PREFERENCE_ALWAYS_SHOW_CC_BCC = "always_show_cc_bcc";
->>>>>>> 5b4d2806
 
 
     private Account mAccount;
@@ -176,13 +173,10 @@
     private ListPreference mSentFolder;
     private ListPreference mSpamFolder;
     private ListPreference mTrashFolder;
-<<<<<<< HEAD
+    private CheckBoxPreference mAlwaysShowCcBcc;
     private CheckBoxPreference mSpamFilterEnabled;
     private EditTextPreference mSpamBlacklist;
     private EditTextPreference mSpamLog;
-=======
-    private CheckBoxPreference mAlwaysShowCcBcc;
->>>>>>> 5b4d2806
 
 
     public static void actionSettings(Context context, Account account) {
