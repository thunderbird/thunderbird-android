--- conflicted
+++ resolved
@@ -16,11 +16,8 @@
 
 import org.apache.commons.io.IOUtils;
 
-<<<<<<< HEAD
-=======
 import android.app.AlertDialog;
 import android.app.Dialog;
->>>>>>> 5aa56e15
 import android.content.ContentResolver;
 import android.content.Context;
 import android.content.DialogInterface;
@@ -73,10 +70,7 @@
 import com.fsck.k9.controller.MessagingController;
 import com.fsck.k9.controller.MessagingListener;
 import com.fsck.k9.crypto.CryptoProvider;
-<<<<<<< HEAD
-=======
 import com.fsck.k9.crypto.PgpData;
->>>>>>> 5aa56e15
 import com.fsck.k9.helper.Contacts;
 import com.fsck.k9.mail.Address;
 import com.fsck.k9.mail.Flag;
@@ -1461,11 +1455,8 @@
             {
                 final Address senderEmail = mMessage.getFrom()[0];
                 mContacts.createContact(this, senderEmail);
-<<<<<<< HEAD
-=======
 
                 Address.clearContactsNameCache();
->>>>>>> 5aa56e15
             }
             catch (Exception e)
             {
@@ -2336,11 +2327,7 @@
                     // If the message contains external pictures and the "Show pictures"
                     // button wasn't already pressed, see if the user's preferences has us
                     // showing them anyway.
-<<<<<<< HEAD
-                    if (hasExternalImages(text) && (mShowPictures == false))
-=======
                     if (hasExternalImages(text) && !mShowPictures)
->>>>>>> 5aa56e15
                     {
                         if ((account.getShowPictures() == Account.ShowPictures.ALWAYS) ||
                                 ((account.getShowPictures() == Account.ShowPictures.ONLY_FROM_CONTACTS) &&
