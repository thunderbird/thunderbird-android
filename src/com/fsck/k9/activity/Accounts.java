--- conflicted
+++ resolved
@@ -1751,14 +1751,9 @@
                 holder.flaggedMessageCount.setText(Integer.toString(stats.flaggedMessageCount));
                 holder.flaggedMessageCountWrapper.setVisibility(stats.flaggedMessageCount > 0 ? View.VISIBLE : View.GONE);
 
-<<<<<<< HEAD
-                holder.flaggedMessageCountWrapper.setOnClickListener(createFlaggedSearch(account));
-                holder.unseenMessageCountWrapper.setOnClickListener(createUnreadSearch(account));
-                holder.newMessageCountWrapper.setOnClickListener(createUnreadSearch(account));
-=======
                 holder.flaggedMessageCountWrapper.setOnClickListener(createFlaggedSearchListener(account));
+                holder.unseenMessageCountWrapper.setOnClickListener(createUnreadSearchListener(account));
                 holder.newMessageCountWrapper.setOnClickListener(createUnreadSearchListener(account));
->>>>>>> 620f56ce
 
                 holder.activeIcons.setOnClickListener(new OnClickListener() {
                     public void onClick(View v) {
