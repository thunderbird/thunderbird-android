
package com.fsck.k9.activity;

<<<<<<< HEAD
import java.io.FileNotFoundException;
import java.io.IOException;
import java.io.InputStream;
import java.util.ArrayList;
import java.util.Arrays;
=======
import java.util.ArrayList;
import java.util.Arrays;
import java.util.EnumSet;
>>>>>>> 2058fc37
import java.util.HashSet;
import java.util.List;
import java.util.Map;
import java.util.Set;
import java.util.concurrent.ConcurrentHashMap;

<<<<<<< HEAD
import android.app.Activity;
import android.app.AlertDialog;
import android.app.Dialog;
import android.app.ProgressDialog;
import android.content.ContentResolver;
=======
import android.app.AlertDialog;
import android.app.Dialog;
>>>>>>> 2058fc37
import android.content.Context;
import android.content.DialogInterface;
import android.content.Intent;
import android.content.pm.PackageInfo;
import android.content.pm.PackageManager;
import android.os.Bundle;
import android.os.Handler;
import android.util.Log;
import android.util.SparseBooleanArray;
import android.util.TypedValue;
import android.view.ContextMenu;
import android.view.Menu;
import android.view.MenuItem;
import android.view.View;
import android.view.ViewGroup;
import android.view.Window;
import android.view.ContextMenu.ContextMenuInfo;
import android.view.View.OnClickListener;
import android.webkit.WebView;
import android.widget.AdapterView;
import android.widget.ArrayAdapter;
<<<<<<< HEAD
import android.widget.CheckedTextView;
import android.widget.ImageButton;
import android.widget.LinearLayout;
import android.widget.ListAdapter;
=======
import android.widget.ImageButton;
import android.widget.LinearLayout;
>>>>>>> 2058fc37
import android.widget.ListView;
import android.widget.RelativeLayout;
import android.widget.TextView;
import android.widget.Toast;
import android.widget.AdapterView.AdapterContextMenuInfo;
import android.widget.AdapterView.OnItemClickListener;
<<<<<<< HEAD
import android.widget.AdapterView.OnItemSelectedListener;
=======
>>>>>>> 2058fc37

import com.fsck.k9.Account;
import com.fsck.k9.AccountStats;
import com.fsck.k9.BaseAccount;
import com.fsck.k9.FontSizes;
import com.fsck.k9.K9;
import com.fsck.k9.Preferences;
import com.fsck.k9.R;
import com.fsck.k9.SearchAccount;
import com.fsck.k9.SearchSpecification;
<<<<<<< HEAD
import com.fsck.k9.activity.misc.ExtendedAsyncTask;
import com.fsck.k9.activity.misc.NonConfigurationInstance;
=======
>>>>>>> 2058fc37
import com.fsck.k9.activity.setup.AccountSettings;
import com.fsck.k9.activity.setup.AccountSetupBasics;
import com.fsck.k9.activity.setup.Prefs;
import com.fsck.k9.controller.MessagingController;
import com.fsck.k9.controller.MessagingListener;
import com.fsck.k9.helper.SizeFormatter;
import com.fsck.k9.mail.Flag;
<<<<<<< HEAD
import com.fsck.k9.mail.internet.MimeUtility;
=======
>>>>>>> 2058fc37
import com.fsck.k9.mail.store.StorageManager;
import com.fsck.k9.view.ColorChip;
import com.fsck.k9.preferences.SettingsExporter;
import com.fsck.k9.preferences.SettingsImportExportException;
import com.fsck.k9.preferences.SettingsImporter;
import com.fsck.k9.preferences.SettingsImporter.AccountDescription;
import com.fsck.k9.preferences.SettingsImporter.ImportContents;
import com.fsck.k9.preferences.SettingsImporter.ImportResults;

<<<<<<< HEAD

=======
>>>>>>> 2058fc37
public class Accounts extends K9ListActivity implements OnItemClickListener, OnClickListener {

    /**
     * Immutable empty {@link BaseAccount} array
     */
    private static final BaseAccount[] EMPTY_BASE_ACCOUNT_ARRAY = new BaseAccount[0];

    /**
     * Immutable empty {@link Flag} array
     */
    private static final Flag[] EMPTY_FLAG_ARRAY = new Flag[0];

    private static final int DIALOG_REMOVE_ACCOUNT = 1;
    private static final int DIALOG_CLEAR_ACCOUNT = 2;
    private static final int DIALOG_RECREATE_ACCOUNT = 3;
    private ConcurrentHashMap<String, AccountStats> accountStats = new ConcurrentHashMap<String, AccountStats>();

    private ConcurrentHashMap<BaseAccount, String> pendingWork = new ConcurrentHashMap<BaseAccount, String>();

    private BaseAccount mSelectedContextAccount;
    private int mUnreadMessageCount = 0;

    private AccountsHandler mHandler = new AccountsHandler();
    private AccountsAdapter mAdapter;
    private SearchAccount unreadAccount = null;
    private SearchAccount integratedInboxAccount = null;
    private FontSizes mFontSizes = K9.getFontSizes();
<<<<<<< HEAD

    /**
     * Contains information about objects that need to be retained on configuration changes.
     *
     * @see #onRetainNonConfigurationInstance()
     */
    private NonConfigurationInstance mNonConfigurationInstance;


    private static final int ACTIVITY_REQUEST_PICK_SETTINGS_FILE = 1;
=======
>>>>>>> 2058fc37

    class AccountsHandler extends Handler {
        private void setViewTitle() {
            String dispString = mListener.formatHeader(Accounts.this, getString(R.string.accounts_title), mUnreadMessageCount, getTimeFormat());

            setTitle(dispString);
        }
        public void refreshTitle() {
            runOnUiThread(new Runnable() {
                public void run() {
                    setViewTitle();
                }
            });
        }

        public void dataChanged() {
            runOnUiThread(new Runnable() {
                public void run() {
                    if (mAdapter != null) {
                        mAdapter.notifyDataSetChanged();
                    }
                }
            });
        }

        public void workingAccount(final Account account, final int res) {
            runOnUiThread(new Runnable() {
                public void run() {
                    String toastText = getString(res, account.getDescription());

                    Toast toast = Toast.makeText(getApplication(), toastText, Toast.LENGTH_SHORT);
                    toast.show();
                }
            });
        }

        public void accountSizeChanged(final Account account, final long oldSize, final long newSize) {
            runOnUiThread(new Runnable() {
                public void run() {
                    AccountStats stats = accountStats.get(account.getUuid());
                    if (newSize != -1 && stats != null && K9.measureAccounts()) {
                        stats.size = newSize;
                    }
                    String toastText = getString(R.string.account_size_changed, account.getDescription(),
                                                 SizeFormatter.formatSize(getApplication(), oldSize), SizeFormatter.formatSize(getApplication(), newSize));

                    Toast toast = Toast.makeText(getApplication(), toastText, Toast.LENGTH_LONG);
                    toast.show();
                    if (mAdapter != null) {
                        mAdapter.notifyDataSetChanged();
                    }
                }
            });
        }

        public void progress(final boolean progress) {
            runOnUiThread(new Runnable() {
                public void run() {
                    setProgressBarIndeterminateVisibility(progress);
                }
            });
        }
        public void progress(final int progress) {
            runOnUiThread(new Runnable() {
                public void run() {
                    getWindow().setFeatureInt(Window.FEATURE_PROGRESS, progress);
                }
            });
        }
    }

<<<<<<< HEAD
    public void setProgress(boolean progress) {
        mHandler.progress(progress);
    }

=======
>>>>>>> 2058fc37
    ActivityListener mListener = new ActivityListener() {
        @Override
        public void informUserOfStatus() {
            mHandler.refreshTitle();
        }

        @Override
        public void folderStatusChanged(Account account, String folderName, int unreadMessageCount) {
            try {
                AccountStats stats = account.getStats(Accounts.this);
                if (stats == null) {
                    Log.w(K9.LOG_TAG, "Unable to get account stats");
                } else {
                    accountStatusChanged(account, stats);
                }
            } catch (Exception e) {
                Log.e(K9.LOG_TAG, "Unable to get account stats", e);
            }
        }
        @Override
        public void accountStatusChanged(BaseAccount account, AccountStats stats) {
            AccountStats oldStats = accountStats.get(account.getUuid());
            int oldUnreadMessageCount = 0;
            if (oldStats != null) {
                oldUnreadMessageCount = oldStats.unreadMessageCount;
            }
            if (stats == null) {
                stats = new AccountStats(); // empty stats for unavailable accounts
                stats.available = false;
            }
            accountStats.put(account.getUuid(), stats);
            if (account instanceof Account) {
                mUnreadMessageCount += stats.unreadMessageCount - oldUnreadMessageCount;
            }
            mHandler.dataChanged();
            pendingWork.remove(account);

            if (pendingWork.isEmpty()) {
                mHandler.progress(Window.PROGRESS_END);
                mHandler.refreshTitle();
            } else {
                int level = (Window.PROGRESS_END / mAdapter.getCount()) * (mAdapter.getCount() - pendingWork.size()) ;
                mHandler.progress(level);
            }
        }

        @Override
        public void accountSizeChanged(Account account, long oldSize, long newSize) {
            mHandler.accountSizeChanged(account, oldSize, newSize);
        }

        @Override
        public void synchronizeMailboxFinished(
            Account account,
            String folder,
            int totalMessagesInMailbox,
        int numNewMessages) {
            MessagingController.getInstance(getApplication()).getAccountStats(Accounts.this, account, mListener);
            super.synchronizeMailboxFinished(account, folder, totalMessagesInMailbox, numNewMessages);

            mHandler.progress(false);

        }

        @Override
        public void synchronizeMailboxStarted(Account account, String folder) {
            super.synchronizeMailboxStarted(account, folder);
            mHandler.progress(true);
        }

        @Override
        public void synchronizeMailboxFailed(Account account, String folder,
        String message) {
            super.synchronizeMailboxFailed(account, folder, message);
            mHandler.progress(false);

        }

    };

    private static String ACCOUNT_STATS = "accountStats";
    private static String SELECTED_CONTEXT_ACCOUNT = "selectedContextAccount";

    public static final String EXTRA_STARTUP = "startup";


    public static void actionLaunch(Context context) {
        Intent intent = new Intent(context, Accounts.class);
        intent.putExtra(EXTRA_STARTUP, true);
        context.startActivity(intent);
    }

    public static void listAccounts(Context context) {
        Intent intent = new Intent(context, Accounts.class);
        intent.putExtra(EXTRA_STARTUP, false);
        context.startActivity(intent);
    }

    @Override
    public void onNewIntent(Intent intent) {
        Uri uri = intent.getData();
        Log.i(K9.LOG_TAG, "Accounts Activity got uri " + uri);
        if (uri != null) {
            ContentResolver contentResolver = getContentResolver();

            Log.i(K9.LOG_TAG, "Accounts Activity got content of type " + contentResolver.getType(uri));

            String contentType = contentResolver.getType(uri);
            if (MimeUtility.K9_SETTINGS_MIME_TYPE.equals(contentType)) {
                onImport(uri);
            }
        }
    }

    @Override
    public void onCreate(Bundle icicle) {
        super.onCreate(icicle);

        if (!K9.isHideSpecialAccounts()) {
            unreadAccount = new SearchAccount(this, false, null, null);
            unreadAccount.setDescription(getString(R.string.search_all_messages_title));
            unreadAccount.setEmail(getString(R.string.search_all_messages_detail));

            integratedInboxAccount = new SearchAccount(this, true, null,  null);
            integratedInboxAccount.setDescription(getString(R.string.integrated_inbox_title));
            integratedInboxAccount.setEmail(getString(R.string.integrated_inbox_detail));
        }

        Account[] accounts = Preferences.getPreferences(this).getAccounts();
        Intent intent = getIntent();
<<<<<<< HEAD
        boolean startup = intent.getData() == null && intent.getBooleanExtra(EXTRA_STARTUP, true);
        onNewIntent(intent);

        if (startup && K9.startIntegratedInbox()) {
=======
        boolean startup = intent.getBooleanExtra(EXTRA_STARTUP, true);
        if (startup && K9.startIntegratedInbox() && !K9.isHideSpecialAccounts()) {
>>>>>>> 2058fc37
            onOpenAccount(integratedInboxAccount);
            finish();
            return;
        } else if (startup && accounts.length == 1 && onOpenAccount(accounts[0])) {
            finish();
<<<<<<< HEAD
            return;
        }

        requestWindowFeature(Window.FEATURE_INDETERMINATE_PROGRESS);
        requestWindowFeature(Window.FEATURE_PROGRESS);
=======
        } else {
            requestWindowFeature(Window.FEATURE_INDETERMINATE_PROGRESS);
            requestWindowFeature(Window.FEATURE_PROGRESS);

            setContentView(R.layout.accounts);
            ListView listView = getListView();
            listView.setOnItemClickListener(this);
            listView.setItemsCanFocus(false);
            listView.setEmptyView(findViewById(R.id.empty));
            listView.setScrollingCacheEnabled(false);
            findViewById(R.id.next).setOnClickListener(this);
            registerForContextMenu(listView);

            if (icicle != null && icicle.containsKey(SELECTED_CONTEXT_ACCOUNT)) {
                String accountUuid = icicle.getString("selectedContextAccount");
                mSelectedContextAccount = Preferences.getPreferences(this).getAccount(accountUuid);
            }
>>>>>>> 2058fc37

        setContentView(R.layout.accounts);
        ListView listView = getListView();
        listView.setOnItemClickListener(this);
        listView.setItemsCanFocus(false);
        listView.setEmptyView(findViewById(R.id.empty));
        findViewById(R.id.next).setOnClickListener(this);
        registerForContextMenu(listView);

        if (icicle != null && icicle.containsKey(SELECTED_CONTEXT_ACCOUNT)) {
            String accountUuid = icicle.getString("selectedContextAccount");
            mSelectedContextAccount = Preferences.getPreferences(this).getAccount(accountUuid);
        }

        restoreAccountStats(icicle);

        // Handle activity restarts because of a configuration change (e.g. rotating the screen)
        mNonConfigurationInstance = (NonConfigurationInstance) getLastNonConfigurationInstance();
        if (mNonConfigurationInstance != null) {
            mNonConfigurationInstance.restore(this);
        }
    }

    @SuppressWarnings("unchecked")
    private void restoreAccountStats(Bundle icicle) {
        if (icicle != null) {
            Map<String, AccountStats> oldStats = (Map<String, AccountStats>)icicle.get(ACCOUNT_STATS);
            if (oldStats != null) {
                accountStats.putAll(oldStats);
            }
        }
    }

    @Override
    public void onSaveInstanceState(Bundle outState) {
        super.onSaveInstanceState(outState);
        if (mSelectedContextAccount != null) {
            outState.putString(SELECTED_CONTEXT_ACCOUNT, mSelectedContextAccount.getUuid());
        }
        outState.putSerializable(ACCOUNT_STATS, accountStats);
    }

    private StorageManager.StorageListener storageListener = new StorageManager.StorageListener() {

        @Override
        public void onUnmount(String providerId) {
            refresh();
        }

        @Override
        public void onMount(String providerId) {
            refresh();
        }
    };

    @Override
    public void onResume() {
        super.onResume();

        refresh();
        MessagingController.getInstance(getApplication()).addListener(mListener);
        StorageManager.getInstance(getApplication()).addListener(storageListener);
    }

    @Override
    public void onPause() {
        super.onPause();
        MessagingController.getInstance(getApplication()).removeListener(mListener);
        StorageManager.getInstance(getApplication()).removeListener(storageListener);
<<<<<<< HEAD

    }

    /**
     * Save the reference to a currently displayed dialog or a running AsyncTask (if available).
     */
    @Override
    public Object onRetainNonConfigurationInstance() {
        Object retain = null;
        if (mNonConfigurationInstance != null && mNonConfigurationInstance.retain()) {
            retain = mNonConfigurationInstance;
        }
        return retain;
    }
=======
>>>>>>> 2058fc37

    }
    
    private BaseAccount[] accounts = new BaseAccount[0];
    private enum ACCOUNT_LOCATION {
        TOP, MIDDLE, BOTTOM;
    }
    private EnumSet<ACCOUNT_LOCATION> accountLocation(BaseAccount account) {
        EnumSet<ACCOUNT_LOCATION> accountLocation = EnumSet.of(ACCOUNT_LOCATION.MIDDLE);
        if (accounts.length > 0) {
            if (accounts[0].equals(account)) {
                accountLocation.remove(ACCOUNT_LOCATION.MIDDLE);
                accountLocation.add(ACCOUNT_LOCATION.TOP);
            }
            if (accounts[accounts.length - 1].equals(account)) {
                accountLocation.remove(ACCOUNT_LOCATION.MIDDLE);
                accountLocation.add(ACCOUNT_LOCATION.BOTTOM);
            }  
        }
        return accountLocation;
    }
    
    
    private void refresh() {
        accounts = Preferences.getPreferences(this).getAccounts();

        List<BaseAccount> newAccounts;
        if (!K9.isHideSpecialAccounts()
                && accounts.length > 0) {
            newAccounts = new ArrayList<BaseAccount>(accounts.length + 2);
            newAccounts.add(integratedInboxAccount);
            newAccounts.add(unreadAccount);
        } else {
            newAccounts = new ArrayList<BaseAccount>(accounts.length);
        }

        newAccounts.addAll(Arrays.asList(accounts));

        mAdapter = new AccountsAdapter(newAccounts.toArray(EMPTY_BASE_ACCOUNT_ARRAY));
        getListView().setAdapter(mAdapter);
        if (newAccounts.size() > 0) {
            mHandler.progress(Window.PROGRESS_START);
        }
        pendingWork.clear();

        for (BaseAccount account : newAccounts) {

            if (account instanceof Account) {
                pendingWork.put(account, "true");
                Account realAccount = (Account)account;
                MessagingController.getInstance(getApplication()).getAccountStats(Accounts.this, realAccount, mListener);
            } else if (K9.countSearchMessages() && account instanceof SearchAccount) {
                pendingWork.put(account, "true");
                final SearchAccount searchAccount = (SearchAccount)account;

                MessagingController.getInstance(getApplication()).searchLocalMessages(searchAccount, null, new MessagingListener() {
                    @Override
                    public void searchStats(AccountStats stats) {
                        mListener.accountStatusChanged(searchAccount, stats);
                    }
                });
            }
        }

    }

    private void onAddNewAccount() {
        AccountSetupBasics.actionNewAccount(this);
    }

    private void onEditAccount(Account account) {
        AccountSettings.actionSettings(this, account);
    }

    private void onEditPrefs() {
        Prefs.actionPrefs(this);
    }


    /*
     * This method is called with 'null' for the argument 'account' if
     * all accounts are to be checked. This is handled accordingly in
     * MessagingController.checkMail().
     */
    private void onCheckMail(Account account) {
        MessagingController.getInstance(getApplication()).checkMail(this, account, true, true, null);
        if (account == null) {
            MessagingController.getInstance(getApplication()).sendPendingMessages(null);
        } else {
            MessagingController.getInstance(getApplication()).sendPendingMessages(account, null);
        }

    }

    private void onClearCommands(Account account) {
        MessagingController.getInstance(getApplication()).clearAllPending(account);
    }

    private void onEmptyTrash(Account account) {
        MessagingController.getInstance(getApplication()).emptyTrash(account, null);
    }


    private void onCompose() {
        Account defaultAccount = Preferences.getPreferences(this).getDefaultAccount();
        if (defaultAccount != null) {
            MessageCompose.actionCompose(this, defaultAccount);
        } else {
            onAddNewAccount();
        }
    }

    /**
     * Show that account's inbox or folder-list
     * or return false if the account is not available.
     * @param account the account to open ({@link SearchAccount} or {@link Account})
     * @return false if unsuccessfull
     */
    private boolean onOpenAccount(BaseAccount account) {
        if (account instanceof SearchAccount) {
            SearchAccount searchAccount = (SearchAccount)account;
            MessageList.actionHandle(this, searchAccount.getDescription(), searchAccount);
        } else {
            Account realAccount = (Account)account;
            if (!realAccount.isAvailable(this)) {
                String toastText = getString(R.string.account_unavailable, account.getDescription());
                Toast toast = Toast.makeText(getApplication(), toastText, Toast.LENGTH_SHORT);
                toast.show();

                Log.i(K9.LOG_TAG, "refusing to open account that is not available");
                return false;
            }
            if (K9.FOLDER_NONE.equals(realAccount.getAutoExpandFolderName())) {
                FolderList.actionHandleAccount(this, realAccount);
            } else {
                MessageList.actionHandleFolder(this, realAccount, realAccount.getAutoExpandFolderName());
            }
        }
        return true;
    }

    public void onClick(View view) {
        if (view.getId() == R.id.next) {
            onAddNewAccount();
        }
    }

    private void onDeleteAccount(Account account) {
        mSelectedContextAccount = account;
        showDialog(DIALOG_REMOVE_ACCOUNT);
    }

    @Override
    public Dialog onCreateDialog(int id) {
        switch (id) {
        case DIALOG_REMOVE_ACCOUNT:
            return ConfirmationDialog.create(this, id,
                                             R.string.account_delete_dlg_title,
                                             getString(R.string.account_delete_dlg_instructions_fmt,
                                                     mSelectedContextAccount.getDescription()),
                                             R.string.okay_action,
                                             R.string.cancel_action,
            new Runnable() {
                @Override
                public void run() {
                    if (mSelectedContextAccount instanceof Account) {
                        Account realAccount = (Account)mSelectedContextAccount;
                        try {
                            realAccount.getLocalStore().delete();
                        } catch (Exception e) {
                            // Ignore, this may lead to localStores on sd-cards that are
                            // currently not inserted to be left
                        }
                        MessagingController.getInstance(getApplication())
                        .notifyAccountCancel(Accounts.this, realAccount);
                        Preferences.getPreferences(Accounts.this).deleteAccount(realAccount);
                        K9.setServicesEnabled(Accounts.this);
                        refresh();
                    }
                }
            });

        case DIALOG_CLEAR_ACCOUNT:
            return ConfirmationDialog.create(this, id,
                                             R.string.account_clear_dlg_title,
                                             getString(R.string.account_clear_dlg_instructions_fmt,
                                                     mSelectedContextAccount.getDescription()),
                                             R.string.okay_action,
                                             R.string.cancel_action,
            new Runnable() {
                @Override
                public void run() {
                    if (mSelectedContextAccount instanceof Account) {
                        Account realAccount = (Account)mSelectedContextAccount;
                        mHandler.workingAccount(realAccount, R.string.clearing_account);
                        MessagingController.getInstance(getApplication()).clear(realAccount, null);
                    }
                }
            });

        case DIALOG_RECREATE_ACCOUNT:
            return ConfirmationDialog.create(this, id,
                                             R.string.account_recreate_dlg_title,
                                             getString(R.string.account_recreate_dlg_instructions_fmt,
                                                     mSelectedContextAccount.getDescription()),
                                             R.string.okay_action,
                                             R.string.cancel_action,
            new Runnable() {
                @Override
                public void run() {
                    if (mSelectedContextAccount instanceof Account) {
                        Account realAccount = (Account)mSelectedContextAccount;
                        mHandler.workingAccount(realAccount, R.string.recreating_account);
                        MessagingController.getInstance(getApplication()).recreate(realAccount, null);
                    }
                }
            });
        }
        return super.onCreateDialog(id);
    }

    @Override
    public void onPrepareDialog(int id, Dialog d) {

        AlertDialog alert = (AlertDialog) d;
        switch (id) {
        case DIALOG_REMOVE_ACCOUNT:
            alert.setMessage(getString(R.string.account_delete_dlg_instructions_fmt,
                                       mSelectedContextAccount.getDescription()));
            break;
        case DIALOG_CLEAR_ACCOUNT:
            alert.setMessage(getString(R.string.account_clear_dlg_instructions_fmt,
                                       mSelectedContextAccount.getDescription()));
            break;
        case DIALOG_RECREATE_ACCOUNT:
            alert.setMessage(getString(R.string.account_recreate_dlg_instructions_fmt,
                                       mSelectedContextAccount.getDescription()));
            break;
        }

        super.onPrepareDialog(id, d);
    }

    @Override
    public boolean onContextItemSelected(MenuItem item) {
        AdapterContextMenuInfo menuInfo = (AdapterContextMenuInfo)item.getMenuInfo();
        // submenus don't actually set the menuInfo, so the "advanced"
        // submenu wouldn't work.
        if (menuInfo != null) {
            mSelectedContextAccount = (BaseAccount)getListView().getItemAtPosition(menuInfo.position);
        }
        Account realAccount = null;
        if (mSelectedContextAccount instanceof Account) {
            realAccount = (Account)mSelectedContextAccount;
        }
        switch (item.getItemId()) {
        case R.id.delete_account:
            onDeleteAccount(realAccount);
            break;
        case R.id.edit_account:
            onEditAccount(realAccount);
            break;
        case R.id.open:
            onOpenAccount(mSelectedContextAccount);
            break;
        case R.id.check_mail:
            onCheckMail(realAccount);
            break;
        case R.id.clear_pending:
            onClearCommands(realAccount);
            break;
        case R.id.empty_trash:
            onEmptyTrash(realAccount);
            break;
        case R.id.compact:
            onCompact(realAccount);
            break;
        case R.id.clear:
            onClear(realAccount);
            break;
        case R.id.recreate:
            onRecreate(realAccount);
            break;
<<<<<<< HEAD
        case R.id.export:
            onExport(false, realAccount);
=======
        case R.id.move_up:
            onMove(realAccount, true);
            break;
        case R.id.move_down:
            onMove(realAccount, false);
>>>>>>> 2058fc37
            break;
        }
        return true;
    }



    private void onCompact(Account account) {
        mHandler.workingAccount(account, R.string.compacting_account);
        MessagingController.getInstance(getApplication()).compact(account, null);
    }

    private void onClear(Account account) {
        showDialog(DIALOG_CLEAR_ACCOUNT);

    }
    private void onRecreate(Account account) {
        showDialog(DIALOG_RECREATE_ACCOUNT);
    }
    private void onMove(final Account account, final boolean up) {
        mHandler.progress(true);
        AsyncUIProcessor.getInstance(getApplication()).execute(
                new Runnable()
                {
                    @Override
                    public void run() {
                        account.move(Preferences.getPreferences(Accounts.this), up);
                        runOnUiThread(new Runnable() {
                            @Override
                            public void run() {
                                refresh();
                                mHandler.progress(false);
                            }
                        });
                    }
                });
    }

    public void onItemClick(AdapterView<?> parent, View view, int position, long id) {
        BaseAccount account = (BaseAccount)parent.getItemAtPosition(position);
        onOpenAccount(account);
    }

    @Override
    public boolean onOptionsItemSelected(MenuItem item) {
        switch (item.getItemId()) {
        case R.id.add_new_account:
            onAddNewAccount();
            break;
        case R.id.edit_prefs:
            onEditPrefs();
            break;
        case R.id.check_mail:
            onCheckMail(null);
            break;
        case R.id.compose:
            onCompose();
            break;
        case R.id.about:
            onAbout();
            break;
        case R.id.search:
            onSearchRequested();
            break;
<<<<<<< HEAD
        case R.id.export_all:
            onExport(true, null);
            break;
        case R.id.import_settings:
            onImport();
            break;
=======
>>>>>>> 2058fc37
        default:
            return super.onOptionsItemSelected(item);
        }
        return true;
    }

    private static String[][] USED_LIBRARIES = new String[][] {
        new String[] {"jutf7", "http://jutf7.sourceforge.net/"},
        new String[] {"JZlib", "http://www.jcraft.com/jzlib/"},
        new String[] {"Commons IO", "http://commons.apache.org/io/"},
        new String[] {"Mime4j", "http://james.apache.org/mime4j/"},
    };

    private void onAbout() {
        String appName = getString(R.string.app_name);
        String year = "2011";
        WebView wv = new WebView(this);
        StringBuilder html = new StringBuilder()
        .append("<meta http-equiv=\"content-type\" content=\"text/html; charset=utf-8\" />")
        .append("<img src=\"file:///android_asset/icon.png\" alt=\"").append(appName).append("\"/>")
        .append("<h1>")
        .append(String.format(getString(R.string.about_title_fmt),
                              "<a href=\"" + getString(R.string.app_webpage_url)) + "\">")
        .append(appName)
        .append("</a>")
        .append("</h1><p>")
        .append(appName)
        .append(" ")
        .append(String.format(getString(R.string.debug_version_fmt), getVersionNumber()))
        .append("</p><p>")
        .append(String.format(getString(R.string.app_authors_fmt),
                              getString(R.string.app_authors)))
        .append("</p><p>")
        .append(String.format(getString(R.string.app_revision_fmt),
                              "<a href=\"" + getString(R.string.app_revision_url) + "\">" +
                              getString(R.string.app_revision_url) +
                              "</a>"))
        .append("</p><hr/><p>")
        .append(String.format(getString(R.string.app_copyright_fmt), year, year))
        .append("</p><hr/><p>")
        .append(getString(R.string.app_license))
        .append("</p><hr/><p>");

        StringBuilder libs = new StringBuilder().append("<ul>");
        for (String[] library : USED_LIBRARIES) {
            libs.append("<li><a href=\"").append(library[1]).append("\">").append(library[0]).append("</a></li>");
        }
        libs.append("</ul>");

        html.append(String.format(getString(R.string.app_libraries), libs.toString()))
        .append("</p><hr/><p>")
        .append(String.format(getString(R.string.app_emoji_icons),
                              "<div>TypePad \u7d75\u6587\u5b57\u30a2\u30a4\u30b3\u30f3\u753b\u50cf " +
                              "(<a href=\"http://typepad.jp/\">Six Apart Ltd</a>) / " +
                              "<a href=\"http://creativecommons.org/licenses/by/2.1/jp/\">CC BY 2.1</a></div>"))
        .append("</p>");

        wv.loadDataWithBaseURL("file:///android_res/drawable/", html.toString(), "text/html", "utf-8", null);
        new AlertDialog.Builder(this)
        .setView(wv)
        .setCancelable(true)
        .setPositiveButton(R.string.okay_action, new DialogInterface.OnClickListener() {
            public void onClick(DialogInterface d, int c) {
                d.dismiss();
            }
        })
        .show();
    }

    /**
     * Get current version number.
     *
     * @return String version
     */
    private String getVersionNumber() {
        String version = "?";
        try {
            PackageInfo pi = getPackageManager().getPackageInfo(getPackageName(), 0);
            version = pi.versionName;
        } catch (PackageManager.NameNotFoundException e) {
            //Log.e(TAG, "Package name not found", e);
        }
        return version;
    }

    public boolean onItemLongClick(AdapterView<?> parent, View view, int position, long id) {
        return true;
    }

    @Override
    public boolean onCreateOptionsMenu(Menu menu) {
        super.onCreateOptionsMenu(menu);
        getMenuInflater().inflate(R.menu.accounts_option, menu);
        return true;
    }

    @Override
    public void onCreateContextMenu(ContextMenu menu, View v, ContextMenuInfo menuInfo) {
        super.onCreateContextMenu(menu, v, menuInfo);
        menu.setHeaderTitle(R.string.accounts_context_menu_title);
        getMenuInflater().inflate(R.menu.accounts_context, menu);

        AdapterContextMenuInfo info = (AdapterContextMenuInfo) menuInfo;
        BaseAccount account =  mAdapter.getItem(info.position);
        if (account instanceof SearchAccount) {
            for (int i = 0; i < menu.size(); i++) {
                MenuItem item = menu.getItem(i);
                if (item.getItemId() != R.id.open) {
                    item.setVisible(false);
                }
            }
        }
<<<<<<< HEAD
    }

    private void onImport() {
        Intent i = new Intent(Intent.ACTION_GET_CONTENT);
        i.addCategory(Intent.CATEGORY_OPENABLE);
        i.setType(MimeUtility.K9_SETTINGS_MIME_TYPE);
        startActivityForResult(Intent.createChooser(i, null), ACTIVITY_REQUEST_PICK_SETTINGS_FILE);
    }

    @Override
    protected void onActivityResult(int requestCode, int resultCode, Intent data) {
        Log.i(K9.LOG_TAG, "onActivityResult requestCode = " + requestCode + ", resultCode = " + resultCode + ", data = " + data);
        if (resultCode != RESULT_OK)
            return;
        if (data == null) {
            return;
        }
        switch (requestCode) {
        case ACTIVITY_REQUEST_PICK_SETTINGS_FILE:
            onImport(data.getData());
            break;
        }
    }

    private void onImport(Uri uri) {
        ListImportContentsAsyncTask asyncTask = new ListImportContentsAsyncTask(this, uri);
        setNonConfigurationInstance(asyncTask);
        asyncTask.execute();
    }


    private void showSimpleDialog(int headerRes, int messageRes, Object... args) {
        SimpleDialog dialog = new SimpleDialog(headerRes, messageRes, args);
        dialog.show(this);
        setNonConfigurationInstance(dialog);
    }

    private static class SimpleDialog implements NonConfigurationInstance {
        private final int mHeaderRes;
        private final int mMessageRes;
        private Object[] mArguments;
        private Dialog mDialog;

        SimpleDialog(int headerRes, int messageRes, Object... args) {
            this.mHeaderRes = headerRes;
            this.mMessageRes = messageRes;
            this.mArguments = args;
        }

        @Override
        public void restore(Activity activity) {
            show((Accounts) activity);
        }

        @Override
        public boolean retain() {
            if (mDialog != null) {
                mDialog.dismiss();
                mDialog = null;
                return true;
            }
            return false;
        }

        public void show(final Accounts activity) {
            final String message = activity.getString(mMessageRes, mArguments);

            final AlertDialog.Builder builder = new AlertDialog.Builder(activity);
            builder.setTitle(mHeaderRes);
            builder.setMessage(message);
            builder.setPositiveButton(R.string.okay_action,
            new DialogInterface.OnClickListener() {
                @Override
                public void onClick(DialogInterface dialog, int which) {
                    dialog.dismiss();
                    activity.setNonConfigurationInstance(null);
                }
            });
            mDialog = builder.show();
        }
    }

    private void showImportSelectionDialog(ImportContents importContents, Uri uri) {
        ImportSelectionDialog dialog = new ImportSelectionDialog(importContents, uri);
        dialog.show(this);
        setNonConfigurationInstance(dialog);
    }

    private static class ImportSelectionDialog implements NonConfigurationInstance {
        private ImportContents mImportContents;
        private Uri mUri;
        private Dialog mDialog;
        private ListView mImportSelectionView;
        private SparseBooleanArray mSelection;


        ImportSelectionDialog(ImportContents importContents, Uri uri) {
            mImportContents = importContents;
            mUri = uri;
        }

        @Override
        public void restore(Activity activity) {
            show((Accounts) activity, mSelection);
        }

        @Override
        public boolean retain() {
            if (mDialog != null) {
                // Save the selection state of each list item
                mSelection = mImportSelectionView.getCheckedItemPositions();
                mImportSelectionView = null;

                mDialog.dismiss();
                mDialog = null;
                return true;
            }
            return false;
        }

        public void show(Accounts activity) {
            show(activity, null);
        }

        public void show(final Accounts activity, SparseBooleanArray selection) {
            final ListView importSelectionView = new ListView(activity);
            mImportSelectionView = importSelectionView;
            List<String> contents = new ArrayList<String>();

            if (mImportContents.globalSettings) {
                contents.add(activity.getString(R.string.settings_import_global_settings));
            }

            for (AccountDescription account : mImportContents.accounts) {
                contents.add(account.name);
            }

            importSelectionView.setChoiceMode(ListView.CHOICE_MODE_MULTIPLE);
            importSelectionView.setAdapter(new ArrayAdapter<String>(activity,
                    android.R.layout.simple_list_item_checked, contents));
            importSelectionView.setOnItemSelectedListener(new OnItemSelectedListener() {
                @Override
                public void onItemSelected(AdapterView<?> parent, View view, int pos, long id) {
                    CheckedTextView ctv = (CheckedTextView)view;
                    ctv.setChecked(!ctv.isChecked());
                }

                @Override
                public void onNothingSelected(AdapterView<?> arg0) { /* Do nothing */ }
            });

            if (selection != null) {
                for (int i = 0, end = contents.size(); i < end; i++) {
                    importSelectionView.setItemChecked(i, selection.get(i));
                }
            }

            //TODO: listview header: "Please select the settings you wish to import"
            //TODO: listview footer: "Select all" / "Select none" buttons?
            //TODO: listview footer: "Overwrite existing accounts?" checkbox

            final AlertDialog.Builder builder = new AlertDialog.Builder(activity);
            builder.setTitle(activity.getString(R.string.settings_import_selection));
            builder.setView(importSelectionView);
            builder.setInverseBackgroundForced(true);
            builder.setPositiveButton(R.string.okay_action,
                new DialogInterface.OnClickListener() {

                    @Override
                    public void onClick(DialogInterface dialog, int which) {
                        ListAdapter adapter = importSelectionView.getAdapter();
                        int count = adapter.getCount();
                        SparseBooleanArray pos = importSelectionView.getCheckedItemPositions();

                        boolean includeGlobals = mImportContents.globalSettings ? pos.get(0) : false;
                        List<String> accountUuids = new ArrayList<String>();
                        int start = mImportContents.globalSettings ? 1 : 0;
                        for (int i = start; i < count; i++) {
                            if (pos.get(i)) {
                                accountUuids.add(mImportContents.accounts.get(i-start).uuid);
                            }
                        }

                        /*
                         * TODO: Think some more about this. Overwriting could change the store
                         * type. This requires some additional code in order to work smoothly
                         * while the app is running.
                         */
                        boolean overwrite = false;

                        dialog.dismiss();
                        activity.setNonConfigurationInstance(null);

                        ImportAsyncTask importAsyncTask = new ImportAsyncTask(activity,
                                includeGlobals, accountUuids, overwrite, mUri);
                        activity.setNonConfigurationInstance(importAsyncTask);
                        importAsyncTask.execute();
                    }
                });
            builder.setNegativeButton(R.string.cancel_action,
                    new DialogInterface.OnClickListener() {
                        @Override
                        public void onClick(DialogInterface dialog, int which) {
                            dialog.dismiss();
                            activity.setNonConfigurationInstance(null);
                        }
                    });
            mDialog = builder.show();
=======
        else {
            EnumSet<ACCOUNT_LOCATION> accountLocation = accountLocation(account);
            if (accountLocation.contains(ACCOUNT_LOCATION.TOP)) {
                menu.findItem(R.id.move_up).setEnabled(false);
            }
            else {
                menu.findItem(R.id.move_up).setEnabled(true);
            }
            if (accountLocation.contains(ACCOUNT_LOCATION.BOTTOM)) {
                menu.findItem(R.id.move_down).setEnabled(false);
            }
            else {
                menu.findItem(R.id.move_down).setEnabled(true);
            }
>>>>>>> 2058fc37
        }
    }

    private void setNonConfigurationInstance(NonConfigurationInstance inst) {
        mNonConfigurationInstance = inst;
    }

    class AccountsAdapter extends ArrayAdapter<BaseAccount> {
        public AccountsAdapter(BaseAccount[] accounts) {
            super(Accounts.this, 0, accounts);
        }

        @Override
        public View getView(int position, View convertView, ViewGroup parent) {
            final BaseAccount account = getItem(position);
            View view;
            if (convertView != null) {
                view = convertView;
            } else {
                view = getLayoutInflater().inflate(R.layout.accounts_item, parent, false);
            }
            AccountViewHolder holder = (AccountViewHolder) view.getTag();
            if (holder == null) {
                holder = new AccountViewHolder();
                holder.description = (TextView) view.findViewById(R.id.description);
                holder.email = (TextView) view.findViewById(R.id.email);
                holder.newMessageCount = (TextView) view.findViewById(R.id.new_message_count);
                holder.flaggedMessageCount = (TextView) view.findViewById(R.id.flagged_message_count);
                holder.activeIcons = (RelativeLayout) view.findViewById(R.id.active_icons);

                holder.chip = view.findViewById(R.id.chip);
                holder.folders = (ImageButton) view.findViewById(R.id.folders);
                holder.accountsItemLayout = (LinearLayout)view.findViewById(R.id.accounts_item_layout);

                view.setTag(holder);
            }
            AccountStats stats = accountStats.get(account.getUuid());

            if (stats != null && account instanceof Account && stats.size >= 0) {
                holder.email.setText(SizeFormatter.formatSize(Accounts.this, stats.size));
                holder.email.setVisibility(View.VISIBLE);
            } else {
                if (account.getEmail().equals(account.getDescription())) {
                    holder.email.setVisibility(View.GONE);
                } else {
                    holder.email.setVisibility(View.VISIBLE);
                    holder.email.setText(account.getEmail());
                }
            }

            String description = account.getDescription();
            if (description == null || description.length() == 0) {
                description = account.getEmail();
            }

            holder.description.setText(description);

            Integer unreadMessageCount = null;
            if (stats != null) {
                unreadMessageCount = stats.unreadMessageCount;
                holder.newMessageCount.setText(Integer.toString(unreadMessageCount));
                holder.newMessageCount.setVisibility(unreadMessageCount > 0 ? View.VISIBLE : View.GONE);

                holder.flaggedMessageCount.setText(Integer.toString(stats.flaggedMessageCount));
                holder.flaggedMessageCount.setVisibility(K9.messageListStars() && stats.flaggedMessageCount > 0 ? View.VISIBLE : View.GONE);

                holder.flaggedMessageCount.setOnClickListener(new AccountClickListener(account, SearchModifier.FLAGGED));
                holder.newMessageCount.setOnClickListener(new AccountClickListener(account, SearchModifier.UNREAD));

                view.getBackground().setAlpha(stats.available ? 0 : 127);

                holder.activeIcons.setOnClickListener(new OnClickListener() {
                    public void onClick(View v) {
                        Toast toast = Toast.makeText(getApplication(), getString(R.string.tap_hint), Toast.LENGTH_SHORT);
                        toast.show();
                    }
                }
                                                     );

            } else {
                holder.newMessageCount.setVisibility(View.GONE);
                holder.flaggedMessageCount.setVisibility(View.GONE);
                view.getBackground().setAlpha(0);
            }
            if (account instanceof Account) {
                Account realAccount = (Account)account;

                holder.chip.setBackgroundDrawable(realAccount.generateColorChip().drawable());
                if (unreadMessageCount == null) {
                    holder.chip.getBackground().setAlpha(0);
                } else if (unreadMessageCount == 0) {
                    holder.chip.getBackground().setAlpha(127);
                } else {
                    holder.chip.getBackground().setAlpha(255);
                }

            } else {
                holder.chip.setBackgroundDrawable(new ColorChip(0xff999999).drawable());
            }


            holder.description.setTextSize(TypedValue.COMPLEX_UNIT_DIP, mFontSizes.getAccountName());
            holder.email.setTextSize(TypedValue.COMPLEX_UNIT_DIP, mFontSizes.getAccountDescription());

            if (K9.useCompactLayouts()) {
                holder.accountsItemLayout.setMinimumHeight(0);
            }
            if (account instanceof SearchAccount || K9.useCompactLayouts()) {

                holder.folders.setVisibility(View.GONE);
            } else {
                holder.folders.setVisibility(View.VISIBLE);
                holder.folders.setOnClickListener(new OnClickListener() {
                    public void onClick(View v) {
                        FolderList.actionHandleAccount(Accounts.this, (Account)account);

                    }
                });
            }

            return view;
        }

        class AccountViewHolder {
            public TextView description;
            public TextView email;
            public TextView newMessageCount;
            public TextView flaggedMessageCount;
            public RelativeLayout activeIcons;
            public View chip;
            public ImageButton folders;
            public LinearLayout accountsItemLayout;
        }
    }
    private Flag[] combine(Flag[] set1, Flag[] set2) {
        if (set1 == null) {
            return set2;
        }
        if (set2 == null) {
            return set1;
        }
        Set<Flag> flags = new HashSet<Flag>();
        flags.addAll(Arrays.asList(set1));
        flags.addAll(Arrays.asList(set2));
        return flags.toArray(EMPTY_FLAG_ARRAY);
    }

    private class AccountClickListener implements OnClickListener {

        final BaseAccount account;
        final SearchModifier searchModifier;
        AccountClickListener(BaseAccount nAccount, SearchModifier nSearchModifier) {
            account = nAccount;
            searchModifier = nSearchModifier;
        }
        @Override
        public void onClick(View v) {
            String description = getString(R.string.search_title, account.getDescription(), getString(searchModifier.resId));
            if (account instanceof SearchAccount) {
                SearchAccount searchAccount = (SearchAccount)account;

                MessageList.actionHandle(Accounts.this,
                                         description, "", searchAccount.isIntegrate(),
                                         combine(searchAccount.getRequiredFlags(), searchModifier.requiredFlags),
                                         combine(searchAccount.getForbiddenFlags(), searchModifier.forbiddenFlags));
            } else {
                SearchSpecification searchSpec = new SearchSpecification() {
                    @Override
                    public String[] getAccountUuids() {
                        return new String[] { account.getUuid() };
                    }

                    @Override
                    public Flag[] getForbiddenFlags() {
                        return searchModifier.forbiddenFlags;
                    }

                    @Override
                    public String getQuery() {
                        return "";
                    }

                    @Override
                    public Flag[] getRequiredFlags() {
                        return searchModifier.requiredFlags;
                    }

                    @Override
                    public boolean isIntegrate() {
                        return false;
                    }

                    @Override
                    public String[] getFolderNames() {
                        return null;
                    }

                };
                MessageList.actionHandle(Accounts.this, description, searchSpec);
            }
        }

    }

    public void onExport(final boolean includeGlobals, final Account account) {

        // TODO, prompt to allow a user to choose which accounts to export
        Set<String> accountUuids = null;
        if (account != null) {
            accountUuids = new HashSet<String>();
            accountUuids.add(account.getUuid());
        }

        ExportAsyncTask asyncTask = new ExportAsyncTask(this, includeGlobals, accountUuids);
        setNonConfigurationInstance(asyncTask);
        asyncTask.execute();
    }

    /**
     * Handles exporting of global settings and/or accounts in a background thread.
     */
    private static class ExportAsyncTask extends ExtendedAsyncTask<Void, Void, Boolean> {
        private boolean mIncludeGlobals;
        private Set<String> mAccountUuids;
        private String mFileName;


        private ExportAsyncTask(Accounts activity, boolean includeGlobals,
                Set<String> accountUuids) {
            super(activity);
            mIncludeGlobals = includeGlobals;
            mAccountUuids = accountUuids;
        }

        @Override
        protected void showProgressDialog() {
            String title = mContext.getString(R.string.settings_export_dialog_title);
            String message = mContext.getString(R.string.settings_exporting);
            mProgressDialog = ProgressDialog.show(mActivity, title, message, true);
        }

        @Override
        protected Boolean doInBackground(Void... params) {
            try {
                mFileName = SettingsExporter.exportToFile(mContext, mIncludeGlobals,
                        mAccountUuids);
            } catch (SettingsImportExportException e) {
                Log.w(K9.LOG_TAG, "Exception during export", e);
                return false;
            }
            return true;
        }

        @Override
        protected void onPostExecute(Boolean success) {
            Accounts activity = (Accounts) mActivity;

            // Let the activity know that the background task is complete
            activity.setNonConfigurationInstance(null);

            removeProgressDialog();

            if (success) {
                activity.showSimpleDialog(R.string.settings_export_success_header,
                        R.string.settings_export_success, mFileName);
            } else {
                //TODO: better error messages
                activity.showSimpleDialog(R.string.settings_export_failed_header,
                        R.string.settings_export_failure);
            }
        }
    }

    /**
     * Handles importing of global settings and/or accounts in a background thread.
     */
    private static class ImportAsyncTask extends ExtendedAsyncTask<Void, Void, Boolean> {
        private boolean mIncludeGlobals;
        private List<String> mAccountUuids;
        private boolean mOverwrite;
        private Uri mUri;
        private ImportResults mImportResults;

        private ImportAsyncTask(Accounts activity, boolean includeGlobals,
                List<String> accountUuids, boolean overwrite, Uri uri) {
            super(activity);
            mIncludeGlobals = includeGlobals;
            mAccountUuids = accountUuids;
            mOverwrite = overwrite;
            mUri = uri;
        }

        @Override
        protected void showProgressDialog() {
            String title = mContext.getString(R.string.settings_import_dialog_title);
            String message = mContext.getString(R.string.settings_importing);
            mProgressDialog = ProgressDialog.show(mActivity, title, message, true);
        }

        @Override
        protected Boolean doInBackground(Void... params) {
            try {
                InputStream is = mContext.getContentResolver().openInputStream(mUri);
                try {
                    mImportResults = SettingsImporter.importSettings(mContext, is,
                            mIncludeGlobals, mAccountUuids, mOverwrite);
                } finally {
                    try {
                        is.close();
                    } catch (IOException e) { /* Ignore */ }
                }
            } catch (SettingsImportExportException e) {
                Log.w(K9.LOG_TAG, "Exception during import", e);
                return false;
            } catch (FileNotFoundException e) {
                Log.w(K9.LOG_TAG, "Couldn't open import file", e);
                return false;
            } catch (Exception e) {
                Log.w(K9.LOG_TAG, "Unknown error", e);
                return false;
            }
            return true;
        }

        @Override
        protected void onPostExecute(Boolean success) {
            Accounts activity = (Accounts) mActivity;

            // Let the activity know that the background task is complete
            activity.setNonConfigurationInstance(null);

            removeProgressDialog();

            String filename = mUri.getLastPathSegment();
            boolean globalSettings = mImportResults.globalSettings;
            int imported = mImportResults.importedAccounts.size();
            if (success && (globalSettings || imported > 0)) {

                //TODO: display names of imported accounts (name from file *and* possibly new name)

                if (imported == 0) {
                    activity.showSimpleDialog(R.string.settings_import_success_header,
                            R.string.settings_import_global_settings_success, filename);
                } else {
                    String importedAccounts = activity.getResources().getQuantityString(
                            R.plurals.settings_import_success, imported);
                    activity.showSimpleDialog(R.string.settings_import_success_header,
                            R.string.settings_import_success, importedAccounts, filename);
                }

                activity.refresh();
            } else {
                //TODO: better error messages
                activity.showSimpleDialog(R.string.settings_import_failed_header,
                        R.string.settings_import_failure, filename);
            }
        }
    }

    private static class ListImportContentsAsyncTask extends ExtendedAsyncTask<Void, Void, Boolean> {
        private Uri mUri;
        private ImportContents mImportContents;

        private ListImportContentsAsyncTask(Accounts activity, Uri uri) {
            super(activity);

            mUri = uri;
        }

        @Override
        protected void showProgressDialog() {
            String title = mContext.getString(R.string.settings_import_dialog_title);
            String message = mContext.getString(R.string.settings_import_scanning_file);
            mProgressDialog = ProgressDialog.show(mActivity, title, message, true);
        }

        @Override
        protected Boolean doInBackground(Void... params) {
            try {
                ContentResolver resolver = mContext.getContentResolver();
                InputStream is = resolver.openInputStream(mUri);
                try {
                    mImportContents = SettingsImporter.getImportStreamContents(is);
                } finally {
                    try {
                        is.close();
                    } catch (IOException e) { /* Ignore */ }
                }
            } catch (SettingsImportExportException e) {
                Log.w(K9.LOG_TAG, "Exception during export", e);
                return false;
            }
            catch (FileNotFoundException e) {
                Log.w(K9.LOG_TAG, "Couldn't read content from URI " + mUri);
                return false;
            }
            return true;
        }

        @Override
        protected void onPostExecute(Boolean success) {
            Accounts activity = (Accounts) mActivity;

            // Let the activity know that the background task is complete
            activity.setNonConfigurationInstance(null);

            removeProgressDialog();

            if (success) {
                activity.showImportSelectionDialog(mImportContents, mUri);
            } else {
                String filename = mUri.getLastPathSegment();
                //TODO: better error messages
                activity.showSimpleDialog(R.string.settings_import_failed_header,
                        R.string.settings_import_failure, filename);
            }
        }
    }
}<|MERGE_RESOLUTION|>--- conflicted
+++ resolved
@@ -1,38 +1,29 @@
 
 package com.fsck.k9.activity;
 
-<<<<<<< HEAD
 import java.io.FileNotFoundException;
 import java.io.IOException;
 import java.io.InputStream;
 import java.util.ArrayList;
 import java.util.Arrays;
-=======
-import java.util.ArrayList;
-import java.util.Arrays;
 import java.util.EnumSet;
->>>>>>> 2058fc37
 import java.util.HashSet;
 import java.util.List;
 import java.util.Map;
 import java.util.Set;
 import java.util.concurrent.ConcurrentHashMap;
 
-<<<<<<< HEAD
 import android.app.Activity;
 import android.app.AlertDialog;
 import android.app.Dialog;
 import android.app.ProgressDialog;
 import android.content.ContentResolver;
-=======
-import android.app.AlertDialog;
-import android.app.Dialog;
->>>>>>> 2058fc37
 import android.content.Context;
 import android.content.DialogInterface;
 import android.content.Intent;
 import android.content.pm.PackageInfo;
 import android.content.pm.PackageManager;
+import android.net.Uri;
 import android.os.Bundle;
 import android.os.Handler;
 import android.util.Log;
@@ -49,25 +40,17 @@
 import android.webkit.WebView;
 import android.widget.AdapterView;
 import android.widget.ArrayAdapter;
-<<<<<<< HEAD
 import android.widget.CheckedTextView;
 import android.widget.ImageButton;
 import android.widget.LinearLayout;
 import android.widget.ListAdapter;
-=======
-import android.widget.ImageButton;
-import android.widget.LinearLayout;
->>>>>>> 2058fc37
 import android.widget.ListView;
 import android.widget.RelativeLayout;
 import android.widget.TextView;
 import android.widget.Toast;
 import android.widget.AdapterView.AdapterContextMenuInfo;
 import android.widget.AdapterView.OnItemClickListener;
-<<<<<<< HEAD
 import android.widget.AdapterView.OnItemSelectedListener;
-=======
->>>>>>> 2058fc37
 
 import com.fsck.k9.Account;
 import com.fsck.k9.AccountStats;
@@ -78,11 +61,8 @@
 import com.fsck.k9.R;
 import com.fsck.k9.SearchAccount;
 import com.fsck.k9.SearchSpecification;
-<<<<<<< HEAD
 import com.fsck.k9.activity.misc.ExtendedAsyncTask;
 import com.fsck.k9.activity.misc.NonConfigurationInstance;
-=======
->>>>>>> 2058fc37
 import com.fsck.k9.activity.setup.AccountSettings;
 import com.fsck.k9.activity.setup.AccountSetupBasics;
 import com.fsck.k9.activity.setup.Prefs;
@@ -90,10 +70,7 @@
 import com.fsck.k9.controller.MessagingListener;
 import com.fsck.k9.helper.SizeFormatter;
 import com.fsck.k9.mail.Flag;
-<<<<<<< HEAD
 import com.fsck.k9.mail.internet.MimeUtility;
-=======
->>>>>>> 2058fc37
 import com.fsck.k9.mail.store.StorageManager;
 import com.fsck.k9.view.ColorChip;
 import com.fsck.k9.preferences.SettingsExporter;
@@ -103,10 +80,7 @@
 import com.fsck.k9.preferences.SettingsImporter.ImportContents;
 import com.fsck.k9.preferences.SettingsImporter.ImportResults;
 
-<<<<<<< HEAD
-
-=======
->>>>>>> 2058fc37
+
 public class Accounts extends K9ListActivity implements OnItemClickListener, OnClickListener {
 
     /**
@@ -134,7 +108,6 @@
     private SearchAccount unreadAccount = null;
     private SearchAccount integratedInboxAccount = null;
     private FontSizes mFontSizes = K9.getFontSizes();
-<<<<<<< HEAD
 
     /**
      * Contains information about objects that need to be retained on configuration changes.
@@ -145,8 +118,6 @@
 
 
     private static final int ACTIVITY_REQUEST_PICK_SETTINGS_FILE = 1;
-=======
->>>>>>> 2058fc37
 
     class AccountsHandler extends Handler {
         private void setViewTitle() {
@@ -218,13 +189,10 @@
         }
     }
 
-<<<<<<< HEAD
     public void setProgress(boolean progress) {
         mHandler.progress(progress);
     }
 
-=======
->>>>>>> 2058fc37
     ActivityListener mListener = new ActivityListener() {
         @Override
         public void informUserOfStatus() {
@@ -355,51 +323,27 @@
 
         Account[] accounts = Preferences.getPreferences(this).getAccounts();
         Intent intent = getIntent();
-<<<<<<< HEAD
-        boolean startup = intent.getData() == null && intent.getBooleanExtra(EXTRA_STARTUP, true);
-        onNewIntent(intent);
-
-        if (startup && K9.startIntegratedInbox()) {
-=======
+        //onNewIntent(intent);
+
         boolean startup = intent.getBooleanExtra(EXTRA_STARTUP, true);
         if (startup && K9.startIntegratedInbox() && !K9.isHideSpecialAccounts()) {
->>>>>>> 2058fc37
             onOpenAccount(integratedInboxAccount);
             finish();
             return;
         } else if (startup && accounts.length == 1 && onOpenAccount(accounts[0])) {
             finish();
-<<<<<<< HEAD
             return;
         }
 
         requestWindowFeature(Window.FEATURE_INDETERMINATE_PROGRESS);
         requestWindowFeature(Window.FEATURE_PROGRESS);
-=======
-        } else {
-            requestWindowFeature(Window.FEATURE_INDETERMINATE_PROGRESS);
-            requestWindowFeature(Window.FEATURE_PROGRESS);
-
-            setContentView(R.layout.accounts);
-            ListView listView = getListView();
-            listView.setOnItemClickListener(this);
-            listView.setItemsCanFocus(false);
-            listView.setEmptyView(findViewById(R.id.empty));
-            listView.setScrollingCacheEnabled(false);
-            findViewById(R.id.next).setOnClickListener(this);
-            registerForContextMenu(listView);
-
-            if (icicle != null && icicle.containsKey(SELECTED_CONTEXT_ACCOUNT)) {
-                String accountUuid = icicle.getString("selectedContextAccount");
-                mSelectedContextAccount = Preferences.getPreferences(this).getAccount(accountUuid);
-            }
->>>>>>> 2058fc37
 
         setContentView(R.layout.accounts);
         ListView listView = getListView();
         listView.setOnItemClickListener(this);
         listView.setItemsCanFocus(false);
         listView.setEmptyView(findViewById(R.id.empty));
+        listView.setScrollingCacheEnabled(false);
         findViewById(R.id.next).setOnClickListener(this);
         registerForContextMenu(listView);
 
@@ -463,8 +407,6 @@
         super.onPause();
         MessagingController.getInstance(getApplication()).removeListener(mListener);
         StorageManager.getInstance(getApplication()).removeListener(storageListener);
-<<<<<<< HEAD
-
     }
 
     /**
@@ -478,11 +420,7 @@
         }
         return retain;
     }
-=======
->>>>>>> 2058fc37
-
-    }
-    
+
     private BaseAccount[] accounts = new BaseAccount[0];
     private enum ACCOUNT_LOCATION {
         TOP, MIDDLE, BOTTOM;
@@ -497,12 +435,12 @@
             if (accounts[accounts.length - 1].equals(account)) {
                 accountLocation.remove(ACCOUNT_LOCATION.MIDDLE);
                 accountLocation.add(ACCOUNT_LOCATION.BOTTOM);
-            }  
+            }
         }
         return accountLocation;
     }
-    
-    
+
+
     private void refresh() {
         accounts = Preferences.getPreferences(this).getAccounts();
 
@@ -763,16 +701,14 @@
         case R.id.recreate:
             onRecreate(realAccount);
             break;
-<<<<<<< HEAD
         case R.id.export:
             onExport(false, realAccount);
-=======
+            break;
         case R.id.move_up:
             onMove(realAccount, true);
             break;
         case R.id.move_down:
             onMove(realAccount, false);
->>>>>>> 2058fc37
             break;
         }
         return true;
@@ -793,22 +729,9 @@
         showDialog(DIALOG_RECREATE_ACCOUNT);
     }
     private void onMove(final Account account, final boolean up) {
-        mHandler.progress(true);
-        AsyncUIProcessor.getInstance(getApplication()).execute(
-                new Runnable()
-                {
-                    @Override
-                    public void run() {
-                        account.move(Preferences.getPreferences(Accounts.this), up);
-                        runOnUiThread(new Runnable() {
-                            @Override
-                            public void run() {
-                                refresh();
-                                mHandler.progress(false);
-                            }
-                        });
-                    }
-                });
+        MoveAccountAsyncTask asyncTask = new MoveAccountAsyncTask(this, account, up);
+        setNonConfigurationInstance(asyncTask);
+        asyncTask.execute();
     }
 
     public void onItemClick(AdapterView<?> parent, View view, int position, long id) {
@@ -837,15 +760,12 @@
         case R.id.search:
             onSearchRequested();
             break;
-<<<<<<< HEAD
         case R.id.export_all:
             onExport(true, null);
             break;
         case R.id.import_settings:
             onImport();
             break;
-=======
->>>>>>> 2058fc37
         default:
             return super.onOptionsItemSelected(item);
         }
@@ -958,7 +878,21 @@
                 }
             }
         }
-<<<<<<< HEAD
+        else {
+            EnumSet<ACCOUNT_LOCATION> accountLocation = accountLocation(account);
+            if (accountLocation.contains(ACCOUNT_LOCATION.TOP)) {
+                menu.findItem(R.id.move_up).setEnabled(false);
+            }
+            else {
+                menu.findItem(R.id.move_up).setEnabled(true);
+            }
+            if (accountLocation.contains(ACCOUNT_LOCATION.BOTTOM)) {
+                menu.findItem(R.id.move_down).setEnabled(false);
+            }
+            else {
+                menu.findItem(R.id.move_down).setEnabled(true);
+            }
+        }
     }
 
     private void onImport() {
@@ -1167,22 +1101,6 @@
                         }
                     });
             mDialog = builder.show();
-=======
-        else {
-            EnumSet<ACCOUNT_LOCATION> accountLocation = accountLocation(account);
-            if (accountLocation.contains(ACCOUNT_LOCATION.TOP)) {
-                menu.findItem(R.id.move_up).setEnabled(false);
-            }
-            else {
-                menu.findItem(R.id.move_up).setEnabled(true);
-            }
-            if (accountLocation.contains(ACCOUNT_LOCATION.BOTTOM)) {
-                menu.findItem(R.id.move_down).setEnabled(false);
-            }
-            else {
-                menu.findItem(R.id.move_down).setEnabled(true);
-            }
->>>>>>> 2058fc37
         }
     }
 
@@ -1601,4 +1519,40 @@
             }
         }
     }
+
+    private static class MoveAccountAsyncTask extends ExtendedAsyncTask<Void, Void, Void> {
+        private Account mAccount;
+        private boolean mUp;
+
+        protected MoveAccountAsyncTask(Activity activity, Account account, boolean up) {
+            super(activity);
+            mAccount = account;
+            mUp = up;
+        }
+
+        @Override
+        protected void showProgressDialog() {
+            //FIXME
+            String title = "";
+            String message = "";
+            mProgressDialog = ProgressDialog.show(mActivity, title, message, true);
+        }
+
+        @Override
+        protected Void doInBackground(Void... args) {
+            mAccount.move(Preferences.getPreferences(mContext), mUp);
+            return null;
+        }
+
+        @Override
+        protected void onPostExecute(Void arg) {
+            Accounts activity = (Accounts) mActivity;
+
+            // Let the activity know that the background task is complete
+            activity.setNonConfigurationInstance(null);
+
+            activity.refresh();
+            removeProgressDialog();
+        }
+    }
 }