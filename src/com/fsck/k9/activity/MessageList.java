--- conflicted
+++ resolved
@@ -6,13 +6,9 @@
 import java.util.Comparator;
 import java.util.Date;
 import java.util.EnumMap;
-<<<<<<< HEAD
 import java.util.HashSet;
 import java.util.Iterator;
 import java.util.LinkedHashMap;
-=======
-import java.util.Iterator;
->>>>>>> 0afc738e
 import java.util.List;
 import java.util.Locale;
 import java.util.Map;
@@ -106,23 +102,10 @@
  * From this Activity the user can perform all standard message operations.
  */
 public class MessageList
-<<<<<<< HEAD
         extends K9Activity
  implements OnClickListener,
         ExpandableListView.OnGroupExpandListener, ExpandableListView.OnGroupCollapseListener
-=======
-    extends K9Activity
-    implements OnClickListener, AdapterView.OnItemClickListener
->>>>>>> 0afc738e
 {
-
-    protected static enum StateRestorationStatus
-    {
-        NONE,
-        PLANNED,
-        PENDING,
-        READY;
-    }
 
     protected class Listener extends ActivityListener
     {
@@ -265,17 +248,6 @@
                     mHandler.folderLoading(folder, false);
                 }
             }
-
-            changeRestorationStatus();
-        }
-
-        /**
-         * Change the restoration status so that it is known that a
-         * synchronization has occured
-         */
-        private void changeRestorationStatus()
-        {
-            restore.compareAndSet(StateRestorationStatus.PLANNED, StateRestorationStatus.PENDING);
         }
 
         @Override
@@ -305,8 +277,6 @@
         {
             mUnreadMessageCount = stats.unreadMessageCount;
             mHandler.refreshTitle();
-
-            changeRestorationStatus();
         }
 
         @Override
@@ -564,7 +534,7 @@
 
     private boolean mStars = true;
     private boolean mCheckboxes = true;
-    private int mSelectedCount = 0;
+    private volatile int mSelectedCount = 0;
 
     private View mBatchButtonArea;
     private ImageButton mBatchReadButton;
@@ -573,11 +543,6 @@
     private ImageButton mBatchDoneButton;
 
     private FontSizes mFontSizes = K9.getFontSizes();
-
-    /**
-     * <code>true</code> if the activity is in state restoration mode
-     */
-    private AtomicReference<StateRestorationStatus> restore = new AtomicReference<StateRestorationStatus>(StateRestorationStatus.NONE);
 
     private Bundle mState = null;
 
@@ -599,8 +564,6 @@
      * move operation)
      */
     private List<MessageInfoHolder> mActiveMessages;
-
-    private ProgressDialog mProgressDialog;
 
     /**
      * Pool used for non-UI work and to alleviate the application global
@@ -664,11 +627,6 @@
                         expandAll();
                     }
                     mAdapter.synchronizeFastScroll();
-
-                    if (restore.compareAndSet(StateRestorationStatus.PENDING, StateRestorationStatus.READY))
-                    {
-                        MessageList.this.restoreListState();
-                    }
                 }
             });
         }
@@ -1047,10 +1005,8 @@
             updateFooterView(mFooterView);
         }
 
-        restore.set(StateRestorationStatus.NONE);
         mState = null;
         mAdapter.mAutoExpanded.clear();
-        mProgressDialog = null;
     }
 
     @Override
@@ -1074,38 +1030,36 @@
 
     public void saveListState()
     {
-        // put the activity in restoration mode for future loading
-        restore.set(StateRestorationStatus.PLANNED);
-
         mState = new Bundle();
         mState.putInt(EXTRA_LIST_POSITION, mListView.isInTouchMode() ? mListView.getFirstVisiblePosition() : mListView.getSelectedItemPosition());
-
-        final int groupCount = mAdapter.getGroupCount();
-        for (int i = 0; i < groupCount; i++)
-        {
-            if (mListView.isGroupExpanded(i))
-            {
-                mAdapter.mAutoExpanded.remove(mAdapter.getGroupId(i));
-            }
-        }
     }
 
     public void restoreListState()
     {
-        if (!restore.compareAndSet(StateRestorationStatus.READY, StateRestorationStatus.NONE))
+        if (mState == null)
         {
             return;
         }
-        mListView.setSelection(mState.getInt(EXTRA_LIST_POSITION, 0));
-        mHandler.resetUnreadCountOnThread();
-        mProgressDialog.dismiss();
-        mProgressDialog = null;
-        mState = null;
-
+
+        int pos = mState.getInt(EXTRA_LIST_POSITION, AdapterView.INVALID_POSITION);
+
+        if (pos >= mListView.getCount())
+        {
+            pos = mListView.getCount() - 1;
+        }
+
+        if (pos == AdapterView.INVALID_POSITION)
+        {
+            mListView.setSelected(false);
+        }
+        else
+        {
+            mListView.setSelection(pos);
+        }
     }
 
     /**
-     * 
+     * Must be called from UI thread
      */
     protected void expandIfNecessary()
     {
@@ -1143,72 +1097,45 @@
             mHandler.mThrottler.setScheduledExecutorService(Executors.newScheduledThreadPool(1));
         }
 
-<<<<<<< HEAD
         mController.addListener(mStore.mListener);
-        mStore.messages.clear();
-        if (restore.get() != StateRestorationStatus.PLANNED)
-        {
-            restore.set(StateRestorationStatus.NONE);
-            mHandler.synchronizeDisplay();
-        }
-        else
-        {
-            expandIfNecessary();
-            // TODO localization
-            mProgressDialog = ProgressDialog.show(this, "", "Loading, please wait...", true);
-        }
-
-        if (mFolderName != null)
-        {
-            mController.listLocalMessages(mAccount, mFolderName, mStore.mListener);
-=======
-        mController.addListener(mAdapter.mListener);
         if (mAccount != null)
         {
->>>>>>> 0afc738e
             mController.notifyAccountCancel(this, mAccount);
             MessagingController.getInstance(getApplication()).notifyAccountCancel(this, mAccount);
         }
 
-        if (mAdapter.messages.isEmpty())
+        if (mStore.messages.isEmpty())
         {
             if (mFolderName != null)
             {
-                mController.listLocalMessages(mAccount, mFolderName,  mAdapter.mListener);
+                mController.listLocalMessages(mAccount, mFolderName,  mStore.mListener);
             }
             else if (mQueryString != null)
             {
-                mController.searchLocalMessages(mAccountUuids, mFolderNames, null, mQueryString, mIntegrate, mQueryFlags, mForbiddenFlags, mAdapter.mListener);
-            }
-
-<<<<<<< HEAD
-            mController.getFolderUnreadMessageCount(mAccount, mFolderName, mStore.mListener);
-        }
-        else if (inSearchMode())
-        {
-            mController.searchLocalMessages(mAccountUuids, mFolderNames, null, mQueryString, mIntegrate, mQueryFlags, mForbiddenFlags, mStore.mListener);
-=======
+                mController.searchLocalMessages(mAccountUuids, mFolderNames, null, mQueryString, mIntegrate, mQueryFlags, mForbiddenFlags, mStore.mListener);
+            }
+
         }
         else
         {
-            new Thread()
+            mWorkerPool.execute(new Runnable()
             {
                 @Override
                 public void run()
                 {
-                    mAdapter.markAllMessagesAsDirty();
+                    mStore.markAllMessagesAsDirty();
 
                     if (mFolderName != null)
                     {
-                        mController.listLocalMessagesSynchronous(mAccount, mFolderName,  mAdapter.mListener);
+                        mController.listLocalMessagesSynchronous(mAccount, mFolderName,  mStore.mListener);
                     }
                     else if (mQueryString != null)
                     {
-                        mController.searchLocalMessagesSynchronous(mAccountUuids, mFolderNames, null, mQueryString, mIntegrate, mQueryFlags, mForbiddenFlags, mAdapter.mListener);
+                        mController.searchLocalMessagesSynchronous(mAccountUuids, mFolderNames, null, mQueryString, mIntegrate, mQueryFlags, mForbiddenFlags, mStore.mListener);
                     }
 
 
-                    mAdapter.pruneDirtyMessages();
+                    mStore.pruneDirtyMessages();
                     runOnUiThread(new Runnable()
                     {
                         public void run()
@@ -1219,21 +1146,16 @@
                     });
                 }
 
-            }
-            .start();
->>>>>>> 0afc738e
+            });
         }
 
         if (mAccount != null && mFolderName != null)
         {
-            mController.getFolderUnreadMessageCount(mAccount, mFolderName, mAdapter.mListener);
+            mController.getFolderUnreadMessageCount(mAccount, mFolderName, mStore.mListener);
         }
         mHandler.refreshTitle();
-<<<<<<< HEAD
-=======
-
->>>>>>> 0afc738e
-    }
+    }
+
     private void initializeLayout()
     {
         requestWindowFeature(Window.FEATURE_INDETERMINATE_PROGRESS);
@@ -2071,21 +1993,6 @@
                 setFlag(selection, Flag.FLAGGED, false);
                 return true;
             }
-<<<<<<< HEAD
-            case R.id.settings:
-            {
-                if (!inSearchMode())
-                {
-                    break;
-                }
-
-                /*
-                 * Fall-through in search results view. Otherwise a sub-menu
-                 * with only one option would be opened.
-                 */
-            }
-=======
->>>>>>> 0afc738e
             case R.id.app_settings:
             {
                 onEditPrefs();
@@ -2212,8 +2119,6 @@
             menu.findItem(R.id.batch_copy_op).setVisible(false);
             menu.findItem(R.id.check_mail).setVisible(false);
             menu.findItem(R.id.send_messages).setVisible(false);
-            menu.findItem(R.id.folder_settings).setVisible(false);
-            menu.findItem(R.id.account_settings).setVisible(false);
         }
         else
         {
@@ -2542,7 +2447,6 @@
          */
         private boolean prevent = false;
 
-<<<<<<< HEAD
         private GestureDetector gestureDetector = new GestureDetector(new SimpleOnGestureListener()
         {
             @Override
@@ -2552,12 +2456,9 @@
                 {
                     return true;
                 }
-=======
-            float deltaX = e2.getX() - e1.getX(),
-                  deltaY = e2.getY() - e1.getY();
->>>>>>> 0afc738e
-
-                float deltaX = e2.getX() - e1.getX(), deltaY = e2.getY() - e1.getY();
+
+	            float deltaX = e2.getX() - e1.getX(),
+	                  deltaY = e2.getY() - e1.getY();
 
                 boolean movedAcross = (Math.abs(deltaX) > Math.abs(deltaY * 4));
                 boolean steadyHand = (Math.abs(deltaX / deltaY) > 2);
@@ -2849,15 +2750,14 @@
      * Should not include UI API calls and should not be used from the UI thread.
      * </p>
      */
-    public static class MessageListStore
+    public class MessageListStore
     {
 
         /**
          * Maps a {@link SORT_TYPE} to a {@link Comparator} implementation.
          */
-        private static final Map<SORT_TYPE, Comparator<MessageInfoHolder>> SORT_COMPARATORS;
-
-        static
+        private final Map<SORT_TYPE, Comparator<MessageInfoHolder>> SORT_COMPARATORS;
+
         {
             // fill the mapping at class time loading
 
@@ -3072,36 +2972,7 @@
             updateComparator();
         }
 
-<<<<<<< HEAD
         public boolean isSortAscending()
-=======
-        public void markAllMessagesAsDirty()
-        {
-            for (MessageInfoHolder holder : mAdapter.messages)
-            {
-                holder.dirty = true;
-            }
-        }
-        public void pruneDirtyMessages()
-        {
-            Iterator<MessageInfoHolder> iter = mAdapter.messages.iterator();
-            while (iter.hasNext())
-            {
-                MessageInfoHolder holder = iter.next();
-                if (holder.dirty)
-                {
-                    if (holder.selected)
-                    {
-                        mSelectedCount--;
-                        toggleBatchButtons();
-                    }
-                    iter.remove();
-                }
-            }
-        }
-
-        public void removeMessages(List<MessageInfoHolder> holders)
->>>>>>> 0afc738e
         {
             return mSortAscending;
         }
@@ -3124,7 +2995,6 @@
         {
             final List<Comparator<MessageInfoHolder>> chain = new ArrayList<Comparator<MessageInfoHolder>>(2 /* we add 2 comparators at most */ );
 
-<<<<<<< HEAD
             {
                 // add the specified comparator
                 final Comparator<MessageInfoHolder> comparator = SORT_COMPARATORS.get(mSortType);
@@ -3137,97 +3007,6 @@
                     chain.add(new ReverseComparator<MessageInfoHolder>(comparator));
                 }
             }
-=======
-            boolean needsSort = false;
-            final List<MessageInfoHolder> messagesToAdd = new ArrayList<MessageInfoHolder>();
-            List<MessageInfoHolder> messagesToRemove = new ArrayList<MessageInfoHolder>();
-            List<Message> messagesToSearch = new ArrayList<Message>();
-
-            // cache field into local variable for faster access for JVM without JIT
-            final MessageHelper messageHelper = mMessageHelper;
-
-            for (Message message : messages)
-            {
-                MessageInfoHolder m = getMessage(message);
-                if (message.isSet(Flag.DELETED))
-                {
-                    if (m != null)
-                    {
-                        messagesToRemove.add(m);
-                    }
-                }
-                else
-                {
-                    final Folder messageFolder = message.getFolder();
-                    final Account messageAccount = messageFolder.getAccount();
-                    if (m == null)
-                    {
-                        if (updateForMe(account, folderName))
-                        {
-                            m = new MessageInfoHolder();
-                            messageHelper.populate(m, message, new FolderInfoHolder(MessageList.this, messageFolder, messageAccount), messageAccount);
-                            messagesToAdd.add(m);
-                        }
-                        else
-                        {
-                            if (mQueryString != null)
-                            {
-                                if (verifyAgainstSearch)
-                                {
-                                    messagesToSearch.add(message);
-                                }
-                                else
-                                {
-                                    m = new MessageInfoHolder();
-                                    messageHelper.populate(m, message, new FolderInfoHolder(MessageList.this, messageFolder, messageAccount), messageAccount);
-                                    messagesToAdd.add(m);
-                                }
-                            }
-                        }
-                    }
-                    else
-                    {
-                        m.dirty = false; // as we reload the message, unset its dirty flag
-                        messageHelper.populate(m, message, new FolderInfoHolder(MessageList.this, messageFolder, account), account);
-                        needsSort = true;
-                    }
-                }
-            }
-
-            if (messagesToSearch.size() > 0)
-            {
-                mController.searchLocalMessages(mAccountUuids, mFolderNames, messagesToSearch.toArray(EMPTY_MESSAGE_ARRAY), mQueryString, mIntegrate, mQueryFlags, mForbiddenFlags,
-                                                new MessagingListener()
-                {
-                    @Override
-                    public void listLocalMessagesAddMessages(Account account, String folder, List<Message> messages)
-                    {
-                        addOrUpdateMessages(account, folder, messages, false);
-                    }
-                });
-            }
-
-            if (messagesToRemove.size() > 0)
-            {
-                removeMessages(messagesToRemove);
-            }
-
-            if (messagesToAdd.size() > 0)
-            {
-                mHandler.addMessages(messagesToAdd);
-            }
-
-            if (needsSort)
-            {
-                mHandler.sortMessages();
-                mHandler.resetUnreadCount();
-            }
-        }
-        public MessageInfoHolder getMessage(Message message)
-        {
-            return getMessage(message.makeMessageReference());
-        }
->>>>>>> 0afc738e
 
             {
                 // add the date comparator if not already specified
@@ -3257,6 +3036,37 @@
             synchronized (messages)
             {
                 Collections.sort(messages, chainComparator);
+            }
+        }
+
+        public void markAllMessagesAsDirty()
+        {
+            synchronized (messages)
+            {
+                for (final MessageInfoHolder holder : messages)
+                {
+                    holder.dirty = true;
+                }
+            }
+        }
+
+        public void pruneDirtyMessages()
+        {
+            synchronized (messages)
+            {
+                for (final Iterator<MessageInfoHolder> iter = messages.iterator(); iter.hasNext(); )
+                {
+                    final MessageInfoHolder holder = iter.next();
+                    if (holder.dirty)
+                    {
+                        if (holder.selected)
+                        {
+                            mSelectedCount--;
+                            toggleBatchButtons();
+                        }
+                        iter.remove();
+                    }
+                }
             }
         }
 
@@ -3561,6 +3371,23 @@
             holder.groupPosition = position;
         }
 
+        private CharSequence formatSender(MessageInfoHolder message)
+        {
+            if (message.toMe)
+            {
+                return String.format(getString(R.string.messagelist_sent_to_me_format), message.sender);
+            }
+            else if (message.ccMe)
+            {
+                return String.format(getString(R.string.messagelist_sent_cc_me_format), message.sender);
+            }
+            else
+            {
+                return message.sender;
+            }
+        }
+
+
         @Override
         public boolean hasStableIds()
         {
@@ -3621,7 +3448,6 @@
             return group.getId();
         }
 
-<<<<<<< HEAD
 
         @Override
         public long getChildId(int groupPosition, int childPosition)
@@ -3811,31 +3637,6 @@
                     countView.setTypeface(null, Typeface.BOLD);
                 }
                 else
-=======
-        private CharSequence formatSender (MessageInfoHolder message)
-        {
-            if (message.toMe)
-            {
-                return String.format(getString(R.string.messagelist_sent_to_me_format), message.sender);
-            }
-            else if (message.ccMe)
-            {
-                return String.format(getString(R.string.messagelist_sent_cc_me_format), message.sender);
-            }
-            else
-            {
-                return message.sender;
-            }
-        }
-
-
-        public View getFooterView(int position, View convertView, ViewGroup parent)
-        {
-            if (footerView == null)
-            {
-                footerView = mInflater.inflate(R.layout.message_list_item_footer, parent, false);
-                if (mQueryString != null)
->>>>>>> 0afc738e
                 {
                     // mixed
                     final String unreadString = Integer.toString(unreadCount);
@@ -4049,6 +3850,7 @@
                         }
                         else
                         {
+                            m.dirty = false; // as we reload the message, unset its dirty flag
                             messageHelper.populate(m, message, new FolderInfoHolder(MessageList.this, messageFolder, account), account);
                             needsSort = true;
                         }
