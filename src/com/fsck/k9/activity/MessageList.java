--- conflicted
+++ resolved
@@ -3370,11 +3370,7 @@
             holder.groupPosition = position;
         }
 
-<<<<<<< HEAD
-        private CharSequence formatSender(MessageInfoHolder message)
-=======
         private String recipientSigil (MessageInfoHolder message)
->>>>>>> 7db384fc
         {
             if (message.toMe)
             {
@@ -3386,8 +3382,7 @@
             }
             else
             {
-<<<<<<< HEAD
-                return message.sender;
+                return "";
             }
         }
 
@@ -3626,11 +3621,6 @@
             else
             {
                 // at least 1 unread
-=======
-                return "";
-            }
-        }
->>>>>>> 7db384fc
 
                 subjectView.setTypeface(null, Typeface.BOLD);
 
