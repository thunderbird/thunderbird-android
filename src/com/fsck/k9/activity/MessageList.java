package com.fsck.k9.activity;

import java.util.ArrayList;
import java.util.Arrays;
import java.util.Collections;
import java.util.Date;
import java.util.HashSet;
import java.util.Iterator;
import java.util.LinkedHashMap;
import java.util.List;
import java.util.Locale;
import java.util.Map;
import java.util.Map.Entry;
import java.util.Set;
import java.util.concurrent.Callable;
import java.util.concurrent.Executors;
import java.util.regex.Pattern;

import android.app.Activity;
import android.app.AlertDialog;
import android.app.Dialog;
import android.content.Context;
import android.content.DialogInterface;
import android.content.Intent;
import android.graphics.Color;
import android.graphics.Typeface;
import android.graphics.drawable.Drawable;
import android.os.Bundle;
import android.text.Spannable;
import android.text.SpannableStringBuilder;
import android.text.style.ForegroundColorSpan;
import android.text.style.StyleSpan;
import android.util.Log;
import android.util.TypedValue;
import android.view.ContextMenu;
import android.view.ContextMenu.ContextMenuInfo;
import android.view.GestureDetector;
import android.view.GestureDetector.SimpleOnGestureListener;
import android.view.KeyEvent;
import android.view.LayoutInflater;
import android.view.Menu;
import android.view.MenuItem;
import android.view.MotionEvent;
import android.view.View;
import android.view.View.OnClickListener;
import android.view.ViewGroup;
import android.view.Window;
import android.widget.AdapterView;
import android.widget.BaseAdapter;
import android.widget.BaseExpandableListAdapter;
import android.widget.CheckBox;
import android.widget.CompoundButton;
import android.widget.CompoundButton.OnCheckedChangeListener;
import android.widget.ExpandableListView;
import android.widget.ImageButton;
import android.widget.ProgressBar;
import android.widget.SectionIndexer;
import android.widget.TextView;
import android.widget.Toast;

import com.fsck.k9.Account;
import com.fsck.k9.AccountStats;
import com.fsck.k9.FontSizes;
import com.fsck.k9.K9;
import com.fsck.k9.Preferences;
import com.fsck.k9.R;
import com.fsck.k9.SearchSpecification;
import com.fsck.k9.activity.setup.AccountSettings;
import com.fsck.k9.activity.setup.FolderSettings;
import com.fsck.k9.activity.setup.Prefs;
import com.fsck.k9.controller.MessagingController;
import com.fsck.k9.controller.MessagingController.SORT_TYPE;
import com.fsck.k9.controller.MessagingListener;
import com.fsck.k9.grouping.DateMessageGrouper;
import com.fsck.k9.grouping.MessageGroup;
import com.fsck.k9.grouping.MessageGrouper;
import com.fsck.k9.grouping.MessageInfo;
import com.fsck.k9.grouping.SenderMessageGrouper;
import com.fsck.k9.grouping.SingletonMessageGrouper;
import com.fsck.k9.grouping.thread.ThreadMessageGrouper;
import com.fsck.k9.helper.UiThrottler;
import com.fsck.k9.helper.Utility;
import com.fsck.k9.mail.Address;
import com.fsck.k9.mail.Flag;
import com.fsck.k9.mail.Folder;
import com.fsck.k9.mail.Message;
import com.fsck.k9.mail.MessagingException;
import com.fsck.k9.mail.store.LocalStore;
import com.fsck.k9.mail.store.LocalStore.LocalFolder;
import com.fsck.k9.mail.store.LocalStore.LocalMessage;

/**
 * MessageList is the primary user interface for the program. This Activity
 * shows a list of messages.
 * From this Activity the user can perform all standard message operations.
 */
public class MessageList
        extends K9Activity
 implements OnClickListener,
        ExpandableListView.OnGroupExpandListener, ExpandableListView.OnGroupCollapseListener
{

    /**
     * Immutable empty {@link Message} array
     */
    private static final Message[] EMPTY_MESSAGE_ARRAY = new Message[0];

    private static final int DIALOG_MARK_ALL_AS_READ = 1;

    private static final int ACTIVITY_CHOOSE_FOLDER_MOVE = 1;
    private static final int ACTIVITY_CHOOSE_FOLDER_COPY = 2;

    private static final String EXTRA_ACCOUNT = "account";
    private static final String EXTRA_FOLDER  = "folder";
    private static final String EXTRA_QUERY = "query";
    private static final String EXTRA_QUERY_FLAGS = "queryFlags";
    private static final String EXTRA_FORBIDDEN_FLAGS = "forbiddenFlags";
    private static final String EXTRA_INTEGRATE = "integrate";
    private static final String EXTRA_ACCOUNT_UUIDS = "accountUuids";
    private static final String EXTRA_FOLDER_NAMES = "folderNames";
    private static final String EXTRA_TITLE = "title";
    private static final String EXTRA_LIST_POSITION = "listPosition";

    private ExpandableListView mListView;

    private boolean mTouchView = true;

    private MessageListAdapter mAdapter;

    private FolderInfoHolder mCurrentFolder;

    private LayoutInflater mInflater;

    private MessagingController mController;

    private Account mAccount;
    private int mUnreadMessageCount = 0;

    private ItemListener itemListener = new ItemListener();

    /**
     * Stores the name of the folder that we want to open as soon as possible
     * after load.
     */
    private String mFolderName;

    /**
     * If we're doing a search, this contains the query string.
     */
    private String mQueryString;
    private Flag[] mQueryFlags = null;
    private Flag[] mForbiddenFlags = null;
    private boolean mIntegrate = false;
    private String[] mAccountUuids = null;
    private String[] mFolderNames = null;
    private String mTitle;

    private MessageListHandler mHandler = new MessageListHandler();

    private SORT_TYPE sortType = SORT_TYPE.SORT_DATE;

    private boolean sortAscending = true;
    private boolean sortDateAscending = false;

    private boolean mStars = true;
    private boolean mCheckboxes = true;
    private int mSelectedCount = 0;

    private View mBatchButtonArea;
    private ImageButton mBatchReadButton;
    private ImageButton mBatchDeleteButton;
    private ImageButton mBatchFlagButton;
    private ImageButton mBatchDoneButton;

    private FontSizes mFontSizes = K9.getFontSizes();

    private Bundle mState = null;

    /**
     * Remember the selection to be consistent between menu display and menu item
     * selection
     */
    private MessageInfoHolder mSelectedMessage = null;

    /**
     * Remember the selection to be consistent between menu display and menu item
     * selection
     */
    private MessageGroup<MessageInfoHolder> mSelectedGroup = null;

    /**
     * Relevant messages for the current context when we have to remember the
     * chosen messages between user interactions (eg. Selecting a folder for
     * move operation)
     */
    private List<MessageInfoHolder> mActiveMessages;

    class MessageListHandler
    {
        public void removeMessage(final List<MessageInfoHolder> messages)
        {
            runOnUiThread(new Runnable()
            {
                public void run()
                {
                    for (MessageInfoHolder message : messages)
                    {
                        if (message != null)
                        {
                            if (mFolderName == null || (message.folder != null && message.folder.name.equals(mFolderName)))
                            {
                                if (message.selected && mSelectedCount > 0)
                                {
                                    mSelectedCount--;
                                }
                                mAdapter.messages.remove(message);
                            }
                        }
                    }
                    resetUnreadCountOnThread();

                    mAdapter.notifyDataSetChanged();
                    toggleBatchButtons();
                }
            });
        }

        public void addMessages(final List<MessageInfoHolder> messages)
        {
            final boolean wasEmpty = mAdapter.messages.isEmpty();
            runOnUiThread(new Runnable()
            {
                public void run()
                {
                    for (final MessageInfoHolder message : messages)
                    {
                        if (mFolderName == null || (message.folder != null && message.folder.name.equals(mFolderName)))
                        {
                            int index;
                            synchronized (mAdapter.messages)
                            {
                                index = Collections.binarySearch(mAdapter.messages, message);
                            }

                            if (index < 0)
                            {
                                index = (index * -1) - 1;
                            }

                            mAdapter.messages.add(index, message);
                        }
                    }

                    if (wasEmpty)
                    {
                        mListView.setSelection(0);
                    }
                    resetUnreadCountOnThread();

                    mAdapter.notifyDataSetChanged();
                }
            });
        }

        private void resetUnreadCount()
        {
            runOnUiThread(new Runnable()
            {
                public void run()
                {
                    resetUnreadCountOnThread();
                }
            });
        }

        private void resetUnreadCountOnThread()
        {
            if (mQueryString != null)
            {
                int unreadCount = 0;
                synchronized (mAdapter.messages)
                {
                    for (MessageInfoHolder holder : mAdapter.messages)
                    {
                        unreadCount += holder.read ? 0 : 1;
                    }
                }
                mUnreadMessageCount = unreadCount;
                refreshTitleOnThread();
            }
        }

        private void sortMessages()
        {
            runOnUiThread(new Runnable()
            {
                public void run()
                {
                    synchronized (mAdapter.messages)
                    {
                        Collections.sort(mAdapter.messages);
                    }
                    mAdapter.notifyDataSetChanged();
                }
            });
        }

        public void folderLoading(String folder, boolean loading)
        {
            if (mCurrentFolder != null && mCurrentFolder.name.equals(folder))
            {
                mCurrentFolder.loading = loading;
            }
        }

        private void refreshTitle()
        {
            runOnUiThread(new Runnable()
            {
                public void run()
                {
                    refreshTitleOnThread();
                }
            });
        }

        private void refreshTitleOnThread()
        {
            setWindowTitle();
            setWindowProgress();
        }

        private void setWindowProgress()
        {
            int level = Window.PROGRESS_END;

            if (mCurrentFolder != null && mCurrentFolder.loading && mAdapter.mListener.getFolderTotal() > 0)
            {
                int divisor = mAdapter.mListener.getFolderTotal();
                if (divisor != 0)
                {
                    level = (Window.PROGRESS_END / divisor) * (mAdapter.mListener.getFolderCompleted()) ;
                    if (level > Window.PROGRESS_END)
                    {
                        level = Window.PROGRESS_END;
                    }
                }
            }

            getWindow().setFeatureInt(Window.FEATURE_PROGRESS, level);
        }

        private void setWindowTitle()
        {
            String displayName;

            if (mFolderName != null)
            {
                displayName  = mFolderName;

                if (K9.INBOX.equalsIgnoreCase(displayName))
                {
                    displayName = getString(R.string.special_mailbox_name_inbox);
                }

                String dispString = mAdapter.mListener.formatHeader(MessageList.this, getString(R.string.message_list_title, mAccount.getDescription(), displayName), mUnreadMessageCount, getTimeFormat());
                setTitle(dispString);
            }
            else if (mQueryString != null)
            {
                if (mTitle != null)
                {
                    String dispString = mAdapter.mListener.formatHeader(MessageList.this, mTitle, mUnreadMessageCount, getTimeFormat());
                    setTitle(dispString);
                }
                else
                {
                    setTitle(getString(R.string.search_results) + ": "+ mQueryString);
                }
            }
        }

        public void progress(final boolean progress)
        {
            runOnUiThread(new Runnable()
            {
                public void run()
                {
                    showProgressIndicator(progress);
                }
            });
        }
    }

    public static void actionHandleFolder(Context context, Account account, String folder)
    {
        Intent intent = actionHandleFolderIntent(context,account,folder);
        context.startActivity(intent);
    }

    public static Intent actionHandleFolderIntent(Context context, Account account, String folder)
    {
        Intent intent = new Intent(context, MessageList.class);
        intent.putExtra(EXTRA_ACCOUNT, account.getUuid());

        if (folder != null)
        {
            intent.putExtra(EXTRA_FOLDER, folder);
        }
        return intent;
    }

    public static void actionHandle(Context context, String title, String queryString, boolean integrate, Flag[] flags, Flag[] forbiddenFlags)
    {
        Intent intent = new Intent(context, MessageList.class);
        intent.putExtra(EXTRA_QUERY, queryString);
        if (flags != null)
        {
            intent.putExtra(EXTRA_QUERY_FLAGS, Utility.combine(flags, ','));
        }
        if (forbiddenFlags != null)
        {
            intent.putExtra(EXTRA_FORBIDDEN_FLAGS, Utility.combine(forbiddenFlags, ','));
        }
        intent.putExtra(EXTRA_INTEGRATE, integrate);
        intent.putExtra(EXTRA_TITLE, title);
        context.startActivity(intent);
    }

    public static void actionHandle(Context context, String title, SearchSpecification searchSpecification)
    {
        Intent intent = new Intent(context, MessageList.class);
        intent.putExtra(EXTRA_QUERY, searchSpecification.getQuery());
        if (searchSpecification.getRequiredFlags() != null)
        {
            intent.putExtra(EXTRA_QUERY_FLAGS, Utility.combine(searchSpecification.getRequiredFlags(), ','));
        }
        if (searchSpecification.getForbiddenFlags() != null)
        {
            intent.putExtra(EXTRA_FORBIDDEN_FLAGS, Utility.combine(searchSpecification.getForbiddenFlags(), ','));
        }
        intent.putExtra(EXTRA_INTEGRATE, searchSpecification.isIntegrate());
        intent.putExtra(EXTRA_ACCOUNT_UUIDS, searchSpecification.getAccountUuids());
        intent.putExtra(EXTRA_FOLDER_NAMES, searchSpecification.getFolderNames());
        intent.putExtra(EXTRA_TITLE, title);
        context.startActivity(intent);
    }

    @Override
    public void onGroupExpand(final int groupPosition)
    {
        mAdapter.synchronizeFastScroll();
        mAdapter.mAutoExpanded.add(mAdapter.getGroupId(groupPosition));
    }

    @Override
    public void onGroupCollapse(final int groupPosition)
    {
        mAdapter.synchronizeFastScroll();
    }

    @Override
    public void onCreate(Bundle savedInstanceState)
    {
        super.onCreate(savedInstanceState);

        mInflater = getLayoutInflater();
        initializeLayout();
        onNewIntent(getIntent());
    }

    @Override
    public void onNewIntent(Intent intent)
    {
        setIntent(intent); // onNewIntent doesn't autoset our "internal" intent

        // Only set "touchable" when we're first starting up the activity.
        // Otherwise we get force closes when the user toggles it midstream.
        mTouchView = K9.messageListTouchable();

        String accountUuid = intent.getStringExtra(EXTRA_ACCOUNT);
        mAccount = Preferences.getPreferences(this).getAccount(accountUuid);
        mFolderName = intent.getStringExtra(EXTRA_FOLDER);
        mQueryString = intent.getStringExtra(EXTRA_QUERY);

        String queryFlags = intent.getStringExtra(EXTRA_QUERY_FLAGS);
        if (queryFlags != null)
        {
            String[] flagStrings = queryFlags.split(",");
            mQueryFlags = new Flag[flagStrings.length];
            for (int i = 0; i < flagStrings.length; i++)
            {
                mQueryFlags[i] = Flag.valueOf(flagStrings[i]);
            }
        }
        String forbiddenFlags = intent.getStringExtra(EXTRA_FORBIDDEN_FLAGS);
        if (forbiddenFlags != null)
        {
            String[] flagStrings = forbiddenFlags.split(",");
            mForbiddenFlags = new Flag[flagStrings.length];
            for (int i = 0; i < flagStrings.length; i++)
            {
                mForbiddenFlags[i] = Flag.valueOf(flagStrings[i]);
            }
        }
        mIntegrate = intent.getBooleanExtra(EXTRA_INTEGRATE, false);
        mAccountUuids = intent.getStringArrayExtra(EXTRA_ACCOUNT_UUIDS);
        mFolderNames = intent.getStringArrayExtra(EXTRA_FOLDER_NAMES);
        mTitle = intent.getStringExtra(EXTRA_TITLE);

        // Take the initial folder into account only if we are *not* restoring
        // the activity already.
        if (mFolderName == null && mQueryString == null)
        {
            mFolderName = mAccount.getAutoExpandFolderName();
        }

        mAdapter = new MessageListAdapter();
        final Object previousData = getLastNonConfigurationInstance();

        if (previousData != null)
        {
            //noinspection unchecked
            mAdapter.messages.addAll((List<MessageInfoHolder>) previousData);
        }

        if (mFolderName != null)
        {
            mCurrentFolder = mAdapter.getFolder(mFolderName, mAccount);
        }

        mController = MessagingController.getInstance(getApplication());
        mListView.setAdapter(mAdapter);
    }

    @Override
    public void onPause()
    {
        super.onPause();
        mController.removeListener(mAdapter.mListener);

        // prevent any throttled UI processing (we're stopping!)
        // (don't set it to null since it needed if a processing is
        // occuring)
        mAdapter.mThrottler.getScheduledExecutorService().shutdown();

        saveListState();
    }

    public void saveListState()
    {
        mState = new Bundle();
        mState.putInt(EXTRA_LIST_POSITION, mListView.getSelectedItemPosition());
    }

    public void restoreListState()
    {
        if (mState == null)
        {
            return;
        }

        int pos = mState.getInt(EXTRA_LIST_POSITION, AdapterView.INVALID_POSITION);

        if (pos >= mListView.getCount())
        {
            pos = mListView.getCount() - 1;
        }

        if (pos == AdapterView.INVALID_POSITION)
        {
            mListView.setSelected(false);
        }
        else
        {
            mListView.setSelection(pos);
        }
    }

    /**
     * On resume we refresh messages for the folder that is currently open.
     * This guarantees that things like unread message count and read status
     * are updated.
     */
    @Override
    public void onResume()
    {
        super.onResume();

        mStars = K9.messageListStars();
        mCheckboxes = K9.messageListCheckboxes();

        sortType = mController.getSortType();
        sortAscending = mController.isSortAscending(sortType);
        sortDateAscending = mController.isSortAscending(SORT_TYPE.SORT_DATE);

        if (mAdapter.mThrottler.getScheduledExecutorService() == null
                || mAdapter.mThrottler.getScheduledExecutorService().isShutdown())
        {
            mAdapter.mThrottler.setScheduledExecutorService(Executors.newScheduledThreadPool(1));
        }

        mController.addListener(mAdapter.mListener);
        mAdapter.messages.clear();
        mAdapter.notifyDataSetChanged();

        if (mFolderName != null)
        {
            mController.listLocalMessages(mAccount, mFolderName,  mAdapter.mListener);
            mController.notifyAccountCancel(this, mAccount);

            MessagingController.getInstance(getApplication()).notifyAccountCancel(this, mAccount);

            mController.getFolderUnreadMessageCount(mAccount, mFolderName, mAdapter.mListener);
        }
        else if (mQueryString != null)
        {
            mController.searchLocalMessages(mAccountUuids, mFolderNames, null, mQueryString, mIntegrate, mQueryFlags, mForbiddenFlags, mAdapter.mListener);
        }

        mHandler.refreshTitle();

        restoreListState();
    }

    private void initializeLayout()
    {
        requestWindowFeature(Window.FEATURE_INDETERMINATE_PROGRESS);
        requestWindowFeature(Window.FEATURE_PROGRESS);
        setContentView(R.layout.message_list);

        mListView = (ExpandableListView) findViewById(R.id.message_list);
        mListView.setScrollBarStyle(View.SCROLLBARS_OUTSIDE_INSET);
        mListView.setLongClickable(true);
        mListView.setFastScrollEnabled(true);
        mListView.setScrollingCacheEnabled(true);
        mListView.setOnChildClickListener(itemListener);
        mListView.setOnGroupClickListener(itemListener);
        mListView.setOnTouchListener(itemListener);
        mListView.setOnGroupCollapseListener(this);
        mListView.setOnGroupExpandListener(this);

        registerForContextMenu(mListView);

        mBatchButtonArea = findViewById(R.id.batch_button_area);
        mBatchReadButton = (ImageButton) findViewById(R.id.batch_read_button);
        mBatchReadButton.setOnClickListener(this);
        mBatchDeleteButton = (ImageButton) findViewById(R.id.batch_delete_button);
        mBatchDeleteButton.setOnClickListener(this);
        mBatchFlagButton = (ImageButton) findViewById(R.id.batch_flag_button);
        mBatchFlagButton.setOnClickListener(this);
        mBatchDoneButton = (ImageButton) findViewById(R.id.batch_done_button);

        mBatchDoneButton.setOnClickListener(this);

    }

    @Override
    public Object onRetainNonConfigurationInstance()
    {
        return mAdapter.messages;
    }

    @Override
    public void onBackPressed()
    {
        // This will be called either automatically for you on 2.0
        // or later, or by the code above on earlier versions of the
        // platform.
        if (K9.manageBack())
        {
            if (mQueryString == null)
            {
                onShowFolderList();
            }
            else
            {
                onAccounts();
            }
        }
        else
        {
            finish();
        }
    }

    @Override
    public boolean onKeyDown(int keyCode, KeyEvent event)
    {
        if (
            // XXX TODO - when we go to android 2.0, uncomment this
            // android.os.Build.VERSION.SDK_INT < android.os.Build.VERSION_CODES.ECLAIR &&
            keyCode == KeyEvent.KEYCODE_BACK
            && event.getRepeatCount() == 0
        )
        {
            // Take care of calling this method on earlier versions of
            // the platform where it doesn't exist.
            onBackPressed();
            return true;
        }

        // Shortcuts that work no matter what is selected
        switch (keyCode)
        {

            // messagelist is actually a K9Activity, not a K9ListActivity
            // This saddens me greatly, but to support volume key navigation
            // in MessageView, we implement this bit of wrapper code
            case KeyEvent.KEYCODE_VOLUME_UP:
            {
                if (K9.useVolumeKeysForNavigationEnabled())
                {

                    if (mListView.getSelectedItemPosition() > 0)
                    {
                        mListView.setSelection(mListView.getSelectedItemPosition() - 1);
                    }
                    return true;
                }
            }
            case KeyEvent.KEYCODE_VOLUME_DOWN:
            {
                if (K9.useVolumeKeysForNavigationEnabled())
                {
                    if (mListView.getSelectedItemPosition() < mListView.getCount())
                    {
                        mListView.setSelection(mListView.getSelectedItemPosition() + 1);
                    }
                    return true;
                }
            }
            case KeyEvent.KEYCODE_DPAD_LEFT:
            {
                if (mBatchButtonArea.hasFocus())
                {
                    return false;
                }
                else
                {
                    return true;
                }
            }
            case KeyEvent.KEYCODE_DPAD_RIGHT:
            {
                if (mBatchButtonArea.hasFocus())
                {
                    return false;
                }
                else
                {
                    return true;
                }
            }
            case KeyEvent.KEYCODE_C:
            {
                onCompose();
                return true;
            }
            case KeyEvent.KEYCODE_Q:
            {
                onShowFolderList();
                return true;
            }
            case KeyEvent.KEYCODE_O:
            {
                onCycleSort();
                return true;
            }
            case KeyEvent.KEYCODE_I:
            {
                onToggleSortAscending();
                return true;
            }
            case KeyEvent.KEYCODE_H:
            {
                Toast toast = Toast.makeText(this, R.string.message_list_help_key, Toast.LENGTH_LONG);
                toast.show();
                return true;
            }
        }

        int position = mListView.getSelectedItemPosition();
        try
        {
            if (position >= 0)
            {
                final Object item = mListView.getItemAtPosition(position);
                if (!(item instanceof MessageInfoHolder))
                {
                    return false;
                }
                final MessageInfoHolder message = (MessageInfoHolder) item;

                final List<MessageInfoHolder> selection = getSelectionFromMessage(message);

                if (message != null)
                {
                    switch (keyCode)
                    {
                        case KeyEvent.KEYCODE_DEL:
                        {
                            onDelete(selection);
                            return true;
                        }
                        case KeyEvent.KEYCODE_S:
                        {
                            setSelected(selection, !message.selected);
                            return true;
                        }
                        case KeyEvent.KEYCODE_D:
                        {
                            onDelete(selection);
                            return true;
                        }
                        case KeyEvent.KEYCODE_F:
                        {
                            onForward(message);
                            return true;
                        }
                        case KeyEvent.KEYCODE_A:
                        {
                            onReplyAll(message);
                            return true;
                        }
                        case KeyEvent.KEYCODE_R:
                        {
                            onReply(message);
                            return true;
                        }
                        case KeyEvent.KEYCODE_G:
                        {
                            setFlag(selection, Flag.FLAGGED, !message.flagged);
                            return true;
                        }
                        case KeyEvent.KEYCODE_M:
                        {
                            onMove(selection);
                            return true;
                        }
                        case KeyEvent.KEYCODE_V:
                        {
                            onArchive(selection);
                            return true;
                        }
                        case KeyEvent.KEYCODE_Y:
                        {
                            onCopy(selection);
                            return true;
                        }
                        case KeyEvent.KEYCODE_Z:
                        {
                            setFlag(selection, Flag.SEEN, !message.read);
                            return true;
                        }
                    }
                }
            }
        }
        finally
        {
            return super.onKeyDown(keyCode, event);
        }

    }

    @Override
    public boolean onKeyUp(int keyCode, KeyEvent event)
    {
        // Swallow these events too to avoid the audible notification of a volume change
        if (K9.useVolumeKeysForNavigationEnabled())
        {
            if ((keyCode == KeyEvent.KEYCODE_VOLUME_UP) || (keyCode == KeyEvent.KEYCODE_VOLUME_DOWN))
            {
                if (K9.DEBUG)
                    Log.v(K9.LOG_TAG, "Swallowed key up.");
                return true;
            }
        }
        return super.onKeyUp(keyCode,event);
    }


    private void onOpenMessage(MessageInfoHolder message)
    {
        if (message.folder.name.equals(message.message.getFolder().getAccount().getDraftsFolderName()))
        {
            MessageCompose.actionEditDraft(this, message.message.getFolder().getAccount(), message.message);
        }
        else
        {
            // Need to get the list before the sort starts
            final List<MessageReference> messageRefs = new ArrayList<MessageReference>(mAdapter.messages.size());

            synchronized (mAdapter.mGroups)
            {
                for (final MessageGroup<MessageInfoHolder> group : mAdapter.mGroups)
                {
                    for (final MessageInfo<MessageInfoHolder> info : group.getMessages())
                    {
                        final MessageInfoHolder holder = info.getTag();
                        final MessageReference reference = holder.message.makeMessageReference();
                        messageRefs.add(reference);
                    }
                }
            }
            MessageReference ref = message.message.makeMessageReference();
            Log.i(K9.LOG_TAG, "MessageList sending message " + ref);

            MessageView.actionView(this, ref, messageRefs);
        }

        /*
         * We set read=true here for UI performance reasons. The actual value
         * will get picked up on the refresh when the Activity is resumed but
         * that may take a second or so and we don't want this to show and
         * then go away. I've gone back and forth on this, and this gives a
         * better UI experience, so I am putting it back in.
         */
        if (!message.read)
        {
            message.read = true;
        }
    }

    private void onAccounts()
    {
        Accounts.listAccounts(this);
        finish();
    }

    private void onShowFolderList()
    {
        FolderList.actionHandleAccount(this, mAccount);
        finish();
    }

    private void onCompose()
    {
        if (mQueryString != null)
        {
            /*
             * If we have a query string, we don't have an account to let
             * compose start the default action.
             */
            MessageCompose.actionCompose(this, null);
        }
        else
        {
            MessageCompose.actionCompose(this, mAccount);
        }
    }

    private void onEditPrefs()
    {
        Prefs.actionPrefs(this);
    }

    private void onEditAccount()
    {
        AccountSettings.actionSettings(this, mAccount);
    }

    private void changeSort(SORT_TYPE newSortType)
    {
        if (sortType == newSortType)
        {
            onToggleSortAscending();
        }
        else
        {
            sortType = newSortType;
            mController.setSortType(sortType);
            sortAscending = mController.isSortAscending(sortType);
            sortDateAscending = mController.isSortAscending(SORT_TYPE.SORT_DATE);
            reSort();
        }
    }

    private void reSort()
    {
        int toastString = sortType.getToast(sortAscending);

        Toast toast = Toast.makeText(this, toastString, Toast.LENGTH_SHORT);
        toast.show();

        mHandler.sortMessages();
    }

    private void onCycleSort()
    {
        SORT_TYPE[] sorts = SORT_TYPE.values();
        int curIndex = 0;

        for (int i = 0; i < sorts.length; i++)
        {
            if (sorts[i] == sortType)
            {
                curIndex = i;
                break;
            }
        }

        curIndex++;

        if (curIndex == sorts.length)
        {
            curIndex = 0;
        }

        changeSort(sorts[curIndex]);
    }

    private void onToggleSortAscending()
    {
        mController.setSortAscending(sortType, !sortAscending);

        sortAscending = mController.isSortAscending(sortType);
        sortDateAscending = mController.isSortAscending(SORT_TYPE.SORT_DATE);

        reSort();
    }

    private void onDelete(final List<MessageInfoHolder> holders)
    {
        final Message[] messages = new Message[holders.size()];
        int i = 0;
        for (final Iterator<MessageInfoHolder> iterator = holders.iterator(); iterator.hasNext(); i++)
        {
            final MessageInfoHolder holder = iterator.next();
            messages[i] = holder.message;
        }
        mAdapter.removeMessages(holders);
        mController.deleteMessages(messages, null);
    }

    /**
     * Display an Toast message if any message isn't synchronized
     * 
     * @param holders
     *            Never <code>null</code>.
     * @param move
     *            <code>true</code> to check move availability,
     *            <code>false</code> to check the copy availability
     * 
     * @return <code>true</code> if operation is possible
     */
    protected boolean checkCopyOrMovePossible(final List<MessageInfoHolder> holders, final boolean move)
    {
        boolean first = true;
        for (final MessageInfoHolder holder : holders)
        {
            final Message message = holder.message;
            if (first)
            {
                first = false;
                final Account account = message.getFolder().getAccount();
                if ((move && !mController.isMoveCapable(account))
                        || (!move && !mController.isCopyCapable(account)))
                {
                    return false;
                }
            }
            if ((move && !mController.isMoveCapable(message))
                    || (!move && !mController.isCopyCapable(message)))
            {
                final Toast toast = Toast.makeText(this,
                        R.string.move_copy_cannot_copy_unsynced_message, Toast.LENGTH_LONG);
                toast.show();
                return false;
            }
        }
        return true;
    }


    /**
     * @param holders
     *            Never <code>null</code>.
     */
    private void onArchive(final List<MessageInfoHolder> holders)
    {
        // TODO one should separate messages by account and call move afterwards (because each account might have a specific Archive folder name)
        move(holders, holders.get(0).message.getFolder().getAccount().getArchiveFolderName());
    }

    /**
     * @param holders
     *            Never <code>null</code>.
     */
    private void onSpam(final List<MessageInfoHolder> holders)
    {
        // TODO one should separate messages by account and call move afterwards (because each account might have a specific Spam folder name)
        move(holders, holders.get(0).message.getFolder().getAccount().getSpamFolderName());
    }

    @Override
    protected void onActivityResult(int requestCode, int resultCode, Intent data)
    {
        if (resultCode != RESULT_OK)
        {
            return;
        }

        switch (requestCode)
        {
            case ACTIVITY_CHOOSE_FOLDER_MOVE:
            case ACTIVITY_CHOOSE_FOLDER_COPY:
            {
                if (data == null)
                {
                    return;
                }

                final String destFolderName = data.getStringExtra(ChooseFolder.EXTRA_NEW_FOLDER);

                if (destFolderName != null)
                {
                    final List<MessageInfoHolder> holders = mActiveMessages;

                    mActiveMessages = null; // don't need it any more

                    final Account account = holders.get(0).message.getFolder().getAccount();

                    account.setLastSelectedFolderName(destFolderName);

                    switch (requestCode)
                    {
                        case ACTIVITY_CHOOSE_FOLDER_MOVE:
                            move(holders, destFolderName);
                            break;

                        case ACTIVITY_CHOOSE_FOLDER_COPY:
                            copy(holders, destFolderName);
                            break;
                    }
                }
                break;
            }
        }
    }

    private void onReply(MessageInfoHolder holder)
    {
        MessageCompose.actionReply(this, holder.message.getFolder().getAccount(), holder.message, false, null);
    }

    private void onReplyAll(MessageInfoHolder holder)
    {
        MessageCompose.actionReply(this, holder.message.getFolder().getAccount(), holder.message, true, null);
    }

    private void onForward(MessageInfoHolder holder)
    {
        MessageCompose.actionForward(this, holder.message.getFolder().getAccount(), holder.message, null);
    }

    private void onMarkAllAsRead(final Account account, final String folder)
    {
        showDialog(DIALOG_MARK_ALL_AS_READ);
    }

    private void onExpunge(final Account account, String folderName)
    {
        mController.expunge(account, folderName, null);
    }

    @Override
    public Dialog onCreateDialog(int id)
    {
        switch (id)
        {
            case DIALOG_MARK_ALL_AS_READ:
                return createMarkAllAsReadDialog();
        }

        return super.onCreateDialog(id);
    }

    @Override
    public void onPrepareDialog(int id, Dialog dialog)
    {
        switch (id)
        {
            case DIALOG_MARK_ALL_AS_READ:
            {
                if (mCurrentFolder != null)
                {
                    ((AlertDialog)dialog).setMessage(getString(R.string.mark_all_as_read_dlg_instructions_fmt,
                                                     mCurrentFolder.displayName));
                }
                break;
            }
            default:
            {
                super.onPrepareDialog(id, dialog);
            }
        }
    }

    private Dialog createMarkAllAsReadDialog()
    {
        return new AlertDialog.Builder(this)
               .setTitle(R.string.mark_all_as_read_dlg_title)
               .setMessage(getString(R.string.mark_all_as_read_dlg_instructions_fmt,
                                     mCurrentFolder.displayName))
               .setPositiveButton(R.string.okay_action, new DialogInterface.OnClickListener()
        {
            public void onClick(DialogInterface dialog, int whichButton)
            {
                dismissDialog(DIALOG_MARK_ALL_AS_READ);

                try
                {
                    mController.markAllMessagesRead(mAccount, mCurrentFolder.name);

                    synchronized (mAdapter.messages)
                    {
                        for (MessageInfoHolder holder : mAdapter.messages)
                        {
                            holder.read = true;
                        }
                    }
                    mHandler.sortMessages();
                }
                catch (Exception e)
                {
                    // Ignore
                }
            }
        })
               .setNegativeButton(R.string.cancel_action, new DialogInterface.OnClickListener()
        {
            public void onClick(DialogInterface dialog, int whichButton)
            {
                dismissDialog(DIALOG_MARK_ALL_AS_READ);
            }
        })
               .create();
    }

    private void checkMail(Account account, String folderName)
    {
        mController.synchronizeMailbox(account, folderName, mAdapter.mListener, null);
        sendMail(account);
    }

    private void sendMail(Account account)
    {
        mController.sendPendingMessages(account, mAdapter.mListener);
    }

    @Override
    public boolean onOptionsItemSelected(MenuItem item)
    {
        final List<MessageInfoHolder> selection = getSelectionFromCheckboxes();
        int itemId = item.getItemId();
        switch (itemId)
        {
            case R.id.compose:
            {
                onCompose();
                return true;
            }
            case R.id.accounts:
            {
                onAccounts();
                return true;
            }
            case R.id.set_sort_date:
            {
                changeSort(SORT_TYPE.SORT_DATE);
                return true;
            }
            case R.id.set_sort_subject:
            {
                changeSort(SORT_TYPE.SORT_SUBJECT);
                return true;
            }
            case R.id.set_sort_sender:
            {
                changeSort(SORT_TYPE.SORT_SENDER);
                return true;
            }
            case R.id.set_sort_flag:
            {
                changeSort(SORT_TYPE.SORT_FLAGGED);
                return true;
            }
            case R.id.set_sort_unread:
            {
                changeSort(SORT_TYPE.SORT_UNREAD);
                return true;
            }
            case R.id.set_sort_attach:
            {
                changeSort(SORT_TYPE.SORT_ATTACHMENT);
                return true;
            }
            case R.id.set_group_by_none:
                mAdapter.mMessageGrouper = new SingletonMessageGrouper();
                mAdapter.mGroupLessMode = true;
                reSort();
                return true;
            case R.id.set_group_by_thread:
                mAdapter.mMessageGrouper = new ThreadMessageGrouper();
                mAdapter.mGroupLessMode = false;
                reSort();
                return true;
            case R.id.set_group_by_sender:
                mAdapter.mMessageGrouper = new SenderMessageGrouper();
                mAdapter.mGroupLessMode = false;
                reSort();
                return true;
            case R.id.set_group_by_date:
                mAdapter.mMessageGrouper = new DateMessageGrouper(this);
                mAdapter.mGroupLessMode = false;
                reSort();
                return true;
            case R.id.expand_all:
                expandAll();
                return true;
            case R.id.collapse_all:
                collapseAll();
                return true;
            case R.id.select_all:
            case R.id.batch_select_all:
            {
                setAllSelected(true);
                toggleBatchButtons();
                return true;
            }
            case R.id.batch_deselect_all:
            {
                setAllSelected(false);
                toggleBatchButtons();
                return true;
            }
            case R.id.batch_delete_op:
            {
                onDelete(selection);
                return true;
            }
            case R.id.batch_mark_read_op:
            {
                setFlag(selection, Flag.SEEN, true);
                return true;
            }
            case R.id.batch_mark_unread_op:
            {
                setFlag(selection, Flag.SEEN, false);
                return true;
            }
            case R.id.batch_flag_op:
            {
                setFlag(selection, Flag.FLAGGED, true);
                return true;
            }
            case R.id.batch_unflag_op:
            {
                setFlag(selection, Flag.FLAGGED, false);
                return true;
            }
            case R.id.settings:
            {
                if (mQueryString == null)
                {
                    break;
                }

                /*
                 * Fall-through in search results view. Otherwise a sub-menu
                 * with only one option would be opened.
                 */
            }
            case R.id.app_settings:
            {
                onEditPrefs();
                return true;
            }
        }

        if (mQueryString != null)
        {
            // None of the options after this point are "safe" for search results
            //TODO: This is not true for "unread" and "starred" searches in regular folders
            return false;
        }

        switch (itemId)
        {
            case R.id.check_mail:
            {
                if (mFolderName != null)
                {
                    checkMail(mAccount, mFolderName);
                }
                return true;
            }
            case R.id.send_messages:
            {
                sendMail(mAccount);
                return true;
            }
            case R.id.list_folders:
            {
                onShowFolderList();
                return true;
            }
            case R.id.mark_all_as_read:
            {
                if (mFolderName != null)
                {
                    onMarkAllAsRead(mAccount, mFolderName);
                }
                return true;
            }
            case R.id.folder_settings:
            {
                if (mFolderName != null)
                {
                    FolderSettings.actionSettings(this, mAccount, mFolderName);
                }
                return true;
            }
            case R.id.account_settings:
            {
                onEditAccount();
                return true;
            }
            case R.id.batch_copy_op:
            {
                onCopy(selection);
                return true;
            }
            case R.id.batch_archive_op:
            {
                onArchive(selection);
                return true;
            }
            case R.id.batch_spam_op:
            {
                onSpam(selection);
                return true;
            }
            case R.id.batch_move_op:
            {
                onMove(selection);
                return true;
            }
            case R.id.expunge:
            {
                if (mCurrentFolder != null)
                {
                    onExpunge(mAccount, mCurrentFolder.name);
                }
                return true;
            }
            default:
            {
                return super.onOptionsItemSelected(item);
            }
        }
    }

    private final int[] batch_ops = { R.id.batch_copy_op, R.id.batch_delete_op, R.id.batch_flag_op,
                                      R.id.batch_unflag_op, R.id.batch_mark_read_op, R.id.batch_mark_unread_op,
                                      R.id.batch_archive_op, R.id.batch_spam_op, R.id.batch_move_op,
                                      R.id.batch_select_all, R.id.batch_deselect_all
                                    };

    private void setOpsState(Menu menu, boolean state, boolean enabled)
    {
        for (int id : batch_ops)
        {
            menu.findItem(id).setVisible(state);
            menu.findItem(id).setEnabled(enabled);
        }
    }

    @Override
    public boolean onPrepareOptionsMenu(Menu menu)
    {
        boolean anySelected = anySelected();

        menu.findItem(R.id.select_all).setVisible(! anySelected);
        menu.findItem(R.id.batch_ops).setVisible(anySelected);

        setOpsState(menu, true, anySelected);

        if (mQueryString != null)
        {
            menu.findItem(R.id.mark_all_as_read).setVisible(false);
            menu.findItem(R.id.list_folders).setVisible(false);
            menu.findItem(R.id.expunge).setVisible(false);
            menu.findItem(R.id.batch_archive_op).setVisible(false);
            menu.findItem(R.id.batch_spam_op).setVisible(false);
            menu.findItem(R.id.batch_move_op).setVisible(false);
            menu.findItem(R.id.batch_copy_op).setVisible(false);
            menu.findItem(R.id.check_mail).setVisible(false);
            menu.findItem(R.id.send_messages).setVisible(false);
        }
        else
        {
            if (mCurrentFolder != null && mCurrentFolder.outbox)
            {
                menu.findItem(R.id.check_mail).setVisible(false);
            }
            else
            {
                menu.findItem(R.id.send_messages).setVisible(false);
            }

            if (mCurrentFolder != null && K9.ERROR_FOLDER_NAME.equals(mCurrentFolder.name))
            {
                menu.findItem(R.id.expunge).setVisible(false);
            }
            if (K9.FOLDER_NONE.equalsIgnoreCase(mAccount.getArchiveFolderName()))
            {
                menu.findItem(R.id.batch_archive_op).setVisible(false);
            }
            if (K9.FOLDER_NONE.equalsIgnoreCase(mAccount.getSpamFolderName()))
            {
                menu.findItem(R.id.batch_spam_op).setVisible(false);
            }
        }

        boolean newFlagState = computeBatchDirection(true);
        boolean newReadState = computeBatchDirection(false);
        menu.findItem(R.id.batch_flag_op).setVisible(newFlagState);
        menu.findItem(R.id.batch_unflag_op).setVisible(!newFlagState);
        menu.findItem(R.id.batch_mark_read_op).setVisible(newReadState);
        menu.findItem(R.id.batch_mark_unread_op).setVisible(!newReadState);
        menu.findItem(R.id.batch_deselect_all).setVisible(anySelected);
        menu.findItem(R.id.batch_select_all).setEnabled(true);

        return true;
    }

    @Override
    public boolean onCreateOptionsMenu(Menu menu)
    {
        super.onCreateOptionsMenu(menu);
        getMenuInflater().inflate(R.menu.message_list_option, menu);

        return true;
    }

    @Override
    public boolean onContextItemSelected(final MenuItem item)
    {
        final MessageInfoHolder holder = mSelectedMessage;
        final MessageGroup<MessageInfoHolder> group = mSelectedGroup;

        // don't need them anymore
        mSelectedMessage = null;
        mSelectedGroup = null;

        if (holder != null && group == null)
        {
            return onContextItemSelectedForMessage(item, holder);
        }
        else if (holder == null && group != null)
        {
            return onContextItemSelectedForGroup(item, group);
        }
        else
        {
            return super.onContextItemSelected(item);
        }

    }

    /**
     * @param item
     *            Never <code>null</code>.
     * @param holder
     *            Never <code>null</code>.
     * @return See {@link Activity#onContextItemSelected(MenuItem)}
     */
    private boolean onContextItemSelectedForMessage(MenuItem item, final MessageInfoHolder holder)
    {
        final List<MessageInfoHolder> selection = getSelectionFromMessage(holder);
        switch (item.getItemId())
        {
            case R.id.open:
            {
                onOpenMessage(holder);
                break;
            }
            case R.id.select:
            {
                setSelected(selection, true);
                break;
            }
            case R.id.deselect:
            {
                setSelected(selection, false);
                break;
            }
            case R.id.delete:
            {
                onDelete(selection);
                break;
            }
            case R.id.reply:
            {
                onReply(holder);
                break;
            }
            case R.id.reply_all:
            {
                onReplyAll(holder);
                break;
            }
            case R.id.forward:
            {
                onForward(holder);
                break;
            }
            case R.id.mark_as_read:
            {
                setFlag(selection, Flag.SEEN, !holder.read);
                break;
            }
            case R.id.flag:
            {
                setFlag(selection, Flag.FLAGGED, !holder.flagged);
                break;
            }
            case R.id.archive:
            {
                onArchive(selection);
                break;
            }
            case R.id.spam:
            {
                onSpam(selection);
                break;
            }
            case R.id.move:
            {
                onMove(selection);
                break;
            }
            case R.id.copy:
            {
                onCopy(selection);
                break;
            }
            case R.id.send_alternate:
            {
                onSendAlternate(mAccount, holder);
                break;
            }
            case R.id.same_sender:
            {
                MessageList.actionHandle(MessageList.this,
                                         "From "+holder.sender, holder.senderAddress, true,
                                         null, null);
                break;
            }
        }
        return super.onContextItemSelected(item);
    }

    /**
     * @param item
     *            Never <code>null</code>.
     * @param group
     *            Never <code>null</code>.
     * @return See {@link Activity#onContextItemSelected(MenuItem)}
     */
    private boolean onContextItemSelectedForGroup(final MenuItem item,
            final MessageGroup<MessageInfoHolder> group)
    {
        final List<MessageInfoHolder> selection = getSelectionFromGroup(group);
        final int itemId = item.getItemId();
        switch (itemId)
        {
            case R.id.expand:
            {
                int i = findGroupPosition(group);
                if (i >= 0)
                {
                    mListView.expandGroup(i);
                }
                return true;
            }
            case R.id.collapse:
            {
                int i = findGroupPosition(group);
                if (i >= 0)
                {
                    mListView.collapseGroup(i);
                }
                return true;
            }
            case R.id.group_delete:
                onDelete(selection);
                return true;
            case R.id.group_select:
            case R.id.group_deselect:
                setSelected(selection, itemId == R.id.group_select);
                if (itemId == R.id.group_select)
                {
                    // display selection to user
                    int i = findGroupPosition(group);
                    if (i >= 0)
                    {
                        mListView.expandGroup(i);
                    }
                }
                return true;
            case R.id.group_flag:
            case R.id.group_unflag:
                setFlag(selection, Flag.FLAGGED, itemId == R.id.group_flag);
                return true;
            case R.id.group_mark_as_read:
            case R.id.group_mark_as_unread:
                setFlag(selection, Flag.SEEN, itemId == R.id.group_mark_as_read);
                return true;
            case R.id.group_copy:
                displayFolderChoice(ACTIVITY_CHOOSE_FOLDER_COPY, selection.get(0).message.getFolder(), null, selection);
                return true;
            case R.id.group_move:
                displayFolderChoice(ACTIVITY_CHOOSE_FOLDER_MOVE, selection.get(0).message.getFolder(), null, selection);
                return true;
            case R.id.group_archive:
                onArchive(selection);
                return true;
            case R.id.group_spam:
                onSpam(selection);
                return true;
            default:
                break;
        }
        return super.onContextItemSelected(item);
    }

    /**
     * @param group
     *            Never <code>null</code>.
     * @return -1 if not found
     */
    private int findGroupPosition(final MessageGroup<MessageInfoHolder> group)
    {
        final int groupCount = mAdapter.getGroupCount();
        if (groupCount > 0)
        {
            int i = 0;
            for (MessageGroup<MessageInfoHolder> otherGroup; i < groupCount; i++)
            {
                otherGroup = mAdapter.getGroup(i);
                if (group.getId() == otherGroup.getId())
                {
                    break;
                }
            }
            return i;
        }
        else
        {
            return -1;
        }
    }

    private void collapseAll()
    {
        final int groupCount = mAdapter.getGroupCount() - MessageListAdapter.NON_MESSAGE_ITEMS;
        for (int i = 0; i < groupCount; i++)
        {
            if (mListView.isGroupExpanded(i))
            {
                mListView.collapseGroup(i);
            }
        }
    }

    private void expandAll()
    {
        final int groupCount = mAdapter.getGroupCount() - MessageListAdapter.NON_MESSAGE_ITEMS;
        for (int i = 0; i < groupCount; i++)
        {
            if (!mListView.isGroupExpanded(i))
            {
                mListView.expandGroup(i);
            }
        }
    }

    public void onSendAlternate(Account account, MessageInfoHolder holder)
    {
        mController.sendAlternate(this, account, holder.message);
    }

    public void showProgressIndicator(boolean status)
    {
        setProgressBarIndeterminateVisibility(status);
        ProgressBar bar = (ProgressBar)mListView.findViewById(R.id.message_list_progress);
        if (bar == null)
        {
            return;
        }

        bar.setIndeterminate(true);
        if (status)
        {
            bar.setVisibility(ProgressBar.VISIBLE);
        }
        else
        {
            bar.setVisibility(ProgressBar.INVISIBLE);
        }
    }

    /**
     * Handle touch/click events on list items
     */
    private class ItemListener implements View.OnTouchListener,
            ExpandableListView.OnChildClickListener, ExpandableListView.OnGroupClickListener
    {
        /**
         * When switching from ListView to ExpandableListView, the onChildClick
         * method is still invoked, this flag allow to ignore subsequent "click"
         * behavior when sliding
         */
        private boolean prevent = false;

        private GestureDetector gestureDetector = new GestureDetector(new SimpleOnGestureListener()
        {
            @Override
            public boolean onFling(MotionEvent e1, MotionEvent e2, float velocityX, float velocityY)
            {
                if (e2 == null || e1 == null)
                {
                    return true;
                }

                float deltaX = e2.getX() - e1.getX(), deltaY = e2.getY() - e1.getY();

                boolean movedAcross = (Math.abs(deltaX) > Math.abs(deltaY * 4));
                boolean steadyHand = (Math.abs(deltaX / deltaY) > 2);

                if (movedAcross && steadyHand)
                {
                    boolean selected = (deltaX > 0);
                    int position = mListView.pointToPosition((int) e1.getX(), (int) e1.getY());

                    if (position != AdapterView.INVALID_POSITION)
                    {
                        final Object item = mListView.getItemAtPosition(position);
                        if (item instanceof MessageInfoHolder)
                        {
                            MessageInfoHolder msgInfoHolder = (MessageInfoHolder) item;

                            if (msgInfoHolder != null && msgInfoHolder.selected != selected)
                            {
                                msgInfoHolder.selected = selected;
                                mSelectedCount += (selected ? 1 : -1);
                                mAdapter.notifyDataSetChanged();
                                toggleBatchButtons();
                                prevent = true;
                            }
                        }
                    }
                }

                return false;
            }
        });

        @Override
        public boolean onTouch(View v, MotionEvent event)
        {
            if (gestureDetector.onTouchEvent(event))
            {
                return true;
            }
            return false;
        }

        @Override
        public boolean onGroupClick(ExpandableListView parent, View v, int groupPosition, long id)
        {
            // XXX Android 2.1 dosen't invoke this method for expanded groups: can't prevent collapsing
            //            if (mAdapter.groupLessMode)
            //            {
            //                // ignore collapse attempt in groupless mode
            //                return true;
            //            }

            if (mCurrentFolder != null && ((groupPosition + 1) == mAdapter.getGroupCount()))
            {
                mController.loadMoreMessages(mAccount, mFolderName, mAdapter.mListener);
                return true;
            }
            return false;
        }

        @Override
        public boolean onChildClick(ExpandableListView parent, View v, int groupPosition,
                int childPosition, long id)
        {
            if (prevent)
            {
                prevent = false;
                return true;
            }

            final MessageInfoHolder message = mAdapter.getChild(groupPosition, childPosition);
            if (mSelectedCount > 0)
            {
                // In multiselect mode make sure that clicking on the item results
                // in toggling the 'selected' checkbox.
                final List<MessageInfoHolder> selection = getSelectionFromMessage(message);
                setSelected(selection, !message.selected);
                return true;
            }
            else
            {
                onOpenMessage(message);
                return true;
            }
        }
    }

    @Override
    public void onCreateContextMenu(ContextMenu menu, View v, ContextMenuInfo menuInfo)
    {
        // reset remembered selection
        mSelectedGroup = null;
        mSelectedMessage = null;

        // hide by default
        menu.setGroupVisible(R.id.message_group, false);
        menu.setGroupVisible(R.id.single_message, false);

        if (menuInfo instanceof ExpandableListView.ExpandableListContextMenuInfo)
        {
            final ExpandableListView.ExpandableListContextMenuInfo info = (ExpandableListView.ExpandableListContextMenuInfo) menuInfo;
            final long packedPosition = info.packedPosition;
            final int packedPositionType = ExpandableListView.getPackedPositionType(packedPosition);

            switch (packedPositionType)
            {
                case ExpandableListView.PACKED_POSITION_TYPE_GROUP:
                    // group
                    final int groupPosition = ExpandableListView
                            .getPackedPositionGroup(packedPosition);
                    mSelectedGroup = mAdapter.getGroup(groupPosition);

                    if (mSelectedGroup == null)
                    {
                        break;
                    }

                    onCreateContextMenuForGroup(menu, v, menuInfo, mSelectedGroup, groupPosition);

                    break;
                case ExpandableListView.PACKED_POSITION_TYPE_CHILD:
                    // message
                    final int packedPositionChild = ExpandableListView
                            .getPackedPositionChild(packedPosition);
                    final int packedPositionGroup = ExpandableListView
                            .getPackedPositionGroup(packedPosition);

                    // remember which message was originally selected, in case the list changes while the
                    // dialog is up
                    mSelectedMessage = mAdapter.getChild(packedPositionGroup, packedPositionChild);

                    if (mSelectedMessage == null)
                    {
                        break;
                    }

                    onCreateContextMenuForMessage(menu, mSelectedMessage);

                    break;
            }
        }
    }

    /**
     * @param menu
     *            Never <code>null</code>.
     * @param message
     *            Never <code>null</code>.
     * @see Activity#onCreateContextMenu(ContextMenu, View, ContextMenuInfo)
     */
    private void onCreateContextMenuForMessage(final ContextMenu menu, final MessageInfoHolder message)
    {
        getMenuInflater().inflate(R.menu.message_list_context, menu);

        menu.setHeaderTitle((CharSequence) message.subject);

        menu.setGroupVisible(R.id.single_message, true);

        if (message.read)
        {
            menu.findItem(R.id.mark_as_read).setTitle(R.string.mark_as_unread_action);
        }

        if (message.flagged)
        {
            menu.findItem(R.id.flag).setTitle(R.string.unflag_action);
        }

        Account account = message.message.getFolder().getAccount();
        if (!mController.isCopyCapable(account))
        {
            menu.findItem(R.id.copy).setVisible(false);
        }

        if (!mController.isMoveCapable(account))
        {
            menu.findItem(R.id.move).setVisible(false);
            menu.findItem(R.id.archive).setVisible(false);
            menu.findItem(R.id.spam).setVisible(false);
        }

        if (K9.FOLDER_NONE.equalsIgnoreCase(account.getArchiveFolderName()))
        {
            menu.findItem(R.id.archive).setVisible(false);
        }
        if (K9.FOLDER_NONE.equalsIgnoreCase(account.getSpamFolderName()))
        {
            menu.findItem(R.id.spam).setVisible(false);
        }

        if (message.selected)
        {
            menu.findItem(R.id.select).setVisible(false);
            menu.findItem(R.id.deselect).setVisible(true);
        }
        else
        {
            menu.findItem(R.id.select).setVisible(true);
            menu.findItem(R.id.deselect).setVisible(false);
        }
    }

    /**
     * @param menu
     *            Never <code>null</code>.
     * @param v
     *            Never <code>null</code>.
     * @param menuInfo
     *            Never <code>null</code>.
     * @param group
     *            Never <code>null</code>.
     * @param groupPosition
     * @see Activity#onCreateContextMenu(ContextMenu, View, ContextMenuInfo)
     */
    private void onCreateContextMenuForGroup(final ContextMenu menu, final View v, final ContextMenuInfo menuInfo,
            final MessageGroup<MessageInfoHolder> group, final int groupPosition)
    {
        getMenuInflater().inflate(R.menu.message_list_context, menu);
        menu.setHeaderTitle(group.getSubject());
        menu.setGroupVisible(R.id.message_group, true);

        if (mListView.isGroupExpanded(groupPosition))
        {
            menu.findItem(R.id.expand).setVisible(false);
            menu.findItem(R.id.collapse).setVisible(true);
        }
        else
        {
            menu.findItem(R.id.expand).setVisible(true);
            menu.findItem(R.id.collapse).setVisible(false);
        }
        boolean unread = false;
        boolean read = false;
        boolean unflagged = false;
        boolean flagged = false;
        boolean selected = false;
        boolean unselected = false;
        for (final MessageInfo<MessageInfoHolder> info : group.getMessages())
        {
            final MessageInfoHolder holder = info.getTag();
            if (!read && holder.read)
            {
                read = true;
            }
            else if (!unread && !holder.read)
            {
                unread = true;
            }
            if (!flagged && holder.flagged)
            {
                flagged = true;
            }
            else if (!unflagged && !holder.flagged)
            {
                unflagged = true;
            }
            if (!selected && holder.selected)
            {
                selected = true;
            }
            else if (!unselected && !holder.selected)
            {
                unselected = true;
            }
        }
        menu.findItem(R.id.group_mark_as_read).setVisible(unread);
        menu.findItem(R.id.group_mark_as_unread).setVisible(read);
        menu.findItem(R.id.group_flag).setVisible(unflagged);
        menu.findItem(R.id.group_unflag).setVisible(flagged);
        menu.findItem(R.id.group_select).setVisible(unselected);
        menu.findItem(R.id.group_deselect).setVisible(selected);
        // TODO don't use mAccount for when the group contains messages from multiple accounts
        menu.findItem(R.id.group_archive).setVisible(
                !K9.FOLDER_NONE.equalsIgnoreCase(mAccount.getArchiveFolderName()));
        menu.findItem(R.id.group_spam).setVisible(
                !K9.FOLDER_NONE.equalsIgnoreCase(mAccount.getSpamFolderName()));
    }

    class MessageListAdapter extends BaseExpandableListAdapter implements SectionIndexer
    {
        private final List<MessageInfoHolder> messages = Collections.synchronizedList(new ArrayList<MessageInfoHolder>());

        private final List<MessageGroup<MessageInfoHolder>> mGroups = Collections
                .synchronizedList(new ArrayList<MessageGroup<MessageInfoHolder>>());

        /**
         * Track groups expanded at load-time, to prevent from expanding at
         * subsequent loading
         */
        private Set<Long> mAutoExpanded = new HashSet<Long>();

        private final ActivityListener mListener = new ActivityListener()
        {
            @Override
            public void synchronizeMailboxStarted(Account account, String folder)
            {
                super.synchronizeMailboxStarted(account, folder);

                if (updateForMe(account, folder))
                {
                    mHandler.progress(true);
                    mHandler.folderLoading(folder, true);
                }
                mHandler.refreshTitle();
            }
            @Override
            public void synchronizeMailboxHeadersProgress(Account account, String folder, int completed, int total)
            {
                super.synchronizeMailboxHeadersProgress(account,folder,completed, total);
                mHandler.refreshTitle();
            }

            @Override
            public void synchronizeMailboxHeadersFinished(Account account, String folder,
                    int total, int completed)
            {
                super.synchronizeMailboxHeadersFinished(account,folder, total, completed);
                mHandler.refreshTitle();
            }




            @Override
            public void synchronizeMailboxFinished(Account account, String folder,
                                                   int totalMessagesInMailbox, int numNewMessages)
            {
                super.synchronizeMailboxFinished(account, folder, totalMessagesInMailbox, numNewMessages);

                if (updateForMe(account, folder))
                {
                    mHandler.progress(false);
                    mHandler.folderLoading(folder, false);
                    mHandler.sortMessages();
                }
                mHandler.refreshTitle();
            }

            @Override
            public void synchronizeMailboxFailed(Account account, String folder, String message)
            {
                super.synchronizeMailboxFailed(account, folder, message);

                if (updateForMe(account, folder))
                {
                    mHandler.progress(false);
                    mHandler.folderLoading(folder, false);
                    mHandler.sortMessages();
                }
                mHandler.refreshTitle();
            }

            @Override
            public void sendPendingMessagesStarted(Account account)
            {
                super.sendPendingMessagesStarted(account);
                mHandler.refreshTitle();
            }

            @Override
            public void sendPendingMessagesCompleted(Account account)
            {
                super.sendPendingMessagesCompleted(account);
                mHandler.refreshTitle();
            }

            @Override
            public void sendPendingMessagesFailed(Account account)
            {
                super.sendPendingMessagesFailed(account);
                mHandler.refreshTitle();
            }

            @Override
            public void synchronizeMailboxProgress(Account account, String folder, int completed, int total)
            {
                super.synchronizeMailboxProgress(account, folder, completed, total);
                mHandler.refreshTitle();
            }

            @Override
            public void synchronizeMailboxAddOrUpdateMessage(Account account, String folder, Message message)
            {
                addOrUpdateMessages(account, folder, Collections.singletonList(message), true);
            }

            @Override
            public void synchronizeMailboxRemovedMessage(Account account, String folder,Message message)
            {
                MessageInfoHolder holder = getMessage(message);
                if (holder == null)
                {
                    Log.w(K9.LOG_TAG, "Got callback to remove non-existent message with UID " + message.getUid());
                }
                else
                {
                    removeMessages(Collections.singletonList(holder));
                }
            }

            @Override
            public void listLocalMessagesStarted(Account account, String folder)
            {
                if ((mQueryString != null && folder == null) ||
                        (account != null && account.equals(mAccount))
                   )
                {
                    mHandler.progress(true);
                    if (folder != null)
                    {
                        mHandler.folderLoading(folder, true);
                    }
                }
            }

            @Override
            public void listLocalMessagesFailed(Account account, String folder, String message)
            {
                if ((mQueryString != null && folder == null) ||
                        (account != null && account.equals(mAccount)))
                {
                    mHandler.sortMessages();
                    mHandler.progress(false);
                    if (folder != null)
                    {
                        mHandler.folderLoading(folder, false);
                    }
                }
            }

            @Override
            public void listLocalMessagesFinished(Account account, String folder)
            {
                if ((mQueryString != null && folder == null) ||
                        (account != null && account.equals(mAccount)))
                {
                    mHandler.sortMessages();
                    mHandler.progress(false);
                    if (folder != null)
                    {
                        mHandler.folderLoading(folder, false);
                    }
                }
            }

            @Override
            public void listLocalMessagesRemoveMessage(Account account, String folder,Message message)
            {
                MessageInfoHolder holder = getMessage(message);
                if (holder != null)
                {
                    removeMessages(Collections.singletonList(holder));
                }
            }

            @Override
            public void listLocalMessagesAddMessages(Account account, String folder, List<Message> messages)
            {
                addOrUpdateMessages(account, folder, messages, false);
            }

            @Override
            public void listLocalMessagesUpdateMessage(Account account, String folder, Message message)
            {
                addOrUpdateMessages(account, folder, Collections.singletonList(message), false);
            }

            @Override
            public void searchStats(AccountStats stats)
            {
                mUnreadMessageCount = stats.unreadMessageCount;
                mHandler.refreshTitle();
            }

            @Override
            public void folderStatusChanged(Account account, String folder, int unreadMessageCount)
            {
                super.folderStatusChanged(account, folder, unreadMessageCount);
                if (updateForMe(account, folder))
                {
                    mUnreadMessageCount = unreadMessageCount;
                    mHandler.refreshTitle();
                }
            }

            @Override
            public void pendingCommandsProcessing(Account account)
            {
                super.pendingCommandsProcessing(account);
                mHandler.refreshTitle();
            }

            @Override
            public void pendingCommandsFinished(Account account)
            {
                super.pendingCommandsFinished(account);
                mHandler.refreshTitle();
            }

            @Override
            public void pendingCommandStarted(Account account, String commandTitle)
            {
                super.pendingCommandStarted(account, commandTitle);
                mHandler.refreshTitle();
            }

            @Override
            public void pendingCommandCompleted(Account account, String commandTitle)
            {
                super.pendingCommandCompleted(account, commandTitle);
                mHandler.refreshTitle();
            }

            @Override
            public void messageUidChanged(Account account, String folder, String oldUid, String newUid)
            {
                MessageReference ref = new MessageReference();
                ref.accountUuid = account.getUuid();
                ref.folderName = folder;
                ref.uid = oldUid;

                MessageInfoHolder holder = getMessage(ref);
                if (holder != null)
                {
                    holder.uid = newUid;
                    holder.message.setUid(newUid);
                }
            }
        };

        private boolean updateForMe(Account account, String folder)
        {
            if ((account.equals(mAccount) && mFolderName != null && folder.equals(mFolderName)))
            {
                return true;
            }
            else
            {
                return false;
            }
        }

        private Drawable mAttachmentIcon;
        private Drawable mAnsweredIcon;
        private View footerView = null;

        private MessageGrouper mMessageGrouper;
        private boolean mGroupLessMode = false;

        private UiThrottler<Void> mThrottler;

        private boolean mGroupingInProgress = false;

        private MessageListAdapter()
        {
            mAttachmentIcon = getResources().getDrawable(R.drawable.ic_mms_attachment_small);
            mAnsweredIcon = getResources().getDrawable(R.drawable.ic_mms_answered_small);

            // TODO restore previous active/selected implementation
            mMessageGrouper = new ThreadMessageGrouper();

            mThrottler = new UiThrottler<Void>(MessageList.this, new Callable<Void>()
            {
                @Override
                public Void call()
                {
                    synchronizeGroups();
                    return null;
                }
            }, null); // not setting Executor now as we want to integrate into Activity onResume/onPause
            mThrottler.setCoolDownDuration(200L);
            mThrottler.setPostExecute(new Runnable()
            {
                @Override
                public void run()
                {
                    doNotifyDataSetChanged();

                    // auto expand groups at initial display
                    final int groupCount = mAdapter.getGroupCount() - MessageListAdapter.NON_MESSAGE_ITEMS;
                    for (int i = 0; i < groupCount; i++)
                    {
                        final long groupId = mAdapter.getGroupId(i);
                        if (!mListView.isGroupExpanded(i) && !mAutoExpanded.contains(groupId))
                        {
                            mListView.expandGroup(i);
                        }
                    }
                }
            });
            mThrottler.setCompleted(new Runnable()
            {
                @Override
                public void run()
                {
                    mGroupingInProgress = false;
                    updateFooterView();
                    if (mGroupLessMode)
                    {
                        // making sure we expand the sole group in groupless mode
                        expandAll();
                    }
                    synchronizeFastScroll();
                }
            });
        }


        /**
         * Override the regular notifyDataSetChanged() method so that we can
         * throttle message list updates, regardless of how fast/repeatly we
         * call this method.
         * 
         * <p>
         * This prevent any computation from being a CPU-hog.
         * </p>
         * 
         * <p>
         * If you NEED to trigger immediate UI update, please use
         * {@link #doNotifyDataSetChanged()}
         * </p>
         * 
         * {@inheritDoc}
         */
        @Override
        public void notifyDataSetChanged()
        {
            // buffer dataset update otherwise we might get continous CPU
            // processing in case of repeated call!
            mGroupingInProgress = mCurrentFolder != null && mAccount != null && mCurrentFolder.loading;
            mThrottler.attempt();
        }

        /**
         * Actual (non-throttled) call to the regular
         * {@link BaseAdapter#notifyDataSetChanged()}
         */
        public void doNotifyDataSetChanged()
        {
            super.notifyDataSetChanged();
        }

        /**
         * 
         */
        private void synchronizeGroups()
        {
            final List<MessageInfo<MessageInfoHolder>> toGroup = new ArrayList<MessageInfo<MessageInfoHolder>>(
                    messages.size());
            synchronized (messages)
            {
                for (final MessageInfoHolder holder : messages)
                {
                    final MessageInfo<MessageInfoHolder> messageInfo = new MessageInfo<MessageInfoHolder>();
                    final Message message = holder.message;
                    try
                    {
                        messageInfo.setId(message.getMessageId());
                        final String[] references = message.getReferences();
                        if (references != null)
                        {
                            messageInfo.getReferences().addAll(getReferences(references));
                        }
                        final String[] inReplyTo = message.getHeader("In-Reply-To");
                        if (inReplyTo != null && inReplyTo.length > 0)
                        {
                            messageInfo.getReferences().add(inReplyTo[0]);
                        }
                    }
                    catch (MessagingException e)
                    {
                        // should not happen?
                        Log.w(K9.LOG_TAG, "Unable to retrieve header from "
                                + message, e);
                        continue;
                    }
                    messageInfo.setDate(holder.compareDate);
                    messageInfo.setSubject(holder.subject);
                    messageInfo.setSender(holder.sender.toString());

                    messageInfo.setTag(holder);

                    toGroup.add(messageInfo);
                }
            }
            final List<MessageGroup<MessageInfoHolder>> messageGroups = mMessageGrouper
                    .group(toGroup);

            mGroups.clear();
            mGroups.addAll(messageGroups);

        }

        private void synchronizeFastScroll()
        {
            // only way to make getSections() invoked again: disable/enable back
            mListView.setFastScrollEnabled(false);
            mListView.setFastScrollEnabled(true);
        }

        private final Pattern splitter = Pattern.compile("\\s");
        /**
         * @param references
         * @return
         */
        private List<String> getReferences(final String[] references)
        {
            final List<String> result = new ArrayList<String>();
            for (final String reference : references)
            {
                List<String> split = Arrays.asList(splitter.split(reference));
                result.addAll(split);
            }
            for (final Iterator<String> iterator = result.iterator(); iterator.hasNext();)
            {
                String string = iterator.next();
                if (string.length() == 0)
                {
                    iterator.remove();
                }
            }
            return result;
        }

        /**
         * @param holders
         *            Never <code>null</code>.
         */
        public void removeMessages(List<MessageInfoHolder> holders)
        {
            mHandler.removeMessage(holders);
        }

        private void addOrUpdateMessages(final Account account, final String folder, final List<Message> providedMessages, final boolean verifyAgainstSearch)
        {
<<<<<<< HEAD
            boolean needsSort = false;
            final List<MessageInfoHolder> messagesToAdd = new ArrayList<MessageInfoHolder>();
            List<MessageInfoHolder> messagesToRemove = new ArrayList<MessageInfoHolder>();
            List<Message> messagesToSearch = new ArrayList<Message>();
=======
            // we copy the message list because the callback doesn't expect
            // the callbacks to mutate it.
            final List<Message> messages = new ArrayList<Message>(providedMessages);

            runOnUiThread(new Runnable()
            {
                public void run()
                {
                    boolean needsSort = false;
                    final List<MessageInfoHolder> messagesToAdd = new ArrayList<MessageInfoHolder>();
                    List<MessageInfoHolder> messagesToRemove = new ArrayList<MessageInfoHolder>();
                    List<Message> messagesToSearch = new ArrayList<Message>();
>>>>>>> 9d9e669d

            for (Message message : messages)
            {
                MessageInfoHolder m = getMessage(message);
                if (message.isSet(Flag.DELETED))
                {
                    if (m != null)
                    {
                        messagesToRemove.add(m);
                    }
                }
                else if (m == null)
                {
                    if (updateForMe(account, folder))
                    {
                        m = new MessageInfoHolder(MessageList.this, message);
                        messagesToAdd.add(m);
                    }
                    else
                    {
                        if (mQueryString != null)
                        {
                            if (verifyAgainstSearch)
                            {
                                messagesToSearch.add(message);
                            }
                            else
                            {
                                m = new MessageInfoHolder(MessageList.this, message);
                                messagesToAdd.add(m);
                            }
                        }
                    }
                }
                else
                {
                    m.populate(MessageList.this, message, new FolderInfoHolder(MessageList.this, message.getFolder(), account), account);
                    needsSort = true;
                }
            }

            if (messagesToSearch.size() > 0)
            {
                mController.searchLocalMessages(mAccountUuids, mFolderNames, messagesToSearch.toArray(EMPTY_MESSAGE_ARRAY), mQueryString, mIntegrate, mQueryFlags, mForbiddenFlags,
                                                new MessagingListener()
                {
                    @Override
                    public void listLocalMessagesAddMessages(Account account, String folder, List<Message> messages)
                    {
                        addOrUpdateMessages(account, folder, messages, false);
                    }
                });
            }

            if (messagesToRemove.size() > 0)
            {
                removeMessages(messagesToRemove);
            }

            if (messagesToAdd.size() > 0)
            {
                mHandler.addMessages(messagesToAdd);
            }

<<<<<<< HEAD
            if (needsSort)
            {
                mHandler.sortMessages();
                mHandler.resetUnreadCount();
            }
=======
                    if (needsSort)
                    {
                        mHandler.sortMessages();
                        mHandler.resetUnreadCount();
                    }
                }
            });
>>>>>>> 9d9e669d
        }

        public MessageInfoHolder getMessage(Message message)
        {
            return getMessage(message.makeMessageReference());
        }

        // XXX TODO - make this not use a for loop
        public MessageInfoHolder getMessage(MessageReference messageReference)
        {
            synchronized (mAdapter.messages)
            {
                for (MessageInfoHolder holder : mAdapter.messages)
                {
                    /*
                     * 2010-06-21 - cketti
                     * Added null pointer check. Not sure what's causing 'holder'
                     * to be null. See log provided in issue 1749, comment #15.
                     *
                     * Please remove this comment once the cause was found and the
                     * bug(?) fixed.
                     */
                    if ((holder != null) && holder.message.equalsReference(messageReference))
                    {
                        return holder;
                    }
                }
            }
            return null;
        }

        public FolderInfoHolder getFolder(String folder, Account account)
        {
            LocalFolder local_folder = null;
            try
            {
                LocalStore localStore = account.getLocalStore();
                local_folder = localStore.getFolder(folder);
                return new FolderInfoHolder(MessageList.this, (Folder)local_folder, account);
            }
            catch (Exception e)
            {
                Log.e(K9.LOG_TAG, "getFolder(" + folder + ") goes boom: ",e);
                return null;
            }
            finally
            {
                if (local_folder != null)
                {
                    local_folder.close();
                }
            }
        }

        private static final int NON_MESSAGE_ITEMS = 1;

        private final View.OnClickListener flaggedClickListener = new View.OnClickListener()
        {
            @Override
            public void onClick(final View v)
            {
                if (v.getId() != R.id.flagged)
                {
                    return;
                }
                // Perform action on clicks
                final int position = mListView.getPositionForView(v);
                if (position == AdapterView.INVALID_POSITION)
                {
                    return;
                }
                final Object item = mListView.getItemAtPosition(position);
                if (item instanceof MessageInfoHolder)
                {
                    final MessageInfoHolder message = (MessageInfoHolder) item;
                    final List<MessageInfoHolder> selection = getSelectionFromMessage(message);
                    setFlag(selection, Flag.FLAGGED, !message.flagged);
                }
            }
        };

        /**
         * @param groupPosition
         *            the position of the group that contains the child
         * @param position
         *            the position of the child (for which the View is returned)
         *            within the group
         * @param convertView
         *            the old view to reuse, if possible. You should check that
         *            this view is non-null and of an appropriate type before
         *            using. If it is not possible to convert this view to
         *            display the correct data, this method can create a new
         *            view. It is not guaranteed that the convertView will have
         *            been previously created by
         *            {@link #getChildView(int, int, boolean, View, ViewGroup)}.
         * @param parent
         *            the parent that this view will eventually be attached to
         * @return the View corresponding to the child at the specified position
         */
        private View getItemView(int groupPosition, int position, View convertView, ViewGroup parent)
        {
            MessageInfoHolder message = getChild(groupPosition, position);
            View view;

            if ((convertView != null) && (convertView.getId() == R.layout.message_list_item))
            {
                view = convertView;
            }
            else
            {
                if (mTouchView)
                {
                    view = mInflater.inflate(R.layout.message_list_item_touchable, parent, false);
                    view.setId(R.layout.message_list_item);
                }
                else
                {
                    view = mInflater.inflate(R.layout.message_list_item, parent, false);
                    view.setId(R.layout.message_list_item);
                }
            }

            MessageViewHolder holder = (MessageViewHolder) view.getTag();

            if (holder == null)
            {
                holder = new MessageViewHolder();
                holder.subject = (TextView) view.findViewById(R.id.subject);
                holder.from = (TextView) view.findViewById(R.id.from);
                holder.date = (TextView) view.findViewById(R.id.date);
                holder.chip = view.findViewById(R.id.chip);
                holder.preview = (TextView) view.findViewById(R.id.preview);
                holder.selected = (CheckBox) view.findViewById(R.id.selected_checkbox);
                holder.flagged = (CheckBox) view.findViewById(R.id.flagged);

                holder.flagged.setOnClickListener(flaggedClickListener);

                if (!mStars)
                {
                    holder.flagged.setVisibility(View.GONE);
                }

                if (mCheckboxes)
                {
                    holder.selected.setVisibility(View.VISIBLE);
                }

                if (holder.selected != null)
                {
                    holder.selected.setOnCheckedChangeListener(holder);
                }

                view.setTag(holder);
            }

            if (message != null)
            {
                bindView(groupPosition, position, view, holder, message);
            }
            else
            {
                // TODO is this branch ever reached/executed?

                holder.chip.getBackground().setAlpha(0);
                holder.subject.setText("No subject");
                holder.subject.setTypeface(null, Typeface.NORMAL);
                if (holder.preview != null)
                {
                    holder.preview.setText("No sender");
                    holder.preview.setTypeface(null, Typeface.NORMAL);
                    holder.preview.setCompoundDrawablesWithIntrinsicBounds(null, null, null, null);
                }
                else
                {
                    holder.from.setText("No sender");
                    holder.from.setTypeface(null, Typeface.NORMAL);
                    holder.from.setCompoundDrawablesWithIntrinsicBounds(null, null, null, null);
                }

                holder.date.setText("No date");

                //WARNING: Order of the next 2 lines matter
                holder.position = -1;
                holder.selected.setChecked(false);
                holder.groupPosition = -1;

                if (!mCheckboxes)
                {
                    holder.selected.setVisibility(View.GONE);
                }
                holder.flagged.setChecked(false);
            }

            holder.subject.setTextSize(TypedValue.COMPLEX_UNIT_DIP, mFontSizes.getMessageListSubject());
            holder.date.setTextSize(TypedValue.COMPLEX_UNIT_DIP, mFontSizes.getMessageListDate());

            if (mTouchView)
            {
                holder.preview.setTextSize(TypedValue.COMPLEX_UNIT_DIP, mFontSizes.getMessageListSender());
            }
            else
            {
                holder.from.setTextSize(TypedValue.COMPLEX_UNIT_DIP, mFontSizes.getMessageListSender());
            }

            return view;
        }

        /**
         * Associate model data to view object.
         *
         * @param groupPosition
         *            the position of the group that contains the child
         * @param position
         *            The position of the item within the adapter's data set of
         *            the item whose view we want.
         * @param view
         *            Main view component to alter. Never <code>null</code>.
         * @param holder
         *            Convenience view holder - eases access to <tt>view</tt>
         *            child views. Never <code>null</code>.
         * @param message
         *            Never <code>null</code>.
         */
        private void bindView(int groupPosition, final int position, final View view,
                final MessageViewHolder holder, final MessageInfoHolder message)
        {
            // XXX TODO there has to be some way to walk our view hierarchy and get this
            holder.flagged.setTag((Integer)position);
            holder.flagged.setChecked(message.flagged);

            // So that the mSelectedCount is only incremented/decremented
            // when a user checks the checkbox (vs code)
            holder.position = -1;
            holder.selected.setChecked(message.selected);
            holder.groupPosition = -1;

            if (!mCheckboxes)
            {
                holder.selected.setVisibility(message.selected ? View.VISIBLE : View.GONE);
            }

            holder.chip.setBackgroundColor(message.message.getFolder().getAccount().getChipColor());
            holder.chip.getBackground().setAlpha(message.read ? 127 : 255);
            view.getBackground().setAlpha(message.downloaded ? 0 : 127);

            if ((message.subject == null) || "".equals(message.subject))
            {
                holder.subject.setText(getText(R.string.general_no_subject));
                holder.subject.setTypeface(null, message.read ? Typeface.ITALIC : Typeface.BOLD_ITALIC);
            }
            else
            {
                holder.subject.setText(message.subject);
                holder.subject.setTypeface(null,  message.read ? Typeface.NORMAL : Typeface.BOLD);
            }

            if (holder.preview != null)
            {
                /*
                 * In the touchable UI, we have previews. Otherwise, we
                 * have just a "from" line.
                 * Because text views can't wrap around each other(?) we
                 * compose a custom view containing the preview and the
                 * from.
                 */
                holder.preview.setText(new SpannableStringBuilder(message.sender).append(" ").append(message.preview),
                                       TextView.BufferType.SPANNABLE);
                Spannable str = (Spannable)holder.preview.getText();

                // Create our span sections, and assign a format to each.
                str.setSpan(new StyleSpan(Typeface.BOLD),
                            0,
                            message.sender.length(),
                            Spannable.SPAN_EXCLUSIVE_EXCLUSIVE
                            );
                str.setSpan(new ForegroundColorSpan(Color.rgb(128,128,128)), // TODO: How do I can specify the android.R.attr.textColorTertiary
                            message.sender.length(),
                            str.length(),
                            Spannable.SPAN_EXCLUSIVE_EXCLUSIVE
                            );
            }
            else
            {
                holder.from.setText(message.sender);
                holder.from.setTypeface(null, message.read ? Typeface.NORMAL : Typeface.BOLD);
            }

            holder.date.setText(message.date);
            holder.subject.setCompoundDrawablesWithIntrinsicBounds(
                message.answered ? mAnsweredIcon : null, // left
                null, // top
                message.hasAttachments ? mAttachmentIcon : null, // right
                null); // bottom
            holder.position = position;
            holder.groupPosition = position;
        }

        public View getFooterView(int position, View convertView, ViewGroup parent)
        {
            if (footerView == null)
            {
                footerView = mInflater.inflate(R.layout.message_list_item_footer, parent, false);
                if (mQueryString != null)
                {
                    footerView.setVisibility(View.GONE);
                }
                footerView.setId(R.layout.message_list_item_footer);
                FooterViewHolder holder = new FooterViewHolder();
                holder.progress = (ProgressBar)footerView.findViewById(R.id.message_list_progress);
                holder.progress.setIndeterminate(true);
                holder.main = (TextView)footerView.findViewById(R.id.main_text);
                footerView.setTag(holder);
            }

            updateFooterView();

            return footerView;
        }


        /**
         * 
         */
        private void updateFooterView()
        {
            if (footerView == null)
            {
                // can happen when configration is changed (screen orientation)
                return;
            }
            FooterViewHolder holder = (FooterViewHolder)footerView.getTag();

            if (mCurrentFolder != null && mAccount != null)
            {
                if (mCurrentFolder.loading || mGroupingInProgress)
                {
                    holder.main.setText(getString(R.string.status_loading_more));
                    holder.progress.setVisibility(ProgressBar.VISIBLE);
                }
                else
                {
                    if (!mCurrentFolder.lastCheckFailed)
                    {
                        holder.main.setText(String.format(getString(R.string.load_more_messages_fmt), mAccount.getDisplayCount()));
                    }
                    else
                    {
                        holder.main.setText(getString(R.string.status_loading_more_failed));
                    }
                    holder.progress.setVisibility(ProgressBar.INVISIBLE);
                }
            }
            else
            {
                holder.progress.setVisibility(ProgressBar.INVISIBLE);
            }
        }

        @Override
        public boolean hasStableIds()
        {
            // remain consistent with underlying data and the UI state
            return false;
        }

        public boolean isItemSelectable(int position)
        {
            if (position < messages.size())
            {
                return true;
            }
            else
            {
                return false;
            }
        }


        @Override
        public int getGroupCount()
        {
            return mGroups.size() + NON_MESSAGE_ITEMS;
        }


        @Override
        public int getChildrenCount(int groupPosition)
        {
            if (groupPosition < mGroups.size())
            {
                return getGroup(groupPosition).getMessages().size();
            }
            // (fake) last element should have no children
            return 0;
        }


        @Override
        public MessageGroup<MessageInfoHolder> getGroup(int groupPosition)
        {
            if (groupPosition < mGroups.size())
            {
                return mGroups.get(groupPosition);
            }
            // (fake) last element isn't a group
            return null;
        }


        @Override
        public MessageInfoHolder getChild(int groupPosition, int childPosition)
        {
            final MessageGroup<MessageInfoHolder> group = getGroup(groupPosition);
            if (group == null)
            {
                return null;
            }
            return group.getMessages().get(childPosition).getTag();
        }


        @Override
        public long getGroupId(int groupPosition)
        {
            final MessageGroup<MessageInfoHolder> group = getGroup(groupPosition);
            if (group == null)
            {
                // the last group should match this case (as any other invalid
                // position)
                return -1;
            }
            // UI should stay consistent with the underlying data and needs to
            // keep track of the groups when list is updating (ie the selection/
            // expanded state should remain the "same" group if possible)

            if (mGroupLessMode)
            {
                // make sure we always get the same ID in groupless mode
                return 0;
            }

            return group.getId();
        }


        @Override
        public long getChildId(int groupPosition, int childPosition)
        {
            final MessageInfoHolder child = getChild(groupPosition, childPosition);
            if (child == null)
            {
                // unlikely to occur but still possible, returning fixed value
                return -1;
            }
            return ((LocalMessage) child.message).getId();
        }


        @Override
        public View getGroupView(int groupPosition, boolean isExpanded, View convertView,
                ViewGroup parent)
        {
            // use of the 2.2 API for proper view recycling
            if (getGroupType(groupPosition) == 0)
            {
                return getMessageGroupView(groupPosition, isExpanded, convertView, parent);
            }
            else
            {
                return getFooterView(groupPosition, convertView, parent);
            }
        }

        @Override // automatically called from API level 8 for proper view recycling
        public int getGroupType(int groupPosition)
        {
            // must match the number of type of view returned by the above getGroupView method
            if (groupPosition < mGroups.size())
            {
                return 0;
            }
            else
            {
                return 1;
            }
        }

        @Override // automatically called from API level 8 for proper view recycling
        public int getGroupTypeCount()
        {
            // must match the above getGroupType method
            return 2;
        }

        private View getMessageGroupView(int groupPosition, boolean isExpanded, View convertView,
                ViewGroup parent)
        {
            final MessageGroup<MessageInfoHolder> group = getGroup(groupPosition);
            final View view;
            if (convertView == null || R.layout.message_list_group_header != convertView.getId())
            {
                // create new view
                view = mInflater.inflate(R.layout.message_list_group_header, parent, false);
                view.setId(R.layout.message_list_group_header);
            }
            else
            {
                // reuse view
                view = convertView;
            }
            final TextView subjectView = (TextView) view.findViewById(R.id.subject);
            final TextView countView = (TextView) view.findViewById(R.id.count);
            final TextView flagCountView = (TextView) view.findViewById(R.id.flagged_message_count);
            final TextView dateView = (TextView) view.findViewById(R.id.date);
            final TextView fromView = (TextView) view.findViewById(R.id.from);
            final View chipView = view.findViewById(R.id.chip);

            final Date date = group.getDate();
            if (date == null)
            {
                dateView.setVisibility(View.GONE);
            }
            else
            {
                if (Utility.isDateToday(date))
                {
                    dateView.setText(getTimeFormat().format(date));
                }
                else
                {
                    dateView.setText(getDateFormat().format(date));
                }
                dateView.setVisibility(View.VISIBLE);
                dateView.setTextSize(TypedValue.COMPLEX_UNIT_DIP, mFontSizes.getMessageListDate());
            }

            if (mGroupLessMode)
            {
                // TODO set localized text (or hide view?)
                subjectView.setText(group.getSubject());
            }
            else
            {
                subjectView.setText(group.getSubject());
            }
            subjectView
                    .setTextSize(TypedValue.COMPLEX_UNIT_DIP, mFontSizes.getMessageListSubject());

            int unreadCount = 0;
            int flagCount = 0;

            // remember senders for later
            final Set<String> unreadSenders;
            final Map<String, String> senders;
            if (mGroupLessMode)
            {
                unreadSenders = null;
                senders = null;
            }
            else
            {
                unreadSenders = new HashSet<String>();
                senders = new LinkedHashMap<String, String>();
            }
            boolean first = true;
            Account account = null;
            for (final MessageInfo<MessageInfoHolder> messageInfo : group.getMessages())
            {
                final MessageInfoHolder holder = messageInfo.getTag();
                if (!holder.read)
                {
                    unreadCount++;
                }
                if (holder.flagged)
                {
                    flagCount++;
                }
                if (!mGroupLessMode)
                {
                    try
                    {
                        final Address[] from = holder.message.getFrom();
                        // TODO handle user's identities to display 'me'
                        if (from.length > 0)
                        {
                            final String address = from[0].getAddress().toLowerCase(Locale.US);
                            if (!senders.containsKey(address))
                            {
                                final String friendly = from[0].toFriendly().toString();
                                // XXX toFriendly isn't as friendly as Gmail implementation which display only the first part to gain space
                                senders.put(address, friendly);
                            }
                            if (!holder.read)
                            {
                                unreadSenders.add(address);
                            }
                        }
                    }
                    catch (MessagingException e)
                    {
                        // should this happen?
                        Log.w(K9.LOG_TAG, e);
                    }
                }

                if (first)
                {
                    first = false;
                    account = holder.message.getFolder().getAccount();
                }
                else if (account != null)
                {
                    if (!account.equals(holder.message.getFolder().getAccount()))
                    {
                        account = null;
                    }
                }
            }

            if (account == null)
            {
                chipView.setVisibility(View.INVISIBLE);
            }
            else
            {
                chipView.setVisibility(View.VISIBLE);
                chipView.setBackgroundColor(account.getChipColor());
            }

            final int count = group.getMessages().size();
            if (unreadCount == 0)
            {
                // all read
                subjectView.setTypeface(null, Typeface.NORMAL);
                countView.setText(Integer.toString(count));
                countView.setTypeface(null, Typeface.NORMAL);

                if (account != null)
                {
                    chipView.getBackground().setAlpha(127);
                }
            }
            else
            {
                // at least 1 unread

                subjectView.setTypeface(null, Typeface.BOLD);

                if (account != null)
                {
                    chipView.getBackground().setAlpha(255);
                }

                if (unreadCount == count)
                {
                    // none read
                    countView.setText(Integer.toString(count));
                    countView.setTypeface(null, Typeface.BOLD);
                }
                else
                {
                    // mixed
                    final String unreadString = Integer.toString(unreadCount);
                    final String totalString = Integer.toString(count);

                    final Spannable spannableStringBuilder = new SpannableStringBuilder(
                            unreadString + '/' + totalString);
                    spannableStringBuilder.setSpan(new StyleSpan(Typeface.BOLD), 0,
                            unreadString.length(), Spannable.SPAN_EXCLUSIVE_EXCLUSIVE);

                    countView.setTypeface(null, Typeface.NORMAL);
                    countView.setText(spannableStringBuilder);
                }
            }

            if (!mStars || flagCount == 0)
            {
                flagCountView.setVisibility(View.GONE);
            }
            else
            {
                flagCountView.setText(Integer.toString(flagCount));
                flagCountView.setVisibility(View.VISIBLE);
            }

            if (mGroupLessMode)
            {
                fromView.setVisibility(View.GONE);
            }
            else
            {
                // display unread sender in bold
                // XXX do that in 2 phases: StringBuilder for the text then styles
                final SpannableStringBuilder fromText = new SpannableStringBuilder();
                for (final Iterator<Map.Entry<String, String>> iterator = senders.entrySet()
                        .iterator(); iterator.hasNext();)
                {
                    final Entry<String, String> entry = iterator.next();
                    final String name = entry.getValue();
                    fromText.append(name);
                    if (unreadSenders.contains(entry.getKey()))
                    {
                        fromText.setSpan(new StyleSpan(Typeface.BOLD), fromText.toString().length()
                                - name.length(), fromText.length(),
                                Spannable.SPAN_EXCLUSIVE_EXCLUSIVE);
                    }
                    if (iterator.hasNext())
                    {
                        fromText.append(", ");
                    }
                }
                fromView.setText(fromText);
                fromView.setTextSize(TypedValue.COMPLEX_UNIT_DIP, mFontSizes.getMessageListSender());
            }

            return view;
        }


        @Override
        public View getChildView(int groupPosition, int childPosition, boolean isLastChild,
                View convertView, ViewGroup parent)
        {
            return getItemView(groupPosition, childPosition, convertView, parent);
        }


        @Override
        public boolean isChildSelectable(int groupPosition, int childPosition)
        {
            return true;
        }

        @Override
        public Object[] getSections()
        {
            // setFastScrollEnabled HAS to be disabled then enabled back for this method to be called again!!!
            final int count = mListView.getCount();

            final String[] sections = new String[count];
            Arrays.fill(sections, 0, count, " ");
            return sections;
        }

        @Override
        public int getPositionForSection(int section)
        {
            // for some obscure reason (or I didn't read the documentation right), the returned
            // value must match a group position
            final long packedPosition = mListView.getExpandableListPosition(section);
            final int index = ExpandableListView.getPackedPositionGroup(packedPosition);
            return index;
        }

        @Override
        public int getSectionForPosition(int position)
        {
            // doesn't seem to be used by the Android framework?
            return position;
        }

    }

    class MessageViewHolder
            implements OnCheckedChangeListener
    {
        public TextView subject;
        public TextView preview;
        public TextView from;
        public TextView time;
        public TextView date;
        public CheckBox flagged;
        public View chip;
        public CheckBox selected;
        public int position = -1;
        private int groupPosition = -1;

        @Override
        public void onCheckedChanged(CompoundButton buttonView, boolean isChecked)
        {
            if (position!=-1)
            {
                MessageInfoHolder message = mAdapter.getChild(position, groupPosition);
                if (message.selected!=isChecked)
                {
                    if (isChecked)
                    {
                        mSelectedCount++;
                    }
                    else if (mSelectedCount > 0)
                    {
                        mSelectedCount--;
                    }

                    // We must set the flag before showing the buttons as the
                    // buttons text depends on what is selected.
                    message.selected = isChecked;
                    if (!mCheckboxes)
                    {
                        if (isChecked)
                        {
                            selected.setVisibility(View.VISIBLE);
                        }
                        else
                        {
                            selected.setVisibility(View.GONE);
                        }
                    }
                    toggleBatchButtons();
                }
            }
        }
    }

    private void hideBatchButtons()
    {
        //TODO: Fade out animation
        mBatchButtonArea.setVisibility(View.GONE);
    }

    private void showBatchButtons()
    {
        //TODO: Fade in animation
        mBatchButtonArea.setVisibility(View.VISIBLE);
    }

    private void toggleBatchButtons()
    {
        if (mSelectedCount < 0)
        {
            mSelectedCount = 0;
        }

        int readButtonIconId;
        int flagButtonIconId;

        if (mSelectedCount==0)
        {
            readButtonIconId = R.drawable.ic_button_mark_read;
            flagButtonIconId = R.drawable.ic_button_flag;
            hideBatchButtons();
        }
        else
        {
            boolean newReadState = computeBatchDirection(false);
            if (newReadState)
            {
                readButtonIconId = R.drawable.ic_button_mark_read;
            }
            else
            {
                readButtonIconId = R.drawable.ic_button_mark_unread;
            }
            boolean newFlagState = computeBatchDirection(true);
            if (newFlagState)
            {
                flagButtonIconId = R.drawable.ic_button_flag;
            }
            else
            {
                flagButtonIconId = R.drawable.ic_button_unflag;
            }
            showBatchButtons();
        }

        mBatchReadButton.setImageResource(readButtonIconId);
        mBatchFlagButton.setImageResource(flagButtonIconId);
    }

    class FooterViewHolder
    {
        public ProgressBar progress;
        public TextView main;
    }


    private boolean computeBatchDirection(boolean flagged)
    {
        boolean newState = false;

        synchronized (mAdapter.messages)
        {
            for (MessageInfoHolder holder : mAdapter.messages)
            {
                if (holder.selected)
                {
                    if (flagged)
                    {
                        if (!holder.flagged)
                        {
                            newState = true;
                            break;
                        }
                    }
                    else
                    {
                        if (!holder.read)
                        {
                            newState = true;
                            break;
                        }
                    }
                }
            }
        }
        return newState;
    }

    private boolean anySelected()
    {
        synchronized (mAdapter.messages)
        {
            for (MessageInfoHolder holder : mAdapter.messages)
            {
                if (holder.selected)
                {
                    return true;
                }
            }
        }
        return false;
    }

    @Override
    public void onClick(View v)
    {
        boolean newState = false;
        List<Message> messageList = new ArrayList<Message>();
        List<MessageInfoHolder> removeHolderList = new ArrayList<MessageInfoHolder>();

        if (v == mBatchDoneButton)
        {
            setAllSelected(false);
            return;
        }

        if (v == mBatchFlagButton)
        {
            newState = computeBatchDirection(true);
        }
        else
        {
            newState = computeBatchDirection(false);
        }

        synchronized (mAdapter.messages)
        {
            for (MessageInfoHolder holder : mAdapter.messages)
            {
                if (holder.selected)
                {
                    if (v == mBatchDeleteButton)
                    {
                        removeHolderList.add(holder);
                    }
                    else if (v == mBatchFlagButton)
                    {
                        holder.flagged = newState;
                    }
                    else if (v == mBatchReadButton)
                    {
                        holder.read = newState;
                    }
                    messageList.add(holder.message);
                }
            }
        }
        mAdapter.removeMessages(removeHolderList);

        if (!messageList.isEmpty())
        {
            if (v == mBatchDeleteButton)
            {
                mController.deleteMessages(messageList.toArray(EMPTY_MESSAGE_ARRAY), null);
                mSelectedCount = 0;
                toggleBatchButtons();
            }
            else
            {
                mController.setFlag(messageList.toArray(EMPTY_MESSAGE_ARRAY), (v == mBatchReadButton ? Flag.SEEN : Flag.FLAGGED), newState);
            }
        }
        else
        {
            // Should not happen
            Toast.makeText(this, R.string.no_message_seletected_toast, Toast.LENGTH_SHORT).show();
        }
        mHandler.sortMessages();
    }

    private void setAllSelected(boolean isSelected)
    {
        mSelectedCount = 0;
        synchronized (mAdapter.messages)
        {
            for (MessageInfoHolder holder : mAdapter.messages)
            {
                holder.selected = isSelected;
                mSelectedCount += (isSelected ? 1 : 0);
            }
        }
        mAdapter.notifyDataSetChanged();
        toggleBatchButtons();
    }

    private void setSelected(final List<MessageInfoHolder> holders, final boolean newState)
    {
        for (final MessageInfoHolder holder : holders)
        {
            if (holder.selected != newState)
            {
                holder.selected = newState;
                mSelectedCount += (newState ? 1 : -1);
            }
        }
        mAdapter.notifyDataSetChanged();
        toggleBatchButtons();
    }

    /**
     * @param holders
     *            Never <code>null</code>.
     * @param flag
     *            Only {@link Flag#SEEN} or {@link Flag#FLAGGED} are handled.
     *            Never <code>null</code>.
     * @param newState
     */
    protected void setFlag(final List<MessageInfoHolder> holders, final Flag flag, final boolean newState)
    {
        if (holders.isEmpty())
        {
            return;
        }
        final Message[] messageList = new Message[holders.size()];
        int i = 0;
        for (final Iterator<MessageInfoHolder> iterator = holders.iterator(); iterator.hasNext(); i++)
        {
            final MessageInfoHolder holder = iterator.next();
            messageList[i] = holder.message;
            if (flag == Flag.SEEN)
            {
                holder.read = newState;
            }
            else if (flag == Flag.FLAGGED)
            {
                holder.flagged = newState;
            }
        }
        mController.setFlag(messageList, flag, newState);
        mHandler.sortMessages();
    }

    private void onMove(final List<MessageInfoHolder> holders)
    {
        if (!checkCopyOrMovePossible(holders, true))
        {
            return;
        }

        final Folder folder = holders.size() == 1 ? holders.get(0).message.getFolder() : mCurrentFolder.folder;
        displayFolderChoice(ACTIVITY_CHOOSE_FOLDER_MOVE, folder, holders.size() == 1 ? holders.get(0).message.makeMessageReference(): null, holders);
    }

    protected List<MessageInfoHolder> getSelectionFromCheckboxes()
    {
        final List<MessageInfoHolder> selection = new ArrayList<MessageInfoHolder>();
        synchronized (mAdapter.messages)
        {
            for (final MessageInfoHolder holder : mAdapter.messages)
            {
                if (holder.selected)
                {
                    selection.add(holder);
                }
            }
        }
        return selection;
    }

    /**
     * @param group
     *            Never <code>null</code>.
     * @return Never <code>null</code>.
     */
    protected List<MessageInfoHolder> getSelectionFromGroup(final MessageGroup<MessageInfoHolder> group)
    {
        final List<MessageInfoHolder> selection = new ArrayList<MessageInfoHolder>(group.getMessages().size());
        for (final MessageInfo<MessageInfoHolder> info : group.getMessages())
        {
            selection.add(info.getTag());
        }
        return selection;
    }

    /**
     * @param holder
     *            Never <code>null</code>.
     * @return Never <code>null</code>.
     */
    protected List<MessageInfoHolder> getSelectionFromMessage(final MessageInfoHolder holder)
    {
        final List<MessageInfoHolder> selection = Collections.singletonList(holder);
        return selection;
    }

    /**
     * @return Never <code>null</code>.
     * 
     */
    protected List<MessageInfoHolder> getSelectionFromAll()
    {
        final List<MessageInfoHolder> selection;
        synchronized (mAdapter.messages)
        {
            selection = new ArrayList<MessageInfoHolder>(mAdapter.messages);
        }
        return selection;
    }

    protected void copy(final List<MessageInfoHolder> holders, final String destination)
    {
        copyOrMove(holders, destination, false);
    }

    protected void move(final List<MessageInfoHolder> holders, final String destination)
    {
        copyOrMove(holders, destination, true);
    }

    private void copyOrMove(final List<MessageInfoHolder> holders, final String destination, final boolean move)
    {
        if (K9.FOLDER_NONE.equalsIgnoreCase(destination))
        {
            return;
        }

        boolean first = true;
        Account account = null;
        String folderName = null;

        final List<Message> messages = new ArrayList<Message>(holders.size());

        for (final MessageInfoHolder holder : holders)
        {
            final Message message = holder.message;
            if (first)
            {
                first = false;
                folderName = message.getFolder().getName();
                account = message.getFolder().getAccount();
                if ((move && !mController.isMoveCapable(account)) || (!move && !mController.isCopyCapable(account)))
                {
                    // account is not copy/move capable
                    return;
                }
            }
            else if (!account.equals(message.getFolder().getAccount()) || !folderName.equals(message.getFolder().getName()))
            {
                // make sure all messages come from the same account/folder?
                return;
            }
            if ((move && !mController.isMoveCapable(message)) || (!move && !mController.isCopyCapable(message)))
            {
                final Toast toast = Toast.makeText(this,
                        R.string.move_copy_cannot_copy_unsynced_message, Toast.LENGTH_LONG);
                toast.show();

                // XXX return meaningful error value?

                // message isn't synchronized
                return;
            }
            messages.add(message);
        }

        if (move)
        {
            mController.moveMessages(account, folderName,
                    messages.toArray(new Message[messages.size()]), destination, null);
            mAdapter.removeMessages(holders);
        }
        else
        {
            mController.copyMessages(account, folderName,
                    messages.toArray(new Message[messages.size()]), destination, null);
        }
    }

    private void onCopy(final List<MessageInfoHolder> holders)
    {
        if (!checkCopyOrMovePossible(holders, false))
        {
            return;
        }

        final Folder folder = holders.size() == 1 ? holders.get(0).message.getFolder() : mCurrentFolder.folder;
        displayFolderChoice(ACTIVITY_CHOOSE_FOLDER_COPY, folder, holders.size() == 1 ? holders.get(0).message.makeMessageReference() : null, holders);
    }

    /**
     * @param requestCode
     * @param folder
     * @param reference
     * @param holders
     *            Never <code>null</code>.
     */
    private void displayFolderChoice(final int requestCode, final Folder folder, final MessageReference reference, final List<MessageInfoHolder> holders)
    {
        final Intent intent = new Intent(this, ChooseFolder.class);
        intent.putExtra(ChooseFolder.EXTRA_ACCOUNT, folder.getAccount().getUuid());
        intent.putExtra(ChooseFolder.EXTRA_CUR_FOLDER, folder.getName());
        intent.putExtra(ChooseFolder.EXTRA_SEL_FOLDER, folder.getAccount().getLastSelectedFolderName());
        if (reference != null)
        {
            intent.putExtra(ChooseFolder.EXTRA_MESSAGE, reference);
        }
        // remember the selected messages for #onActivityResult
        mActiveMessages = holders;
        startActivityForResult(intent, requestCode);
    }

}<|MERGE_RESOLUTION|>--- conflicted
+++ resolved
@@ -2573,12 +2573,6 @@
 
         private void addOrUpdateMessages(final Account account, final String folder, final List<Message> providedMessages, final boolean verifyAgainstSearch)
         {
-<<<<<<< HEAD
-            boolean needsSort = false;
-            final List<MessageInfoHolder> messagesToAdd = new ArrayList<MessageInfoHolder>();
-            List<MessageInfoHolder> messagesToRemove = new ArrayList<MessageInfoHolder>();
-            List<Message> messagesToSearch = new ArrayList<Message>();
-=======
             // we copy the message list because the callback doesn't expect
             // the callbacks to mutate it.
             final List<Message> messages = new ArrayList<Message>(providedMessages);
@@ -2591,78 +2585,70 @@
                     final List<MessageInfoHolder> messagesToAdd = new ArrayList<MessageInfoHolder>();
                     List<MessageInfoHolder> messagesToRemove = new ArrayList<MessageInfoHolder>();
                     List<Message> messagesToSearch = new ArrayList<Message>();
->>>>>>> 9d9e669d
-
-            for (Message message : messages)
-            {
-                MessageInfoHolder m = getMessage(message);
-                if (message.isSet(Flag.DELETED))
-                {
-                    if (m != null)
-                    {
-                        messagesToRemove.add(m);
-                    }
-                }
-                else if (m == null)
-                {
-                    if (updateForMe(account, folder))
-                    {
-                        m = new MessageInfoHolder(MessageList.this, message);
-                        messagesToAdd.add(m);
-                    }
-                    else
-                    {
-                        if (mQueryString != null)
+
+                    for (Message message : messages)
+                    {
+                        MessageInfoHolder m = getMessage(message);
+                        if (message.isSet(Flag.DELETED))
                         {
-                            if (verifyAgainstSearch)
+                            if (m != null)
                             {
-                                messagesToSearch.add(message);
+                                messagesToRemove.add(m);
                             }
-                            else
+                        }
+                        else if (m == null)
+                        {
+                            if (updateForMe(account, folder))
                             {
                                 m = new MessageInfoHolder(MessageList.this, message);
                                 messagesToAdd.add(m);
                             }
+                            else
+                            {
+                                if (mQueryString != null)
+                                {
+                                    if (verifyAgainstSearch)
+                                    {
+                                        messagesToSearch.add(message);
+                                    }
+                                    else
+                                    {
+                                        m = new MessageInfoHolder(MessageList.this, message);
+                                        messagesToAdd.add(m);
+                                    }
+                                }
+                            }
                         }
-                    }
-                }
-                else
-                {
-                    m.populate(MessageList.this, message, new FolderInfoHolder(MessageList.this, message.getFolder(), account), account);
-                    needsSort = true;
-                }
-            }
-
-            if (messagesToSearch.size() > 0)
-            {
-                mController.searchLocalMessages(mAccountUuids, mFolderNames, messagesToSearch.toArray(EMPTY_MESSAGE_ARRAY), mQueryString, mIntegrate, mQueryFlags, mForbiddenFlags,
-                                                new MessagingListener()
-                {
-                    @Override
-                    public void listLocalMessagesAddMessages(Account account, String folder, List<Message> messages)
-                    {
-                        addOrUpdateMessages(account, folder, messages, false);
-                    }
-                });
-            }
-
-            if (messagesToRemove.size() > 0)
-            {
-                removeMessages(messagesToRemove);
-            }
-
-            if (messagesToAdd.size() > 0)
-            {
-                mHandler.addMessages(messagesToAdd);
-            }
-
-<<<<<<< HEAD
-            if (needsSort)
-            {
-                mHandler.sortMessages();
-                mHandler.resetUnreadCount();
-            }
-=======
+                        else
+                        {
+                            m.populate(MessageList.this, message, new FolderInfoHolder(MessageList.this, message.getFolder(), account), account);
+                            needsSort = true;
+                        }
+                    }
+
+                    if (messagesToSearch.size() > 0)
+                    {
+                        mController.searchLocalMessages(mAccountUuids, mFolderNames, messagesToSearch.toArray(EMPTY_MESSAGE_ARRAY), mQueryString, mIntegrate, mQueryFlags, mForbiddenFlags,
+                                                        new MessagingListener()
+                        {
+                            @Override
+                            public void listLocalMessagesAddMessages(Account account, String folder, List<Message> messages)
+                            {
+                                addOrUpdateMessages(account, folder, messages, false);
+                            }
+                        });
+                    }
+
+                    if (messagesToRemove.size() > 0)
+                    {
+                        removeMessages(messagesToRemove);
+                    }
+
+                    if (messagesToAdd.size() > 0)
+                    {
+                        mHandler.addMessages(messagesToAdd);
+                    }
+
                     if (needsSort)
                     {
                         mHandler.sortMessages();
@@ -2670,7 +2656,6 @@
                     }
                 }
             });
->>>>>>> 9d9e669d
         }
 
         public MessageInfoHolder getMessage(Message message)
