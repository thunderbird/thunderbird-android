package com.fsck.k9.activity;

import java.util.ArrayList;
import java.util.Arrays;
import java.util.Collections;
import java.util.Comparator;
import java.util.Date;
import java.util.EnumMap;
import java.util.HashSet;
import java.util.Iterator;
import java.util.LinkedHashMap;
import java.util.List;
import java.util.Locale;
import java.util.Map;
import java.util.Set;
import java.util.Map.Entry;
import java.util.concurrent.Callable;
import java.util.concurrent.ExecutorService;
import java.util.concurrent.Executors;

import android.app.Activity;
import android.app.AlertDialog;
import android.app.Dialog;
import android.content.Context;
import android.content.DialogInterface;
import android.content.Intent;
import android.graphics.Color;
import android.graphics.Path;
import android.graphics.Typeface;
import android.graphics.drawable.Drawable;
import android.graphics.drawable.ShapeDrawable;
import android.graphics.drawable.shapes.PathShape;
import android.os.Bundle;
import android.text.Spannable;
import android.text.SpannableStringBuilder;
import android.text.style.ForegroundColorSpan;
import android.text.style.StyleSpan;
import android.util.Log;
import android.util.TypedValue;
import android.view.ContextMenu;
import android.view.GestureDetector;
import android.view.KeyEvent;
import android.view.LayoutInflater;
import android.view.Menu;
import android.view.MenuItem;
import android.view.MotionEvent;
import android.view.View;
import android.view.ViewGroup;
import android.view.Window;
import android.view.ContextMenu.ContextMenuInfo;
import android.view.GestureDetector.SimpleOnGestureListener;
import android.view.View.OnClickListener;
import android.view.animation.Animation;
import android.view.animation.AnimationUtils;
import android.view.animation.Animation.AnimationListener;
import android.widget.AdapterView;
import android.widget.BaseExpandableListAdapter;
import android.widget.CheckBox;
import android.widget.CompoundButton;
import android.widget.ExpandableListView;
import android.widget.ImageButton;
import android.widget.ProgressBar;
import android.widget.SectionIndexer;
import android.widget.TextView;
import android.widget.Toast;
import android.widget.CompoundButton.OnCheckedChangeListener;

import com.fsck.k9.Account;
import com.fsck.k9.AccountStats;
import com.fsck.k9.FontSizes;
import com.fsck.k9.K9;
import com.fsck.k9.Preferences;
import com.fsck.k9.R;
import com.fsck.k9.SearchSpecification;
import com.fsck.k9.activity.setup.AccountSettings;
import com.fsck.k9.activity.setup.FolderSettings;
import com.fsck.k9.activity.setup.Prefs;
import com.fsck.k9.controller.MessagingController;
import com.fsck.k9.controller.MessagingListener;
import com.fsck.k9.controller.MessagingController.SORT_TYPE;
import com.fsck.k9.grouping.DateMessageGrouper;
import com.fsck.k9.grouping.MessageGroup;
import com.fsck.k9.grouping.MessageGrouper;
import com.fsck.k9.grouping.MessageInfo;
import com.fsck.k9.grouping.SenderMessageGrouper;
import com.fsck.k9.grouping.SingletonMessageGrouper;
import com.fsck.k9.grouping.thread.ThreadMessageGrouper;
import com.fsck.k9.helper.MessageHelper;
import com.fsck.k9.helper.UiThrottler;
import com.fsck.k9.helper.Utility;
import com.fsck.k9.mail.Address;
import com.fsck.k9.mail.Flag;
import com.fsck.k9.mail.Folder;
import com.fsck.k9.mail.Message;
import com.fsck.k9.mail.MessagingException;
import com.fsck.k9.mail.store.LocalStore;
import com.fsck.k9.mail.store.StorageManager;
import com.fsck.k9.mail.store.LocalStore.LocalFolder;
import com.fsck.k9.mail.store.LocalStore.LocalMessage;

/**
 * MessageList is the primary user interface for the program. This Activity
 * shows a list of messages.
 * From this Activity the user can perform all standard message operations.
 */
public class MessageList
        extends K9Activity
 implements OnClickListener,
        ExpandableListView.OnGroupExpandListener, ExpandableListView.OnGroupCollapseListener, AnimationListener
{

    protected class Listener extends ActivityListener
    {
        @Override
        public void synchronizeMailboxStarted(Account account, String folder)
        {
            super.synchronizeMailboxStarted(account, folder);
    
            if (updateForMe(account, folder))
            {
                mHandler.progress(true);
                mHandler.folderLoading(folder, true);
            }
            mHandler.refreshTitle();
        }

        @Override
        public void synchronizeMailboxHeadersProgress(Account account, String folder, int completed, int total)
        {
            super.synchronizeMailboxHeadersProgress(account,folder,completed, total);
            mHandler.refreshTitle();
        }

        @Override
        public void synchronizeMailboxHeadersFinished(Account account, String folder,
                int total, int completed)
        {
            super.synchronizeMailboxHeadersFinished(account,folder, total, completed);
            mHandler.refreshTitle();
        }

        @Override
        public void synchronizeMailboxFinished(Account account, String folder,
                                               int totalMessagesInMailbox, int numNewMessages)
        {
            super.synchronizeMailboxFinished(account, folder, totalMessagesInMailbox, numNewMessages);
    
            if (updateForMe(account, folder))
            {
                mHandler.progress(false);
                mHandler.folderLoading(folder, false);
                mHandler.sortMessages();
            }
            mHandler.refreshTitle();
        }

        @Override
        public void synchronizeMailboxFailed(Account account, String folder, String message)
        {
            super.synchronizeMailboxFailed(account, folder, message);
    
            if (updateForMe(account, folder))
            {
                mHandler.progress(false);
                mHandler.folderLoading(folder, false);
                mHandler.sortMessages();
            }
            mHandler.refreshTitle();
        }

        @Override
        public void sendPendingMessagesStarted(Account account)
        {
            super.sendPendingMessagesStarted(account);
            mHandler.refreshTitle();
        }

        @Override
        public void sendPendingMessagesCompleted(Account account)
        {
            super.sendPendingMessagesCompleted(account);
            mHandler.refreshTitle();
        }

        @Override
        public void sendPendingMessagesFailed(Account account)
        {
            super.sendPendingMessagesFailed(account);
            mHandler.refreshTitle();
        }

        @Override
        public void synchronizeMailboxProgress(Account account, String folder, int completed, int total)
        {
            super.synchronizeMailboxProgress(account, folder, completed, total);
            mHandler.refreshTitle();
        }

        @Override
        public void synchronizeMailboxAddOrUpdateMessage(Account account, String folder, Message message)
        {
            addOrUpdateMessages(account, folder, Collections.singletonList(message), true);
        }

        @Override
        public void synchronizeMailboxRemovedMessage(Account account, String folder,Message message)
        {
            MessageInfoHolder holder = mStore.getMessage(message);
            if (holder == null)
            {
                Log.w(K9.LOG_TAG, "Got callback to remove non-existent message with UID " + message.getUid());
            }
            else
            {
                mHandler.removeMessages(Collections.singletonList(holder));
            }
        }

        @Override
        public void listLocalMessagesStarted(Account account, String folder)
        {
            if ((inSearchMode() && folder == null) ||
                    (account != null && account.equals(mAccount))
               )
            {
                mHandler.progress(true);
                if (folder != null)
                {
                    mHandler.folderLoading(folder, true);
                }
            }
        }

        @Override
        public void listLocalMessagesFailed(Account account, String folder, String message)
        {
            listLocalMessagesFinished(account, folder);
        }

        @Override
        public void listLocalMessagesFinished(Account account, String folder)
        {
            if ((inSearchMode() && folder == null) ||
                    (account != null && account.equals(mAccount)))
            {
                mHandler.sortMessages();
                mHandler.progress(false);
                if (folder != null)
                {
                    mHandler.folderLoading(folder, false);
                }
            }
        }

        @Override
        public void listLocalMessagesRemoveMessage(Account account, String folder,Message message)
        {
            MessageInfoHolder holder = mStore.getMessage(message);
            if (holder != null)
            {
                mHandler.removeMessages(Collections.singletonList(holder));
            }
        }

        @Override
        public void listLocalMessagesAddMessages(Account account, String folder, List<Message> messages)
        {
            addOrUpdateMessages(account, folder, messages, false);
        }

        @Override
        public void listLocalMessagesUpdateMessage(Account account, String folder, Message message)
        {
            addOrUpdateMessages(account, folder, Collections.singletonList(message), false);
        }

        @Override
        public void searchStats(AccountStats stats)
        {
            mUnreadMessageCount = stats.unreadMessageCount;
            mHandler.refreshTitle();
        }

        @Override
        public void folderStatusChanged(Account account, String folder, int unreadMessageCount)
        {
            super.folderStatusChanged(account, folder, unreadMessageCount);
            if (updateForMe(account, folder))
            {
                mUnreadMessageCount = unreadMessageCount;
                mHandler.refreshTitle();
            }
        }

        @Override
        public void pendingCommandsProcessing(Account account)
        {
            super.pendingCommandsProcessing(account);
            mHandler.refreshTitle();
        }

        @Override
        public void pendingCommandsFinished(Account account)
        {
            super.pendingCommandsFinished(account);
            mHandler.refreshTitle();
        }

        @Override
        public void pendingCommandStarted(Account account, String commandTitle)
        {
            super.pendingCommandStarted(account, commandTitle);
            mHandler.refreshTitle();
        }

        @Override
        public void pendingCommandCompleted(Account account, String commandTitle)
        {
            super.pendingCommandCompleted(account, commandTitle);
            mHandler.refreshTitle();
        }

        @Override
        public void messageUidChanged(Account account, String folder, String oldUid, String newUid)
        {
            MessageReference ref = new MessageReference();
            ref.accountUuid = account.getUuid();
            ref.folderName = folder;
            ref.uid = oldUid;
    
            MessageInfoHolder holder = mStore.getMessage(ref);
            if (holder != null)
            {
                holder.uid = newUid;
                holder.message.setUid(newUid);
            }
        }
    }

    /**
     * Reverses the result of a {@link Comparator}.
     *
     * @param <T>
     */
    public static class ReverseComparator<T> implements Comparator<T>
    {
        private Comparator<T> mDelegate;

        /**
         * @param delegate
         *            Never <code>null</code>.
         */
        public ReverseComparator(final Comparator<T> delegate)
        {
            mDelegate = delegate;
        }

        @Override
        public int compare(final T object1, final T object2)
        {
            // arg1 & 2 are mixed up, this is done on purpose
            return mDelegate.compare(object2, object1);
        }

    }

    /**
     * Chains comparator to find a non-0 result.
     *
     * @param <T>
     */
    public static class ComparatorChain<T> implements Comparator<T>
    {

        private List<Comparator<T>> mChain;

        /**
         * @param chain
         *            Comparator chain. Never <code>null</code>.
         */
        public ComparatorChain(final List<Comparator<T>> chain)
        {
            mChain = chain;
        }

        @Override
        public int compare(T object1, T object2)
        {
            int result = 0;
            for (final Comparator<T> comparator : mChain)
            {
                result = comparator.compare(object1, object2);
                if (result != 0)
                {
                    break;
                }
            }
            return result;
        }

    }

    public static class AttachmentComparator implements Comparator<MessageInfoHolder>
    {

        @Override
        public int compare(MessageInfoHolder object1, MessageInfoHolder object2)
        {
            return (object1.hasAttachments ? 0 : 1) - (object2.hasAttachments ? 0 : 1);
        }

    }

    public static class FlaggedComparator implements Comparator<MessageInfoHolder>
    {

        @Override
        public int compare(MessageInfoHolder object1, MessageInfoHolder object2)
        {
            return (object1.flagged ? 0 : 1) - (object2.flagged ? 0 : 1);
        }

    }

    public static class UnreadComparator implements Comparator<MessageInfoHolder>
    {

        @Override
        public int compare(MessageInfoHolder object1, MessageInfoHolder object2)
        {
            return (object1.read ? 1 : 0) - (object2.read ? 1 : 0);
        }

    }

    public static class SenderComparator implements Comparator<MessageInfoHolder>
    {

        @Override
        public int compare(MessageInfoHolder object1, MessageInfoHolder object2)
        {
            return object1.compareCounterparty.toLowerCase().compareTo(object2.compareCounterparty.toLowerCase());
        }

    }

    public static class DateComparator implements Comparator<MessageInfoHolder>
    {

        @Override
        public int compare(MessageInfoHolder object1, MessageInfoHolder object2)
        {
            return object1.compareDate.compareTo(object2.compareDate);
        }

    }

    public static class SubjectComparator implements Comparator<MessageInfoHolder>
    {

        @Override
        public int compare(MessageInfoHolder arg0, MessageInfoHolder arg1)
        {
            // XXX doesn't respect the Comparator contract since it alters the compared object
            if (arg0.compareSubject == null)
            {
                arg0.compareSubject = Utility.stripSubject(arg0.subject);
            }
            if (arg1.compareSubject == null)
            {
                arg1.compareSubject = Utility.stripSubject(arg1.subject);
            }
            return arg0.compareSubject.compareToIgnoreCase(arg1.compareSubject);
        }

    }

    /**
     * Immutable empty {@link Message} array
     */
    private static final Message[] EMPTY_MESSAGE_ARRAY = new Message[0];

    private static final int DIALOG_MARK_ALL_AS_READ = 1;

    private static final int ACTIVITY_CHOOSE_FOLDER_MOVE = 1;
    private static final int ACTIVITY_CHOOSE_FOLDER_COPY = 2;

    private static final String EXTRA_ACCOUNT = "account";
    private static final String EXTRA_FOLDER  = "folder";
    private static final String EXTRA_QUERY = "query";
    private static final String EXTRA_QUERY_FLAGS = "queryFlags";
    private static final String EXTRA_FORBIDDEN_FLAGS = "forbiddenFlags";
    private static final String EXTRA_INTEGRATE = "integrate";
    private static final String EXTRA_ACCOUNT_UUIDS = "accountUuids";
    private static final String EXTRA_FOLDER_NAMES = "folderNames";
    private static final String EXTRA_TITLE = "title";
    private static final String EXTRA_LIST_POSITION = "listPosition";

    private ExpandableListView mListView;

    private View mFooterView;

    private boolean mTouchView = true;
    private int mPreviewLines = 0;


    private MessageListAdapter mAdapter;

    private FolderInfoHolder mCurrentFolder;

    private LayoutInflater mInflater;

    private MessagingController mController;

    private Account mAccount;
    private int mUnreadMessageCount = 0;

    private ItemListener itemListener = new ItemListener();

    /**
     * Stores the name of the folder that we want to open as soon as possible
     * after load.
     */
    private String mFolderName;

    /**
     * If we're doing a search, this contains the query string.
     */
    private String mQueryString;
    private Flag[] mQueryFlags = null;
    private Flag[] mForbiddenFlags = null;
    private boolean mIntegrate = false;
    private String[] mAccountUuids = null;
    private String[] mFolderNames = null;
    private String mTitle;

    private MessageListHandler mHandler = new MessageListHandler();

    private boolean mStars = true;
    private boolean mCheckboxes = true;
    private volatile int mSelectedCount = 0;

    /**
     * Area with buttons visible when multiple
     * mails are marked.
     */
    private View mBatchButtonArea;
    private ImageButton mBatchReadButton;
    private ImageButton mBatchDeleteButton;
    private ImageButton mBatchSpamButton;
    private ImageButton mBatchFlagButton;
    private ImageButton mBatchDoneButton;

    private FontSizes mFontSizes = K9.getFontSizes();

    /**
     * When we're in the step of resuming back from MessageView, we have to make
     * sure we don't do any partial update of the list which would reset the
     * scroll. Setting this flag to <code>true</code> prevent any update of the
     * UI list.
     */
    private boolean mResuming = false;

    /**
     * Remember the selection to be consistent between menu display and menu item
     * selection
     */
    private MessageInfoHolder mSelectedMessage = null;

    /**
     * Remember the selection to be consistent between menu display and menu item
     * selection
     */
    private MessageGroup<MessageInfoHolder> mSelectedGroup = null;

    /**
     * Relevant messages for the current context when we have to remember the
     * chosen messages between user interactions (eg. Selecting a folder for
     * move operation)
     */
    private List<MessageInfoHolder> mActiveMessages;

    /**
     * Pool used for non-UI work and to alleviate the application global
     * messaging controller thread.
     */
    private ExecutorService mWorkerPool;

    /* package visibility for faster inner class access */
    MessageHelper mMessageHelper = MessageHelper.getInstance(this);

    private StorageManager.StorageListener mStorageListener = new StorageListenerImplementation();

    private final class StorageListenerImplementation implements StorageManager.StorageListener
    {
        @Override
        public void onUnmount(String providerId)
        {
            if (mAccount != null && providerId.equals(mAccount.getLocalStorageProviderId()))
            {
                runOnUiThread(new Runnable()
                {
                    @Override
                    public void run()
                    {
                        onAccountUnavailable();
                    }
                });
            }
        }

        @Override
        public void onMount(String providerId)
        {
            // no-op
        }
    }

    /**
     * Manage the backend store and the UI component (ListAdapter) to make sure
     * they act accordingly.
     */
    public class MessageListHandler
    {

        private UiThrottler<Void> mThrottler;

        public MessageListHandler()
        {
            mThrottler = new UiThrottler<Void>(MessageList.this, new Callable<Void>()
            {
                @Override
                public Void call()
                {
                    mStore.synchronizeGroups();
                    return null;
                }
            }, null); // not setting Executor now as we want to integrate into Activity onResume/onPause
            mThrottler.setCoolDownDuration(200L);
            mThrottler.setPostExecute(new Runnable()
            {
                @Override
                public void run()
                {
                    synchronized (mStore.mGroups)
                    {
                        // duplicate the list in order to have a "thread stable" list in the UI thread
                        // (Android framework doesn't expect it to mutate)
                        mAdapter.mUiGroups = new ArrayList<MessageGroup<MessageInfoHolder>>(
                                mStore.mGroups);
                    }

                    // trigger the actual list refresh
                    mAdapter.notifyDataSetChanged();
                    // auto expand groups at initial display
                    expandIfNecessary();
                }
            });
            mThrottler.setCompleted(new Runnable()
            {
                @Override
                public void run()
                {
                    mAdapter.mGroupingInProgress = false;
                    updateFooterView(mFooterView);
                    if (mAdapter.mGroupLessMode)
                    {
                        // making sure we expand the sole group in groupless mode
                        expandAll();
                    }
                    mAdapter.synchronizeFastScroll();
                }
            });
        }

        public void removeMessages(final List<MessageInfoHolder> messages)
        {
            final List<MessageInfoHolder> toRemove = new ArrayList<MessageInfoHolder>();

            for (final MessageInfoHolder message : messages)
            {
                if (message != null)
                {
                    if (mFolderName == null || (message.folder != null && message.folder.name.equals(mFolderName)))
                    {
                        if (message.selected && mSelectedCount > 0)
                        {
                            mSelectedCount--;
                        }
                        toRemove.add(message);
                    }
                }
            }

            mStore.removeMessages(toRemove);

            runOnUiThread(new Runnable()
            {
                public void run()
                {
                    resetUnreadCountOnThread();

                    synchronizeDisplay();
                    toggleBatchButtons();
                }
            });
        }

        public void addMessages(final List<MessageInfoHolder> messages)
        {
            final boolean wasEmpty = mStore.messages.isEmpty();

            final List<MessageInfoHolder> toAdd = new ArrayList<MessageInfoHolder>();
            for (final MessageInfoHolder message : messages)
            {
                if (mFolderName == null || (message.folder != null && message.folder.name.equals(mFolderName)))
                {
                    toAdd.add(message);
                }
            }

            mStore.addMessages(toAdd);

            runOnUiThread(new Runnable()
            {
                public void run()
                {
                    if (wasEmpty)
                    {
                        mListView.setSelection(0);
                    }
                    resetUnreadCountOnThread();

                    synchronizeDisplay();
                }
            });
        }

        public void sortMessages()
        {
            mStore.sortMessages();
            synchronizeDisplay();
        }

        private void resetUnreadCount()
        {
            runOnUiThread(new Runnable()
            {
                public void run()
                {
                    resetUnreadCountOnThread();
                }
            });
        }

        private void resetUnreadCountOnThread()
        {
            if (inSearchMode())
            {
                int unreadCount = 0;
                synchronized (mStore.messages)
                {
                    for (MessageInfoHolder holder : mStore.messages)
                    {
                        unreadCount += holder.read ? 0 : 1;
                    }
                }
                mUnreadMessageCount = unreadCount;
                refreshTitleOnThread();
            }
        }

        public void folderLoading(String folder, boolean loading)
        {
            if (mCurrentFolder != null && mCurrentFolder.name.equals(folder))
            {
                mCurrentFolder.loading = loading;
            }
        }

        private void refreshTitle()
        {
            runOnUiThread(new Runnable()
            {
                public void run()
                {
                    refreshTitleOnThread();
                }
            });
        }

        private void refreshTitleOnThread()
        {
            setWindowTitle();
            setWindowProgress();
        }

        private void setWindowProgress()
        {
            int level = Window.PROGRESS_END;

            if (mCurrentFolder != null && mCurrentFolder.loading && mStore.mListener.getFolderTotal() > 0)
            {
                int divisor = mStore.mListener.getFolderTotal();
                if (divisor != 0)
                {
                    level = (Window.PROGRESS_END / divisor) * (mStore.mListener.getFolderCompleted()) ;
                    if (level > Window.PROGRESS_END)
                    {
                        level = Window.PROGRESS_END;
                    }
                }
            }

            getWindow().setFeatureInt(Window.FEATURE_PROGRESS, level);
        }

        private void setWindowTitle()
        {
            String displayName;

            if (mFolderName != null)
            {
                displayName  = mFolderName;

                if (K9.INBOX.equalsIgnoreCase(displayName))
                {
                    displayName = getString(R.string.special_mailbox_name_inbox);
                }

                String dispString = mStore.mListener.formatHeader(MessageList.this, getString(R.string.message_list_title, mAccount.getDescription(), displayName), mUnreadMessageCount, getTimeFormat());
                setTitle(dispString);
            }
            else if (inSearchMode())
            {
                if (mTitle != null)
                {
                    String dispString = mStore.mListener.formatHeader(MessageList.this, mTitle, mUnreadMessageCount, getTimeFormat());
                    setTitle(dispString);
                }
                else
                {
                    setTitle(getString(R.string.search_results) + ": "+ mQueryString);
                }
            }
        }

        public void progress(final boolean progress)
        {
            runOnUiThread(new Runnable()
            {
                public void run()
                {
                    showProgressIndicator(progress);
                }
            });
        }

        /**
         * Refreshes the message list to reflect the backend store content.
         */
        public void synchronizeDisplay()
        {
            runOnUiThread(new Runnable()
            {
                @Override
                public void run()
                {
                    // if we're resuming, don't proceed to UI update (have to be invoked later with this flag off to do the actual UI update)
                    if (!mResuming)
                    {
                        mAdapter.mGroupingInProgress = mCurrentFolder != null && mAccount != null && mCurrentFolder.loading;
                        mThrottler.attempt();
                    }
                }
            });
        }

    }

    public static void actionHandleFolder(Context context, Account account, String folder)
    {
        Intent intent = actionHandleFolderIntent(context,account,folder);
        context.startActivity(intent);
    }

    public static Intent actionHandleFolderIntent(Context context, Account account, String folder)
    {
        Intent intent = new Intent(context, MessageList.class);
        intent.putExtra(EXTRA_ACCOUNT, account.getUuid());

        if (folder != null)
        {
            intent.putExtra(EXTRA_FOLDER, folder);
        }
        return intent;
    }

    public static void actionHandle(Context context, String title, String queryString, boolean integrate, Flag[] flags, Flag[] forbiddenFlags)
    {
        Intent intent = new Intent(context, MessageList.class);
        intent.putExtra(EXTRA_QUERY, queryString);
        if (flags != null)
        {
            intent.putExtra(EXTRA_QUERY_FLAGS, Utility.combine(flags, ','));
        }
        if (forbiddenFlags != null)
        {
            intent.putExtra(EXTRA_FORBIDDEN_FLAGS, Utility.combine(forbiddenFlags, ','));
        }
        intent.putExtra(EXTRA_INTEGRATE, integrate);
        intent.putExtra(EXTRA_TITLE, title);
        context.startActivity(intent);
    }

    public static void actionHandle(Context context, String title, SearchSpecification searchSpecification)
    {
        Intent intent = new Intent(context, MessageList.class);
        intent.putExtra(EXTRA_QUERY, searchSpecification.getQuery());
        if (searchSpecification.getRequiredFlags() != null)
        {
            intent.putExtra(EXTRA_QUERY_FLAGS, Utility.combine(searchSpecification.getRequiredFlags(), ','));
        }
        if (searchSpecification.getForbiddenFlags() != null)
        {
            intent.putExtra(EXTRA_FORBIDDEN_FLAGS, Utility.combine(searchSpecification.getForbiddenFlags(), ','));
        }
        intent.putExtra(EXTRA_INTEGRATE, searchSpecification.isIntegrate());
        intent.putExtra(EXTRA_ACCOUNT_UUIDS, searchSpecification.getAccountUuids());
        intent.putExtra(EXTRA_FOLDER_NAMES, searchSpecification.getFolderNames());
        intent.putExtra(EXTRA_TITLE, title);
        context.startActivity(intent);
    }

    @Override
    public void onGroupExpand(final int groupPosition)
    {
        mAdapter.synchronizeFastScroll();
        mAdapter.mAutoExpanded.add(mAdapter.getGroupId(groupPosition));
    }

    @Override
    public void onGroupCollapse(final int groupPosition)
    {
        mAdapter.synchronizeFastScroll();
    }

    @Override
    public void onCreate(Bundle savedInstanceState)
    {
        super.onCreate(savedInstanceState);

        mInflater = getLayoutInflater();
        mWorkerPool = Executors.newSingleThreadExecutor();

        initializeLayout();
        initialize();
    }

    @Override
    public void onNewIntent(Intent intent)
    {
        setIntent(intent); // onNewIntent doesn't autoset our "internal" intent
        initialize();
    }

    protected void initialize()
    {
        final Intent intent = getIntent();

        // Only set "touchable" when we're first starting up the activity.
        // Otherwise we get force closes when the user toggles it midstream.
        mTouchView = K9.messageListTouchable();
        mPreviewLines = K9.messageListPreviewLines();

        String accountUuid = intent.getStringExtra(EXTRA_ACCOUNT);
        mAccount = Preferences.getPreferences(this).getAccount(accountUuid);
        mFolderName = intent.getStringExtra(EXTRA_FOLDER);
        mQueryString = intent.getStringExtra(EXTRA_QUERY);

        if (mAccount != null && !mAccount.isAvailable(this))
        {
            Log.i(K9.LOG_TAG, "not opening MessageList of unavailable account");
            onAccountUnavailable();
            return;
        }

        String queryFlags = intent.getStringExtra(EXTRA_QUERY_FLAGS);
        if (queryFlags != null)
        {
            String[] flagStrings = queryFlags.split(",");
            mQueryFlags = new Flag[flagStrings.length];
            for (int i = 0; i < flagStrings.length; i++)
            {
                mQueryFlags[i] = Flag.valueOf(flagStrings[i]);
            }
        }
        String forbiddenFlags = intent.getStringExtra(EXTRA_FORBIDDEN_FLAGS);
        if (forbiddenFlags != null)
        {
            String[] flagStrings = forbiddenFlags.split(",");
            mForbiddenFlags = new Flag[flagStrings.length];
            for (int i = 0; i < flagStrings.length; i++)
            {
                mForbiddenFlags[i] = Flag.valueOf(flagStrings[i]);
            }
        }
        mIntegrate = intent.getBooleanExtra(EXTRA_INTEGRATE, false);
        mAccountUuids = intent.getStringArrayExtra(EXTRA_ACCOUNT_UUIDS);
        mFolderNames = intent.getStringArrayExtra(EXTRA_FOLDER_NAMES);
        mTitle = intent.getStringExtra(EXTRA_TITLE);

        // Take the initial folder into account only if we are *not* restoring
        // the activity already.
        if (mFolderName == null && !inSearchMode())
        {
            mFolderName = mAccount.getAutoExpandFolderName();
        }

        mAdapter = new MessageListAdapter();
        final List<MessageInfoHolder> previousData = getLastNonConfigurationInstance();

        if (previousData != null)
        {
            //noinspection unchecked
            mStore.messages.addAll(previousData);
        }

        if (mFolderName != null)
        {
            mCurrentFolder = getFolder(mFolderName, mAccount);
        }

        mController = MessagingController.getInstance(getApplication());

        mListView.removeFooterView(mFooterView);

        final boolean footerViewEnabled = !inSearchMode();
        if (footerViewEnabled)
        {
            mListView.addFooterView(mFooterView, null, true);
        }

        mListView.setAdapter(mAdapter);

        if (footerViewEnabled)
        {
            updateFooterView(mFooterView);
        }

        mResuming = false;
        mAdapter.mAutoExpanded.clear();
    }

    @Override
    public void onPause()
    {
        super.onPause();
        mController.removeListener(mStore.mListener);

        // prevent any throttled UI processing (we're stopping!)
        // (don't set it to null since it needed if a processing is
        // occuring)
        mHandler.mThrottler.getScheduledExecutorService().shutdown();
    }

    /**
     * Must be called from UI thread
     */
    protected void expandIfNecessary()
    {
        final int groupCount = mAdapter.getGroupCount();
        for (int i = 0; i < groupCount; i++)
        {
            if (!mListView.isGroupExpanded(i)
                    && !mAdapter.mAutoExpanded.contains(mAdapter.getGroupId(i)))
            {
                mListView.expandGroup(i);
            }
        }
    }

    /**
     * On resume we refresh messages for the folder that is currently open.
     * This guarantees that things like unread message count and read status
     * are updated.
     */
    @Override
    public void onResume()
    {
        super.onResume();

        if (mAccount != null && !mAccount.isAvailable(this))
        {
            onAccountUnavailable();
            return;
        }
        StorageManager.getInstance(getApplication()).addListener(mStorageListener);

        mStars = K9.messageListStars();
        mCheckboxes = K9.messageListCheckboxes();

        mStore.setSortType(mController.getSortType());
        mStore.setSortAscending(mController.isSortAscending(mStore.getSortType()));
        mStore.setSortDateAscending(mController.isSortAscending(SORT_TYPE.SORT_DATE));

        if (mHandler.mThrottler.getScheduledExecutorService() == null
                || mHandler.mThrottler.getScheduledExecutorService().isShutdown())
        {
            mHandler.mThrottler.setScheduledExecutorService(Executors.newScheduledThreadPool(1));
        }

        mController.addListener(mStore.mListener);
        if (mAccount != null)
        {
            mController.notifyAccountCancel(this, mAccount);
            MessagingController.getInstance(getApplication()).notifyAccountCancel(this, mAccount);
        }

        if (mStore.messages.isEmpty())
        {
            mResuming = false;
            if (mFolderName != null)
            {
                mController.listLocalMessages(mAccount, mFolderName,  mStore.mListener);
            }
            else if (mQueryString != null)
            {
                mController.searchLocalMessages(mAccountUuids, mFolderNames, null, mQueryString, mIntegrate, mQueryFlags, mForbiddenFlags, mStore.mListener);
            }

        }
        else
        {
            // we're resuming, prevent UI update untill we have a full message list
            mResuming = true;
            markAllMessagesAsDirty();
            mWorkerPool.execute(new Runnable()
            {
                @Override
                public void run()
                {

                    if (mFolderName != null)
                    {
                        mController.listLocalMessagesSynchronous(mAccount, mFolderName,  mStore.mListener);
                    }
                    else if (mQueryString != null)
                    {
                        mController.searchLocalMessagesSynchronous(mAccountUuids, mFolderNames, null, mQueryString, mIntegrate, mQueryFlags, mForbiddenFlags, mStore.mListener);
                    }

                    runOnUiThread(new Runnable()
                    {
                        public void run()
                        {
                            pruneDirtyMessages();
                            mResuming = false;
                            mHandler.synchronizeDisplay();
                        }
                    });
                }

            });
        }

        if (mAccount != null && mFolderName != null)
        {
            mController.getFolderUnreadMessageCount(mAccount, mFolderName, mStore.mListener);
        }
        mHandler.refreshTitle();
    }

    private void initializeLayout()
    {
        requestWindowFeature(Window.FEATURE_INDETERMINATE_PROGRESS);
        requestWindowFeature(Window.FEATURE_PROGRESS);
        setContentView(R.layout.message_list);

        mListView = (ExpandableListView) findViewById(R.id.message_list);
        mListView.setScrollBarStyle(View.SCROLLBARS_OUTSIDE_INSET);
        mListView.setLongClickable(true);
        mListView.setFastScrollEnabled(true);
        mListView.setScrollingCacheEnabled(true);
        mListView.setOnChildClickListener(itemListener);
        mListView.setOnTouchListener(itemListener);
        mListView.setOnGroupCollapseListener(this);
        mListView.setOnGroupExpandListener(this);

        registerForContextMenu(mListView);

        mBatchButtonArea = findViewById(R.id.batch_button_area);
        mBatchReadButton = (ImageButton) findViewById(R.id.batch_read_button);
        mBatchReadButton.setOnClickListener(this);
        mBatchDeleteButton = (ImageButton) findViewById(R.id.batch_delete_button);
        mBatchDeleteButton.setOnClickListener(this);
        mBatchSpamButton = (ImageButton) findViewById(R.id.batch_spam_button);
        mBatchSpamButton.setOnClickListener(this);
        mBatchFlagButton = (ImageButton) findViewById(R.id.batch_flag_button);
        mBatchFlagButton.setOnClickListener(this);
        mBatchDoneButton = (ImageButton) findViewById(R.id.batch_done_button);


        mBatchDoneButton.setOnClickListener(this);

        mFooterView = createFooterView();
    }

    protected View createFooterView()
    {
        final View view = mInflater.inflate(R.layout.message_list_item_footer, mListView, false);

        view.setId(R.layout.message_list_item_footer);

        final FooterViewHolder holder = new FooterViewHolder();

        holder.progress = (ProgressBar) view.findViewById(R.id.message_list_progress);
        holder.main = (TextView) view.findViewById(R.id.main_text);

        holder.progress.setIndeterminate(true);

        view.setTag(holder);

        mListView.setOnItemClickListener(new AdapterView.OnItemClickListener()
        {
            @Override
            public void onItemClick(final AdapterView<?> parent, final View view, final int position, final long id)
            {
                if (mCurrentFolder != null)
                {
                    // XXX worker thread invocation
                    mController.loadMoreMessages(mAccount, mFolderName, mStore.mListener);
                }
            }
        });

        return view;
    }

    private void updateFooterView(final View footerView)
    {
        // there's no footer view in search mode
        if (inSearchMode())
        {
            return;
        }

        if (footerView == null)
        {
            // can happen when configration is changed (screen orientation)
            return;
        }
        FooterViewHolder holder = (FooterViewHolder) footerView.getTag();

        if (mCurrentFolder != null && mAccount != null)
        {
            if (mCurrentFolder.loading || mAdapter.mGroupingInProgress)
            {
                holder.main.setText(getString(R.string.status_loading_more));
                holder.progress.setVisibility(ProgressBar.VISIBLE);
            }
            else
            {
                if (!mCurrentFolder.lastCheckFailed)
                {
                    if (mAccount.getDisplayCount() == 0 )
                    {
                        holder.main.setText(getString(R.string.message_list_load_more_messages_action));
                    }
                    else
                    {
                        holder.main.setText(String.format(getString(R.string.load_more_messages_fmt), mAccount.getDisplayCount()));
                    }
                }
                else
                {
                    holder.main.setText(getString(R.string.status_loading_more_failed));
                }
                holder.progress.setVisibility(ProgressBar.INVISIBLE);
            }
        }
        else
        {
            holder.progress.setVisibility(ProgressBar.INVISIBLE);
        }
    }

    @Override
    protected void onDestroy()
    {
        mFooterView = null;

        mWorkerPool.shutdown();

        super.onDestroy();
    }

    @Override
    public List<MessageInfoHolder> onRetainNonConfigurationInstance()
    {
        return new ArrayList<MessageInfoHolder>(mStore.messages);
    }

    @SuppressWarnings("unchecked")
    @Override
    public List<MessageInfoHolder> getLastNonConfigurationInstance()
    {
        return (List<MessageInfoHolder>) super.getLastNonConfigurationInstance();
    }

    @Override
    public void onBackPressed()
    {
        // This will be called either automatically for you on 2.0
        // or later, or by the code above on earlier versions of the
        // platform.
        if (K9.manageBack())
        {
            if (!inSearchMode())
            {
                onShowFolderList();
            }
            else
            {
                onAccounts();
            }
        }
        else
        {
            finish();
        }
    }

    @Override
    public boolean onKeyDown(int keyCode, KeyEvent event)
    {
        if (
            // XXX TODO - when we go to android 2.0, uncomment this
            // android.os.Build.VERSION.SDK_INT < android.os.Build.VERSION_CODES.ECLAIR &&
            keyCode == KeyEvent.KEYCODE_BACK
            && event.getRepeatCount() == 0
        )
        {
            // Take care of calling this method on earlier versions of
            // the platform where it doesn't exist.
            onBackPressed();
            return true;
        }

        // Shortcuts that work no matter what is selected
        switch (keyCode)
        {

            // messagelist is actually a K9Activity, not a K9ListActivity
            // This saddens me greatly, but to support volume key navigation
            // in MessageView, we implement this bit of wrapper code
            case KeyEvent.KEYCODE_VOLUME_UP:
            {
                if (K9.useVolumeKeysForListNavigationEnabled())
                {
                    int currentPosition = mListView.getSelectedItemPosition();
                    if (currentPosition == AdapterView.INVALID_POSITION || mListView.isInTouchMode())
                    {
                        currentPosition = mListView.getFirstVisiblePosition();
                    }
                    if (currentPosition > 0)
                    {
                        mListView.setSelection(currentPosition - 1);
                    }
                    return true;
                }
                return false;
            }
            case KeyEvent.KEYCODE_VOLUME_DOWN:
            {
                if (K9.useVolumeKeysForListNavigationEnabled())
                {
                    int currentPosition = mListView.getSelectedItemPosition();
                    if (currentPosition == AdapterView.INVALID_POSITION || mListView.isInTouchMode())
                    {
                        currentPosition = mListView.getFirstVisiblePosition();
                    }

                    if (currentPosition < mListView.getCount())
                    {
                        mListView.setSelection(currentPosition + 1);
                    }
                    return true;
                }
                return false;
            }
            case KeyEvent.KEYCODE_DPAD_LEFT:
            {
                if (mBatchButtonArea.hasFocus())
                {
                    return false;
                }
                else
                {
                    return true;
                }
            }
            case KeyEvent.KEYCODE_DPAD_RIGHT:
            {
                if (mBatchButtonArea.hasFocus())
                {
                    return false;
                }
                else
                {
                    return true;
                }
            }
            case KeyEvent.KEYCODE_C:
            {
                onCompose();
                return true;
            }
            case KeyEvent.KEYCODE_Q:
            {
                onShowFolderList();
                return true;
            }
            case KeyEvent.KEYCODE_O:
            {
                onCycleSort();
                return true;
            }
            case KeyEvent.KEYCODE_I:
            {
                onToggleSortAscending();
                return true;
            }
            case KeyEvent.KEYCODE_H:
            {
                Toast toast = Toast.makeText(this, R.string.message_list_help_key, Toast.LENGTH_LONG);
                toast.show();
                return true;
            }
        }

        int position = mListView.getSelectedItemPosition();
        try
        {
            if (position >= 0)
            {
                final Object item = mListView.getItemAtPosition(position);
                if (!(item instanceof MessageInfoHolder))
                {
                    return false;
                }
                final MessageInfoHolder message = (MessageInfoHolder) item;

                final List<MessageInfoHolder> selection = getSelectionFromMessage(message);

                if (message != null)
                {
                    switch (keyCode)
                    {
                        case KeyEvent.KEYCODE_DEL:
                        {
                            onDelete(selection);
                            return true;
                        }
                        case KeyEvent.KEYCODE_S:
                        {
                            setSelected(selection, !message.selected);
                            return true;
                        }
                        case KeyEvent.KEYCODE_D:
                        {
                            onDelete(selection);
                            return true;
                        }
                        case KeyEvent.KEYCODE_F:
                        {
                            onForward(message);
                            return true;
                        }
                        case KeyEvent.KEYCODE_A:
                        {
                            onReplyAll(message);
                            return true;
                        }
                        case KeyEvent.KEYCODE_R:
                        {
                            onReply(message);
                            return true;
                        }
                        case KeyEvent.KEYCODE_G:
                        {
                            setFlag(selection, Flag.FLAGGED, !message.flagged);
                            return true;
                        }
                        case KeyEvent.KEYCODE_M:
                        {
                            onMove(selection);
                            return true;
                        }
                        case KeyEvent.KEYCODE_V:
                        {
                            onArchive(selection);
                            return true;
                        }
                        case KeyEvent.KEYCODE_Y:
                        {
                            onCopy(selection);
                            return true;
                        }
                        case KeyEvent.KEYCODE_Z:
                        {
                            setFlag(selection, Flag.SEEN, !message.read);
                            return true;
                        }
                    }
                }
            }
        }
        finally
        {
            return super.onKeyDown(keyCode, event);
        }

    }

    @Override
    public boolean onKeyUp(int keyCode, KeyEvent event)
    {
        // Swallow these events too to avoid the audible notification of a volume change
        if (K9.useVolumeKeysForListNavigationEnabled())
        {
            if ((keyCode == KeyEvent.KEYCODE_VOLUME_UP) || (keyCode == KeyEvent.KEYCODE_VOLUME_DOWN))
            {
                if (K9.DEBUG)
                    Log.v(K9.LOG_TAG, "Swallowed key up.");
                return true;
            }
        }
        return super.onKeyUp(keyCode,event);
    }


    private void onResendMessage(MessageInfoHolder message)
    {
        MessageCompose.actionEditDraft(this, message.message.getFolder().getAccount(), message.message);
    }

    private void onOpenMessage(MessageInfoHolder message)
    {
        if (message.folder.name.equals(message.message.getFolder().getAccount().getDraftsFolderName()))
        {
            MessageCompose.actionEditDraft(this, message.message.getFolder().getAccount(), message.message);
        }
        else
        {
            // Need to get the list before the sort starts
            final List<MessageReference> messageRefs = new ArrayList<MessageReference>(mStore.messages.size());

            for (final MessageGroup<MessageInfoHolder> group : mAdapter.mUiGroups)
            {
                for (final MessageInfo<MessageInfoHolder> info : group.getMessages())
                {
                    final MessageInfoHolder holder = info.getTag();
                    final MessageReference reference = holder.message.makeMessageReference();
                    messageRefs.add(reference);
                }
            }

            MessageReference ref = message.message.makeMessageReference();
            Log.i(K9.LOG_TAG, "MessageList sending message " + ref);

            MessageView.actionView(this, ref, messageRefs);
        }

        /*
         * We set read=true here for UI performance reasons. The actual value
         * will get picked up on the refresh when the Activity is resumed but
         * that may take a second or so and we don't want this to show and
         * then go away. I've gone back and forth on this, and this gives a
         * better UI experience, so I am putting it back in.
         */
        if (!message.read)
        {
            message.read = true;
        }
    }

    private void onAccounts()
    {
        Accounts.listAccounts(this);
        finish();
    }

    private void onShowFolderList()
    {
        FolderList.actionHandleAccount(this, mAccount);
        finish();
    }

    private void onCompose()
    {
        if (inSearchMode())
        {
            /*
             * If we have a query string, we don't have an account to let
             * compose start the default action.
             */
            MessageCompose.actionCompose(this, null);
        }
        else
        {
            MessageCompose.actionCompose(this, mAccount);
        }
    }

    private void onEditPrefs()
    {
        Prefs.actionPrefs(this);
    }

    private void onEditAccount()
    {
        AccountSettings.actionSettings(this, mAccount);
    }

    private void changeSort(SORT_TYPE newSortType)
    {
        if (mStore.getSortType() == newSortType)
        {
            onToggleSortAscending();
        }
        else
        {
            mStore.setSortType(newSortType);
            mController.setSortType(newSortType);
            mStore.setSortAscending(mController.isSortAscending(newSortType));
            mStore.setSortDateAscending(mController.isSortAscending(SORT_TYPE.SORT_DATE));
            reSort();
        }
    }

    private void reSort()
    {
        int toastString = mStore.getSortType().getToast(mStore.isSortAscending());

        Toast toast = Toast.makeText(this, toastString, Toast.LENGTH_SHORT);
        toast.show();

        mHandler.sortMessages();
    }

    private void onCycleSort()
    {
        SORT_TYPE[] sorts = SORT_TYPE.values();
        int curIndex = 0;

        for (int i = 0; i < sorts.length; i++)
        {
            if (sorts[i] == mStore.getSortType())
            {
                curIndex = i;
                break;
            }
        }

        curIndex++;

        if (curIndex == sorts.length)
        {
            curIndex = 0;
        }

        changeSort(sorts[curIndex]);
    }

    private void onToggleSortAscending()
    {
        mController.setSortAscending(mStore.getSortType(), !mStore.isSortAscending());

        mStore.setSortAscending(mController.isSortAscending(mStore.getSortType()));
        mStore.setSortDateAscending(mController.isSortAscending(SORT_TYPE.SORT_DATE));

        reSort();
    }

    private void onDelete(final List<MessageInfoHolder> holders)
    {
        final Message[] messages = new Message[holders.size()];
        int i = 0;
        for (final Iterator<MessageInfoHolder> iterator = holders.iterator(); iterator.hasNext(); i++)
        {
            final MessageInfoHolder holder = iterator.next();
            messages[i] = holder.message;
        }
        mHandler.removeMessages(holders);
        mController.deleteMessages(messages, null);
    }

    /**
     * Display an Toast message if any message isn't synchronized
     * 
     * @param holders
     *            Never <code>null</code>.
     * @param move
     *            <code>true</code> to check move availability,
     *            <code>false</code> to check the copy availability
     * 
     * @return <code>true</code> if operation is possible
     */
    protected boolean checkCopyOrMovePossible(final List<MessageInfoHolder> holders, final boolean move)
    {
        boolean first = true;
        for (final MessageInfoHolder holder : holders)
        {
            final Message message = holder.message;
            if (first)
            {
                first = false;
                final Account account = message.getFolder().getAccount();
                if ((move && !mController.isMoveCapable(account))
                        || (!move && !mController.isCopyCapable(account)))
                {
                    return false;
                }
            }
            if ((move && !mController.isMoveCapable(message))
                    || (!move && !mController.isCopyCapable(message)))
            {
                final Toast toast = Toast.makeText(this,
                        R.string.move_copy_cannot_copy_unsynced_message, Toast.LENGTH_LONG);
                toast.show();
                return false;
            }
        }
        return true;
    }


    /**
     * @param holders
     *            Never <code>null</code>.
     */
    private void onArchive(final List<MessageInfoHolder> holders)
    {
        // TODO one should separate messages by account and call move afterwards (because each account might have a specific Archive folder name)
        move(holders, holders.get(0).message.getFolder().getAccount().getArchiveFolderName());
    }

    /**
     * @param holders
     *            Never <code>null</code>.
     */
    private void onSpam(final List<MessageInfoHolder> holders)
    {
        // TODO one should separate messages by account and call move afterwards (because each account might have a specific Spam folder name)
        move(holders, holders.get(0).message.getFolder().getAccount().getSpamFolderName());
    }

    @Override
    protected void onActivityResult(int requestCode, int resultCode, Intent data)
    {
        if (resultCode != RESULT_OK)
        {
            return;
        }

        switch (requestCode)
        {
            case ACTIVITY_CHOOSE_FOLDER_MOVE:
            case ACTIVITY_CHOOSE_FOLDER_COPY:
            {
                if (data == null)
                {
                    return;
                }

                final String destFolderName = data.getStringExtra(ChooseFolder.EXTRA_NEW_FOLDER);

                if (destFolderName != null)
                {
                    final List<MessageInfoHolder> holders = mActiveMessages;

                    mActiveMessages = null; // don't need it any more

                    final Account account = holders.get(0).message.getFolder().getAccount();

                    account.setLastSelectedFolderName(destFolderName);

                    switch (requestCode)
                    {
                        case ACTIVITY_CHOOSE_FOLDER_MOVE:
                            move(holders, destFolderName);
                            break;

                        case ACTIVITY_CHOOSE_FOLDER_COPY:
                            copy(holders, destFolderName);
                            break;
                    }
                }
                break;
            }
        }
    }

    private void onReply(MessageInfoHolder holder)
    {
        MessageCompose.actionReply(this, holder.message.getFolder().getAccount(), holder.message, false, null);
    }

    private void onReplyAll(MessageInfoHolder holder)
    {
        MessageCompose.actionReply(this, holder.message.getFolder().getAccount(), holder.message, true, null);
    }

    private void onForward(MessageInfoHolder holder)
    {
        MessageCompose.actionForward(this, holder.message.getFolder().getAccount(), holder.message, null);
    }

    private void onMarkAllAsRead(final Account account, final String folder)
    {
        showDialog(DIALOG_MARK_ALL_AS_READ);
    }

    private void onExpunge(final Account account, String folderName)
    {
        mController.expunge(account, folderName, null);
    }

    @Override
    public Dialog onCreateDialog(int id)
    {
        switch (id)
        {
            case DIALOG_MARK_ALL_AS_READ:
                return createMarkAllAsReadDialog();
        }

        return super.onCreateDialog(id);
    }

    @Override
    public void onPrepareDialog(int id, Dialog dialog)
    {
        switch (id)
        {
            case DIALOG_MARK_ALL_AS_READ:
            {
                if (mCurrentFolder != null)
                {
                    ((AlertDialog)dialog).setMessage(getString(R.string.mark_all_as_read_dlg_instructions_fmt,
                                                     mCurrentFolder.displayName));
                }
                break;
            }
            default:
            {
                super.onPrepareDialog(id, dialog);
            }
        }
    }

    private Dialog createMarkAllAsReadDialog()
    {
        return new AlertDialog.Builder(this)
               .setTitle(R.string.mark_all_as_read_dlg_title)
               .setMessage(getString(R.string.mark_all_as_read_dlg_instructions_fmt,
                                     mCurrentFolder.displayName))
               .setPositiveButton(R.string.okay_action, new DialogInterface.OnClickListener()
        {
            public void onClick(DialogInterface dialog, int whichButton)
            {
                dismissDialog(DIALOG_MARK_ALL_AS_READ);

                try
                {
                    mController.markAllMessagesRead(mAccount, mCurrentFolder.name);

                    synchronized (mStore.messages)
                    {
                        for (MessageInfoHolder holder : mStore.messages)
                        {
                            holder.read = true;
                        }
                    }
                    mHandler.sortMessages();
                }
                catch (Exception e)
                {
                    // Ignore
                }
            }
        })
               .setNegativeButton(R.string.cancel_action, new DialogInterface.OnClickListener()
        {
            public void onClick(DialogInterface dialog, int whichButton)
            {
                dismissDialog(DIALOG_MARK_ALL_AS_READ);
            }
        })
               .create();
    }

    private void checkMail(Account account, String folderName)
    {
        mController.synchronizeMailbox(account, folderName, mStore.mListener, null);
        mController.sendPendingMessages(account, mStore.mListener);
    }

    @Override
    public boolean onOptionsItemSelected(MenuItem item)
    {
        final List<MessageInfoHolder> selection = getSelectionFromCheckboxes();
        int itemId = item.getItemId();
        switch (itemId)
        {
            case R.id.compose:
            {
                onCompose();
                return true;
            }
            case R.id.accounts:
            {
                onAccounts();
                return true;
            }
            case R.id.set_sort_date:
            {
                changeSort(SORT_TYPE.SORT_DATE);
                return true;
            }
            case R.id.set_sort_subject:
            {
                changeSort(SORT_TYPE.SORT_SUBJECT);
                return true;
            }
            case R.id.set_sort_sender:
            {
                changeSort(SORT_TYPE.SORT_SENDER);
                return true;
            }
            case R.id.set_sort_flag:
            {
                changeSort(SORT_TYPE.SORT_FLAGGED);
                return true;
            }
            case R.id.set_sort_unread:
            {
                changeSort(SORT_TYPE.SORT_UNREAD);
                return true;
            }
            case R.id.set_sort_attach:
            {
                changeSort(SORT_TYPE.SORT_ATTACHMENT);
                return true;
            }
            case R.id.set_group_by_none:
                mStore.mMessageGrouper = new SingletonMessageGrouper();
                mAdapter.mGroupLessMode = true;
                reSort();
                return true;
            case R.id.set_group_by_thread:
                mStore.mMessageGrouper = new ThreadMessageGrouper();
                mAdapter.mGroupLessMode = false;
                reSort();
                return true;
            case R.id.set_group_by_sender:
                mStore.mMessageGrouper = new SenderMessageGrouper();
                mAdapter.mGroupLessMode = false;
                reSort();
                return true;
            case R.id.set_group_by_date:
                mStore.mMessageGrouper = new DateMessageGrouper(this);
                mAdapter.mGroupLessMode = false;
                reSort();
                return true;
            case R.id.expand_all:
                expandAll();
                return true;
            case R.id.collapse_all:
                collapseAll();
                return true;
            case R.id.select_all:
            case R.id.batch_select_all:
            {
                setAllSelected(true);
                toggleBatchButtons();
                return true;
            }
            case R.id.batch_deselect_all:
            {
                setAllSelected(false);
                toggleBatchButtons();
                return true;
            }
            case R.id.batch_delete_op:
            {
                onDelete(selection);
                return true;
            }
            case R.id.batch_mark_read_op:
            {
                setFlag(selection, Flag.SEEN, true);
                return true;
            }
            case R.id.batch_mark_unread_op:
            {
                setFlag(selection, Flag.SEEN, false);
                return true;
            }
            case R.id.batch_flag_op:
            {
                setFlag(selection, Flag.FLAGGED, true);
                return true;
            }
            case R.id.batch_unflag_op:
            {
                setFlag(selection, Flag.FLAGGED, false);
                return true;
            }
            case R.id.app_settings:
            {
                onEditPrefs();
                return true;
            }
        }

        if (inSearchMode())
        {
            // None of the options after this point are "safe" for search results
            //TODO: This is not true for "unread" and "starred" searches in regular folders
            return false;
        }

        switch (itemId)
        {
            case R.id.check_mail:
            {
                if (mFolderName != null)
                {
                    checkMail(mAccount, mFolderName);
                }
                return true;
            }
            case R.id.send_messages:
            {
                mController.sendPendingMessages(mAccount, mStore.mListener);
                return true;
            }
            case R.id.list_folders:
            {
                onShowFolderList();
                return true;
            }
            case R.id.mark_all_as_read:
            {
                if (mFolderName != null)
                {
                    onMarkAllAsRead(mAccount, mFolderName);
                }
                return true;
            }
            case R.id.folder_settings:
            {
                if (mFolderName != null)
                {
                    FolderSettings.actionSettings(this, mAccount, mFolderName);
                }
                return true;
            }
            case R.id.account_settings:
            {
                onEditAccount();
                return true;
            }
            case R.id.batch_copy_op:
            {
                onCopy(selection);
                return true;
            }
            case R.id.batch_archive_op:
            {
                onArchive(selection);
                return true;
            }
            case R.id.batch_spam_op:
            {
                onSpam(selection);
                return true;
            }
            case R.id.batch_move_op:
            {
                onMove(selection);
                return true;
            }
            case R.id.expunge:
            {
                if (mCurrentFolder != null)
                {
                    onExpunge(mAccount, mCurrentFolder.name);
                }
                return true;
            }
            default:
            {
                return super.onOptionsItemSelected(item);
            }
        }
    }

    private final int[] batch_ops = { R.id.batch_copy_op, R.id.batch_delete_op, R.id.batch_flag_op,
                                      R.id.batch_unflag_op, R.id.batch_mark_read_op, R.id.batch_mark_unread_op,
                                      R.id.batch_archive_op, R.id.batch_spam_op, R.id.batch_move_op,
                                      R.id.batch_select_all, R.id.batch_deselect_all
                                    };

    private void setOpsState(Menu menu, boolean state, boolean enabled)
    {
        for (int id : batch_ops)
        {
            menu.findItem(id).setVisible(state);
            menu.findItem(id).setEnabled(enabled);
        }
    }

    @Override
    public boolean onPrepareOptionsMenu(Menu menu)
    {
        boolean anySelected = anySelected();

        menu.findItem(R.id.select_all).setVisible(! anySelected);
        menu.findItem(R.id.batch_ops).setVisible(anySelected);

        setOpsState(menu, true, anySelected);

        if (inSearchMode())
        {
            menu.findItem(R.id.mark_all_as_read).setVisible(false);
            menu.findItem(R.id.list_folders).setVisible(false);
            menu.findItem(R.id.expunge).setVisible(false);
            menu.findItem(R.id.batch_archive_op).setVisible(false);
            menu.findItem(R.id.batch_spam_op).setVisible(false);
            menu.findItem(R.id.batch_move_op).setVisible(false);
            menu.findItem(R.id.batch_copy_op).setVisible(false);
            menu.findItem(R.id.check_mail).setVisible(false);
            menu.findItem(R.id.send_messages).setVisible(false);
        }
        else
        {
            if (mCurrentFolder != null && mCurrentFolder.name.equals(mAccount.getOutboxFolderName()))
            {
                menu.findItem(R.id.check_mail).setVisible(false);
            }
            else
            {
                menu.findItem(R.id.send_messages).setVisible(false);
            }

            if (mCurrentFolder != null && K9.ERROR_FOLDER_NAME.equals(mCurrentFolder.name))
            {
                menu.findItem(R.id.expunge).setVisible(false);
            }
            if (K9.FOLDER_NONE.equalsIgnoreCase(mAccount.getArchiveFolderName()))
            {
                menu.findItem(R.id.batch_archive_op).setVisible(false);
            }
            if (K9.FOLDER_NONE.equalsIgnoreCase(mAccount.getSpamFolderName()))
            {
                menu.findItem(R.id.batch_spam_op).setVisible(false);
            }
        }

        boolean newFlagState = computeBatchDirection(true);
        boolean newReadState = computeBatchDirection(false);
        menu.findItem(R.id.batch_flag_op).setVisible(newFlagState);
        menu.findItem(R.id.batch_unflag_op).setVisible(!newFlagState);
        menu.findItem(R.id.batch_mark_read_op).setVisible(newReadState);
        menu.findItem(R.id.batch_mark_unread_op).setVisible(!newReadState);
        menu.findItem(R.id.batch_deselect_all).setVisible(anySelected);
        menu.findItem(R.id.batch_select_all).setEnabled(true);

        return true;
    }

    @Override
    public boolean onCreateOptionsMenu(Menu menu)
    {
        super.onCreateOptionsMenu(menu);
        getMenuInflater().inflate(R.menu.message_list_option, menu);

        return true;
    }

    @Override
    public boolean onContextItemSelected(final MenuItem item)
    {
        final MessageInfoHolder holder = mSelectedMessage;
        final MessageGroup<MessageInfoHolder> group = mSelectedGroup;

        // don't need them anymore
        mSelectedMessage = null;
        mSelectedGroup = null;

        if (holder != null && group == null)
        {
            return onContextItemSelectedForMessage(item, holder);
        }
        else if (holder == null && group != null)
        {
            return onContextItemSelectedForGroup(item, group);
        }
        else
        {
            return super.onContextItemSelected(item);
        }

    }

    /**
     * @param item
     *            Never <code>null</code>.
     * @param holder
     *            Never <code>null</code>.
     * @return See {@link Activity#onContextItemSelected(MenuItem)}
     */
    private boolean onContextItemSelectedForMessage(MenuItem item, final MessageInfoHolder holder)
    {
        final List<MessageInfoHolder> selection = getSelectionFromMessage(holder);
        switch (item.getItemId())
        {
            case R.id.open:
            {
                onOpenMessage(holder);
                break;
            }
            case R.id.select:
            {
                setSelected(selection, true);
                break;
            }
            case R.id.deselect:
            {
                setSelected(selection, false);
                break;
            }
            case R.id.delete:
            {
                onDelete(selection);
                break;
            }
            case R.id.reply:
            {
                onReply(holder);
                break;
            }
            case R.id.reply_all:
            {
                onReplyAll(holder);
                break;
            }
            case R.id.forward:
            {
                onForward(holder);
                break;
            }
            case R.id.send_again:
            {
                onResendMessage(holder);
                break;

            }
            case R.id.mark_as_read:
            {
                setFlag(selection, Flag.SEEN, !holder.read);
                break;
            }
            case R.id.flag:
            {
                setFlag(selection, Flag.FLAGGED, !holder.flagged);
                break;
            }
            case R.id.archive:
            {
                onArchive(selection);
                break;
            }
            case R.id.spam:
            {
                onSpam(selection);
                break;
            }
            case R.id.move:
            {
                onMove(selection);
                break;
            }
            case R.id.copy:
            {
                onCopy(selection);
                break;
            }
            case R.id.send_alternate:
            {
                onSendAlternate(mAccount, holder);
                break;
            }
            case R.id.same_sender:
            {
                MessageList.actionHandle(MessageList.this,
                                         "From "+holder.sender, holder.senderAddress, true,
                                         null, null);
                break;
            }
        }
        return super.onContextItemSelected(item);
    }

    /**
     * @param item
     *            Never <code>null</code>.
     * @param group
     *            Never <code>null</code>.
     * @return See {@link Activity#onContextItemSelected(MenuItem)}
     */
    private boolean onContextItemSelectedForGroup(final MenuItem item,
            final MessageGroup<MessageInfoHolder> group)
    {
        final List<MessageInfoHolder> selection = getSelectionFromGroup(group);
        final int itemId = item.getItemId();
        switch (itemId)
        {
            case R.id.expand:
            {
                int i = findGroupPosition(group);
                if (i >= 0)
                {
                    mListView.expandGroup(i);
                }
                return true;
            }
            case R.id.collapse:
            {
                int i = findGroupPosition(group);
                if (i >= 0)
                {
                    mListView.collapseGroup(i);
                }
                return true;
            }
            case R.id.group_delete:
                onDelete(selection);
                return true;
            case R.id.group_select:
            case R.id.group_deselect:
                setSelected(selection, itemId == R.id.group_select);
                if (itemId == R.id.group_select)
                {
                    // display selection to user
                    int i = findGroupPosition(group);
                    if (i >= 0)
                    {
                        mListView.expandGroup(i);
                    }
                }
                return true;
            case R.id.group_flag:
            case R.id.group_unflag:
                setFlag(selection, Flag.FLAGGED, itemId == R.id.group_flag);
                return true;
            case R.id.group_mark_as_read:
            case R.id.group_mark_as_unread:
                setFlag(selection, Flag.SEEN, itemId == R.id.group_mark_as_read);
                return true;
            case R.id.group_copy:
                displayFolderChoice(ACTIVITY_CHOOSE_FOLDER_COPY, selection.get(0).message.getFolder(), null, selection);
                return true;
            case R.id.group_move:
                displayFolderChoice(ACTIVITY_CHOOSE_FOLDER_MOVE, selection.get(0).message.getFolder(), null, selection);
                return true;
            case R.id.group_archive:
                onArchive(selection);
                return true;
            case R.id.group_spam:
                onSpam(selection);
                return true;
            default:
                break;
        }
        return super.onContextItemSelected(item);
    }

    /**
     * @param group
     *            Never <code>null</code>.
     * @return -1 if not found
     */
    private int findGroupPosition(final MessageGroup<MessageInfoHolder> group)
    {
        final int groupCount = mAdapter.getGroupCount();
        if (groupCount > 0)
        {
            int i = 0;
            for (MessageGroup<MessageInfoHolder> otherGroup; i < groupCount; i++)
            {
                otherGroup = mAdapter.getGroup(i);
                if (group.getId() == otherGroup.getId())
                {
                    break;
                }
            }
            return i;
        }
        else
        {
            return -1;
        }
    }

    private void collapseAll()
    {
        final int groupCount = mAdapter.getGroupCount();
        for (int i = 0; i < groupCount; i++)
        {
            if (mListView.isGroupExpanded(i))
            {
                mListView.collapseGroup(i);
            }
        }
    }

    private void expandAll()
    {
        final int groupCount = mAdapter.getGroupCount();
        for (int i = 0; i < groupCount; i++)
        {
            if (!mListView.isGroupExpanded(i))
            {
                mListView.expandGroup(i);
            }
        }
    }

    public void onSendAlternate(Account account, MessageInfoHolder holder)
    {
        mController.sendAlternate(this, account, holder.message);
    }

    public void showProgressIndicator(boolean status)
    {
        setProgressBarIndeterminateVisibility(status);
        ProgressBar bar = (ProgressBar)mListView.findViewById(R.id.message_list_progress);
        if (bar == null)
        {
            return;
        }

        bar.setIndeterminate(true);
        if (status)
        {
            bar.setVisibility(ProgressBar.VISIBLE);
        }
        else
        {
            bar.setVisibility(ProgressBar.INVISIBLE);
        }
    }

    /**
     * Handle touch/click events on list items
     */
    private class ItemListener implements View.OnTouchListener,
            ExpandableListView.OnChildClickListener
    {
        /**
         * When switching from ListView to ExpandableListView, the onChildClick
         * method is still invoked, this flag allow to ignore subsequent "click"
         * behavior when sliding
         */
        private boolean prevent = false;

        private GestureDetector gestureDetector = new GestureDetector(new SimpleOnGestureListener()
        {
            @Override
            public boolean onFling(MotionEvent e1, MotionEvent e2, float velocityX, float velocityY)
            {
                if (e2 == null || e1 == null)
                {
                    return true;
                }

	            float deltaX = e2.getX() - e1.getX(),
	                  deltaY = e2.getY() - e1.getY();

                boolean movedAcross = (Math.abs(deltaX) > Math.abs(deltaY * 4));
                boolean steadyHand = (Math.abs(deltaX / deltaY) > 2);

                if (movedAcross && steadyHand)
                {
                    boolean selected = (deltaX > 0);
                    int position = mListView.pointToPosition((int) e1.getX(), (int) e1.getY());

                    if (position != AdapterView.INVALID_POSITION)
                    {
                        final Object item = mListView.getItemAtPosition(position);
                        if (item instanceof MessageInfoHolder)
                        {
                            MessageInfoHolder msgInfoHolder = (MessageInfoHolder) item;

                            if (msgInfoHolder != null && msgInfoHolder.selected != selected)
                            {
                                msgInfoHolder.selected = selected;
                                mSelectedCount += (selected ? 1 : -1);
                                mHandler.synchronizeDisplay();
                                toggleBatchButtons();
                                prevent = true;
                            }
                        }
                    }
                }

                return false;
            }
        });

        @Override
        public boolean onTouch(View v, MotionEvent event)
        {
            if (gestureDetector.onTouchEvent(event))
            {
                return true;
            }
            return false;
        }

        @Override
        public boolean onChildClick(ExpandableListView parent, View v, int groupPosition,
                int childPosition, long id)
        {
            if (prevent)
            {
                prevent = false;
                return true;
            }

            final MessageInfoHolder message = mAdapter.getChild(groupPosition, childPosition);
            if (mSelectedCount > 0)
            {
                // In multiselect mode make sure that clicking on the item results
                // in toggling the 'selected' checkbox.
                final List<MessageInfoHolder> selection = getSelectionFromMessage(message);
                setSelected(selection, !message.selected);
                return true;
            }
            else
            {
                onOpenMessage(message);
                return true;
            }
        }
    }

    @Override
    public void onCreateContextMenu(ContextMenu menu, View v, ContextMenuInfo menuInfo)
    {
        // reset remembered selection
        mSelectedGroup = null;
        mSelectedMessage = null;

        // hide by default
        menu.setGroupVisible(R.id.message_group, false);
        menu.setGroupVisible(R.id.single_message, false);

        if (menuInfo instanceof ExpandableListView.ExpandableListContextMenuInfo)
        {
            final ExpandableListView.ExpandableListContextMenuInfo info = (ExpandableListView.ExpandableListContextMenuInfo) menuInfo;
            final long packedPosition = info.packedPosition;
            final int packedPositionType = ExpandableListView.getPackedPositionType(packedPosition);

            switch (packedPositionType)
            {
                case ExpandableListView.PACKED_POSITION_TYPE_GROUP:
                    // group
                    final int groupPosition = ExpandableListView
                            .getPackedPositionGroup(packedPosition);
                    mSelectedGroup = mAdapter.getGroup(groupPosition);

                    if (mSelectedGroup == null)
                    {
                        break;
                    }

                    onCreateContextMenuForGroup(menu, v, menuInfo, mSelectedGroup, groupPosition);

                    break;
                case ExpandableListView.PACKED_POSITION_TYPE_CHILD:
                    // message
                    final int packedPositionChild = ExpandableListView
                            .getPackedPositionChild(packedPosition);
                    final int packedPositionGroup = ExpandableListView
                            .getPackedPositionGroup(packedPosition);

                    // remember which message was originally selected, in case the list changes while the
                    // dialog is up
                    mSelectedMessage = mAdapter.getChild(packedPositionGroup, packedPositionChild);

                    if (mSelectedMessage == null)
                    {
                        break;
                    }

                    onCreateContextMenuForMessage(menu, mSelectedMessage);

                    break;
            }
        }
    }

    /**
     * @param menu
     *            Never <code>null</code>.
     * @param message
     *            Never <code>null</code>.
     * @see Activity#onCreateContextMenu(ContextMenu, View, ContextMenuInfo)
     */
    private void onCreateContextMenuForMessage(final ContextMenu menu, final MessageInfoHolder message)
    {
        getMenuInflater().inflate(R.menu.message_list_context, menu);

        menu.setHeaderTitle((CharSequence) message.subject);

        menu.setGroupVisible(R.id.single_message, true);

        if (message.read)
        {
            menu.findItem(R.id.mark_as_read).setTitle(R.string.mark_as_unread_action);
        }

        if (message.flagged)
        {
            menu.findItem(R.id.flag).setTitle(R.string.unflag_action);
        }

        Account account = message.message.getFolder().getAccount();
        if (!mController.isCopyCapable(account))
        {
            menu.findItem(R.id.copy).setVisible(false);
        }

        if (!mController.isMoveCapable(account))
        {
            menu.findItem(R.id.move).setVisible(false);
            menu.findItem(R.id.archive).setVisible(false);
            menu.findItem(R.id.spam).setVisible(false);
        }

        if (K9.FOLDER_NONE.equalsIgnoreCase(account.getArchiveFolderName()))
        {
            menu.findItem(R.id.archive).setVisible(false);
        }
        if (K9.FOLDER_NONE.equalsIgnoreCase(account.getSpamFolderName()))
        {
            menu.findItem(R.id.spam).setVisible(false);
        }

        if (message.selected)
        {
            menu.findItem(R.id.select).setVisible(false);
            menu.findItem(R.id.deselect).setVisible(true);
        }
        else
        {
            menu.findItem(R.id.select).setVisible(true);
            menu.findItem(R.id.deselect).setVisible(false);
        }
    }

    /**
     * @param menu
     *            Never <code>null</code>.
     * @param v
     *            Never <code>null</code>.
     * @param menuInfo
     *            Never <code>null</code>.
     * @param group
     *            Never <code>null</code>.
     * @param groupPosition
     * @see Activity#onCreateContextMenu(ContextMenu, View, ContextMenuInfo)
     */
    private void onCreateContextMenuForGroup(final ContextMenu menu, final View v, final ContextMenuInfo menuInfo,
            final MessageGroup<MessageInfoHolder> group, final int groupPosition)
    {
        getMenuInflater().inflate(R.menu.message_list_context, menu);
        menu.setHeaderTitle(group.getSubject());
        menu.setGroupVisible(R.id.message_group, true);

        if (mListView.isGroupExpanded(groupPosition))
        {
            menu.findItem(R.id.expand).setVisible(false);
            menu.findItem(R.id.collapse).setVisible(true);
        }
        else
        {
            menu.findItem(R.id.expand).setVisible(true);
            menu.findItem(R.id.collapse).setVisible(false);
        }
        boolean unread = false;
        boolean read = false;
        boolean unflagged = false;
        boolean flagged = false;
        boolean selected = false;
        boolean unselected = false;
        for (final MessageInfo<MessageInfoHolder> info : group.getMessages())
        {
            final MessageInfoHolder holder = info.getTag();
            if (!read && holder.read)
            {
                read = true;
            }
            else if (!unread && !holder.read)
            {
                unread = true;
            }
            if (!flagged && holder.flagged)
            {
                flagged = true;
            }
            else if (!unflagged && !holder.flagged)
            {
                unflagged = true;
            }
            if (!selected && holder.selected)
            {
                selected = true;
            }
            else if (!unselected && !holder.selected)
            {
                unselected = true;
            }
        }
        menu.findItem(R.id.group_mark_as_read).setVisible(unread);
        menu.findItem(R.id.group_mark_as_unread).setVisible(read);
        menu.findItem(R.id.group_flag).setVisible(unflagged);
        menu.findItem(R.id.group_unflag).setVisible(flagged);
        menu.findItem(R.id.group_select).setVisible(unselected);
        menu.findItem(R.id.group_deselect).setVisible(selected);
        // TODO don't use mAccount for when the group contains messages from multiple accounts
        menu.findItem(R.id.group_archive).setVisible(
                !K9.FOLDER_NONE.equalsIgnoreCase(mAccount.getArchiveFolderName()));
        menu.findItem(R.id.group_spam).setVisible(
                !K9.FOLDER_NONE.equalsIgnoreCase(mAccount.getSpamFolderName()));
    }

    private static final Path GROUP_CHIP_PATH = new Path();
    private static final Path LAST_CHIP_PATH = new Path();

    static
    {
        GROUP_CHIP_PATH.moveTo(10, 0);
        GROUP_CHIP_PATH.quadTo(0, 0, 0, 10);
        GROUP_CHIP_PATH.lineTo(10, 10);
        GROUP_CHIP_PATH.close();

        LAST_CHIP_PATH.quadTo(0, 10, 10, 10);
        LAST_CHIP_PATH.lineTo(10, 0);
        LAST_CHIP_PATH.close();
    }

    /**
     * Intermediate backend storage used by MessageList.
     * 
     * <p>
     * Takes care of providing messages for the UI components (ListAdapter) and
     * manage message list data manipulation (add, remove, sort).
     * </p>
     * 
     * <p>
     * Modification to this backend storage doesn't trigger an UI refresh.
     * </p>
     * 
     * <p>
     * Should not include UI API calls and should not be used from the UI thread.
     * </p>
     */
    public static class MessageListStore
    {

        /**
         * Maps a {@link SORT_TYPE} to a {@link Comparator} implementation.
         */
        private final Map<SORT_TYPE, Comparator<MessageInfoHolder>> SORT_COMPARATORS;

        {
            // fill the mapping at class time loading

            final Map<SORT_TYPE, Comparator<MessageInfoHolder>> map = new EnumMap<SORT_TYPE, Comparator<MessageInfoHolder>>(SORT_TYPE.class);
            map.put(SORT_TYPE.SORT_ATTACHMENT, new AttachmentComparator());
            map.put(SORT_TYPE.SORT_DATE, new DateComparator());
            map.put(SORT_TYPE.SORT_FLAGGED, new FlaggedComparator());
            map.put(SORT_TYPE.SORT_SENDER, new SenderComparator());
            map.put(SORT_TYPE.SORT_SUBJECT, new SubjectComparator());
            map.put(SORT_TYPE.SORT_UNREAD, new UnreadComparator());

            // make it immutable to prevent accidental alteration (content is immutable already)
            SORT_COMPARATORS = Collections.unmodifiableMap(map);
        }

        private final List<MessageInfoHolder> messages = Collections.synchronizedList(new ArrayList<MessageInfoHolder>());

        private final List<MessageGroup<MessageInfoHolder>> mGroups = Collections
                .synchronizedList(new ArrayList<MessageGroup<MessageInfoHolder>>());

        private final ActivityListener mListener;

        private MessageGrouper mMessageGrouper = new ThreadMessageGrouper();

        public MessageListStore(final ActivityListener listener)
        {
            this.mListener = listener;
        }
        public MessageInfoHolder getMessage(Message message)
        {
            return getMessage(message.makeMessageReference());
        }

        // XXX TODO - make this not use a for loop
        public MessageInfoHolder getMessage(MessageReference messageReference)
        {
            synchronized (messages)
            {
                for (MessageInfoHolder holder : messages)
                {
                    /*
                     * 2010-06-21 - cketti
                     * Added null pointer check. Not sure what's causing 'holder'
                     * to be null. See log provided in issue 1749, comment #15.
                     *
                     * Please remove this comment once the cause was found and the
                     * bug(?) fixed.
                     */
                    if ((holder != null) && holder.message.equalsReference(messageReference))
                    {
                        return holder;
                    }
                }
            }
            return null;
        }

        /**
         * @param holders
         *            Never <code>null</code>.
         */
        public void removeMessages(List<MessageInfoHolder> holders)
        {
            messages.removeAll(holders);
        }

        public void addMessages(final List<MessageInfoHolder> holders)
        {
            for (final MessageInfoHolder messageInfoHolder : holders)
            {
                addMessage(messageInfoHolder);
            }
        }

        public void addMessage(final MessageInfoHolder message)
        {
            int index;
            synchronized (messages)
            {
                index = Collections.binarySearch(messages, message, mComparator);

                if (index < 0)
                {
                    index = (index * -1) - 1;
                }

                messages.add(index, message);
            }
        }

        /**
         * Synchronize the group list to match the message list
         */
        public void synchronizeGroups()
        {
            final List<MessageInfo<MessageInfoHolder>> toGroup = new ArrayList<MessageInfo<MessageInfoHolder>>(
                    messages.size());
            synchronized (messages)
            {
                for (final MessageInfoHolder holder : messages)
                {
                    final MessageInfo<MessageInfoHolder> messageInfo = new MessageInfo<MessageInfoHolder>();
                    final Message message = holder.message;
                    try
                    {
                        messageInfo.setId(message.getMessageId());
                        final String[] references = message.getReferences();
                        if (references != null)
                        {
                            messageInfo.getReferences().addAll(getReferences(references));
                        }
                        final String[] inReplyTo = message.getHeader("In-Reply-To");
                        if (inReplyTo != null && inReplyTo.length > 0)
                        {
                            messageInfo.getReferences().add(inReplyTo[0]);
                        }
                    }
                    catch (MessagingException e)
                    {
                        // should not happen?
                        Log.w(K9.LOG_TAG, "Unable to retrieve header from "
                                + message, e);
                        continue;
                    }
                    messageInfo.setDate(holder.compareDate);
                    messageInfo.setSubject(holder.subject);
                    messageInfo.setSender(holder.sender.toString());
        
                    messageInfo.setTag(holder);
        
                    toGroup.add(messageInfo);
                }
            }
            final List<MessageGroup<MessageInfoHolder>> messageGroups = mMessageGrouper
                    .group(toGroup);
        
            synchronized (mGroups)
            {
                mGroups.clear();
                mGroups.addAll(messageGroups);
            }
        }

        /**
         * @param references
         * @return
         */
        private List<String> getReferences(final String[] references)
        {
            final List<String> result = new ArrayList<String>();
            for (final String reference : references)
            {
                if (reference == null)
                {
                    continue;
                }

                final int length = reference.length();
                int lastStart = -1;
                int i;

                for (i = 0; i < length; i++)
                {
                    final char c = reference.charAt(i);

                    if (c == ' ' || c == '\t' || c == '\r' || c == '\n')
                    {
                        if (lastStart == -1)
                        {
                            continue;
                        }
                        else
                        {
                            result.add(reference.substring(lastStart, i));
                            lastStart = -1;
                        }
                    }
                    else if (lastStart == -1)
                    {
                        lastStart = i;
                    }
                }
                if (lastStart != -1)
                {
                    result.add(reference.substring(lastStart, i));
                }
            }

            return result;
        }

        private SORT_TYPE mSortType = SORT_TYPE.SORT_DATE;

        private boolean mSortAscending = true;

        private boolean mSortDateAscending = false;

        public Comparator<MessageInfoHolder> mComparator;

        {
            updateComparator();
        }

        public SORT_TYPE getSortType()
        {
            return mSortType;
        }

        public void setSortType(SORT_TYPE sortType)
        {
            mSortType = sortType;
            updateComparator();
        }

        public boolean isSortAscending()
        {
            return mSortAscending;
        }

        public void setSortAscending(final boolean ascending)
        {
            mSortAscending = ascending;
            updateComparator();
        }

        public void setSortDateAscending(final boolean ascending)
        {
            mSortDateAscending = ascending;
            updateComparator();
        }

        /**
         */
        private void updateComparator()
        {
            final List<Comparator<MessageInfoHolder>> chain = new ArrayList<Comparator<MessageInfoHolder>>(2 /* we add 2 comparators at most */ );

            {
                // add the specified comparator
                final Comparator<MessageInfoHolder> comparator = SORT_COMPARATORS.get(mSortType);
                if (mSortAscending)
                {
                    chain.add(comparator);
                }
                else
                {
                    chain.add(new ReverseComparator<MessageInfoHolder>(comparator));
                }
            }

            {
                // add the date comparator if not already specified
                if (mSortType != SORT_TYPE.SORT_DATE)
                {
                    final Comparator<MessageInfoHolder> comparator = SORT_COMPARATORS.get(SORT_TYPE.SORT_DATE);
                    if (mSortDateAscending)
                    {
                        chain.add(comparator);
                    }
                    else
                    {
                        chain.add(new ReverseComparator<MessageInfoHolder>(comparator));
                    }
                }
            }

            // build the comparator chain
            final Comparator<MessageInfoHolder> chainComparator = new ComparatorChain<MessageInfoHolder>(chain);

            mComparator = chainComparator;
        }

        public void sortMessages()
        {
            final Comparator<MessageInfoHolder> chainComparator = mComparator;
            synchronized (messages)
            {
                Collections.sort(messages, chainComparator);
            }
        }

    }

    private MessageListStore mStore = new MessageListStore(new Listener());

    /**
     * {@inheritDoc}
     */
    class MessageListAdapter extends BaseExpandableListAdapter implements SectionIndexer
    {

        /**
         * Track groups expanded at load-time, to prevent from expanding at
         * subsequent loading
         */
        private Set<Long> mAutoExpanded = new HashSet<Long>();

        private Drawable mAttachmentIcon;
        private Drawable mAnsweredIcon;

        private boolean mGroupLessMode = false;

        private boolean mGroupingInProgress = false;

        /**
         * This differs from the store list as this instance must only be
         * modified from the UI thread, to prevent concurrency issues with the
         * Android UI thread which doesn't lock the instance
         */
        private List<MessageGroup<MessageInfoHolder>> mUiGroups = Collections.emptyList();

        private MessageListAdapter()
        {
            mAttachmentIcon = getResources().getDrawable(R.drawable.ic_mms_attachment_small);
            mAnsweredIcon = getResources().getDrawable(R.drawable.ic_mms_answered_small);
        }

        public void synchronizeFastScroll()
        {
            // only way to make getSections() invoked again: disable/enable back
            mListView.setFastScrollEnabled(false);
            mListView.setFastScrollEnabled(true);
        }

        private final View.OnClickListener flaggedClickListener = new View.OnClickListener()
        {
            @Override
            public void onClick(final View v)
            {
                if (v.getId() != R.id.flagged)
                {
                    return;
                }
                // Perform action on clicks
                final int position = mListView.getPositionForView(v);
                if (position == AdapterView.INVALID_POSITION)
                {
                    return;
                }
                final Object item = mListView.getItemAtPosition(position);
                if (item instanceof MessageInfoHolder)
                {
                    final MessageInfoHolder message = (MessageInfoHolder) item;
                    final List<MessageInfoHolder> selection = getSelectionFromMessage(message);
                    setFlag(selection, Flag.FLAGGED, !message.flagged);
                }
            }
        };

        /**
         * @param groupPosition
         *            the position of the group that contains the child
         * @param position
         *            the position of the child (for which the View is returned)
         *            within the group
         * @param isLastChild TODO
         * @param convertView
         *            the old view to reuse, if possible. You should check that
         *            this view is non-null and of an appropriate type before
         *            using. If it is not possible to convert this view to
         *            display the correct data, this method can create a new
         *            view. It is not guaranteed that the convertView will have
         *            been previously created by
         *            {@link #getChildView(int, int, boolean, View, ViewGroup)}.
         * @param parent
         *            the parent that this view will eventually be attached to
         * @return the View corresponding to the child at the specified position
         */
        private View getItemView(int groupPosition, int position, boolean isLastChild, View convertView, ViewGroup parent)
        {
            MessageInfoHolder message = getChild(groupPosition, position);
            View view;

            if ((convertView != null) && (convertView.getId() == R.layout.message_list_item))
            {
                view = convertView;
            }
            else
            {
                if (mTouchView)
                {
                    view = mInflater.inflate(R.layout.message_list_item_touchable, parent, false);
                    view.setId(R.layout.message_list_item);
                }
                else
                {
                    view = mInflater.inflate(R.layout.message_list_item, parent, false);
                    view.setId(R.layout.message_list_item);
                }
            }

            MessageViewHolder holder = (MessageViewHolder) view.getTag();

            if (holder == null)
            {
                holder = new MessageViewHolder();
                holder.subject = (TextView) view.findViewById(R.id.subject);
                holder.from = (TextView) view.findViewById(R.id.from);
                holder.date = (TextView) view.findViewById(R.id.date);
                holder.chip = view.findViewById(R.id.chip);
                holder.preview = (TextView) view.findViewById(R.id.preview);
                holder.selected = (CheckBox) view.findViewById(R.id.selected_checkbox);
                holder.flagged = (CheckBox) view.findViewById(R.id.flagged);

                holder.flagged.setOnClickListener(flaggedClickListener);

                if (!mStars)
                {
                    holder.flagged.setVisibility(View.GONE);
                }

                if (mCheckboxes)
                {
                    holder.selected.setVisibility(View.VISIBLE);
                }

                if (holder.selected != null)
                {
                    holder.selected.setOnCheckedChangeListener(holder);
                }
                holder.subject.setTextSize(TypedValue.COMPLEX_UNIT_DIP, mFontSizes.getMessageListSubject());
                holder.date.setTextSize(TypedValue.COMPLEX_UNIT_DIP, mFontSizes.getMessageListDate());

                if (mTouchView)
                {
                    holder.preview.setLines(mPreviewLines);
                    holder.preview.setTextSize(TypedValue.COMPLEX_UNIT_DIP, mFontSizes.getMessageListSender());

                }
                else
                {
                    holder.from.setTextSize(TypedValue.COMPLEX_UNIT_DIP, mFontSizes.getMessageListSender());
                }

                view.setTag(holder);
            }

            if (message != null)
            {
                bindView(groupPosition, position, view, holder, message, isLastChild);
            }
            else
            {
                // This branch code is triggered when the local store
                // hands us an invalid message

                holder.chip.getBackground().setAlpha(0);
                holder.subject.setText("No subject");
                holder.subject.setTypeface(null, Typeface.NORMAL);
                if (holder.preview != null)
                {
                    holder.preview.setText("No sender");
                    holder.preview.setTypeface(null, Typeface.NORMAL);
                    holder.preview.setCompoundDrawablesWithIntrinsicBounds(null, null, null, null);
                }
                else
                {
                    holder.from.setText("No sender");
                    holder.from.setTypeface(null, Typeface.NORMAL);
                    holder.from.setCompoundDrawablesWithIntrinsicBounds(null, null, null, null);
                }

                holder.date.setText("No date");

                //WARNING: Order of the next 2 lines matter
                holder.position = -1;
                holder.selected.setChecked(false);
                holder.groupPosition = -1;

                if (!mCheckboxes)
                {
                    holder.selected.setVisibility(View.GONE);
                }
                holder.flagged.setChecked(false);
            }


            return view;
        }

        /**
         * Associate model data to view object.
         *
         * @param groupPosition
         *            the position of the group that contains the child
         * @param position
         *            The position of the item within the adapter's data set of
         *            the item whose view we want.
         * @param view
         *            Main view component to alter. Never <code>null</code>.
         * @param holder
         *            Convenience view holder - eases access to <tt>view</tt>
         *            child views. Never <code>null</code>.
         * @param message
         *            Never <code>null</code>.
         * @param isLastChild TODO
         */
        private void bindView(int groupPosition, final int position, final View view,
                final MessageViewHolder holder, final MessageInfoHolder message, boolean isLastChild)
        {
            // XXX TODO there has to be some way to walk our view hierarchy and get this
            holder.flagged.setTag((Integer)position);
            holder.flagged.setChecked(message.flagged);

            // So that the mSelectedCount is only incremented/decremented
            // when a user checks the checkbox (vs code)
            holder.position = -1;
            holder.selected.setChecked(message.selected);
            holder.groupPosition = -1;

            if (!mCheckboxes)
            {
                holder.selected.setVisibility(message.selected ? View.VISIBLE : View.GONE);
            }

            if (isLastChild)
            {
                final ShapeDrawable lastChipDrawable = new ShapeDrawable(new PathShape(LAST_CHIP_PATH, 10, 10));
                lastChipDrawable.getPaint().setColor(message.message.getFolder().getAccount().getChipColor());
                lastChipDrawable.getPaint().setAlpha(message.read ? 127 : 255);
                holder.chip.setBackgroundDrawable(lastChipDrawable);
            }
            else
            {
                holder.chip.setBackgroundColor(message.message.getFolder().getAccount().getChipColor());
                holder.chip.getBackground().setAlpha(message.read ? 127 : 255);
            }
            view.getBackground().setAlpha(message.downloaded ? 0 : 127);

            if ((message.subject == null) || "".equals(message.subject))
            {
                holder.subject.setText(getText(R.string.general_no_subject));
                holder.subject.setTypeface(null, message.read ? Typeface.ITALIC : Typeface.BOLD_ITALIC);
            }
            else
            {
                holder.subject.setText(message.subject);
                holder.subject.setTypeface(null,  message.read ? Typeface.NORMAL : Typeface.BOLD);
            }

            if (holder.preview != null)
            {
                /*
                 * In the touchable UI, we have previews. Otherwise, we
                 * have just a "from" line.
                 * Because text views can't wrap around each other(?) we
                 * compose a custom view containing the preview and the
                 * from.
                 */

                holder.preview.setText(new SpannableStringBuilder(recipientSigil(message)).append(message.sender).append(" ").append(message.preview),
                                       TextView.BufferType.SPANNABLE);
                Spannable str = (Spannable)holder.preview.getText();

                // Create our span sections, and assign a format to each.
                str.setSpan(new StyleSpan(Typeface.BOLD),
                            0,
                            (message.sender.length()+1),
                            Spannable.SPAN_EXCLUSIVE_EXCLUSIVE
                            );
                str.setSpan(new ForegroundColorSpan(Color.rgb(128,128,128)), // TODO: How do I can specify the android.R.attr.textColorTertiary
                            (message.sender.length()+1),
                            str.length(),
                            Spannable.SPAN_EXCLUSIVE_EXCLUSIVE
                            );
            }
            else
            {
                holder.from.setText(new SpannableStringBuilder(recipientSigil(message)).append( message.sender));

                holder.from.setTypeface(null, message.read ? Typeface.NORMAL : Typeface.BOLD);
            }

            holder.date.setText(message.getDate(mMessageHelper));
            holder.subject.setCompoundDrawablesWithIntrinsicBounds(
                message.answered ? mAnsweredIcon : null, // left
                null, // top
                message.hasAttachments ? mAttachmentIcon : null, // right
                null); // bottom
            holder.position = position;
            holder.groupPosition = position;
        }

        private String recipientSigil (MessageInfoHolder message)
        {
            if (message.toMe)
            {
                return getString(R.string.messagelist_sent_to_me_sigil);
            }
            else if (message.ccMe)
            {
                return getString(R.string.messagelist_sent_cc_me_sigil);
            }
            else
            {
                return "";
            }
        }


        @Override
        public boolean hasStableIds()
        {
            return true;
        }

        @Override
        public int getGroupCount()
        {
            return mUiGroups.size();
        }

        @Override
        public int getChildrenCount(int groupPosition)
        {
            return getGroup(groupPosition).getMessages().size();
        }

        @Override
        public MessageGroup<MessageInfoHolder> getGroup(int groupPosition)
        {
            return mUiGroups.get(groupPosition);
        }


        @Override
        public MessageInfoHolder getChild(int groupPosition, int childPosition)
        {
            final MessageGroup<MessageInfoHolder> group = getGroup(groupPosition);
            if (group == null)
            {
                return null;
            }
            return group.getMessages().get(childPosition).getTag();
        }


        @Override
        public long getGroupId(int groupPosition)
        {
            final MessageGroup<MessageInfoHolder> group = getGroup(groupPosition);
            if (group == null)
            {
                // the last group should match this case (as any other invalid
                // position)
                return -1;
            }
            // UI should stay consistent with the underlying data and needs to
            // keep track of the groups when list is updating (ie the selection/
            // expanded state should remain the "same" group if possible)

            if (mGroupLessMode)
            {
                // make sure we always get the same ID in groupless mode
                return 0;
            }

            return group.getId();
        }


        @Override
        public long getChildId(int groupPosition, int childPosition)
        {
            final MessageInfoHolder child = getChild(groupPosition, childPosition);
            if (child == null)
            {
                // unlikely to occur but still possible, returning fixed value
                return -1;
            }
            return ((LocalMessage) child.message).getId();
        }


        @Override
        public View getGroupView(int groupPosition, boolean isExpanded, View convertView,
                ViewGroup parent)
        {
            return getMessageGroupView(groupPosition, isExpanded, convertView, parent);
        }

        private View getMessageGroupView(int groupPosition, boolean isExpanded, View convertView,
                ViewGroup parent)
        {
            final MessageGroup<MessageInfoHolder> group = getGroup(groupPosition);
            final View view;
            if (convertView == null || R.layout.message_list_group_header != convertView.getId())
            {
                // create new view
                view = mInflater.inflate(R.layout.message_list_group_header, parent, false);
                view.setId(R.layout.message_list_group_header);
                final Path path = GROUP_CHIP_PATH;
                view.findViewById(R.id.chip).setBackgroundDrawable(new ShapeDrawable(new PathShape(path, 10, 10)));
            }
            else
            {
                // reuse view
                view = convertView;
            }
            final TextView subjectView = (TextView) view.findViewById(R.id.subject);
            final TextView countView = (TextView) view.findViewById(R.id.count);
            final TextView flagCountView = (TextView) view.findViewById(R.id.flagged_message_count);
            final TextView dateView = (TextView) view.findViewById(R.id.date);
            final TextView fromView = (TextView) view.findViewById(R.id.from);
            final View chipView = view.findViewById(R.id.chip);

            final Date date = group.getDate();
            if (date == null)
            {
                dateView.setVisibility(View.GONE);
            }
            else
            {
                if (Utility.isDateToday(date))
                {
                    dateView.setText(getTimeFormat().format(date));
                }
                else
                {
                    dateView.setText(getDateFormat().format(date));
                }
                dateView.setVisibility(View.VISIBLE);
                dateView.setTextSize(TypedValue.COMPLEX_UNIT_DIP, mFontSizes.getMessageListDate());
            }

            if (mGroupLessMode)
            {
                // TODO set localized text (or hide view?)
                subjectView.setText(group.getSubject());
            }
            else
            {
                subjectView.setText(group.getSubject());
            }
            subjectView
                    .setTextSize(TypedValue.COMPLEX_UNIT_DIP, mFontSizes.getMessageListSubject());

            int unreadCount = 0;
            int flagCount = 0;

            // remember senders for later
            final Set<String> unreadSenders;
            final Map<String, String> senders;
            if (mGroupLessMode)
            {
                unreadSenders = null;
                senders = null;
            }
            else
            {
                unreadSenders = new HashSet<String>();
                senders = new LinkedHashMap<String, String>();
            }
            boolean first = true;
            Account account = null;
            for (final MessageInfo<MessageInfoHolder> messageInfo : group.getMessages())
            {
                final MessageInfoHolder holder = messageInfo.getTag();
                if (!holder.read)
                {
                    unreadCount++;
                }
                if (holder.flagged)
                {
                    flagCount++;
                }
                if (!mGroupLessMode)
                {
                    try
                    {
                        final Address[] from = holder.message.getFrom();
                        // TODO handle user's identities to display 'me'
                        if (from.length > 0)
                        {
                            final String address = from[0].getAddress().toLowerCase(Locale.US);
                            if (!senders.containsKey(address))
                            {
                                final String friendly = from[0].toFriendly().toString();
                                // XXX toFriendly isn't as friendly as Gmail implementation which display only the first part to gain space
                                senders.put(address, friendly);
                            }
                            if (!holder.read)
                            {
                                unreadSenders.add(address);
                            }
                        }
                    }
                    catch (MessagingException e)
                    {
                        // should this happen?
                        Log.w(K9.LOG_TAG, e);
                    }
                }

                if (first)
                {
                    first = false;
                    account = holder.message.getFolder().getAccount();
                }
                else if (account != null)
                {
                    if (!account.equals(holder.message.getFolder().getAccount()))
                    {
                        account = null;
                    }
                }
            }

            if (account == null)
            {
                chipView.setVisibility(View.INVISIBLE);
            }
            else
            {
                chipView.setVisibility(View.VISIBLE);
                ((ShapeDrawable) chipView.getBackground()).getPaint().setColor(account.getChipColor());
            }

            final int count = group.getMessages().size();
            if (unreadCount == 0)
            {
                // all read
                subjectView.setTypeface(null, Typeface.NORMAL);
                countView.setText(Integer.toString(count));
                countView.setTypeface(null, Typeface.NORMAL);

                if (account != null)
                {
                    chipView.getBackground().setAlpha(127);
                }
            }
            else
            {
                // at least 1 unread

                subjectView.setTypeface(null, Typeface.BOLD);

                if (account != null)
                {
                    chipView.getBackground().setAlpha(255);
                }

                if (unreadCount == count)
                {
                    // none read
                    countView.setText(Integer.toString(count));
                    countView.setTypeface(null, Typeface.BOLD);
                }
                else
                {
                    // mixed
                    final String unreadString = Integer.toString(unreadCount);
                    final String totalString = Integer.toString(count);

                    final Spannable spannableStringBuilder = new SpannableStringBuilder(
                            unreadString + '/' + totalString);
                    spannableStringBuilder.setSpan(new StyleSpan(Typeface.BOLD), 0,
                            unreadString.length(), Spannable.SPAN_EXCLUSIVE_EXCLUSIVE);

                    countView.setTypeface(null, Typeface.NORMAL);
                    countView.setText(spannableStringBuilder);
                }
            }

            if (!mStars || flagCount == 0)
            {
                flagCountView.setVisibility(View.GONE);
            }
            else
            {
                flagCountView.setText(Integer.toString(flagCount));
                flagCountView.setVisibility(View.VISIBLE);
            }

            if (mGroupLessMode)
            {
                fromView.setVisibility(View.GONE);
            }
            else
            {
                // display unread sender in bold
                // XXX do that in 2 phases: StringBuilder for the text then styles
                final SpannableStringBuilder fromText = new SpannableStringBuilder();
                for (final Iterator<Map.Entry<String, String>> iterator = senders.entrySet()
                        .iterator(); iterator.hasNext();)
                {
                    final Entry<String, String> entry = iterator.next();
                    final String name = entry.getValue();
                    fromText.append(name);
                    if (unreadSenders.contains(entry.getKey()))
                    {
                        fromText.setSpan(new StyleSpan(Typeface.BOLD), fromText.toString().length()
                                - name.length(), fromText.length(),
                                Spannable.SPAN_EXCLUSIVE_EXCLUSIVE);
                    }
                    if (iterator.hasNext())
                    {
                        fromText.append(", ");
                    }
                }
                fromView.setText(fromText);
                fromView.setTextSize(TypedValue.COMPLEX_UNIT_DIP, mFontSizes.getMessageListSender());
            }

            return view;
        }


        @Override
        public View getChildView(int groupPosition, int childPosition, boolean isLastChild,
                View convertView, ViewGroup parent)
        {
            return getItemView(groupPosition, childPosition, isLastChild, convertView, parent);
        }


        @Override
        public boolean isChildSelectable(int groupPosition, int childPosition)
        {
            return true;
        }

        @Override
        public Object[] getSections()
        {
            // setFastScrollEnabled HAS to be disabled then enabled back for this method to be called again!!!
            final int count = mListView.getCount();

            final String[] sections = new String[count];
            Arrays.fill(sections, 0, count, " ");
            return sections;
        }

        @Override
        public int getPositionForSection(int section)
        {
            // for some obscure reason (or I didn't read the documentation right), the returned
            // value must match a group position
            final long packedPosition = mListView.getExpandableListPosition(section);
            final int index = ExpandableListView.getPackedPositionGroup(packedPosition);
            return index;
        }

        @Override
        public int getSectionForPosition(int position)
        {
            // doesn't seem to be used by the Android framework?
            return position;
        }

    }

    class MessageViewHolder
        implements OnCheckedChangeListener
    {
        public TextView subject;
        public TextView preview;
        public TextView from;
        public TextView time;
        public TextView date;
        public CheckBox flagged;
        public View chip;
        public CheckBox selected;
        public int position = -1;
        private int groupPosition = -1;

        @Override
        public void onCheckedChanged(CompoundButton buttonView, boolean isChecked)
        {
            if (position!=-1)
            {
                MessageInfoHolder message = mAdapter.getChild(position, groupPosition);
                if (message.selected!=isChecked)
                {
                    if (isChecked)
                    {
                        mSelectedCount++;
                    }
                    else if (mSelectedCount > 0)
                    {
                        mSelectedCount--;
                    }

                    // We must set the flag before showing the buttons as the
                    // buttons text depends on what is selected.
                    message.selected = isChecked;
                    if (!mCheckboxes)
                    {
                        if (isChecked)
                        {
                            selected.setVisibility(View.VISIBLE);
                        }
                        else
                        {
                            selected.setVisibility(View.GONE);
                        }
                    }
                    toggleBatchButtons();
                }
            }
        }
    }

    private void addOrUpdateMessages(final Account account, final String folderName, final List<Message> providedMessages, final boolean verifyAgainstSearch)
    {
        // we copy the message list because the callback doesn't expect
        // the callbacks to mutate it.
        final List<Message> messages = new ArrayList<Message>(providedMessages);
    
        mWorkerPool.execute(new Runnable()
        {
            public void run()
            {
                boolean needsSort = false;
                final List<MessageInfoHolder> messagesToAdd = new ArrayList<MessageInfoHolder>();
                List<MessageInfoHolder> messagesToRemove = new ArrayList<MessageInfoHolder>();
                List<Message> messagesToSearch = new ArrayList<Message>();

                // cache field into local variable for faster access for JVM without JIT
                final MessageHelper messageHelper = mMessageHelper;

                for (final Message message : messages)
                {
                    MessageInfoHolder m = mStore.getMessage(message);
                    if (message.isSet(Flag.DELETED))
                    {
                        if (m != null)
                        {
                            messagesToRemove.add(m);
                        }
                    }
                    else
                    {
                        final Folder messageFolder = message.getFolder();
                        final Account messageAccount = messageFolder.getAccount();
                        if (m == null)
                        {
                            if (updateForMe(account, folderName))
                            {
                                m = new MessageInfoHolder();
                                messageHelper.populate(m, message, new FolderInfoHolder(MessageList.this, messageFolder, messageAccount), messageAccount);
                                messagesToAdd.add(m);
                            }
                            else
                            {
                                if (inSearchMode())
                                {
                                    if (verifyAgainstSearch)
                                    {
                                        messagesToSearch.add(message);
                                    }
                                    else
                                    {
                                        m = new MessageInfoHolder();
                                        messageHelper.populate(m, message, new FolderInfoHolder(MessageList.this, messageFolder, messageAccount), messageAccount);
                                        messagesToAdd.add(m);
                                    }
                                }
                            }
                        }
                        else
                        {
                            m.dirty = false; // as we reload the message, unset its dirty flag
                            messageHelper.populate(m, message, new FolderInfoHolder(MessageList.this, messageFolder, account), account);
                            needsSort = true;
                        }
                    }
                }
    
                if (messagesToSearch.size() > 0)
                {
                    mController.searchLocalMessages(mAccountUuids, mFolderNames, messagesToSearch.toArray(EMPTY_MESSAGE_ARRAY), mQueryString, mIntegrate, mQueryFlags, mForbiddenFlags,
                                                    new MessagingListener()
                    {
                        @Override
                        public void listLocalMessagesAddMessages(Account account, String folder, List<Message> messages)
                        {
                            addOrUpdateMessages(account, folder, messages, false);
                        }
                    });
                }
    
                if (messagesToRemove.size() > 0)
                {
                    mHandler.removeMessages(messagesToRemove);
                }
    
                if (messagesToAdd.size() > 0)
                {
                    mHandler.addMessages(messagesToAdd);
                }
    
                if (needsSort)
                {
                    mHandler.sortMessages();
                    mHandler.resetUnreadCount();
                }
            }
        });
    }

    private FolderInfoHolder getFolder(String folder, Account account)
    {
        LocalFolder local_folder = null;
        try
        {
            LocalStore localStore = account.getLocalStore();
            local_folder = localStore.getFolder(folder);
            return new FolderInfoHolder(this, (Folder)local_folder, account);
        }
        catch (Exception e)
        {
            Log.e(K9.LOG_TAG, "getFolder(" + folder + ") goes boom: ",e);
            return null;
        }
        finally
        {
            if (local_folder != null)
            {
                local_folder.close();
            }
        }
    }

    /**
     * @param account
     * @param folder
     * @return Whether the given account/folders match the activity's ones
     */
    private boolean updateForMe(Account account, String folder)
    {
        if ((account.equals(mAccount) && mFolderName != null && folder.equals(mFolderName)))
        {
            return true;
        }
        else
        {
            return false;
        }
    }


    private void hideBatchButtons()
    {
        if (mBatchButtonArea.getVisibility() != View.GONE)
        {
            mBatchButtonArea.setVisibility(View.GONE);
            mBatchButtonArea.startAnimation(
                AnimationUtils.loadAnimation(this, R.anim.footer_disappear));
        }
    }

    private void showBatchButtons()
    {
        if (mBatchButtonArea.getVisibility() != View.VISIBLE)
        {
            mBatchButtonArea.setVisibility(View.VISIBLE);
            Animation animation = AnimationUtils.loadAnimation(this, R.anim.footer_appear);
            animation.setAnimationListener(this);
            mBatchButtonArea.startAnimation(animation);

            
    		// hide spam button if there is no spam folder
            if (mAccount != null) {
            	String folderName = mAccount.getSpamFolderName();
            	if (K9.FOLDER_NONE.equalsIgnoreCase(folderName)
            			|| !mController.isMoveCapable(mAccount)) {
            		mBatchSpamButton.setVisibility(View.GONE);
            	}
            }
        }
    }

    private void toggleBatchButtons()
    {
        if (mSelectedCount < 0)
        {
            mSelectedCount = 0;
        }

        int readButtonIconId;
        int flagButtonIconId;

        if (mSelectedCount==0)
        {
            readButtonIconId = R.drawable.ic_button_mark_read;
            flagButtonIconId = R.drawable.ic_button_flag;
            hideBatchButtons();
        }
        else
        {
            boolean newReadState = computeBatchDirection(false);
            if (newReadState)
            {
                readButtonIconId = R.drawable.ic_button_mark_read;
            }
            else
            {
                readButtonIconId = R.drawable.ic_button_mark_unread;
            }
            boolean newFlagState = computeBatchDirection(true);
            if (newFlagState)
            {
                flagButtonIconId = R.drawable.ic_button_flag;
            }
            else
            {
                flagButtonIconId = R.drawable.ic_button_unflag;
            }
            showBatchButtons();
        }

        mBatchReadButton.setImageResource(readButtonIconId);
        mBatchFlagButton.setImageResource(flagButtonIconId);
    }

    class FooterViewHolder
    {
        public ProgressBar progress;
        public TextView main;
    }


    private boolean computeBatchDirection(boolean flagged)
    {
        boolean newState = false;

        synchronized (mStore.messages)
        {
            for (MessageInfoHolder holder : mStore.messages)
            {
                if (holder.selected)
                {
                    if (flagged)
                    {
                        if (!holder.flagged)
                        {
                            newState = true;
                            break;
                        }
                    }
                    else
                    {
                        if (!holder.read)
                        {
                            newState = true;
                            break;
                        }
                    }
                }
            }
        }
        return newState;
    }

    private boolean anySelected()
    {
        synchronized (mStore.messages)
        {
            for (MessageInfoHolder holder : mStore.messages)
            {
                if (holder.selected)
                {
                    return true;
                }
            }
        }
        return false;
    }

    @Override
    public void onClick(View v)
    {
        boolean newState = false;
        List<Message> messageList = new ArrayList<Message>();
        // messages to be removed from the view
        List<MessageInfoHolder> removeHolderList = new ArrayList<MessageInfoHolder>();

        if (v == mBatchDoneButton)
        {
            setAllSelected(false);
            return;
        }

        if (v == mBatchFlagButton)
        {
            newState = computeBatchDirection(true);
        }
        else
        {
            newState = computeBatchDirection(false);
        }

        synchronized (mStore.messages)
        {
            for (MessageInfoHolder holder : mStore.messages)
            {
                if (holder.selected)
                {
                    if (v == mBatchDeleteButton)
                    {
                        removeHolderList.add(holder);
                    }
                    else if (v == mBatchSpamButton)
                    {
                        removeHolderList.add(holder);
                    }
                    else if (v == mBatchFlagButton)
                    {
                        holder.flagged = newState;
                    }
                    else if (v == mBatchReadButton)
                    {
                        holder.read = newState;
                    }
                    messageList.add(holder.message);
                }
            }
        }
        mHandler.removeMessages(removeHolderList);

        if (!messageList.isEmpty())
        {
            if (v == mBatchDeleteButton)
            {
                mController.deleteMessages(messageList.toArray(EMPTY_MESSAGE_ARRAY), null);
                mSelectedCount = 0;
                toggleBatchButtons();
            }
            else if (v == mBatchSpamButton)
            {
                String folderName = mAccount.getSpamFolderName();
                if (K9.FOLDER_NONE.equalsIgnoreCase(folderName))
                {
                    return;
                }
                mController.moveMessages(mAccount, mCurrentFolder.name, messageList.toArray(EMPTY_MESSAGE_ARRAY), folderName, null);
                mSelectedCount = 0;
                toggleBatchButtons();
            }
            else
            {
                mController.setFlag(messageList.toArray(EMPTY_MESSAGE_ARRAY), (v == mBatchReadButton ? Flag.SEEN : Flag.FLAGGED), newState);
            }
        }
        else
        {
            // Should not happen
            Toast.makeText(this, R.string.no_message_seletected_toast, Toast.LENGTH_SHORT).show();
        }
        mHandler.sortMessages();
    }

    public void onAnimationEnd(Animation animation)
    {
    }

    public void onAnimationRepeat(Animation animation)
    {
    }

    public void onAnimationStart(Animation animation)
    {
    }



    private void setAllSelected(boolean isSelected)
    {
        mSelectedCount = 0;
        synchronized (mStore.messages)
        {
            for (MessageInfoHolder holder : mStore.messages)
            {
                holder.selected = isSelected;
                mSelectedCount += (isSelected ? 1 : 0);
            }
        }
        mHandler.synchronizeDisplay();
        toggleBatchButtons();
    }

    private void setSelected(final List<MessageInfoHolder> holders, final boolean newState)
    {
        for (final MessageInfoHolder holder : holders)
        {
            if (holder.selected != newState)
            {
                holder.selected = newState;
                mSelectedCount += (newState ? 1 : -1);
            }
        }
        mHandler.synchronizeDisplay();
        toggleBatchButtons();
    }

    /**
     * @param holders
     *            Never <code>null</code>.
     * @param flag
     *            Only {@link Flag#SEEN} or {@link Flag#FLAGGED} are handled.
     *            Never <code>null</code>.
     * @param newState
     */
    protected void setFlag(final List<MessageInfoHolder> holders, final Flag flag, final boolean newState)
    {
        if (holders.isEmpty())
        {
            return;
        }
        final Message[] messageList = new Message[holders.size()];
        int i = 0;
        for (final Iterator<MessageInfoHolder> iterator = holders.iterator(); iterator.hasNext(); i++)
        {
            final MessageInfoHolder holder = iterator.next();
            messageList[i] = holder.message;
            if (flag == Flag.SEEN)
            {
                holder.read = newState;
            }
            else if (flag == Flag.FLAGGED)
            {
                holder.flagged = newState;
            }
        }
        mController.setFlag(messageList, flag, newState);
        mHandler.sortMessages();
    }

    private void onMove(final List<MessageInfoHolder> holders)
    {
        if (!checkCopyOrMovePossible(holders, true))
        {
            return;
        }

        final Folder folder = holders.size() == 1 ? holders.get(0).message.getFolder() : mCurrentFolder.folder;
        displayFolderChoice(ACTIVITY_CHOOSE_FOLDER_MOVE, folder, holders.size() == 1 ? holders.get(0).message.makeMessageReference(): null, holders);
    }

    protected List<MessageInfoHolder> getSelectionFromCheckboxes()
    {
        final List<MessageInfoHolder> selection = new ArrayList<MessageInfoHolder>();
        synchronized (mStore.messages)
        {
            for (final MessageInfoHolder holder : mStore.messages)
            {
                if (holder.selected)
                {
                    selection.add(holder);
                }
            }
        }
        return selection;
    }

    /**
     * @param group
     *            Never <code>null</code>.
     * @return Never <code>null</code>.
     */
    protected List<MessageInfoHolder> getSelectionFromGroup(final MessageGroup<MessageInfoHolder> group)
    {
        final List<MessageInfoHolder> selection = new ArrayList<MessageInfoHolder>(group.getMessages().size());
        for (final MessageInfo<MessageInfoHolder> info : group.getMessages())
        {
            selection.add(info.getTag());
        }
        return selection;
    }

    /**
     * @param holder
     *            Never <code>null</code>.
     * @return Never <code>null</code>.
     */
    protected List<MessageInfoHolder> getSelectionFromMessage(final MessageInfoHolder holder)
    {
        final List<MessageInfoHolder> selection = Collections.singletonList(holder);
        return selection;
    }

    /**
     * @return Never <code>null</code>.
     * 
     */
    protected List<MessageInfoHolder> getSelectionFromAll()
    {
        final List<MessageInfoHolder> selection;
        synchronized (mStore.messages)
        {
            selection = new ArrayList<MessageInfoHolder>(mStore.messages);
        }
        return selection;
    }

    protected void copy(final List<MessageInfoHolder> holders, final String destination)
    {
        copyOrMove(holders, destination, false);
    }

    protected void move(final List<MessageInfoHolder> holders, final String destination)
    {
        copyOrMove(holders, destination, true);
    }

    private void copyOrMove(final List<MessageInfoHolder> holders, final String destination, final boolean move)
    {
        if (K9.FOLDER_NONE.equalsIgnoreCase(destination))
        {
            return;
        }

        boolean first = true;
        Account account = null;
        String folderName = null;

        final List<Message> messages = new ArrayList<Message>(holders.size());

        for (final MessageInfoHolder holder : holders)
        {
            final Message message = holder.message;
            if (first)
            {
                first = false;
                folderName = message.getFolder().getName();
                account = message.getFolder().getAccount();
                if ((move && !mController.isMoveCapable(account)) || (!move && !mController.isCopyCapable(account)))
                {
                    // account is not copy/move capable
                    return;
                }
            }
            else if (!account.equals(message.getFolder().getAccount()) || !folderName.equals(message.getFolder().getName()))
            {
                // make sure all messages come from the same account/folder?
                return;
            }
            if ((move && !mController.isMoveCapable(message)) || (!move && !mController.isCopyCapable(message)))
            {
                final Toast toast = Toast.makeText(this,
                        R.string.move_copy_cannot_copy_unsynced_message, Toast.LENGTH_LONG);
                toast.show();

                // XXX return meaningful error value?

                // message isn't synchronized
                return;
            }
            messages.add(message);
        }

        if (move)
        {
            mController.moveMessages(account, folderName,
                    messages.toArray(new Message[messages.size()]), destination, null);
            mHandler.removeMessages(holders);
        }
        else
        {
            mController.copyMessages(account, folderName,
                    messages.toArray(new Message[messages.size()]), destination, null);
        }
    }

    private void onCopy(final List<MessageInfoHolder> holders)
    {
        if (!checkCopyOrMovePossible(holders, false))
        {
            return;
        }

        final Folder folder = holders.size() == 1 ? holders.get(0).message.getFolder() : mCurrentFolder.folder;
        displayFolderChoice(ACTIVITY_CHOOSE_FOLDER_COPY, folder, holders.size() == 1 ? holders.get(0).message.makeMessageReference() : null, holders);
    }

    /**
     * @param requestCode
     * @param folder
     * @param reference
     * @param holders
     *            Never <code>null</code>.
     */
    private void displayFolderChoice(final int requestCode, final Folder folder, final MessageReference reference, final List<MessageInfoHolder> holders)
    {
        final Intent intent = new Intent(this, ChooseFolder.class);
        intent.putExtra(ChooseFolder.EXTRA_ACCOUNT, folder.getAccount().getUuid());
        intent.putExtra(ChooseFolder.EXTRA_CUR_FOLDER, folder.getName());
        intent.putExtra(ChooseFolder.EXTRA_SEL_FOLDER, folder.getAccount().getLastSelectedFolderName());
        if (reference != null)
        {
            intent.putExtra(ChooseFolder.EXTRA_MESSAGE, reference);
        }
        // remember the selected messages for #onActivityResult
        mActiveMessages = holders;
        startActivityForResult(intent, requestCode);
    }

    protected boolean inSearchMode()
    {
        return mQueryString != null;
    }


    protected void onAccountUnavailable()
    {
        finish();
        // TODO inform user about account unavailability using Toast
        Accounts.listAccounts(getApplicationContext());
    }

    /**
     * To be called from the UI thread
     */
    public void pruneDirtyMessages()
    {
        boolean removed = false;
        for (final MessageGroup<MessageInfoHolder> group : mAdapter.mUiGroups)
        {
            for (final Iterator<MessageInfo<MessageInfoHolder>> iterator = group.getMessages().iterator(); iterator.hasNext(); )
            {
                final MessageInfoHolder holder = iterator.next().getTag();
                if (holder.dirty)
                {
                    iterator.remove();
                    removed = true;
                    if (holder.selected)
                    {
                        mSelectedCount--;
                    }
                }
            }
        }
        if (removed)
        {
            toggleBatchButtons();
        }
    }

    /**
     * To be called from the UI thread
     */
    public void markAllMessagesAsDirty()
    {
<<<<<<< HEAD
        for (final MessageGroup<MessageInfoHolder> group : mAdapter.mUiGroups)
        {
            for (final MessageInfo<MessageInfoHolder> info : group.getMessages())
            {
                info.getTag().dirty = true;
            }
        }
=======
        finish();
        // TODO inform user about account unavailability using Toast
        Accounts.listAccounts(this);
>>>>>>> 4f088206
    }

}<|MERGE_RESOLUTION|>--- conflicted
+++ resolved
@@ -4397,7 +4397,7 @@
     {
         finish();
         // TODO inform user about account unavailability using Toast
-        Accounts.listAccounts(getApplicationContext());
+        Accounts.listAccounts(this);
     }
 
     /**
@@ -4433,7 +4433,6 @@
      */
     public void markAllMessagesAsDirty()
     {
-<<<<<<< HEAD
         for (final MessageGroup<MessageInfoHolder> group : mAdapter.mUiGroups)
         {
             for (final MessageInfo<MessageInfoHolder> info : group.getMessages())
@@ -4441,11 +4440,6 @@
                 info.getTag().dirty = true;
             }
         }
-=======
-        finish();
-        // TODO inform user about account unavailability using Toast
-        Accounts.listAccounts(this);
->>>>>>> 4f088206
     }
 
 }