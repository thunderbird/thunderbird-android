--- conflicted
+++ resolved
@@ -2908,7 +2908,7 @@
                         continue;
                     }
                     messageInfo.setDate(holder.compareDate);
-                    messageInfo.setSubject(holder.subject);
+                    messageInfo.setSubject(holder.message.getSubject());
                     messageInfo.setSender(holder.sender.toString());
         
                     messageInfo.setTag(holder);
@@ -3312,23 +3312,15 @@
             }
             view.getBackground().setAlpha(message.downloaded ? 0 : 127);
 
-<<<<<<< HEAD
-            if ((message.subject == null) || "".equals(message.subject))
-=======
-            if ((message.message.getSubject() == null) || message.message.getSubject().equals(""))
->>>>>>> bb5052f8
+            if ((message.message.getSubject() == null) || "".equals(message.message.getSubject()))
             {
                 holder.subject.setText(getText(R.string.general_no_subject));
                 holder.subject.setTypeface(null, message.read ? Typeface.ITALIC : Typeface.BOLD_ITALIC);
             }
             else
             {
-<<<<<<< HEAD
-                holder.subject.setText(message.subject);
+                holder.subject.setText(message.message.getSubject());
                 holder.subject.setTypeface(null,  message.read ? Typeface.NORMAL : Typeface.BOLD);
-=======
-                holder.subject.setText(message.message.getSubject());
->>>>>>> bb5052f8
             }
 
             int senderTypeface = message.read ? Typeface.NORMAL : Typeface.BOLD;
@@ -3560,29 +3552,21 @@
                 }
                 if (!mGroupLessMode)
                 {
-                    try
-                    {
-                        final Address[] from = holder.message.getFrom();
-                        // TODO handle user's identities to display 'me'
-                        if (from.length > 0)
+                    final Address[] from = holder.message.getFrom();
+                    // TODO handle user's identities to display 'me'
+                    if (from.length > 0)
+                    {
+                        final String address = from[0].getAddress().toLowerCase(Locale.US);
+                        if (!senders.containsKey(address))
                         {
-                            final String address = from[0].getAddress().toLowerCase(Locale.US);
-                            if (!senders.containsKey(address))
-                            {
-                                final String friendly = from[0].toFriendly().toString();
-                                // XXX toFriendly isn't as friendly as Gmail implementation which display only the first part to gain space
-                                senders.put(address, friendly);
-                            }
-                            if (!holder.read)
-                            {
-                                unreadSenders.add(address);
-                            }
+                            final String friendly = from[0].toFriendly().toString();
+                            // XXX toFriendly isn't as friendly as Gmail implementation which display only the first part to gain space
+                            senders.put(address, friendly);
                         }
-                    }
-                    catch (MessagingException e)
-                    {
-                        // should this happen?
-                        Log.w(K9.LOG_TAG, e);
+                        if (!holder.read)
+                        {
+                            unreadSenders.add(address);
+                        }
                     }
                 }
 
