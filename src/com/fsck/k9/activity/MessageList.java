package com.fsck.k9.activity;

import java.util.ArrayList;
import java.util.Collections;
import java.util.Comparator;
import java.util.EnumMap;
import java.util.Iterator;
import java.util.List;
import java.util.Map;

import android.app.AlertDialog;
import android.app.Dialog;
import android.app.SearchManager;
import android.content.Context;
import android.content.DialogInterface;
import android.content.Intent;
import android.graphics.Color;
import android.graphics.Typeface;
import android.graphics.drawable.Drawable;
import android.os.Bundle;
import android.text.Spannable;
import android.text.SpannableStringBuilder;
import android.text.style.AbsoluteSizeSpan;
import android.text.style.ForegroundColorSpan;
import android.text.style.StyleSpan;
import android.util.Log;
import android.util.TypedValue;
import android.view.ContextMenu;
import android.view.ContextMenu.ContextMenuInfo;
import android.view.GestureDetector;
import android.view.KeyEvent;
import android.view.LayoutInflater;
import android.view.Menu;
import android.view.MenuItem;
import android.view.MotionEvent;
import android.view.View;
import android.view.View.OnClickListener;
import android.view.ViewGroup;
import android.view.Window;
import android.view.animation.Animation;
import android.view.animation.Animation.AnimationListener;
import android.view.animation.AnimationUtils;
import android.widget.AdapterView;
import android.widget.AdapterView.AdapterContextMenuInfo;
import android.widget.BaseAdapter;
import android.widget.CheckBox;
import android.widget.CompoundButton;
import android.widget.CompoundButton.OnCheckedChangeListener;
import android.widget.ImageButton;
import android.widget.ListView;
import android.widget.ProgressBar;
import android.widget.TextView;
import android.widget.Toast;

import com.fsck.k9.Account;
import com.fsck.k9.AccountStats;
import com.fsck.k9.FontSizes;
import com.fsck.k9.K9;
import com.fsck.k9.Preferences;
import com.fsck.k9.R;
import com.fsck.k9.SearchSpecification;
import com.fsck.k9.activity.setup.AccountSettings;
import com.fsck.k9.activity.setup.FolderSettings;
import com.fsck.k9.activity.setup.Prefs;
import com.fsck.k9.controller.MessagingController;
import com.fsck.k9.controller.MessagingController.SORT_TYPE;
import com.fsck.k9.controller.MessagingListener;
import com.fsck.k9.helper.MessageHelper;
import com.fsck.k9.helper.Utility;
import com.fsck.k9.mail.Flag;
import com.fsck.k9.mail.Folder;
import com.fsck.k9.mail.Message;
import com.fsck.k9.mail.MessagingException;
import com.fsck.k9.mail.store.LocalStore;
import com.fsck.k9.mail.store.LocalStore.LocalFolder;
import com.fsck.k9.mail.store.StorageManager;


/**
 * MessageList is the primary user interface for the program. This Activity
 * shows a list of messages.
 * From this Activity the user can perform all standard message operations.
 */
public class MessageList
    extends K9Activity
    implements OnClickListener, AdapterView.OnItemClickListener, AnimationListener {

    /**
     * Reverses the result of a {@link Comparator}.
     *
     * @param <T>
     */
    public static class ReverseComparator<T> implements Comparator<T> {
        private Comparator<T> mDelegate;

        /**
         * @param delegate
         *            Never <code>null</code>.
         */
        public ReverseComparator(final Comparator<T> delegate) {
            mDelegate = delegate;
        }

        @Override
        public int compare(final T object1, final T object2) {
            // arg1 & 2 are mixed up, this is done on purpose
            return mDelegate.compare(object2, object1);
        }

    }

    /**
     * Chains comparator to find a non-0 result.
     *
     * @param <T>
     */
    public static class ComparatorChain<T> implements Comparator<T> {

        private List<Comparator<T>> mChain;

        /**
         * @param chain
         *            Comparator chain. Never <code>null</code>.
         */
        public ComparatorChain(final List<Comparator<T>> chain) {
            mChain = chain;
        }

        @Override
        public int compare(T object1, T object2) {
            int result = 0;
            for (final Comparator<T> comparator : mChain) {
                result = comparator.compare(object1, object2);
                if (result != 0) {
                    break;
                }
            }
            return result;
        }

    }

    public static class AttachmentComparator implements Comparator<MessageInfoHolder> {

        @Override
        public int compare(MessageInfoHolder object1, MessageInfoHolder object2) {
            return (object1.message.hasAttachments() ? 0 : 1) - (object2.message.hasAttachments() ? 0 : 1);
        }

    }

    public static class FlaggedComparator implements Comparator<MessageInfoHolder> {

        @Override
        public int compare(MessageInfoHolder object1, MessageInfoHolder object2) {
            return (object1.flagged ? 0 : 1) - (object2.flagged ? 0 : 1);
        }

    }

    public static class UnreadComparator implements Comparator<MessageInfoHolder> {

        @Override
        public int compare(MessageInfoHolder object1, MessageInfoHolder object2) {
            return (object1.read ? 1 : 0) - (object2.read ? 1 : 0);
        }

    }

    public static class SenderComparator implements Comparator<MessageInfoHolder> {

        @Override
        public int compare(MessageInfoHolder object1, MessageInfoHolder object2) {
        	if(object1.compareCounterparty == null){
        		return (object2.compareCounterparty == null ? 0 : 1);
        	}else if (object2.compareCounterparty == null){
        		return -1;
        	}else{
        		return object1.compareCounterparty.toLowerCase().compareTo(object2.compareCounterparty.toLowerCase());
        	}
        }

    }

    public static class DateComparator implements Comparator<MessageInfoHolder> {

        @Override
        public int compare(MessageInfoHolder object1, MessageInfoHolder object2) {
        	if(object1.compareDate == null){
        		return (object2.compareDate == null ? 0 : 1);
        	}else if(object2.compareDate == null){
        		return -1;
        	}else{
        		return object1.compareDate.compareTo(object2.compareDate);
        	}
        }

    }

    public static class SubjectComparator implements Comparator<MessageInfoHolder> {

        @Override
        public int compare(MessageInfoHolder arg0, MessageInfoHolder arg1) {
            // XXX doesn't respect the Comparator contract since it alters the compared object
            if (arg0.compareSubject == null) {
                arg0.compareSubject = Utility.stripSubject(arg0.message.getSubject());
            }
            if (arg1.compareSubject == null) {
                arg1.compareSubject = Utility.stripSubject(arg1.message.getSubject());
            }
            return arg0.compareSubject.compareToIgnoreCase(arg1.compareSubject);
        }

    }

    /**
     * Immutable empty {@link Message} array
     */
    private static final Message[] EMPTY_MESSAGE_ARRAY = new Message[0];

    private static final int DIALOG_MARK_ALL_AS_READ = 1;

    private static final int ACTIVITY_CHOOSE_FOLDER_MOVE = 1;
    private static final int ACTIVITY_CHOOSE_FOLDER_COPY = 2;

    private static final String EXTRA_ACCOUNT = "account";
    private static final String EXTRA_FOLDER  = "folder";
    private static final String EXTRA_REMOTE_SEARCH = "com.fsck.k9.remote_search";
    private static final String EXTRA_SEARCH_ACCOUNT = "com.fsck.k9.search_account";
    private static final String EXTRA_SEARCH_FOLDER = "com.fsck.k9.search_folder";
    private static final String EXTRA_QUERY_FLAGS = "queryFlags";
    private static final String EXTRA_FORBIDDEN_FLAGS = "forbiddenFlags";
    private static final String EXTRA_INTEGRATE = "integrate";
    private static final String EXTRA_ACCOUNT_UUIDS = "accountUuids";
    private static final String EXTRA_FOLDER_NAMES = "folderNames";
    private static final String EXTRA_TITLE = "title";
    private static final String EXTRA_LIST_POSITION = "listPosition";
    private static final String EXTRA_RETURN_FROM_MESSAGE_VIEW = "returnFromMessageView";

    /**
     * Maps a {@link SORT_TYPE} to a {@link Comparator} implementation.
     */
    private static final Map<SORT_TYPE, Comparator<MessageInfoHolder>> SORT_COMPARATORS;
    static {
        // fill the mapping at class time loading

        final Map<SORT_TYPE, Comparator<MessageInfoHolder>> map = new EnumMap<SORT_TYPE, Comparator<MessageInfoHolder>>(SORT_TYPE.class);
        map.put(SORT_TYPE.SORT_ATTACHMENT, new AttachmentComparator());
        map.put(SORT_TYPE.SORT_DATE, new DateComparator());
        map.put(SORT_TYPE.SORT_FLAGGED, new FlaggedComparator());
        map.put(SORT_TYPE.SORT_SENDER, new SenderComparator());
        map.put(SORT_TYPE.SORT_SUBJECT, new SubjectComparator());
        map.put(SORT_TYPE.SORT_UNREAD, new UnreadComparator());

        // make it immutable to prevent accidental alteration (content is immutable already)
        SORT_COMPARATORS = Collections.unmodifiableMap(map);
    }

    
    private ListView mListView;

    private boolean mTouchView = true;
    private int mPreviewLines = 0;


    private MessageListAdapter mAdapter;
    private View mFooterView;

    private FolderInfoHolder mCurrentFolder;

    private LayoutInflater mInflater;

    private MessagingController mController;

    private Account mAccount;
    private int mUnreadMessageCount = 0;

    private GestureDetector gestureDetector;
    private View.OnTouchListener gestureListener;
    /**
     * Stores the name of the folder that we want to open as soon as possible
     * after load.
     */
    private String mFolderName;

    /**
     * If we're doing a search, this contains the query string.
     */
    private String mQueryString;
    private Flag[] mQueryFlags = null;
    private Flag[] mForbiddenFlags = null;
    private boolean mRemoteSearch = false;
    private String mSearchAccount = null;
    private String mSearchFolder = null;
    private boolean mIntegrate = false;
    private String[] mAccountUuids = null;
    private String[] mFolderNames = null;
    private String mTitle;

    private MessageListHandler mHandler = new MessageListHandler();

    private SORT_TYPE sortType = SORT_TYPE.SORT_DATE;

    private boolean sortAscending = true;
    private boolean sortDateAscending = false;

    private boolean mStars = true;
    private boolean mCheckboxes = true;
    private int mSelectedCount = 0;

    private View mBatchButtonArea;
    private ImageButton mBatchReadButton;
    private ImageButton mBatchDeleteButton;
    private ImageButton mBatchFlagButton;
    private ImageButton mBatchDoneButton;

    private FontSizes mFontSizes = K9.getFontSizes();

    private Bundle mState = null;

    /**
     * Remember the selection to be consistent between menu display and menu item
     * selection
     */
    private MessageInfoHolder mSelectedMessage;

    /**
     * Relevant messages for the current context when we have to remember the
     * chosen messages between user interactions (eg. Selecting a folder for
     * move operation)
     */
    private List<MessageInfoHolder> mActiveMessages;

    private Context context;

    /* package visibility for faster inner class access */
    MessageHelper mMessageHelper = MessageHelper.getInstance(this);

    private StorageManager.StorageListener mStorageListener = new StorageListenerImplementation();

    private final class StorageListenerImplementation implements StorageManager.StorageListener {
        @Override
        public void onUnmount(String providerId) {
            if (mAccount != null && providerId.equals(mAccount.getLocalStorageProviderId())) {
                runOnUiThread(new Runnable() {
                    @Override
                    public void run() {
                        onAccountUnavailable();
                    }
                });
            }
        }

        @Override
        public void onMount(String providerId) {
            // no-op
        }
    }

    class MessageListHandler {
        /**
         * @param messages Never {@code null}.
         */
        public void removeMessages(final List<MessageInfoHolder> messages) {
            if (messages.isEmpty()) {
                return;
            }
            runOnUiThread(new Runnable() {
                @Override
                public void run() {
                    for (MessageInfoHolder message : messages) {
                        if (message != null) {
                            if (mFolderName == null || (message.folder != null && message.folder.name.equals(mFolderName))) {
                                if (message.selected && mSelectedCount > 0) {
                                    mSelectedCount--;
                                }
                                mAdapter.messages.remove(message);
                            }
                        }
                    }
                    resetUnreadCountOnThread();

                    mAdapter.notifyDataSetChanged();
                    toggleBatchButtons();
                }
            });
        }

        /**
         * @param messages Never {@code null}.
         */
        public void addMessages(final List<MessageInfoHolder> messages) {
            if (messages.isEmpty()) {
                return;
            }
            final boolean wasEmpty = mAdapter.messages.isEmpty();
            runOnUiThread(new Runnable() {
                @Override
                public void run() {
                    for (final MessageInfoHolder message : messages) {
                        if (mFolderName == null || (message.folder != null && message.folder.name.equals(mFolderName))) {
                            int index;
                            synchronized (mAdapter.messages) {
                                index = Collections.binarySearch(mAdapter.messages, message, getComparator());
                            }

                            if (index < 0) {
                                index = (index * -1) - 1;
                            }

                            mAdapter.messages.add(index, message);
                        }
                    }

                    if (wasEmpty & !mAdapter.messages.isEmpty()) {
                        mListView.setSelection(0);
                    }
                    resetUnreadCountOnThread();

                    mAdapter.notifyDataSetChanged();
                }
            });
        }

        
        public void updateFooter(final String text, final boolean progressVisible){
            runOnUiThread(new Runnable(){
                public void run(){
                    FooterViewHolder holder = (FooterViewHolder) mFooterView.getTag();
                    holder.progress.setVisibility(progressVisible ? ProgressBar.VISIBLE : ProgressBar.INVISIBLE);
                    if(text!= null){
                        holder.main.setText(text);
                    }
                }
            });
        }
        
        public void setWindowProgress(final int amt){
            runOnUiThread(new Runnable(){public void run(){
                getWindow().setFeatureInt(Window.FEATURE_PROGRESS, amt);
            }});
        }
        
        private void resetUnreadCount() {
            runOnUiThread(new Runnable() {
                @Override
                public void run() {
                    resetUnreadCountOnThread();
                }
            });
        }

        private void resetUnreadCountOnThread() {
            if (mQueryString != null) {
                int unreadCount = 0;
                synchronized (mAdapter.messages) {
                    for (MessageInfoHolder holder : mAdapter.messages) {
                        unreadCount += holder.read ? 0 : 1;
                    }
                }
                mUnreadMessageCount = unreadCount;
                refreshTitleOnThread();
            }
        }

        private void sortMessages() {
            final Comparator<MessageInfoHolder> chainComparator = getComparator();

            runOnUiThread(new Runnable() {
                @Override
                public void run() {
                    synchronized (mAdapter.messages) {
                        Collections.sort(mAdapter.messages, chainComparator);
                    }
                    mAdapter.notifyDataSetChanged();
                }
            });
        }

        /**
         * @return The comparator to use to display messages in an ordered
         *         fashion. Never <code>null</code>.
         */
        protected Comparator<MessageInfoHolder> getComparator() {
            final List<Comparator<MessageInfoHolder>> chain = new ArrayList<Comparator<MessageInfoHolder>>(2 /* we add 2 comparators at most */);

            {
                // add the specified comparator
                final Comparator<MessageInfoHolder> comparator = SORT_COMPARATORS.get(sortType);
                if (sortAscending) {
                    chain.add(comparator);
                } else {
                    chain.add(new ReverseComparator<MessageInfoHolder>(comparator));
                }
            }

            {
                // add the date comparator if not already specified
                if (sortType != SORT_TYPE.SORT_DATE) {
                    final Comparator<MessageInfoHolder> comparator = SORT_COMPARATORS.get(SORT_TYPE.SORT_DATE);
                    if (sortDateAscending) {
                        chain.add(comparator);
                    } else {
                        chain.add(new ReverseComparator<MessageInfoHolder>(comparator));
                    }
                }
            }

            return new ComparatorChain<MessageInfoHolder>(chain);
        }

        public void folderLoading(String folder, boolean loading) {
            if (mCurrentFolder != null && mCurrentFolder.name.equals(folder)) {
                mCurrentFolder.loading = loading;
            }

            if (mCurrentFolder != null && mAccount != null) {
                if (mCurrentFolder.loading) {
                    updateFooter(getString(R.string.status_loading_more), true);
                } else {
                    if (!mCurrentFolder.lastCheckFailed) {
                        if (mAccount.getDisplayCount() == 0) {
                            updateFooter(getString(R.string.message_list_load_more_messages_action), false);
                        } else {
                            updateFooter(String.format(getString(R.string.load_more_messages_fmt), mAccount.getDisplayCount()), false);
                        }
                    } else {
                        updateFooter(getString(R.string.status_loading_more_failed), false);
                    }
                }
            } else {
                updateFooter(null, false);
            }
        }

        private void refreshTitle() {
            runOnUiThread(new Runnable() {
                @Override
                public void run() {
                    refreshTitleOnThread();
                }
            });
        }

        private void refreshTitleOnThread() {
            setWindowTitle();
            if(!mRemoteSearch){
                setWindowProgress();
            }
        }

        private void setWindowProgress() {
            int level = Window.PROGRESS_END;

            if (mCurrentFolder != null && mCurrentFolder.loading && mAdapter.mListener.getFolderTotal() > 0) {
                int divisor = mAdapter.mListener.getFolderTotal();
                if (divisor != 0) {
                    level = (Window.PROGRESS_END / divisor) * (mAdapter.mListener.getFolderCompleted()) ;
                    if (level > Window.PROGRESS_END) {
                        level = Window.PROGRESS_END;
                    }
                }
            }

            getWindow().setFeatureInt(Window.FEATURE_PROGRESS, level);
        }

        private void setWindowTitle() {
            String displayName;

            if (mFolderName != null) {
                displayName  = mFolderName;

                if (mAccount.getInboxFolderName().equalsIgnoreCase(displayName)) {
                    displayName = getString(R.string.special_mailbox_name_inbox);
                } else if (mAccount.getOutboxFolderName().equals(displayName)) {
                    displayName = getString(R.string.special_mailbox_name_outbox);
                }

                String dispString = mAdapter.mListener.formatHeader(MessageList.this, getString(R.string.message_list_title, mAccount.getDescription(), displayName), mUnreadMessageCount, getTimeFormat());
                setTitle(dispString);
            } else if (mQueryString != null) {
                if (mTitle != null) {
                    String dispString = mAdapter.mListener.formatHeader(MessageList.this, mTitle, mUnreadMessageCount, getTimeFormat());
                    setTitle(dispString);
                } else {
                    setTitle(getString(R.string.search_results) + ": " + mQueryString);
                }
            }
            //TODO: Update for ImapSearch
        }

        public void progress(final boolean progress) {
            runOnUiThread(new Runnable() {
                @Override
                public void run() {
                    showProgressIndicator(progress);
                }
            });
        }
    }

    /**
     * Show the message list that was used to open the {@link MessageView} for a message.
     *
     * <p>
     * <strong>Note:</strong>
     * The {@link MessageList} instance should still be around and all we do is bring it back to
     * the front (see the activity flags).<br>
     * Out of sheer paranoia we also set the extras that were used to create the original
     * {@code MessageList} instance. Using those, the activity can be recreated in the unlikely
     * case of it having been killed by the OS.
     * </p>
     *
     * @param context
     *         The {@link Context} instance to invoke the {@link Context#startActivity(Intent)}
     *         method on.
     * @param extras
     *         The extras used to create the original {@code MessageList} instance.
     *
     * @see MessageView#actionView(Context, MessageReference, ArrayList, Bundle)
     */
    public static void actionHandleFolder(Context context, Bundle extras) {
        Intent intent = new Intent(context, MessageList.class);
        intent.addFlags(Intent.FLAG_ACTIVITY_NEW_TASK);
        intent.addFlags(Intent.FLAG_ACTIVITY_CLEAR_TOP);
        intent.addFlags(Intent.FLAG_ACTIVITY_SINGLE_TOP);
        intent.putExtras(extras);
        intent.putExtra(EXTRA_RETURN_FROM_MESSAGE_VIEW, true);
        context.startActivity(intent);
    }

    public static void actionHandleFolder(Context context, Account account, String folder) {
        Intent intent = actionHandleFolderIntent(context, account, folder);
        context.startActivity(intent);
    }

    public static Intent actionHandleFolderIntent(Context context, Account account, String folder) {
        Intent intent = new Intent(context, MessageList.class);
        intent.addFlags(Intent.FLAG_ACTIVITY_NEW_TASK);
        intent.addFlags(Intent.FLAG_ACTIVITY_CLEAR_TOP);
        intent.addFlags(Intent.FLAG_ACTIVITY_SINGLE_TOP);
        intent.putExtra(EXTRA_ACCOUNT, account.getUuid());

        if (folder != null) {
            intent.putExtra(EXTRA_FOLDER, folder);
        }
        return intent;
    }

    public static void actionHandle(Context context, String title, String queryString, boolean integrate, Flag[] flags, Flag[] forbiddenFlags) {
        Intent intent = new Intent(context, MessageList.class);
        intent.putExtra(SearchManager.QUERY, queryString);
        if (flags != null) {
            intent.putExtra(EXTRA_QUERY_FLAGS, Utility.combine(flags, ','));
        }
        if (forbiddenFlags != null) {
            intent.putExtra(EXTRA_FORBIDDEN_FLAGS, Utility.combine(forbiddenFlags, ','));
        }
        intent.putExtra(EXTRA_INTEGRATE, integrate);
        intent.putExtra(EXTRA_TITLE, title);
        intent.addFlags(Intent.FLAG_ACTIVITY_NEW_TASK);
        intent.addFlags(Intent.FLAG_ACTIVITY_CLEAR_TOP);
        intent.addFlags(Intent.FLAG_ACTIVITY_SINGLE_TOP);
        context.startActivity(intent);
    }

    /**
     * Creates and returns an intent that opens Unified Inbox or All Messages screen.
     */
    public static Intent actionHandleAccountIntent(Context context, String title,
            SearchSpecification searchSpecification) {
        Intent intent = new Intent(context, MessageList.class);
        intent.putExtra(SearchManager.QUERY, searchSpecification.getQuery());
        if (searchSpecification.getRequiredFlags() != null) {
            intent.putExtra(EXTRA_QUERY_FLAGS, Utility.combine(searchSpecification.getRequiredFlags(), ','));
        }
        if (searchSpecification.getForbiddenFlags() != null) {
            intent.putExtra(EXTRA_FORBIDDEN_FLAGS, Utility.combine(searchSpecification.getForbiddenFlags(), ','));
        }
        intent.putExtra(EXTRA_INTEGRATE, searchSpecification.isIntegrate());
        intent.putExtra(EXTRA_ACCOUNT_UUIDS, searchSpecification.getAccountUuids());
        intent.putExtra(EXTRA_FOLDER_NAMES, searchSpecification.getFolderNames());
        intent.putExtra(EXTRA_TITLE, title);
        intent.addFlags(Intent.FLAG_ACTIVITY_NEW_TASK);
        intent.addFlags(Intent.FLAG_ACTIVITY_CLEAR_TOP);
        intent.addFlags(Intent.FLAG_ACTIVITY_SINGLE_TOP);

        return intent;
    }

    public static void actionHandle(Context context, String title,
            SearchSpecification searchSpecification) {
        Intent intent = actionHandleAccountIntent(context, title, searchSpecification);
        context.startActivity(intent);
    }

    @Override
    public void onItemClick(AdapterView<?> parent, View view, int position, long id) {
        if (view == mFooterView) {
            if (mCurrentFolder != null && !mRemoteSearch) {
                mController.loadMoreMessages(mAccount, mFolderName, mAdapter.mListener);
            }
            return;
        }

        MessageInfoHolder message = (MessageInfoHolder) mAdapter.getItem(position);
        if (mSelectedCount > 0) {
            // In multiselect mode make sure that clicking on the item results
            // in toggling the 'selected' checkbox.
            setSelected(Collections.singletonList(message), !message.selected);
        } else {
            onOpenMessage(message);
        }
    }

    @Override
    public void onCreate(Bundle savedInstanceState) {
        context = this;
        super.onCreate(savedInstanceState);

        mInflater = getLayoutInflater();
        initializeLayout();

        // Only set "touchable" when we're first starting up the activity.
        // Otherwise we get force closes when the user toggles it midstream.
        mTouchView = K9.messageListTouchable();
        mPreviewLines = K9.messageListPreviewLines();

        initializeMessageList(getIntent(), true);
    }

    @Override
    public void onNewIntent(Intent intent) {
        setIntent(intent); // onNewIntent doesn't autoset our "internal" intent
        initializeMessageList(intent, false);
    }

    private void initializeMessageList(Intent intent, boolean create) {
        boolean returnFromMessageView = intent.getBooleanExtra(
                EXTRA_RETURN_FROM_MESSAGE_VIEW, false);

        if (!create && returnFromMessageView) {
            // We're returning from the MessageView activity with "Manage back button" enabled.
            // So just leave the activity in the state it was left in.
            return;
        }
        
        mQueryString = intent.getStringExtra(SearchManager.QUERY);
        mFolderName = null;
        mRemoteSearch = false;
        mSearchAccount = null;
        mSearchFolder = null;
        if(mQueryString != null){
            if (Intent.ACTION_SEARCH.equals(intent.getAction())) {
                //Query was received from Search Dialog
                Bundle appData = getIntent().getBundleExtra(SearchManager.APP_DATA);
                if(appData != null){
                    mSearchAccount = appData.getString(EXTRA_SEARCH_ACCOUNT);
                    mSearchFolder = appData.getString(EXTRA_SEARCH_FOLDER);
                    mRemoteSearch = appData.getBoolean(EXTRA_REMOTE_SEARCH);
                }
            }
            else{
                mSearchAccount = intent.getStringExtra(EXTRA_SEARCH_ACCOUNT);
                mSearchFolder = intent.getStringExtra(EXTRA_SEARCH_FOLDER);
                
            }
        }

        
        mQueryString = intent.getStringExtra(SearchManager.QUERY);
        mFolderName = null;
        mRemoteSearch = false;
        mSearchAccount = null;
        mSearchFolder = null;
        if(mQueryString != null){
            if (Intent.ACTION_SEARCH.equals(intent.getAction())) {
                //Query was received from Search Dialog
                Bundle appData = getIntent().getBundleExtra(SearchManager.APP_DATA);
                if(appData != null){
                    mSearchAccount = appData.getString(EXTRA_SEARCH_ACCOUNT);
                    mSearchFolder = appData.getString(EXTRA_SEARCH_FOLDER);
                    mRemoteSearch = appData.getBoolean(EXTRA_REMOTE_SEARCH);
                }
            }
            else{
                mSearchAccount = intent.getStringExtra(EXTRA_SEARCH_ACCOUNT);
                mSearchFolder = intent.getStringExtra(EXTRA_SEARCH_FOLDER);
                
            }
        }

        String accountUuid = intent.getStringExtra(EXTRA_ACCOUNT);
        mFolderName = intent.getStringExtra(EXTRA_FOLDER);
        
        mAccount = Preferences.getPreferences(this).getAccount(accountUuid);

        if (mAccount != null && !mAccount.isAvailable(this)) {
            Log.i(K9.LOG_TAG, "not opening MessageList of unavailable account");
            onAccountUnavailable();
            return;
        }

<<<<<<< HEAD
=======


>>>>>>> a97c329e

        String queryFlags = intent.getStringExtra(EXTRA_QUERY_FLAGS);
        if (queryFlags != null) {
            String[] flagStrings = queryFlags.split(",");
            mQueryFlags = new Flag[flagStrings.length];
            for (int i = 0; i < flagStrings.length; i++) {
                mQueryFlags[i] = Flag.valueOf(flagStrings[i]);
            }
        }
        String forbiddenFlags = intent.getStringExtra(EXTRA_FORBIDDEN_FLAGS);
        if (forbiddenFlags != null) {
            String[] flagStrings = forbiddenFlags.split(",");
            mForbiddenFlags = new Flag[flagStrings.length];
            for (int i = 0; i < flagStrings.length; i++) {
                mForbiddenFlags[i] = Flag.valueOf(flagStrings[i]);
            }
        }
        mIntegrate = intent.getBooleanExtra(EXTRA_INTEGRATE, false);
        mAccountUuids = intent.getStringArrayExtra(EXTRA_ACCOUNT_UUIDS);
        mFolderNames = intent.getStringArrayExtra(EXTRA_FOLDER_NAMES);
        mTitle = intent.getStringExtra(EXTRA_TITLE);

        // Take the initial folder into account only if we are *not* restoring
        // the activity already.
        if (mFolderName == null && mQueryString == null) {
            mFolderName = mAccount.getAutoExpandFolderName();
        }

        mAdapter = new MessageListAdapter();
        restorePreviousData();

        if (mFolderName != null) {
            mCurrentFolder = mAdapter.getFolder(mFolderName, mAccount);
        }

        // Hide "Load up to x more" footer for local search views
        mFooterView.setVisibility((mQueryString != null && !mRemoteSearch) ? View.GONE : View.VISIBLE);

        mController = MessagingController.getInstance(getApplication());
        mListView.setAdapter(mAdapter);
    }

    private void restorePreviousData() {
        final ActivityState previousData = getLastNonConfigurationInstance();

        if (previousData != null) {
            mAdapter.messages.addAll(previousData.messages);
            mActiveMessages = previousData.activeMessages;
        }
    }

    @Override
    public void onPause() {
        super.onPause();
        mController.removeListener(mAdapter.mListener);
        saveListState();

        StorageManager.getInstance(getApplication()).removeListener(mStorageListener);
    }

    public void saveListState() {
        mState = new Bundle();
        mState.putInt(EXTRA_LIST_POSITION, mListView.getSelectedItemPosition());
    }

    public void restoreListState() {
        if (mState == null) {
            return;
        }

        int pos = mState.getInt(EXTRA_LIST_POSITION, ListView.INVALID_POSITION);

        if (pos >= mListView.getCount()) {
            pos = mListView.getCount() - 1;
        }

        if (pos == ListView.INVALID_POSITION) {
            mListView.setSelected(false);
        } else {
            mListView.setSelection(pos);
        }
    }

    /**
     * On resume we refresh messages for the folder that is currently open.
     * This guarantees that things like unread message count and read status
     * are updated.
     */
    @Override
    public void onResume() {
        super.onResume();

        if (mAccount != null && !mAccount.isAvailable(this)) {
            onAccountUnavailable();
            return;
        }
        StorageManager.getInstance(getApplication()).addListener(mStorageListener);

        mStars = K9.messageListStars();
        mCheckboxes = K9.messageListCheckboxes();

        sortType = mController.getSortType();
        sortAscending = mController.isSortAscending(sortType);
        sortDateAscending = mController.isSortAscending(SORT_TYPE.SORT_DATE);

        mController.addListener(mAdapter.mListener);

        //Cancel pending new mail notifications when we open an account
        Account[] accountsWithNotification;
        if (mAccount != null) {
            accountsWithNotification = new Account[] { mAccount };
        } else {
            Preferences preferences = Preferences.getPreferences(this);
            accountsWithNotification = preferences.getAccounts();
        }
        for (Account accountWithNotification : accountsWithNotification) {
            mController.notifyAccountCancel(this, accountWithNotification);
        }

        
        if (mAdapter.messages.isEmpty()) {
        	if (mRemoteSearch){
        		//TODO: Support flag based search
        		mController.searchRemoteMessages(mSearchAccount, mSearchFolder, mQueryString, null, null, mAdapter.mListener);
        	}
        	else if (mFolderName != null) {
                mController.listLocalMessages(mAccount, mFolderName,  mAdapter.mListener);
            } else if (mQueryString != null) {
                mController.searchLocalMessages(mAccountUuids, mFolderNames, null, mQueryString, mIntegrate, mQueryFlags, mForbiddenFlags, mAdapter.mListener);
            }
        } else {
            // reread the selected date format preference in case it has changed
            mMessageHelper.refresh();

            new Thread() {
                @Override
                public void run() {
                    

                    if (!mRemoteSearch){
                        mAdapter.markAllMessagesAsDirty();
                        if (mFolderName != null) {
                            mController.listLocalMessagesSynchronous(mAccount, mFolderName,  mAdapter.mListener);
                        } else if (mQueryString != null) {
                            mController.searchLocalMessagesSynchronous(mAccountUuids, mFolderNames, null, mQueryString, mIntegrate, mQueryFlags, mForbiddenFlags, mAdapter.mListener);
                        }
                        mAdapter.pruneDirtyMessages();
                        runOnUiThread(new Runnable() {
                            @Override
                            public void run() {
                                mAdapter.notifyDataSetChanged();
                                restoreListState();
                            }
                        });
                    }


                    
                }

            }
            .start();
        }

        if (mAccount != null && mFolderName != null && !mRemoteSearch) {
            mController.getFolderUnreadMessageCount(mAccount, mFolderName, mAdapter.mListener);
        }
        mHandler.refreshTitle();

    }
    private void initializeLayout() {
        requestWindowFeature(Window.FEATURE_INDETERMINATE_PROGRESS);
        requestWindowFeature(Window.FEATURE_PROGRESS);
        setContentView(R.layout.message_list);

        mListView = (ListView) findViewById(R.id.message_list);
        mListView.setScrollBarStyle(View.SCROLLBARS_OUTSIDE_INSET);
        mListView.setLongClickable(true);
        mListView.setFastScrollEnabled(true);
        mListView.setScrollingCacheEnabled(false);
        mListView.setOnItemClickListener(this);
        mListView.addFooterView(getFooterView(mListView));

        registerForContextMenu(mListView);

        mBatchButtonArea = findViewById(R.id.batch_button_area);
        mBatchReadButton = (ImageButton) findViewById(R.id.batch_read_button);
        mBatchReadButton.setOnClickListener(this);
        mBatchDeleteButton = (ImageButton) findViewById(R.id.batch_delete_button);
        mBatchDeleteButton.setOnClickListener(this);
        mBatchFlagButton = (ImageButton) findViewById(R.id.batch_flag_button);
        mBatchFlagButton.setOnClickListener(this);
        mBatchDoneButton = (ImageButton) findViewById(R.id.batch_done_button);

        mBatchDoneButton.setOnClickListener(this);

        // Gesture detection
        gestureDetector = new GestureDetector(new MyGestureDetector(true));
        gestureListener = new View.OnTouchListener() {
            @Override
            public boolean onTouch(View v, MotionEvent event) {
                if (gestureDetector.onTouchEvent(event)) {
                    return true;
                }
                return false;
            }
        };

        mListView.setOnTouchListener(gestureListener);
    }

    /**
     * Container for values to be kept while the device configuration is
     * modified at runtime (keyboard, orientation, etc.) and Android restarts
     * this activity.
     *
     * @see MessageList#onRetainNonConfigurationInstance()
     * @see MessageList#getLastNonConfigurationInstance()
     */
    static class ActivityState {
        public List<MessageInfoHolder> messages;
        public List<MessageInfoHolder> activeMessages;
    }

    /* (non-Javadoc)
     *
     * Method overridden for proper typing within this class (the return type is
     * more specific than the super implementation)
     *
     * @see android.app.Activity#onRetainNonConfigurationInstance()
     */
    @Override
    public ActivityState onRetainNonConfigurationInstance() {
        final ActivityState state = new ActivityState();
        state.messages = mAdapter.messages;
        state.activeMessages = mActiveMessages;
        return state;
    }

    /*
     * (non-Javadoc)
     *
     * Method overridden for proper typing within this class (the return type is
     * more specific than the super implementation)
     *
     * @see android.app.Activity#getLastNonConfigurationInstance()
     */
    @Override
    public ActivityState getLastNonConfigurationInstance() {
        return (ActivityState) super.getLastNonConfigurationInstance();
    }

    @Override
    public void onBackPressed() {
        if (K9.manageBack()) {
            if (mQueryString == null) {
                onShowFolderList();
            } else {
                onAccounts();
            }
        } else {
            super.onBackPressed();
        }
    }

    @Override
    public boolean onKeyDown(int keyCode, KeyEvent event) {
        // Shortcuts that work no matter what is selected
        switch (keyCode) {

            // messagelist is actually a K9Activity, not a K9ListActivity
            // This saddens me greatly, but to support volume key navigation
            // in MessageView, we implement this bit of wrapper code
        case KeyEvent.KEYCODE_VOLUME_UP: {
            if (K9.useVolumeKeysForListNavigationEnabled()) {
                int currentPosition = mListView.getSelectedItemPosition();
                if (currentPosition == AdapterView.INVALID_POSITION || mListView.isInTouchMode()) {
                    currentPosition = mListView.getFirstVisiblePosition();
                }
                if (currentPosition > 0) {
                    mListView.setSelection(currentPosition - 1);
                }
                return true;
            }
            return false;
        }
        case KeyEvent.KEYCODE_VOLUME_DOWN: {
            if (K9.useVolumeKeysForListNavigationEnabled()) {
                int currentPosition = mListView.getSelectedItemPosition();
                if (currentPosition == AdapterView.INVALID_POSITION || mListView.isInTouchMode()) {
                    currentPosition = mListView.getFirstVisiblePosition();
                }

                if (currentPosition < mListView.getCount()) {
                    mListView.setSelection(currentPosition + 1);
                }
                return true;
            }
            return false;
        }
        case KeyEvent.KEYCODE_DPAD_LEFT: {
            if (mBatchButtonArea.hasFocus()) {
                return false;
            } else {
                return true;
            }
        }
        case KeyEvent.KEYCODE_DPAD_RIGHT: {
            if (mBatchButtonArea.hasFocus()) {
                return false;
            } else {
                return true;
            }
        }
        case KeyEvent.KEYCODE_C: {
            onCompose();
            return true;
        }
        case KeyEvent.KEYCODE_Q: {
            onShowFolderList();
            return true;
        }
        case KeyEvent.KEYCODE_O: {
            onCycleSort();
            return true;
        }
        case KeyEvent.KEYCODE_I: {
            onToggleSortAscending();
            return true;
        }
        case KeyEvent.KEYCODE_H: {
            Toast toast = Toast.makeText(this, R.string.message_list_help_key, Toast.LENGTH_LONG);
            toast.show();
            return true;
        }
        }

        //Shortcuts that only work when a message is selected
        boolean retval = true;
        int position = mListView.getSelectedItemPosition();
        try {
            if (position >= 0) {
                MessageInfoHolder message = (MessageInfoHolder) mAdapter.getItem(position);

                final List<MessageInfoHolder> selection = getSelectionFromMessage(message);

                if (message != null) {
                    switch (keyCode) {
                    case KeyEvent.KEYCODE_DEL: {
                        onDelete(selection);
                        return true;
                    }
                    case KeyEvent.KEYCODE_S: {
                        setSelected(selection, !message.selected);
                        return true;
                    }
                    case KeyEvent.KEYCODE_D: {
                        onDelete(selection);
                        return true;
                    }
                    case KeyEvent.KEYCODE_F: {
                        onForward(message);
                        return true;
                    }
                    case KeyEvent.KEYCODE_A: {
                        onReplyAll(message);
                        return true;
                    }
                    case KeyEvent.KEYCODE_R: {
                        onReply(message);
                        return true;
                    }
                    case KeyEvent.KEYCODE_G: {
                        setFlag(selection, Flag.FLAGGED, !message.flagged);
                        return true;
                    }
                    case KeyEvent.KEYCODE_M: {
                        onMove(selection);
                        return true;
                    }
                    case KeyEvent.KEYCODE_V: {
                        onArchive(selection);
                        return true;
                    }
                    case KeyEvent.KEYCODE_Y: {
                        onCopy(selection);
                        return true;
                    }
                    case KeyEvent.KEYCODE_Z: {
                        setFlag(selection, Flag.SEEN, !message.read);
                        return true;
                    }
                    }
                }
            }
        } finally {
            retval = super.onKeyDown(keyCode, event);
        }
        return retval;
    }

    @Override
    public boolean onKeyUp(int keyCode, KeyEvent event) {
        // Swallow these events too to avoid the audible notification of a volume change
        if (K9.useVolumeKeysForListNavigationEnabled()) {
            if ((keyCode == KeyEvent.KEYCODE_VOLUME_UP) || (keyCode == KeyEvent.KEYCODE_VOLUME_DOWN)) {
                if (K9.DEBUG)
                    Log.v(K9.LOG_TAG, "Swallowed key up.");
                return true;
            }
        }
        return super.onKeyUp(keyCode, event);
    }


    private void onResendMessage(MessageInfoHolder message) {
        MessageCompose.actionEditDraft(this, message.message.getFolder().getAccount(), message.message);
    }

    private void onOpenMessage(MessageInfoHolder message) {
        if (message.folder.name.equals(message.message.getFolder().getAccount().getDraftsFolderName())) {
            MessageCompose.actionEditDraft(this, message.message.getFolder().getAccount(), message.message);
        } else {
            // Need to get the list before the sort starts
            ArrayList<MessageReference> messageRefs = new ArrayList<MessageReference>();

            synchronized (mAdapter.messages) {
                for (MessageInfoHolder holder : mAdapter.messages) {
                    MessageReference ref = holder.message.makeMessageReference();
                    messageRefs.add(ref);
                }
            }
            MessageReference ref = message.message.makeMessageReference();
            Log.i(K9.LOG_TAG, "MessageList sending message " + ref);

            MessageView.actionView(this, ref, messageRefs, getIntent().getExtras());
        }

        /*
         * We set read=true here for UI performance reasons. The actual value
         * will get picked up on the refresh when the Activity is resumed but
         * that may take a second or so and we don't want this to show and
         * then go away. I've gone back and forth on this, and this gives a
         * better UI experience, so I am putting it back in.
         */
        if (!message.read) {
            message.read = true;
        }
    }

    private void onAccounts() {
        Accounts.listAccounts(this);
        finish();
    }

    private void onShowFolderList() {
        FolderList.actionHandleAccount(this, mAccount);
        finish();
    }

    private void onCompose() {
        if (mQueryString != null) {
            /*
             * If we have a query string, we don't have an account to let
             * compose start the default action.
             */
            MessageCompose.actionCompose(this, null);
        } else {
            MessageCompose.actionCompose(this, mAccount);
        }
    }

    private void onEditPrefs() {
        Prefs.actionPrefs(this);
    }

    private void onEditAccount() {
        AccountSettings.actionSettings(this, mAccount);
    }
    
    
    @Override
    public boolean onSearchRequested() {
         
         if(mAccount != null && mCurrentFolder != null && mAccount.allowRemoteSearch()){
        	 //if in a SSSable folder, ask user what they want.
        	 //TODO: Add ability to remember selection?
        	 final CharSequence[] items = new CharSequence[2];
        	 items[0] = getString(R.string.search_mode_local_all);
        	 items[1] = getString(R.string.search_mode_remote);

        	 AlertDialog.Builder builder = new AlertDialog.Builder(this);
        	 builder.setTitle(getString(R.string.search_mode_title));
        	 builder.setItems(items, new DialogInterface.OnClickListener() {
        	     public void onClick(DialogInterface dialog, int item) {
        	    	 
        	         Bundle appData = null;
        	         if(item == 1){
        	        	 appData = new Bundle();
        	        	 appData.putString(EXTRA_SEARCH_ACCOUNT, mAccount.getUuid());
                    	 appData.putString(EXTRA_SEARCH_FOLDER, mCurrentFolder.name);
                    	 appData.putBoolean(EXTRA_REMOTE_SEARCH, true);
        	         }
        	         //else do regular search, which doesn't require any special parameter setup
                	 
                	 startSearch(null, false, appData, false);
        	     }
        	 });
        	 AlertDialog alert = builder.create();
        	 alert.show();
        	 
        	 return true;
         }
         
         startSearch(null, false, null, false);
         return true;
     }

    private void changeSort(SORT_TYPE newSortType) {
        if (sortType == newSortType) {
            onToggleSortAscending();
        } else {
            sortType = newSortType;
            mController.setSortType(sortType);
            sortAscending = mController.isSortAscending(sortType);
            sortDateAscending = mController.isSortAscending(SORT_TYPE.SORT_DATE);
            reSort();
        }
    }

    private void reSort() {
        int toastString = sortType.getToast(sortAscending);

        Toast toast = Toast.makeText(this, toastString, Toast.LENGTH_SHORT);
        toast.show();

        mHandler.sortMessages();
    }

    private void onCycleSort() {
        SORT_TYPE[] sorts = SORT_TYPE.values();
        int curIndex = 0;

        for (int i = 0; i < sorts.length; i++) {
            if (sorts[i] == sortType) {
                curIndex = i;
                break;
            }
        }

        curIndex++;

        if (curIndex == sorts.length) {
            curIndex = 0;
        }

        changeSort(sorts[curIndex]);
    }

    private void onToggleSortAscending() {
        mController.setSortAscending(sortType, !sortAscending);

        sortAscending = mController.isSortAscending(sortType);
        sortDateAscending = mController.isSortAscending(SORT_TYPE.SORT_DATE);

        reSort();
    }

    /**
     * @param holders
     *            Never {@code null}.
     */
    private void onDelete(final List<MessageInfoHolder> holders) {
        final List<Message> messagesToRemove = new ArrayList<Message>();
        for (MessageInfoHolder holder : holders) {
            messagesToRemove.add(holder.message);
        }
        mHandler.removeMessages(holders);
        mController.deleteMessages(messagesToRemove.toArray(EMPTY_MESSAGE_ARRAY), null);
    }

    @Override
    protected void onActivityResult(int requestCode, int resultCode, Intent data) {
        if (resultCode != RESULT_OK) {
            return;
        }

        switch (requestCode) {
        case ACTIVITY_CHOOSE_FOLDER_MOVE:
        case ACTIVITY_CHOOSE_FOLDER_COPY: {
            if (data == null) {
                return;
            }

            final String destFolderName = data.getStringExtra(ChooseFolder.EXTRA_NEW_FOLDER);

            if (destFolderName != null) {
                final List<MessageInfoHolder> holders = mActiveMessages;

                mActiveMessages = null; // don't need it any more

                final Account account = holders.get(0).message.getFolder().getAccount();
                account.setLastSelectedFolderName(destFolderName);

                switch (requestCode) {
                case ACTIVITY_CHOOSE_FOLDER_MOVE:
                    move(holders, destFolderName);
                    break;

                case ACTIVITY_CHOOSE_FOLDER_COPY:
                    copy(holders, destFolderName);
                    break;
                }
            }
            break;
        }
        }
    }

    private void onReply(MessageInfoHolder holder) {
        MessageCompose.actionReply(this, holder.message.getFolder().getAccount(), holder.message, false, null);
    }

    private void onReplyAll(MessageInfoHolder holder) {
        MessageCompose.actionReply(this, holder.message.getFolder().getAccount(), holder.message, true, null);
    }

    private void onForward(MessageInfoHolder holder) {
        MessageCompose.actionForward(this, holder.message.getFolder().getAccount(), holder.message, null);
    }

    private void onMarkAllAsRead(final Account account, final String folder) {
        if (K9.confirmMarkAllAsRead()) {
            showDialog(DIALOG_MARK_ALL_AS_READ);
        } else {
            markAllAsRead();
        }
    }

    private void markAllAsRead() {
        try {
            mController.markAllMessagesRead(mAccount, mCurrentFolder.name);

            synchronized (mAdapter.messages) {
                for (MessageInfoHolder holder : mAdapter.messages) {
                    holder.read = true;
                }
            }
            mHandler.sortMessages();
        } catch (Exception e) {
            // Ignore
        }
    }

    private void onExpunge(final Account account, String folderName) {
        mController.expunge(account, folderName, null);
    }

    @Override
    public Dialog onCreateDialog(int id) {
        switch (id) {
        case DIALOG_MARK_ALL_AS_READ:
            return ConfirmationDialog.create(this, id,
                                             R.string.mark_all_as_read_dlg_title,
                                             getString(R.string.mark_all_as_read_dlg_instructions_fmt,
                                                     mCurrentFolder.displayName),
                                             R.string.okay_action,
                                             R.string.cancel_action,
            new Runnable() {
                @Override
                public void run() {
                    markAllAsRead();
                }
            });
        case R.id.dialog_confirm_spam:
            return ConfirmationDialog.create(this, id,
                                             R.string.dialog_confirm_spam_title,
                                             "" /* text is refreshed by #onPrepareDialog(int, Dialog) below */,
                                             R.string.dialog_confirm_spam_confirm_button,
                                             R.string.dialog_confirm_spam_cancel_button,
            new Runnable() {
                @Override
                public void run() {
                    onSpamConfirmed(mActiveMessages);
                    // No further need for this reference
                    mActiveMessages = null;
                }
            }, new Runnable() {
                @Override
                public void run() {
                    // event for cancel, we don't need this reference any more
                    mActiveMessages = null;
                }
            });
        }

        return super.onCreateDialog(id);
    }

    /*
     * (non-Javadoc)
     *
     * Android happens to invoke this method even if the given dialog is not
     * shown (eg. a dismissed dialog) as part of the automatic activity
     * reloading following a configuration change (orientation, keyboard,
     * locale, etc.).
     */
    @Override
    public void onPrepareDialog(final int id, final Dialog dialog) {
        switch (id) {
        case DIALOG_MARK_ALL_AS_READ: {
            if (mCurrentFolder != null) {
                ((AlertDialog)dialog).setMessage(getString(R.string.mark_all_as_read_dlg_instructions_fmt,
                                                 mCurrentFolder.displayName));
            }
            break;
        }
        case R.id.dialog_confirm_spam: {
            // mActiveMessages can be null if Android restarts the activity
            // while this dialog is not actually shown (but was displayed at
            // least once)
            if (mActiveMessages != null) {
                final int selectionSize = mActiveMessages.size();
                final String message;
                message = getResources().getQuantityString(R.plurals.dialog_confirm_spam_message, selectionSize,
                          Integer.valueOf(selectionSize));
                ((AlertDialog) dialog).setMessage(message);
            }
            break;
        }
        default: {
            super.onPrepareDialog(id, dialog);
        }
        }
    }

    private void onToggleRead(MessageInfoHolder holder) {
        Message message = holder.message;
        Folder folder = message.getFolder();
        Account account = folder.getAccount();
        String folderName = folder.getName();
        mController.setFlag(account, folderName, new Message[] { message }, Flag.SEEN, !holder.read);
        holder.read = !holder.read;
        mHandler.sortMessages();
    }

    private void onToggleFlag(MessageInfoHolder holder) {
        Message message = holder.message;
        Folder folder = message.getFolder();
        Account account = folder.getAccount();
        String folderName = folder.getName();
        mController.setFlag(account, folderName, new Message[] { message }, Flag.FLAGGED, !holder.flagged);
        holder.flagged = !holder.flagged;
        mHandler.sortMessages();
    }

    private void checkMail(Account account, String folderName) {
        mController.synchronizeMailbox(account, folderName, mAdapter.mListener, null);
        mController.sendPendingMessages(account, mAdapter.mListener);
    }

    @Override
    public boolean onOptionsItemSelected(MenuItem item) {
        final List<MessageInfoHolder> selection = getSelectionFromCheckboxes();
        int itemId = item.getItemId();
        switch (itemId) {
        case R.id.compose: {
            onCompose();
            return true;
        }
        case R.id.accounts: {
            onAccounts();
            return true;
        }
        case R.id.set_sort_date: {
            changeSort(SORT_TYPE.SORT_DATE);
            return true;
        }
        case R.id.set_sort_subject: {
            changeSort(SORT_TYPE.SORT_SUBJECT);
            return true;
        }
        case R.id.set_sort_sender: {
            changeSort(SORT_TYPE.SORT_SENDER);
            return true;
        }
        case R.id.set_sort_flag: {
            changeSort(SORT_TYPE.SORT_FLAGGED);
            return true;
        }
        case R.id.set_sort_unread: {
            changeSort(SORT_TYPE.SORT_UNREAD);
            return true;
        }
        case R.id.set_sort_attach: {
            changeSort(SORT_TYPE.SORT_ATTACHMENT);
            return true;
        }
        case R.id.select_all:
        case R.id.batch_select_all: {
            setAllSelected(true);
            toggleBatchButtons();
            return true;
        }
        case R.id.batch_deselect_all: {
            setAllSelected(false);
            toggleBatchButtons();
            return true;
        }
        case R.id.batch_delete_op: {
            onDelete(selection);
            return true;
        }
        case R.id.batch_mark_read_op: {
            setFlag(selection, Flag.SEEN, true);
            return true;
        }
        case R.id.batch_mark_unread_op: {
            setFlag(selection, Flag.SEEN, false);
            return true;
        }
        case R.id.batch_flag_op: {
            setFlag(selection, Flag.FLAGGED, true);
            return true;
        }
        case R.id.batch_unflag_op: {
            setFlag(selection, Flag.FLAGGED, false);
            return true;
        }
        case R.id.app_settings: {
            onEditPrefs();
            return true;
        }
        }

        if (mQueryString != null) {
            // None of the options after this point are "safe" for search results
            //TODO: This is not true for "unread" and "starred" searches in regular folders
            return false;
        }

        switch (itemId) {
        case R.id.check_mail: {
            if (mFolderName != null) {
                checkMail(mAccount, mFolderName);
            }
            return true;
        }
        case R.id.send_messages: {
            mController.sendPendingMessages(mAccount, mAdapter.mListener);
            return true;
        }
        case R.id.list_folders: {
            onShowFolderList();
            return true;
        }
        case R.id.mark_all_as_read: {
            if (mFolderName != null) {
                onMarkAllAsRead(mAccount, mFolderName);
            }
            return true;
        }
        case R.id.folder_settings: {
            if (mFolderName != null) {
                FolderSettings.actionSettings(this, mAccount, mFolderName);
            }
            return true;
        }
        case R.id.account_settings: {
            onEditAccount();
            return true;
        }
        case R.id.batch_copy_op: {
            onCopy(selection);
            return true;
        }
        case R.id.batch_archive_op: {
            onArchive(selection);
            return true;
        }
        case R.id.batch_spam_op: {
            onSpam(selection);
            return true;
        }
        case R.id.batch_move_op: {
            onMove(selection);
            return true;
        }
        case R.id.expunge: {
            if (mCurrentFolder != null) {
                onExpunge(mAccount, mCurrentFolder.name);
            }
            return true;
        }
        default: {
            return super.onOptionsItemSelected(item);
        }
        }
    }

    private final int[] batch_ops = { R.id.batch_copy_op, R.id.batch_delete_op, R.id.batch_flag_op,
                                      R.id.batch_unflag_op, R.id.batch_mark_read_op, R.id.batch_mark_unread_op,
                                      R.id.batch_archive_op, R.id.batch_spam_op, R.id.batch_move_op,
                                      R.id.batch_select_all, R.id.batch_deselect_all
                                    };

    private void setOpsState(Menu menu, boolean state, boolean enabled) {
        for (int id : batch_ops) {
            menu.findItem(id).setVisible(state);
            menu.findItem(id).setEnabled(enabled);
        }
    }

    @Override
    public boolean onPrepareOptionsMenu(Menu menu) {
        boolean anySelected = anySelected();

        menu.findItem(R.id.select_all).setVisible(! anySelected);
        menu.findItem(R.id.batch_ops).setVisible(anySelected);

        setOpsState(menu, true, anySelected);

        if (mQueryString != null || mIntegrate) {
            menu.findItem(R.id.mark_all_as_read).setVisible(false);
            menu.findItem(R.id.list_folders).setVisible(false);
            menu.findItem(R.id.expunge).setVisible(false);
            menu.findItem(R.id.batch_archive_op).setVisible(false);
            menu.findItem(R.id.batch_spam_op).setVisible(false);
            menu.findItem(R.id.batch_move_op).setVisible(false);
            menu.findItem(R.id.batch_copy_op).setVisible(false);
            menu.findItem(R.id.check_mail).setVisible(false);
            menu.findItem(R.id.send_messages).setVisible(false);
            menu.findItem(R.id.folder_settings).setVisible(false);
            menu.findItem(R.id.account_settings).setVisible(false);
        } else {
            if (mCurrentFolder != null && mCurrentFolder.name.equals(mAccount.getOutboxFolderName())) {
                menu.findItem(R.id.check_mail).setVisible(false);
            } else {
                menu.findItem(R.id.send_messages).setVisible(false);
            }

            if (mCurrentFolder != null && K9.ERROR_FOLDER_NAME.equals(mCurrentFolder.name)) {
                menu.findItem(R.id.expunge).setVisible(false);
            }
            if (K9.FOLDER_NONE.equalsIgnoreCase(mAccount.getArchiveFolderName())) {
                menu.findItem(R.id.batch_archive_op).setVisible(false);
            }
            if (K9.FOLDER_NONE.equalsIgnoreCase(mAccount.getSpamFolderName())) {
                menu.findItem(R.id.batch_spam_op).setVisible(false);
            }
        }

        boolean newFlagState = computeBatchDirection(true);
        boolean newReadState = computeBatchDirection(false);
        menu.findItem(R.id.batch_flag_op).setVisible(newFlagState);
        menu.findItem(R.id.batch_unflag_op).setVisible(!newFlagState);
        menu.findItem(R.id.batch_mark_read_op).setVisible(newReadState);
        menu.findItem(R.id.batch_mark_unread_op).setVisible(!newReadState);
        menu.findItem(R.id.batch_deselect_all).setVisible(anySelected);
        menu.findItem(R.id.batch_select_all).setEnabled(true);

        return true;
    }

    @Override
    public boolean onCreateOptionsMenu(Menu menu) {
        super.onCreateOptionsMenu(menu);
        getMenuInflater().inflate(R.menu.message_list_option, menu);

        return true;
    }

    @Override
    public boolean onContextItemSelected(MenuItem item) {
        AdapterContextMenuInfo info = (AdapterContextMenuInfo) item.getMenuInfo();
        final MessageInfoHolder holder = mSelectedMessage == null ? (MessageInfoHolder) mAdapter.getItem(info.position) : mSelectedMessage;
        // don't need this anymore
        mSelectedMessage = null;

        final List<MessageInfoHolder> selection = getSelectionFromMessage(holder);
        switch (item.getItemId()) {
        case R.id.open: {
            onOpenMessage(holder);
            break;
        }
        case R.id.select: {
            setSelected(selection, true);
            break;
        }
        case R.id.deselect: {
            setSelected(selection, false);
            break;
        }
        case R.id.delete: {
            onDelete(selection);
            break;
        }
        case R.id.reply: {
            onReply(holder);
            break;
        }
        case R.id.reply_all: {
            onReplyAll(holder);
            break;
        }
        case R.id.forward: {
            onForward(holder);
            break;
        }
        case R.id.send_again: {
            onResendMessage(holder);
            break;

        }
        case R.id.mark_as_read: {
            onToggleRead(holder);
            break;
        }
        case R.id.flag: {
            onToggleFlag(holder);
            break;
        }
        case R.id.archive: {
            onArchive(selection);
            break;
        }
        case R.id.spam: {
            onSpam(selection);
            break;
        }
        case R.id.move: {
            onMove(selection);
            break;
        }
        case R.id.copy: {
            onCopy(selection);
            break;
        }
        case R.id.send_alternate: {
            onSendAlternate(mAccount, holder);
            break;
        }
        case R.id.same_sender: {
            MessageList.actionHandle(MessageList.this,
                                     "From " + holder.sender, holder.senderAddress, false,
                                     null, null);
            break;
        }
        }
        return super.onContextItemSelected(item);
    }

    public void onSendAlternate(Account account, MessageInfoHolder holder) {
        mController.sendAlternate(this, account, holder.message);
    }

    public void showProgressIndicator(boolean status) {
        setProgressBarIndeterminateVisibility(status);
        ProgressBar bar = (ProgressBar)mListView.findViewById(R.id.message_list_progress);
        if (bar == null) {
            return;
        }

        bar.setIndeterminate(true);
        if (status) {
            bar.setVisibility(ProgressBar.VISIBLE);
        } else {
            bar.setVisibility(ProgressBar.INVISIBLE);
        }
    }

    @Override
    protected void onSwipeRightToLeft(final MotionEvent e1, final MotionEvent e2) {
        // Handle right-to-left as an un-select
        handleSwipe(e1, false);
    }

    @Override
    protected void onSwipeLeftToRight(final MotionEvent e1, final MotionEvent e2) {
        // Handle left-to-right as a select.
        handleSwipe(e1, true);
    }

    /**
     * Handle a select or unselect swipe event
     * @param downMotion Event that started the swipe
     * @param selected true if this was an attempt to select (i.e. left to right).
     */
    private void handleSwipe(final MotionEvent downMotion, final boolean selected) {
        int position = mListView.pointToPosition((int) downMotion.getX(), (int) downMotion.getY());
        if (position != AdapterView.INVALID_POSITION) {
            MessageInfoHolder msgInfoHolder = (MessageInfoHolder) mAdapter.getItem(position);

            if (msgInfoHolder != null && msgInfoHolder.selected != selected) {
                msgInfoHolder.selected = selected;
                mSelectedCount += (selected ? 1 : -1);
                mAdapter.notifyDataSetChanged();
                toggleBatchButtons();
            }
        }
    }

    @Override
    public void onCreateContextMenu(ContextMenu menu, View v, ContextMenuInfo menuInfo) {
        super.onCreateContextMenu(menu, v, menuInfo);

        AdapterContextMenuInfo info = (AdapterContextMenuInfo) menuInfo;
        MessageInfoHolder message = (MessageInfoHolder) mAdapter.getItem(info.position);
        // remember which message was originally selected, in case the list changes while the
        // dialog is up
        mSelectedMessage = message;

        if (message == null) {
            return;
        }

        getMenuInflater().inflate(R.menu.message_list_context, menu);

        menu.setHeaderTitle(message.message.getSubject());

        if (message.read) {
            menu.findItem(R.id.mark_as_read).setTitle(R.string.mark_as_unread_action);
        }

        if (message.flagged) {
            menu.findItem(R.id.flag).setTitle(R.string.unflag_action);
        }

        Account account = message.message.getFolder().getAccount();
        if (!mController.isCopyCapable(account)) {
            menu.findItem(R.id.copy).setVisible(false);
        }

        if (!mController.isMoveCapable(account)) {
            menu.findItem(R.id.move).setVisible(false);
            menu.findItem(R.id.archive).setVisible(false);
            menu.findItem(R.id.spam).setVisible(false);
        }

        if (K9.FOLDER_NONE.equalsIgnoreCase(account.getArchiveFolderName())) {
            menu.findItem(R.id.archive).setVisible(false);
        }
        if (K9.FOLDER_NONE.equalsIgnoreCase(account.getSpamFolderName())) {
            menu.findItem(R.id.spam).setVisible(false);
        }

        if (message.selected) {
            menu.findItem(R.id.select).setVisible(false);
            menu.findItem(R.id.deselect).setVisible(true);
        } else {
            menu.findItem(R.id.select).setVisible(true);
            menu.findItem(R.id.deselect).setVisible(false);
        }
    }

    class MessageListAdapter extends BaseAdapter {
        private final List<MessageInfoHolder> messages = java.util.Collections.synchronizedList(new ArrayList<MessageInfoHolder>());

        private final ActivityListener mListener = new ActivityListener() {

            
            @Override
            public void remoteSearchAddMessage(Account account, String folderName, Message message, final int numDone, final int numTotal) {
                
                if(numTotal > 0){
                    mHandler.setWindowProgress(Window.PROGRESS_END/numTotal * numDone);
                }
                else{
                    mHandler.setWindowProgress(Window.PROGRESS_END);
                }
                
                //MessageView expects messages to be in the LocalStore, so add them
                try{
                    LocalFolder localFolder = account.getLocalStore().getFolder(folderName);
                    if(localFolder != null){
                        if(localFolder.getMessage(message.getUid()) == null){
                            Message [] messages = {message};
                            localFolder.appendMessages(messages);
                        }//else: the message is already in the local store so don't worry about it
                    }//else: should never really happen
                    
                }
                catch(MessagingException e){
                    //FIXME: Do something useful here...
                    if(K9.DEBUG){
                        Log.d("IMAP search", "remoteSearchAddMessage caught error: " + e.toString());
                    }
                }
                
                addOrUpdateMessages(account, folderName, Collections.singletonList(message), false);
            }

            @Override
            public void remoteSearchFailed(Account acct, String folder,
                    final String err) {
                //TODO: Better error handling
                runOnUiThread(new Runnable(){public void run(){
                    Toast.makeText(getApplication(),  err, Toast.LENGTH_LONG).show();
                }});
            }

            @Override
            public void remoteSearchStarted(Account acct, String folder){
                mHandler.progress(true);
                mHandler.updateFooter(getString(R.string.remote_search_sending_query), true);
            }
            

            @Override
            public void remoteSearchFinished(Account acct, String folder, int numResults){
                mHandler.progress(false);
                mHandler.updateFooter("", false);
                mHandler.setWindowProgress(Window.PROGRESS_END);
            }
            
            @Override
            public void remoteSearchServerQueryComplete(Account account, String folderName, int numResults){ 
                mHandler.progress(true);
                if(account != null &&  account.getRemoteSearchNumResults() != 0 && numResults > account.getRemoteSearchNumResults()){
                    mHandler.updateFooter(getString(R.string.remote_search_downloading_limited, account.getRemoteSearchNumResults(), numResults), true);
                }
                else{
                    mHandler.updateFooter(getString(R.string.remote_search_downloading, numResults), true);
                }
                mHandler.setWindowProgress(Window.PROGRESS_START);
            }
            
            
            
            @Override
            public void informUserOfStatus() {
                mHandler.refreshTitle();
            }

            @Override
            public void synchronizeMailboxStarted(Account account, String folder) {
                if (updateForMe(account, folder)) {
                    mHandler.progress(true);
                    mHandler.folderLoading(folder, true);
                }
                super.synchronizeMailboxStarted(account, folder);
            }

            @Override
            public void synchronizeMailboxFinished(Account account, String folder,
            int totalMessagesInMailbox, int numNewMessages) {

                if (updateForMe(account, folder)) {
                    mHandler.progress(false);
                    mHandler.folderLoading(folder, false);
                    mHandler.sortMessages();
                }
                super.synchronizeMailboxFinished(account, folder, totalMessagesInMailbox, numNewMessages);
            }

            @Override
            public void synchronizeMailboxFailed(Account account, String folder, String message) {

                if (updateForMe(account, folder)) {
                    mHandler.progress(false);
                    mHandler.folderLoading(folder, false);
                    mHandler.sortMessages();
                }
                super.synchronizeMailboxFailed(account, folder, message);
            }

            @Override
            public void synchronizeMailboxAddOrUpdateMessage(Account account, String folder, Message message) {
                addOrUpdateMessage(account, folder, message, true);
            }

            @Override
            public void synchronizeMailboxRemovedMessage(Account account, String folder, Message message) {
                MessageInfoHolder holder = getMessage(message);
                if (holder == null) {
                    Log.w(K9.LOG_TAG, "Got callback to remove non-existent message with UID " + message.getUid());
                } else {
                    removeMessages(Collections.singletonList(holder));
                }
            }

            @Override
            public void listLocalMessagesStarted(Account account, String folder) {
                if ((mQueryString != null && folder == null) || (account != null && account.equals(mAccount))) {
                    mHandler.progress(true);
                    if (folder != null) {
                        mHandler.folderLoading(folder, true);
                    }
                }
            }

            @Override
            public void listLocalMessagesFailed(Account account, String folder, String message) {
                if ((mQueryString != null && folder == null) || (account != null && account.equals(mAccount))) {
                    mHandler.sortMessages();
                    mHandler.progress(false);
                    if (folder != null) {
                        mHandler.folderLoading(folder, false);
                    }
                }
            }

            @Override
            public void listLocalMessagesFinished(Account account, String folder) {
                if ((mQueryString != null && folder == null) || (account != null && account.equals(mAccount))) {
                    mHandler.sortMessages();
                    mHandler.progress(false);
                    if (folder != null) {
                        mHandler.folderLoading(folder, false);
                    }
                }
            }

            @Override
            public void listLocalMessagesRemoveMessage(Account account, String folder, Message message) {
                MessageInfoHolder holder = getMessage(message);
                if (holder != null) {
                    removeMessages(Collections.singletonList(holder));
                }
            }

            @Override
            public void listLocalMessagesAddMessages(Account account, String folder, List<Message> messages) {
                addOrUpdateMessages(account, folder, messages, false);
            }

            @Override
            public void listLocalMessagesUpdateMessage(Account account, String folder, Message message) {
                addOrUpdateMessage(account, folder, message, false);
            }

            @Override
            public void searchStats(AccountStats stats) {
                mUnreadMessageCount = stats.unreadMessageCount;
                super.searchStats(stats);
            }

            @Override
            public void folderStatusChanged(Account account, String folder, int unreadMessageCount) {
                if (updateForMe(account, folder)) {
                    mUnreadMessageCount = unreadMessageCount;
                }
                super.folderStatusChanged(account, folder, unreadMessageCount);
            }

            @Override
            public void messageUidChanged(Account account, String folder, String oldUid, String newUid) {
                MessageReference ref = new MessageReference();
                ref.accountUuid = account.getUuid();
                ref.folderName = folder;
                ref.uid = oldUid;

                MessageInfoHolder holder = getMessage(ref);
                if (holder != null) {
                    holder.uid = newUid;
                    holder.message.setUid(newUid);
                }
            }
        };

        private boolean updateForMe(Account account, String folder) {
            return account.equals(mAccount) && mFolderName != null && folder.equals(mFolderName);
        }

        private Drawable mAttachmentIcon;
        private Drawable mAnsweredIcon;

        MessageListAdapter() {
            mAttachmentIcon = getResources().getDrawable(R.drawable.ic_email_attachment_small);
            mAnsweredIcon = getResources().getDrawable(R.drawable.ic_email_answered_small);
        }

        public void markAllMessagesAsDirty() {
            for (MessageInfoHolder holder : mAdapter.messages) {
                holder.dirty = true;
            }
        }
        public void pruneDirtyMessages() {
            synchronized (mAdapter.messages) {
                for(MessageInfoHolder holder : mAdapter.messages){
                    if (holder.dirty) {
                        if (holder.selected) {
                            mSelectedCount--;
                            toggleBatchButtons();
                        }
                        mAdapter.removeMessages(Collections.singletonList(holder));
                    }
                }
            }
        }

        /**
         * @param holders
         *            Never {@code null}.
         */
        public void removeMessages(List<MessageInfoHolder> holders) {
            mHandler.removeMessages(holders);
        }

        private void addOrUpdateMessage(Account account, String folderName, Message message, boolean verifyAgainstSearch) {
            List<Message> messages = new ArrayList<Message>();
            messages.add(message);
            addOrUpdateMessages(account, folderName, messages, verifyAgainstSearch);
        }

        private void addOrUpdateMessages(final Account account, final String folderName, final List<Message> providedMessages, final boolean verifyAgainstSearch) {
            // we copy the message list because the callback doesn't expect
            // the callbacks to mutate it.
            final List<Message> messages = new ArrayList<Message>(providedMessages);

            boolean needsSort = false;
            final List<MessageInfoHolder> messagesToAdd = new ArrayList<MessageInfoHolder>();
            List<MessageInfoHolder> messagesToRemove = new ArrayList<MessageInfoHolder>();
            List<Message> messagesToSearch = new ArrayList<Message>();

            // cache field into local variable for faster access for JVM without JIT
            final MessageHelper messageHelper = mMessageHelper;

            for (Message message : messages) {
                MessageInfoHolder m = getMessage(message);
                if (message.isSet(Flag.DELETED)) {
                    if (m != null) {
                        messagesToRemove.add(m);
                    }
                } else {
                    final Folder messageFolder = message.getFolder();
                    final Account messageAccount = messageFolder.getAccount();
                    if (m == null) {
                        if (updateForMe(account, folderName)) {
                            m = new MessageInfoHolder();
                            messageHelper.populate(m, message, new FolderInfoHolder(MessageList.this, messageFolder, messageAccount), messageAccount);
                            messagesToAdd.add(m);
                        } else {
                            if (mQueryString != null) {
                                if (verifyAgainstSearch) {
                                    messagesToSearch.add(message);
                                } else {
                                    m = new MessageInfoHolder();
                                    messageHelper.populate(m, message, new FolderInfoHolder(MessageList.this, messageFolder, messageAccount), messageAccount);
                                    messagesToAdd.add(m);
                                }
                            }
                        }
                    } else {
                        m.dirty = false; // as we reload the message, unset its dirty flag
                        messageHelper.populate(m, message, new FolderInfoHolder(MessageList.this, messageFolder, account), account);
                        needsSort = true;
                    }
                }
            }

            if (!messagesToSearch.isEmpty()) {
                mController.searchLocalMessages(mAccountUuids, mFolderNames, messagesToSearch.toArray(EMPTY_MESSAGE_ARRAY), mQueryString, mIntegrate, mQueryFlags, mForbiddenFlags,
                new MessagingListener() {
                    @Override
                    public void listLocalMessagesAddMessages(Account account, String folder, List<Message> messages) {
                        addOrUpdateMessages(account, folder, messages, false);
                    }
                });
            }

            if (!messagesToRemove.isEmpty()) {
                removeMessages(messagesToRemove);
            }

            if (!messagesToAdd.isEmpty()) {
                mHandler.addMessages(messagesToAdd);
            }

            if (needsSort) {
                mHandler.sortMessages();
                mHandler.resetUnreadCount();
            }
        }
        public MessageInfoHolder getMessage(Message message) {
            return getMessage(message.makeMessageReference());
        }

        // XXX TODO - make this not use a for loop
        public MessageInfoHolder getMessage(MessageReference messageReference) {
            synchronized (mAdapter.messages) {
                for (MessageInfoHolder holder : mAdapter.messages) {
                    /*
                     * 2010-06-21 - cketti
                     * Added null pointer check. Not sure what's causing 'holder'
                     * to be null. See log provided in issue 1749, comment #15.
                     *
                     * Please remove this comment once the cause was found and the
                     * bug(?) fixed.
                     */
                    if ((holder != null) && holder.message.equalsReference(messageReference)) {
                        return holder;
                    }
                }
            }
            return null;
        }

        public FolderInfoHolder getFolder(String folder, Account account) {
            LocalFolder local_folder = null;
            try {
                LocalStore localStore = account.getLocalStore();
                local_folder = localStore.getFolder(folder);
                return new FolderInfoHolder(context, local_folder, account);
            } catch (Exception e) {
                Log.e(K9.LOG_TAG, "getFolder(" + folder + ") goes boom: ", e);
                return null;
            } finally {
                if (local_folder != null) {
                    local_folder.close();
                }
            }
        }

        private final OnClickListener flagClickListener = new OnClickListener() {
            @Override
            public void onClick(View v) {
                // Perform action on clicks
                MessageInfoHolder message = (MessageInfoHolder) getItem((Integer)v.getTag());
                onToggleFlag(message);
            }
        };

        @Override
        public int getCount() {
            return messages.size();
        }

        @Override
        public long getItemId(int position) {
            try {
                MessageInfoHolder messageHolder = (MessageInfoHolder) getItem(position);
                if (messageHolder != null) {
                    return messageHolder.message.getId();
                }
            } catch (Exception e) {
                Log.i(K9.LOG_TAG, "getItemId(" + position + ") ", e);
            }
            return -1;
        }

        public Object getItem(long position) {
            return getItem((int)position);
        }

        @Override
        public Object getItem(int position) {
            try {
                synchronized (mAdapter.messages) {
                    if (position < mAdapter.messages.size()) {
                        return mAdapter.messages.get(position);
                    }
                }
            } catch (Exception e) {
                Log.e(K9.LOG_TAG, "getItem(" + position + "), but folder.messages.size() = " + mAdapter.messages.size(), e);
            }
            return null;
        }

        @Override
        public View getView(int position, View convertView, ViewGroup parent) {
            MessageInfoHolder message = (MessageInfoHolder) getItem(position);
            View view;

            if ((convertView != null) && (convertView.getId() == R.layout.message_list_item)) {
                view = convertView;
            } else {
                if (mTouchView) {
                    view = mInflater.inflate(R.layout.message_list_item_touchable, parent, false);
                    view.setId(R.layout.message_list_item);
                } else {
                    view = mInflater.inflate(R.layout.message_list_item, parent, false);
                    view.setId(R.layout.message_list_item);
                }
            }

            MessageViewHolder holder = (MessageViewHolder) view.getTag();

            if (holder == null) {
                holder = new MessageViewHolder();
                holder.subject = (TextView) view.findViewById(R.id.subject);
                holder.from = (TextView) view.findViewById(R.id.from);
                holder.date = (TextView) view.findViewById(R.id.date);
                holder.chip = view.findViewById(R.id.chip);
                holder.preview = (TextView) view.findViewById(R.id.preview);
                holder.selected = (CheckBox) view.findViewById(R.id.selected_checkbox);
                holder.flagged = (CheckBox) view.findViewById(R.id.flagged);

                holder.flagged.setOnClickListener(flagClickListener);

                if (!mStars) {
                    holder.flagged.setVisibility(View.GONE);
                }

                if (mCheckboxes) {
                    holder.selected.setVisibility(View.VISIBLE);
                }

                if (holder.selected != null) {
                    holder.selected.setOnCheckedChangeListener(holder);
                }
                holder.subject.setTextSize(TypedValue.COMPLEX_UNIT_SP, mFontSizes.getMessageListSubject());
                holder.date.setTextSize(TypedValue.COMPLEX_UNIT_SP, mFontSizes.getMessageListDate());

                if (mTouchView) {
                    holder.preview.setLines(mPreviewLines);
                    holder.preview.setTextSize(TypedValue.COMPLEX_UNIT_SP, mFontSizes.getMessageListPreview());

                } else {
                    holder.from.setTextSize(TypedValue.COMPLEX_UNIT_SP, mFontSizes.getMessageListSender());
                }

                view.setTag(holder);
            }

            if (message != null) {
                bindView(position, view, holder, message);
            } else {
                // This branch code is triggered when the local store
                // hands us an invalid message

                holder.chip.getBackground().setAlpha(0);
                holder.subject.setText(getString(R.string.general_no_subject));
                holder.subject.setTypeface(null, Typeface.NORMAL);
                String noSender = getString(R.string.general_no_sender);
                if (holder.preview != null) {
                    holder.preview.setText(noSender, TextView.BufferType.SPANNABLE);
                    Spannable str = (Spannable) holder.preview.getText();

                    str.setSpan(new StyleSpan(Typeface.NORMAL),
                                0,
                                noSender.length(),
                                Spannable.SPAN_EXCLUSIVE_EXCLUSIVE);
                    str.setSpan(new AbsoluteSizeSpan(mFontSizes.getMessageListSender(), true),
                                0,
                                noSender.length(),
                                Spannable.SPAN_EXCLUSIVE_EXCLUSIVE);
                } else {
                    holder.from.setText(noSender);
                    holder.from.setTypeface(null, Typeface.NORMAL);
                    holder.from.setCompoundDrawablesWithIntrinsicBounds(null, null, null, null);
                }

                holder.date.setText(getString(R.string.general_no_date));

                //WARNING: Order of the next 2 lines matter
                holder.position = -1;
                holder.selected.setChecked(false);

                if (!mCheckboxes) {
                    holder.selected.setVisibility(View.GONE);
                }
                holder.flagged.setChecked(false);
            }


            return view;
        }

        /**
         * Associate model data to view object.
         *
         * @param position
         *            The position of the item within the adapter's data set of
         *            the item whose view we want.
         * @param view
         *            Main view component to alter. Never <code>null</code>.
         * @param holder
         *            Convenience view holder - eases access to <tt>view</tt>
         *            child views. Never <code>null</code>.
         * @param message
         *            Never <code>null</code>.
         */
        private void bindView(final int position, final View view, final MessageViewHolder holder,
                              final MessageInfoHolder message) {
            holder.subject.setTypeface(null, message.read ? Typeface.NORMAL : Typeface.BOLD);

            // XXX TODO there has to be some way to walk our view hierarchy and get this
            holder.flagged.setTag(position);
            holder.flagged.setChecked(message.flagged);

            // So that the mSelectedCount is only incremented/decremented
            // when a user checks the checkbox (vs code)
            holder.position = -1;
            holder.selected.setChecked(message.selected);

            if (!mCheckboxes) {
                holder.selected.setVisibility(message.selected ? View.VISIBLE : View.GONE);
            }



            holder.chip.setBackgroundDrawable(message.message.getFolder().getAccount().generateColorChip().drawable());
            holder.chip.getBackground().setAlpha(message.read ? 127 : 255);
            view.getBackground().setAlpha(message.downloaded ? 0 : 127);

            if ((message.message.getSubject() == null) || message.message.getSubject().equals("")) {
                holder.subject.setText(getText(R.string.general_no_subject));
            } else {
                holder.subject.setText(message.message.getSubject());
            }

            int senderTypeface = message.read ? Typeface.NORMAL : Typeface.BOLD;
            if (holder.preview != null) {
                /*
                 * In the touchable UI, we have previews. Otherwise, we
                 * have just a "from" line.
                 * Because text views can't wrap around each other(?) we
                 * compose a custom view containing the preview and the
                 * from.
                 */

                holder.preview.setText(new SpannableStringBuilder(recipientSigil(message))
                                       .append(message.sender).append(" ").append(message.message.getPreview()),
                                       TextView.BufferType.SPANNABLE);
                Spannable str = (Spannable)holder.preview.getText();

                // Create a span section for the sender, and assign the correct font size and weight.
                str.setSpan(new StyleSpan(senderTypeface),
                            0,
                            message.sender.length() + 1,
                            Spannable.SPAN_EXCLUSIVE_EXCLUSIVE);
                str.setSpan(new AbsoluteSizeSpan(mFontSizes.getMessageListSender(), true),
                            0,
                            message.sender.length() + 1,
                            Spannable.SPAN_EXCLUSIVE_EXCLUSIVE);

                // set span for preview message.
                str.setSpan(new ForegroundColorSpan(Color.rgb(128, 128, 128)), // How do I can specify the android.R.attr.textColorTertiary
                            message.sender.length() + 1,
                            str.length(),
                            Spannable.SPAN_EXCLUSIVE_EXCLUSIVE);
            } else {
                holder.from.setText(new SpannableStringBuilder(recipientSigil(message)).append(message.sender));

                holder.from.setTypeface(null, senderTypeface);
            }

            holder.date.setText(message.getDate(mMessageHelper));
            holder.subject.setCompoundDrawablesWithIntrinsicBounds(
                message.answered ? mAnsweredIcon : null, // left
                null, // top
                message.message.hasAttachments() ? mAttachmentIcon : null, // right
                null); // bottom
            holder.position = position;
        }

        private String recipientSigil(MessageInfoHolder message) {
            if (message.message.toMe()) {
                return getString(R.string.messagelist_sent_to_me_sigil);
            } else if (message.message.ccMe()) {
                return getString(R.string.messagelist_sent_cc_me_sigil);
            } else {
                return "";
            }
        }




        @Override
        public boolean hasStableIds() {
            return true;
        }

        public boolean isItemSelectable(int position) {
            if (position < mAdapter.messages.size()) {
                return true;
            } else {
                return false;
            }
        }
    }

    class MessageViewHolder
        implements OnCheckedChangeListener {
        public TextView subject;
        public TextView preview;
        public TextView from;
        public TextView time;
        public TextView date;
        public CheckBox flagged;
        public View chip;
        public CheckBox selected;
        public int position = -1;

        @Override
        public void onCheckedChanged(CompoundButton buttonView, boolean isChecked) {
            if (position != -1) {
                MessageInfoHolder message = (MessageInfoHolder) mAdapter.getItem(position);
                if (message.selected != isChecked) {
                    if (isChecked) {
                        mSelectedCount++;
                    } else if (mSelectedCount > 0) {
                        mSelectedCount--;
                    }

                    // We must set the flag before showing the buttons as the
                    // buttons text depends on what is selected.
                    message.selected = isChecked;
                    if (!mCheckboxes) {
                        if (isChecked) {
                            selected.setVisibility(View.VISIBLE);
                        } else {
                            selected.setVisibility(View.GONE);
                        }
                    }
                    toggleBatchButtons();
                }
            }
        }
    }


    private View getFooterView(ViewGroup parent) {
        if (mFooterView == null) {
            mFooterView = mInflater.inflate(R.layout.message_list_item_footer, parent, false);
            mFooterView.setId(R.layout.message_list_item_footer);
            FooterViewHolder holder = new FooterViewHolder();
            holder.progress = (ProgressBar) mFooterView.findViewById(R.id.message_list_progress);
            holder.progress.setIndeterminate(true);
            holder.main = (TextView) mFooterView.findViewById(R.id.main_text);
            mFooterView.setTag(holder);
        }

        return mFooterView;
    }


    private void hideBatchButtons() {
        if (mBatchButtonArea.getVisibility() != View.GONE) {
            mBatchButtonArea.setVisibility(View.GONE);
            mBatchButtonArea.startAnimation(
                AnimationUtils.loadAnimation(this, R.anim.footer_disappear));
        }
    }

    private void showBatchButtons() {
        if (mBatchButtonArea.getVisibility() != View.VISIBLE) {
            mBatchButtonArea.setVisibility(View.VISIBLE);
            Animation animation = AnimationUtils.loadAnimation(this, R.anim.footer_appear);
            animation.setAnimationListener(this);
            mBatchButtonArea.startAnimation(animation);
        }
    }

    private void toggleBatchButtons() {

        runOnUiThread(new Runnable() {
            @Override
            public void run() {

                if (mSelectedCount < 0) {
                    mSelectedCount = 0;
                }

                int readButtonIconId;
                int flagButtonIconId;

                if (mSelectedCount == 0) {
                    readButtonIconId = R.drawable.ic_button_mark_read;
                    flagButtonIconId = R.drawable.ic_button_flag;
                    hideBatchButtons();
                } else {
                    boolean newReadState = computeBatchDirection(false);
                    if (newReadState) {
                        readButtonIconId = R.drawable.ic_button_mark_read;
                    } else {
                        readButtonIconId = R.drawable.ic_button_mark_unread;
                    }
                    boolean newFlagState = computeBatchDirection(true);
                    if (newFlagState) {
                        flagButtonIconId = R.drawable.ic_button_flag;
                    } else {
                        flagButtonIconId = R.drawable.ic_button_unflag;
                    }
                    showBatchButtons();
                }

                mBatchReadButton.setImageResource(readButtonIconId);
                mBatchFlagButton.setImageResource(flagButtonIconId);


            }
        });


    }

    static class FooterViewHolder {
        public ProgressBar progress;
        public TextView main;
    }


    private boolean computeBatchDirection(boolean flagged) {
        boolean newState = false;

        synchronized (mAdapter.messages) {
            for (MessageInfoHolder holder : mAdapter.messages) {
                if (holder.selected) {
                    if (flagged) {
                        if (!holder.flagged) {
                            newState = true;
                            break;
                        }
                    } else {
                        if (!holder.read) {
                            newState = true;
                            break;
                        }
                    }
                }
            }
        }
        return newState;
    }

    private boolean anySelected() {
        synchronized (mAdapter.messages) {
            for (MessageInfoHolder holder : mAdapter.messages) {
                if (holder.selected) {
                    return true;
                }
            }
        }
        return false;
    }

    @Override
    public void onClick(View v) {
        boolean newState = false;
        List<Message> messageList = new ArrayList<Message>();
        List<MessageInfoHolder> removeHolderList = new ArrayList<MessageInfoHolder>();

        if (v == mBatchDoneButton) {
            setAllSelected(false);
            return;
        }

        if (v == mBatchFlagButton) {
            newState = computeBatchDirection(true);
        } else {
            newState = computeBatchDirection(false);
        }

        synchronized (mAdapter.messages) {
            for (MessageInfoHolder holder : mAdapter.messages) {
                if (holder.selected) {
                    if (v == mBatchDeleteButton) {
                        removeHolderList.add(holder);
                    } else if (v == mBatchFlagButton) {
                        holder.flagged = newState;
                    } else if (v == mBatchReadButton) {
                        holder.read = newState;
                    }
                    messageList.add(holder.message);
                }
            }
        }
        mAdapter.removeMessages(removeHolderList);

        if (!messageList.isEmpty()) {
            if (v == mBatchDeleteButton) {
                mController.deleteMessages(messageList.toArray(EMPTY_MESSAGE_ARRAY), null);
                mSelectedCount = 0;
                toggleBatchButtons();
            } else {
                mController.setFlag(messageList.toArray(EMPTY_MESSAGE_ARRAY), (v == mBatchReadButton ? Flag.SEEN : Flag.FLAGGED), newState);
            }
        } else {
            // Should not happen
            Toast.makeText(this, R.string.no_message_seletected_toast, Toast.LENGTH_SHORT).show();
        }
        mHandler.sortMessages();
    }

    @Override
    public void onAnimationEnd(Animation animation) {
    }

    @Override
    public void onAnimationRepeat(Animation animation) {
    }

    @Override
    public void onAnimationStart(Animation animation) {
    }



    private void setAllSelected(boolean isSelected) {
        mSelectedCount = 0;
        synchronized (mAdapter.messages) {
            for (MessageInfoHolder holder : mAdapter.messages) {
                holder.selected = isSelected;
                mSelectedCount += (isSelected ? 1 : 0);
            }
        }
        mAdapter.notifyDataSetChanged();
        toggleBatchButtons();
    }

    private void setSelected(final List<MessageInfoHolder> holders, final boolean newState) {
        for (final MessageInfoHolder holder : holders) {
            if (holder.selected != newState) {
                holder.selected = newState;
                mSelectedCount += (newState ? 1 : -1);
            }
        }
        mAdapter.notifyDataSetChanged();
        toggleBatchButtons();
    }

    /**
     * @param holders
     *            Messages to update. Never {@code null}.
     * @param flag
     *            Flag to be updated on the specified messages. Never
     *            {@code null}.
     * @param newState
     *            State to set for the given flag.
     */
    private void setFlag(final List<MessageInfoHolder> holders, final Flag flag, final boolean newState) {
        if (holders.isEmpty()) {
            return;
        }
        final Message[] messageList = new Message[holders.size()];
        int i = 0;
        for (final Iterator<MessageInfoHolder> iterator = holders.iterator(); iterator.hasNext(); i++) {
            final MessageInfoHolder holder = iterator.next();
            messageList[i] = holder.message;
            if (flag == Flag.SEEN) {
                holder.read = newState;
            } else if (flag == Flag.FLAGGED) {
                holder.flagged = newState;
            }
        }
        mController.setFlag(messageList, flag, newState);
        mHandler.sortMessages();
    }

    /**
     * Display the message move activity.
     *
     * @param holders
     *            Never {@code null}.
     */
    private void onMove(final List<MessageInfoHolder> holders) {
        if (!checkCopyOrMovePossible(holders, FolderOperation.MOVE)) {
            return;
        }

        final Folder folder = holders.size() == 1 ? holders.get(0).message.getFolder() : mCurrentFolder.folder;
        displayFolderChoice(ACTIVITY_CHOOSE_FOLDER_MOVE, folder, holders);
    }

    /**
     * Display the message copy activity.
     *
     * @param holders
     *            Never {@code null}.
     */
    private void onCopy(final List<MessageInfoHolder> holders) {
        if (!checkCopyOrMovePossible(holders, FolderOperation.COPY)) {
            return;
        }

        final Folder folder = holders.size() == 1 ? holders.get(0).message.getFolder() : mCurrentFolder.folder;
        displayFolderChoice(ACTIVITY_CHOOSE_FOLDER_COPY, folder, holders);
    }

    /**
     * Helper method to manage the invocation of
     * {@link #startActivityForResult(Intent, int)} for a folder operation
     * ({@link ChooseFolder} activity), while saving a list of associated
     * messages.
     *
     * @param requestCode
     *            If >= 0, this code will be returned in onActivityResult() when
     *            the activity exits.
     * @param folder
     *            Never {@code null}.
     * @param holders
     *            Messages to be affected by the folder operation. Never
     *            {@code null}.
     * @see #startActivityForResult(Intent, int)
     */
    private void displayFolderChoice(final int requestCode, final Folder folder, final List<MessageInfoHolder> holders) {
        final Intent intent = new Intent(this, ChooseFolder.class);
        intent.putExtra(ChooseFolder.EXTRA_ACCOUNT, folder.getAccount().getUuid());
        intent.putExtra(ChooseFolder.EXTRA_CUR_FOLDER, folder.getName());
        intent.putExtra(ChooseFolder.EXTRA_SEL_FOLDER, folder.getAccount().getLastSelectedFolderName());
        // remember the selected messages for #onActivityResult
        mActiveMessages = holders;
        startActivityForResult(intent, requestCode);
    }

    /**
     * @param holders
     *            Never {@code null}.
     */
    private void onArchive(final List<MessageInfoHolder> holders) {
        final String folderName = holders.get(0).message.getFolder().getAccount().getArchiveFolderName();
        if (K9.FOLDER_NONE.equalsIgnoreCase(folderName)) {
            return;
        }
        // TODO one should separate messages by account and call move afterwards
        // (because each account might have a specific Archive folder name)
        move(holders, folderName);
    }

    /**
     * @param holders
     *            Never {@code null}.
     */
    private void onSpam(final List<MessageInfoHolder> holders) {
        if (K9.confirmSpam()) {
            // remember the message selection for #onCreateDialog(int)
            mActiveMessages = holders;
            showDialog(R.id.dialog_confirm_spam);
        } else {
            onSpamConfirmed(holders);
        }
    }

    /**
     * @param holders
     *            Never {@code null}.
     */
    private void onSpamConfirmed(final List<MessageInfoHolder> holders) {
        final String folderName = holders.get(0).message.getFolder().getAccount().getSpamFolderName();
        if (K9.FOLDER_NONE.equalsIgnoreCase(folderName)) {
            return;
        }
        // TODO one should separate messages by account and call move afterwards
        // (because each account might have a specific Spam folder name)
        move(holders, folderName);
    }

    private static enum FolderOperation {
        COPY, MOVE
    }

    /**
     * Display an Toast message if any message isn't synchronized
     *
     * @param holders
     *            Never <code>null</code>.
     * @param operation
     *            Never {@code null}.
     *
     * @return <code>true</code> if operation is possible
     */
    private boolean checkCopyOrMovePossible(final List<MessageInfoHolder> holders, final FolderOperation operation) {
        if (holders.isEmpty()) {
            return false;
        }
        boolean first = true;
        for (final MessageInfoHolder holder : holders) {
            final Message message = holder.message;
            if (first) {
                first = false;
                // account check
                final Account account = message.getFolder().getAccount();
                if ((operation == FolderOperation.MOVE && !mController.isMoveCapable(account)) || (operation == FolderOperation.COPY && !mController.isCopyCapable(account))) {
                    return false;
                }
            }
            // message check
            if ((operation == FolderOperation.MOVE && !mController.isMoveCapable(message)) || (operation == FolderOperation.COPY && !mController.isCopyCapable(message))) {
                final Toast toast = Toast.makeText(this, R.string.move_copy_cannot_copy_unsynced_message,
                                                   Toast.LENGTH_LONG);
                toast.show();
                return false;
            }
        }
        return true;
    }

    /**
     * Helper method to get a List of message ready to be processed. This implementation will return a list containing the sole argument.
     *
     * @param holder Never {@code null}.
     * @return Never {@code null}.
     */
    private List<MessageInfoHolder> getSelectionFromMessage(final MessageInfoHolder holder) {
        final List<MessageInfoHolder> selection = Collections.singletonList(holder);
        return selection;
    }

    /**
     * Helper method to get a List of message ready to be processed. This implementation will iterate over messages and choose the checked ones.
     *
     * @return Never {@code null}.
     */
    private List<MessageInfoHolder> getSelectionFromCheckboxes() {
        final List<MessageInfoHolder> selection = new ArrayList<MessageInfoHolder>();
        synchronized (mAdapter.messages) {
            for (final MessageInfoHolder holder : mAdapter.messages) {
                if (holder.selected) {
                    selection.add(holder);
                }
            }
        }
        return selection;
    }

    /**
     * Copy the specified messages to the specified folder.
     *
     * @param holders Never {@code null}.
     * @param destination Never {@code null}.
     */
    private void copy(final List<MessageInfoHolder> holders, final String destination) {
        copyOrMove(holders, destination, FolderOperation.COPY);
    }

    /**
     * Move the specified messages to the specified folder.
     *
     * @param holders Never {@code null}.
     * @param destination Never {@code null}.
     */
    private void move(final List<MessageInfoHolder> holders, final String destination) {
        copyOrMove(holders, destination, FolderOperation.MOVE);
    }

    /**
     * The underlying implementation for {@link #copy(List, String)} and
     * {@link #move(List, String)}. This method was added mainly because those 2
     * methods share common behavior.
     *
     * @param holders
     *            Never {@code null}.
     * @param destination
     *            Never {@code null}.
     * @param operation
     *            Never {@code null}.
     */
    private void copyOrMove(final List<MessageInfoHolder> holders, final String destination, final FolderOperation operation) {
        if (K9.FOLDER_NONE.equalsIgnoreCase(destination)) {
            return;
        }

        boolean first = true;
        Account account = null;
        String folderName = null;

        final List<Message> messages = new ArrayList<Message>(holders.size());

        for (final MessageInfoHolder holder : holders) {
            final Message message = holder.message;
            if (first) {
                first = false;
                folderName = message.getFolder().getName();
                account = message.getFolder().getAccount();
                if ((operation == FolderOperation.MOVE && !mController.isMoveCapable(account)) || (operation == FolderOperation.COPY && !mController.isCopyCapable(account))) {
                    // account is not copy/move capable
                    return;
                }
            } else if (!account.equals(message.getFolder().getAccount())
                       || !folderName.equals(message.getFolder().getName())) {
                // make sure all messages come from the same account/folder?
                return;
            }
            if ((operation == FolderOperation.MOVE && !mController.isMoveCapable(message)) || (operation == FolderOperation.COPY && !mController.isCopyCapable(message))) {
                final Toast toast = Toast.makeText(this, R.string.move_copy_cannot_copy_unsynced_message,
                                                   Toast.LENGTH_LONG);
                toast.show();

                // XXX return meaningful error value?

                // message isn't synchronized
                return;
            }
            messages.add(message);
        }

        if (operation == FolderOperation.MOVE) {
            mController.moveMessages(account, folderName, messages.toArray(new Message[messages.size()]), destination,
                                     null);
            mHandler.removeMessages(holders);
        } else {
            mController.copyMessages(account, folderName, messages.toArray(new Message[messages.size()]), destination,
                                     null);
        }
    }

    protected void onAccountUnavailable() {
        finish();
        // TODO inform user about account unavailability using Toast
        Accounts.listAccounts(this);
    }

}<|MERGE_RESOLUTION|>--- conflicted
+++ resolved
@@ -802,11 +802,8 @@
             return;
         }
 
-<<<<<<< HEAD
-=======
-
-
->>>>>>> a97c329e
+
+
 
         String queryFlags = intent.getStringExtra(EXTRA_QUERY_FLAGS);
         if (queryFlags != null) {
