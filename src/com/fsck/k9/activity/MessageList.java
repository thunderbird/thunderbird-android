package com.fsck.k9.activity;

import java.util.ArrayList;
import java.util.Arrays;
import java.util.Collections;
<<<<<<< HEAD
import java.util.Date;
import java.util.HashSet;
import java.util.Iterator;
import java.util.LinkedHashMap;
import java.util.List;
import java.util.Locale;
import java.util.Map;
import java.util.Map.Entry;
import java.util.Set;
import java.util.concurrent.Callable;
import java.util.concurrent.Executors;
import java.util.regex.Pattern;
=======
import java.util.Comparator;
import java.util.EnumMap;
import java.util.List;
import java.util.Map;
>>>>>>> 4cb2d52c

import android.app.Activity;
import android.app.AlertDialog;
import android.app.Dialog;
import android.content.Context;
import android.content.DialogInterface;
import android.content.Intent;
import android.graphics.Color;
import android.graphics.Path;
import android.graphics.Typeface;
import android.graphics.drawable.Drawable;
import android.graphics.drawable.ShapeDrawable;
import android.graphics.drawable.shapes.PathShape;
import android.os.Bundle;
import android.text.Spannable;
import android.text.SpannableStringBuilder;
import android.text.style.ForegroundColorSpan;
import android.text.style.StyleSpan;
import android.util.Log;
import android.util.TypedValue;
import android.view.ContextMenu;
import android.view.GestureDetector;
import android.view.KeyEvent;
import android.view.LayoutInflater;
import android.view.Menu;
import android.view.MenuItem;
import android.view.MotionEvent;
import android.view.View;
import android.view.ViewGroup;
import android.view.Window;
import android.view.ContextMenu.ContextMenuInfo;
import android.view.GestureDetector.SimpleOnGestureListener;
import android.view.View.OnClickListener;
import android.widget.AdapterView;
import android.widget.BaseAdapter;
import android.widget.BaseExpandableListAdapter;
import android.widget.CheckBox;
import android.widget.CompoundButton;
<<<<<<< HEAD
import android.widget.CompoundButton.OnCheckedChangeListener;
import android.widget.ExpandableListView;
=======
>>>>>>> 4cb2d52c
import android.widget.ImageButton;
import android.widget.ProgressBar;
import android.widget.SectionIndexer;
import android.widget.TextView;
import android.widget.Toast;
<<<<<<< HEAD
=======
import android.widget.AdapterView.AdapterContextMenuInfo;
import android.widget.CompoundButton.OnCheckedChangeListener;
>>>>>>> 4cb2d52c

import com.fsck.k9.Account;
import com.fsck.k9.AccountStats;
import com.fsck.k9.FontSizes;
import com.fsck.k9.K9;
import com.fsck.k9.Preferences;
import com.fsck.k9.R;
import com.fsck.k9.SearchSpecification;
import com.fsck.k9.activity.setup.AccountSettings;
import com.fsck.k9.activity.setup.FolderSettings;
import com.fsck.k9.activity.setup.Prefs;
import com.fsck.k9.controller.MessagingController;
import com.fsck.k9.controller.MessagingListener;
<<<<<<< HEAD
import com.fsck.k9.grouping.DateMessageGrouper;
import com.fsck.k9.grouping.MessageGroup;
import com.fsck.k9.grouping.MessageGrouper;
import com.fsck.k9.grouping.MessageInfo;
import com.fsck.k9.grouping.SenderMessageGrouper;
import com.fsck.k9.grouping.SingletonMessageGrouper;
import com.fsck.k9.grouping.thread.ThreadMessageGrouper;
import com.fsck.k9.helper.UiThrottler;
=======
import com.fsck.k9.controller.MessagingController.SORT_TYPE;
>>>>>>> 4cb2d52c
import com.fsck.k9.helper.Utility;
import com.fsck.k9.mail.Flag;
import com.fsck.k9.mail.Folder;
import com.fsck.k9.mail.Message;
<<<<<<< HEAD
import com.fsck.k9.mail.MessagingException;
import com.fsck.k9.mail.store.LocalStore;
import com.fsck.k9.mail.store.LocalStore.LocalFolder;
import com.fsck.k9.mail.store.LocalStore.LocalMessage;
=======
import com.fsck.k9.mail.store.LocalStore;
import com.fsck.k9.mail.store.LocalStore.LocalFolder;
>>>>>>> 4cb2d52c

/**
 * MessageList is the primary user interface for the program. This Activity
 * shows a list of messages.
 * From this Activity the user can perform all standard message operations.
 */
public class MessageList
        extends K9Activity
 implements OnClickListener,
        ExpandableListView.OnGroupExpandListener, ExpandableListView.OnGroupCollapseListener
{

    /**
     * Reverses the result of a {@link Comparator}.
     * 
     * @param <T>
     */
    public static class ReverseComparator<T> implements Comparator<T>
    {
        private Comparator<T> mDelegate;

        /**
         * @param delegate
         *            Never <code>null</code>.
         */
        public ReverseComparator(final Comparator<T> delegate)
        {
            mDelegate = delegate;
        }

        @Override
        public int compare(final T object1, final T object2)
        {
            // arg1 & 2 are mixed up, this is done on purpose
            return mDelegate.compare(object2, object1);
        }

    }

    /**
     * Chains comparator to find a non-0 result.
     * 
     * @param <T>
     */
    public static class ComparatorChain<T> implements Comparator<T>
    {

        private List<Comparator<T>> mChain;

        /**
         * @param chain
         *            Comparator chain. Never <code>null</code>.
         */
        public ComparatorChain(final List<Comparator<T>> chain)
        {
            mChain = chain;
        }

        @Override
        public int compare(T object1, T object2)
        {
            int result = 0;
            for (final Comparator<T> comparator : mChain)
            {
                result = comparator.compare(object1, object2);
                if (result != 0)
                {
                    break;
                }
            }
            return result;
        }
        
    }

    public static class AttachmentComparator implements Comparator<MessageInfoHolder>
    {

        @Override
        public int compare(MessageInfoHolder object1, MessageInfoHolder object2)
        {
            return (object1.hasAttachments ? 0 : 1) - (object2.hasAttachments ? 0 : 1);
        }

    }

    public static class FlaggedComparator implements Comparator<MessageInfoHolder>
    {

        @Override
        public int compare(MessageInfoHolder object1, MessageInfoHolder object2)
        {
            return (object1.flagged ? 0 : 1) - (object2.flagged ? 0 : 1);
        }

    }

    public static class UnreadComparator implements Comparator<MessageInfoHolder>
    {

        @Override
        public int compare(MessageInfoHolder object1, MessageInfoHolder object2)
        {
            return (object1.read ? 1 : 0) - (object2.read ? 1 : 0);
        }

    }

    public static class SenderComparator implements Comparator<MessageInfoHolder>
    {

        @Override
        public int compare(MessageInfoHolder object1, MessageInfoHolder object2)
        {
            return object1.compareCounterparty.toLowerCase().compareTo(object2.compareCounterparty.toLowerCase());
        }

    }

    public static class DateComparator implements Comparator<MessageInfoHolder>
    {

        @Override
        public int compare(MessageInfoHolder object1, MessageInfoHolder object2)
        {
            return object1.compareDate.compareTo(object2.compareDate);
        }

    }

    public static class SubjectComparator implements Comparator<MessageInfoHolder>
    {

        @Override
        public int compare(MessageInfoHolder arg0, MessageInfoHolder arg1)
        {
            // XXX doesn't respect the Comparator contract since it alters the compared object
            if (arg0.compareSubject == null)
            {
                arg0.compareSubject = Utility.stripSubject(arg0.subject);
            }
            if (arg1.compareSubject == null)
            {
                arg1.compareSubject = Utility.stripSubject(arg1.subject);
            }
            return arg0.compareSubject.compareToIgnoreCase(arg1.compareSubject);
        }

    }

    /**
     * Immutable empty {@link Message} array
     */
    private static final Message[] EMPTY_MESSAGE_ARRAY = new Message[0];

    private static final int DIALOG_MARK_ALL_AS_READ = 1;

    private static final int ACTIVITY_CHOOSE_FOLDER_MOVE = 1;
    private static final int ACTIVITY_CHOOSE_FOLDER_COPY = 2;

    private static final String EXTRA_ACCOUNT = "account";
    private static final String EXTRA_FOLDER  = "folder";
    private static final String EXTRA_QUERY = "query";
    private static final String EXTRA_QUERY_FLAGS = "queryFlags";
    private static final String EXTRA_FORBIDDEN_FLAGS = "forbiddenFlags";
    private static final String EXTRA_INTEGRATE = "integrate";
    private static final String EXTRA_ACCOUNT_UUIDS = "accountUuids";
    private static final String EXTRA_FOLDER_NAMES = "folderNames";
    private static final String EXTRA_TITLE = "title";
    private static final String EXTRA_LIST_POSITION = "listPosition";

<<<<<<< HEAD
    private ExpandableListView mListView;
=======
    /**
     * Maps a {@link SORT_TYPE} to a {@link Comparator} implementation.
     */
    private static final Map<SORT_TYPE, Comparator<MessageInfoHolder>> SORT_COMPARATORS;

    static
    {
        // fill the mapping at class time loading

        final Map<SORT_TYPE, Comparator<MessageInfoHolder>> map = new EnumMap<SORT_TYPE, Comparator<MessageInfoHolder>>(SORT_TYPE.class);
        map.put(SORT_TYPE.SORT_ATTACHMENT, new AttachmentComparator());
        map.put(SORT_TYPE.SORT_DATE, new DateComparator());
        map.put(SORT_TYPE.SORT_FLAGGED, new FlaggedComparator());
        map.put(SORT_TYPE.SORT_SENDER, new SenderComparator());
        map.put(SORT_TYPE.SORT_SUBJECT, new SubjectComparator());
        map.put(SORT_TYPE.SORT_UNREAD, new UnreadComparator());

        // make it immutable to prevent accidental alteration (content is immutable already)
        SORT_COMPARATORS = Collections.unmodifiableMap(map);
    }

    private ListView mListView;
>>>>>>> 4cb2d52c

    private boolean mTouchView = true;

    private MessageListAdapter mAdapter;

    private FolderInfoHolder mCurrentFolder;

    private LayoutInflater mInflater;

    private MessagingController mController;

    private Account mAccount;
    private int mUnreadMessageCount = 0;

    private ItemListener itemListener = new ItemListener();

    /**
     * Stores the name of the folder that we want to open as soon as possible
     * after load.
     */
    private String mFolderName;

    /**
     * If we're doing a search, this contains the query string.
     */
    private String mQueryString;
    private Flag[] mQueryFlags = null;
    private Flag[] mForbiddenFlags = null;
    private boolean mIntegrate = false;
    private String[] mAccountUuids = null;
    private String[] mFolderNames = null;
    private String mTitle;

    private MessageListHandler mHandler = new MessageListHandler();

    private SORT_TYPE sortType = SORT_TYPE.SORT_DATE;

    private boolean sortAscending = true;
    private boolean sortDateAscending = false;

    private boolean mStars = true;
    private boolean mCheckboxes = true;
    private int mSelectedCount = 0;

    private View mBatchButtonArea;
    private ImageButton mBatchReadButton;
    private ImageButton mBatchDeleteButton;
    private ImageButton mBatchFlagButton;
    private ImageButton mBatchDoneButton;

    private FontSizes mFontSizes = K9.getFontSizes();

    private Bundle mState = null;

    /**
     * Remember the selection to be consistent between menu display and menu item
     * selection
     */
    private MessageInfoHolder mSelectedMessage = null;

    /**
     * Remember the selection to be consistent between menu display and menu item
     * selection
     */
    private MessageGroup<MessageInfoHolder> mSelectedGroup = null;

    /**
     * Relevant messages for the current context when we have to remember the
     * chosen messages between user interactions (eg. Selecting a folder for
     * move operation)
     */
    private List<MessageInfoHolder> mActiveMessages;

    class MessageListHandler
    {
        public void removeMessage(final List<MessageInfoHolder> messages)
        {
            runOnUiThread(new Runnable()
            {
                public void run()
                {
                    for (MessageInfoHolder message : messages)
                    {
                        if (message != null)
                        {
                            if (mFolderName == null || (message.folder != null && message.folder.name.equals(mFolderName)))
                            {
                                if (message.selected && mSelectedCount > 0)
                                {
                                    mSelectedCount--;
                                }
                                mStore.messages.remove(message);
                            }
                        }
                    }
                    resetUnreadCountOnThread();

                    mAdapter.notifyDataSetChanged();
                    toggleBatchButtons();
                }
            });
        }

        public void addMessages(final List<MessageInfoHolder> messages)
        {
            final boolean wasEmpty = mStore.messages.isEmpty();
            runOnUiThread(new Runnable()
            {
                public void run()
                {
                    for (final MessageInfoHolder message : messages)
                    {
                        if (mFolderName == null || (message.folder != null && message.folder.name.equals(mFolderName)))
                        {
                            int index;
                            synchronized (mStore.messages)
                            {
<<<<<<< HEAD
                                index = Collections.binarySearch(mStore.messages, message);
=======
                                index = Collections.binarySearch(mAdapter.messages, message, getComparator());
>>>>>>> 4cb2d52c
                            }

                            if (index < 0)
                            {
                                index = (index * -1) - 1;
                            }

                            mStore.messages.add(index, message);
                        }
                    }

                    if (wasEmpty)
                    {
                        mListView.setSelection(0);
                    }
                    resetUnreadCountOnThread();

                    mAdapter.notifyDataSetChanged();
                }
            });
        }

        private void resetUnreadCount()
        {
            runOnUiThread(new Runnable()
            {
                public void run()
                {
                    resetUnreadCountOnThread();
                }
            });
        }

        private void resetUnreadCountOnThread()
        {
            if (mQueryString != null)
            {
                int unreadCount = 0;
                synchronized (mStore.messages)
                {
                    for (MessageInfoHolder holder : mStore.messages)
                    {
                        unreadCount += holder.read ? 0 : 1;
                    }
                }
                mUnreadMessageCount = unreadCount;
                refreshTitleOnThread();
            }
        }

        private void sortMessages()
        {
            final Comparator<MessageInfoHolder> chainComparator = getComparator();

            runOnUiThread(new Runnable()
            {
                public void run()
                {
                    synchronized (mStore.messages)
                    {
<<<<<<< HEAD
                        Collections.sort(mStore.messages);
=======
                        Collections.sort(mAdapter.messages, chainComparator);
>>>>>>> 4cb2d52c
                    }
                    mAdapter.notifyDataSetChanged();
                }
            });
        }

        /**
         * @return The comparator to use to display messages in an ordered
         *         fashion. Never <code>null</code>.
         */
        protected Comparator<MessageInfoHolder> getComparator()
        {
            final List<Comparator<MessageInfoHolder>> chain = new ArrayList<Comparator<MessageInfoHolder>>(2 /* we add 2 comparators at most */ );

            {
                // add the specified comparator
                final Comparator<MessageInfoHolder> comparator = SORT_COMPARATORS.get(sortType);
                if (sortAscending)
                {
                    chain.add(comparator);
                }
                else
                {
                    chain.add(new ReverseComparator<MessageInfoHolder>(comparator));
                }
            }

            {
                // add the date comparator if not already specified
                if (sortType != SORT_TYPE.SORT_DATE)
                {
                    final Comparator<MessageInfoHolder> comparator = SORT_COMPARATORS.get(SORT_TYPE.SORT_DATE);
                    if (sortDateAscending)
                    {
                        chain.add(comparator);
                    }
                    else
                    {
                        chain.add(new ReverseComparator<MessageInfoHolder>(comparator));
                    }
                }
            }

            // build the comparator chain
            final Comparator<MessageInfoHolder> chainComparator = new ComparatorChain<MessageInfoHolder>(chain);

            return chainComparator;
        }

        public void folderLoading(String folder, boolean loading)
        {
            if (mCurrentFolder != null && mCurrentFolder.name.equals(folder))
            {
                mCurrentFolder.loading = loading;
            }
        }

        private void refreshTitle()
        {
            runOnUiThread(new Runnable()
            {
                public void run()
                {
                    refreshTitleOnThread();
                }
            });
        }

        private void refreshTitleOnThread()
        {
            setWindowTitle();
            setWindowProgress();
        }

        private void setWindowProgress()
        {
            int level = Window.PROGRESS_END;

            if (mCurrentFolder != null && mCurrentFolder.loading && mStore.mListener.getFolderTotal() > 0)
            {
                int divisor = mStore.mListener.getFolderTotal();
                if (divisor != 0)
                {
                    level = (Window.PROGRESS_END / divisor) * (mStore.mListener.getFolderCompleted()) ;
                    if (level > Window.PROGRESS_END)
                    {
                        level = Window.PROGRESS_END;
                    }
                }
            }

            getWindow().setFeatureInt(Window.FEATURE_PROGRESS, level);
        }

        private void setWindowTitle()
        {
            String displayName;

            if (mFolderName != null)
            {
                displayName  = mFolderName;

                if (K9.INBOX.equalsIgnoreCase(displayName))
                {
                    displayName = getString(R.string.special_mailbox_name_inbox);
                }

                String dispString = mStore.mListener.formatHeader(MessageList.this, getString(R.string.message_list_title, mAccount.getDescription(), displayName), mUnreadMessageCount, getTimeFormat());
                setTitle(dispString);
            }
            else if (mQueryString != null)
            {
                if (mTitle != null)
                {
                    String dispString = mStore.mListener.formatHeader(MessageList.this, mTitle, mUnreadMessageCount, getTimeFormat());
                    setTitle(dispString);
                }
                else
                {
                    setTitle(getString(R.string.search_results) + ": "+ mQueryString);
                }
            }
        }

        public void progress(final boolean progress)
        {
            runOnUiThread(new Runnable()
            {
                public void run()
                {
                    showProgressIndicator(progress);
                }
            });
        }
    }

    public static void actionHandleFolder(Context context, Account account, String folder)
    {
        Intent intent = actionHandleFolderIntent(context,account,folder);
        context.startActivity(intent);
    }

    public static Intent actionHandleFolderIntent(Context context, Account account, String folder)
    {
        Intent intent = new Intent(context, MessageList.class);
        intent.putExtra(EXTRA_ACCOUNT, account.getUuid());

        if (folder != null)
        {
            intent.putExtra(EXTRA_FOLDER, folder);
        }
        return intent;
    }

    public static void actionHandle(Context context, String title, String queryString, boolean integrate, Flag[] flags, Flag[] forbiddenFlags)
    {
        Intent intent = new Intent(context, MessageList.class);
        intent.putExtra(EXTRA_QUERY, queryString);
        if (flags != null)
        {
            intent.putExtra(EXTRA_QUERY_FLAGS, Utility.combine(flags, ','));
        }
        if (forbiddenFlags != null)
        {
            intent.putExtra(EXTRA_FORBIDDEN_FLAGS, Utility.combine(forbiddenFlags, ','));
        }
        intent.putExtra(EXTRA_INTEGRATE, integrate);
        intent.putExtra(EXTRA_TITLE, title);
        context.startActivity(intent);
    }

    public static void actionHandle(Context context, String title, SearchSpecification searchSpecification)
    {
        Intent intent = new Intent(context, MessageList.class);
        intent.putExtra(EXTRA_QUERY, searchSpecification.getQuery());
        if (searchSpecification.getRequiredFlags() != null)
        {
            intent.putExtra(EXTRA_QUERY_FLAGS, Utility.combine(searchSpecification.getRequiredFlags(), ','));
        }
        if (searchSpecification.getForbiddenFlags() != null)
        {
            intent.putExtra(EXTRA_FORBIDDEN_FLAGS, Utility.combine(searchSpecification.getForbiddenFlags(), ','));
        }
        intent.putExtra(EXTRA_INTEGRATE, searchSpecification.isIntegrate());
        intent.putExtra(EXTRA_ACCOUNT_UUIDS, searchSpecification.getAccountUuids());
        intent.putExtra(EXTRA_FOLDER_NAMES, searchSpecification.getFolderNames());
        intent.putExtra(EXTRA_TITLE, title);
        context.startActivity(intent);
    }

    @Override
    public void onGroupExpand(final int groupPosition)
    {
        mAdapter.synchronizeFastScroll();
        mAdapter.mAutoExpanded.add(mAdapter.getGroupId(groupPosition));
    }

    @Override
    public void onGroupCollapse(final int groupPosition)
    {
        mAdapter.synchronizeFastScroll();
    }

    @Override
    public void onCreate(Bundle savedInstanceState)
    {
        super.onCreate(savedInstanceState);

        mInflater = getLayoutInflater();
        initializeLayout();
        onNewIntent(getIntent());
    }

    @Override
    public void onNewIntent(Intent intent)
    {
        setIntent(intent); // onNewIntent doesn't autoset our "internal" intent

        // Only set "touchable" when we're first starting up the activity.
        // Otherwise we get force closes when the user toggles it midstream.
        mTouchView = K9.messageListTouchable();

        String accountUuid = intent.getStringExtra(EXTRA_ACCOUNT);
        mAccount = Preferences.getPreferences(this).getAccount(accountUuid);
        mFolderName = intent.getStringExtra(EXTRA_FOLDER);
        mQueryString = intent.getStringExtra(EXTRA_QUERY);

        String queryFlags = intent.getStringExtra(EXTRA_QUERY_FLAGS);
        if (queryFlags != null)
        {
            String[] flagStrings = queryFlags.split(",");
            mQueryFlags = new Flag[flagStrings.length];
            for (int i = 0; i < flagStrings.length; i++)
            {
                mQueryFlags[i] = Flag.valueOf(flagStrings[i]);
            }
        }
        String forbiddenFlags = intent.getStringExtra(EXTRA_FORBIDDEN_FLAGS);
        if (forbiddenFlags != null)
        {
            String[] flagStrings = forbiddenFlags.split(",");
            mForbiddenFlags = new Flag[flagStrings.length];
            for (int i = 0; i < flagStrings.length; i++)
            {
                mForbiddenFlags[i] = Flag.valueOf(flagStrings[i]);
            }
        }
        mIntegrate = intent.getBooleanExtra(EXTRA_INTEGRATE, false);
        mAccountUuids = intent.getStringArrayExtra(EXTRA_ACCOUNT_UUIDS);
        mFolderNames = intent.getStringArrayExtra(EXTRA_FOLDER_NAMES);
        mTitle = intent.getStringExtra(EXTRA_TITLE);

        // Take the initial folder into account only if we are *not* restoring
        // the activity already.
        if (mFolderName == null && mQueryString == null)
        {
            mFolderName = mAccount.getAutoExpandFolderName();
        }

        mAdapter = new MessageListAdapter();
        final Object previousData = getLastNonConfigurationInstance();

        if (previousData != null)
        {
            //noinspection unchecked
            mStore.messages.addAll((List<MessageInfoHolder>) previousData);
        }

        if (mFolderName != null)
        {
            mCurrentFolder = getFolder(mFolderName, mAccount);
        }

        mController = MessagingController.getInstance(getApplication());
        mListView.setAdapter(mAdapter);
    }

    @Override
    public void onPause()
    {
        super.onPause();
        mController.removeListener(mStore.mListener);

        // prevent any throttled UI processing (we're stopping!)
        // (don't set it to null since it needed if a processing is
        // occuring)
        mAdapter.mThrottler.getScheduledExecutorService().shutdown();

        saveListState();
    }

    public void saveListState()
    {
        mState = new Bundle();
        final int position = mListView.isInTouchMode() ? mListView.getFirstVisiblePosition() : mListView.getSelectedItemPosition();
        mState.putInt(EXTRA_LIST_POSITION, position);
    }

    public void restoreListState()
    {
        if (mState == null)
        {
            return;
        }

        int pos = mState.getInt(EXTRA_LIST_POSITION, AdapterView.INVALID_POSITION);

        if (pos >= mListView.getCount())
        {
            pos = mListView.getCount() - 1;
        }

        if (pos == AdapterView.INVALID_POSITION)
        {
            mListView.setSelected(false);
        }
        else
        {
            mListView.setSelection(pos);
        }
    }

    /**
     * On resume we refresh messages for the folder that is currently open.
     * This guarantees that things like unread message count and read status
     * are updated.
     */
    @Override
    public void onResume()
    {
        super.onResume();

        mStars = K9.messageListStars();
        mCheckboxes = K9.messageListCheckboxes();

        sortType = mController.getSortType();
        sortAscending = mController.isSortAscending(sortType);
        sortDateAscending = mController.isSortAscending(SORT_TYPE.SORT_DATE);

        if (mAdapter.mThrottler.getScheduledExecutorService() == null
                || mAdapter.mThrottler.getScheduledExecutorService().isShutdown())
        {
            mAdapter.mThrottler.setScheduledExecutorService(Executors.newScheduledThreadPool(1));
        }

        mController.addListener(mStore.mListener);
        mStore.messages.clear();
        mAdapter.notifyDataSetChanged();

        if (mFolderName != null)
        {
            mController.listLocalMessages(mAccount, mFolderName,  mStore.mListener);
            mController.notifyAccountCancel(this, mAccount);

            MessagingController.getInstance(getApplication()).notifyAccountCancel(this, mAccount);

            mController.getFolderUnreadMessageCount(mAccount, mFolderName, mStore.mListener);
        }
        else if (mQueryString != null)
        {
            mController.searchLocalMessages(mAccountUuids, mFolderNames, null, mQueryString, mIntegrate, mQueryFlags, mForbiddenFlags, mStore.mListener);
        }

        mHandler.refreshTitle();

        restoreListState();
    }

    private void initializeLayout()
    {
        requestWindowFeature(Window.FEATURE_INDETERMINATE_PROGRESS);
        requestWindowFeature(Window.FEATURE_PROGRESS);
        setContentView(R.layout.message_list);

        mListView = (ExpandableListView) findViewById(R.id.message_list);
        mListView.setScrollBarStyle(View.SCROLLBARS_OUTSIDE_INSET);
        mListView.setLongClickable(true);
        mListView.setFastScrollEnabled(true);
        mListView.setScrollingCacheEnabled(true);
        mListView.setOnChildClickListener(itemListener);
        mListView.setOnGroupClickListener(itemListener);
        mListView.setOnTouchListener(itemListener);
        mListView.setOnGroupCollapseListener(this);
        mListView.setOnGroupExpandListener(this);

        registerForContextMenu(mListView);

        mBatchButtonArea = findViewById(R.id.batch_button_area);
        mBatchReadButton = (ImageButton) findViewById(R.id.batch_read_button);
        mBatchReadButton.setOnClickListener(this);
        mBatchDeleteButton = (ImageButton) findViewById(R.id.batch_delete_button);
        mBatchDeleteButton.setOnClickListener(this);
        mBatchFlagButton = (ImageButton) findViewById(R.id.batch_flag_button);
        mBatchFlagButton.setOnClickListener(this);
        mBatchDoneButton = (ImageButton) findViewById(R.id.batch_done_button);

        mBatchDoneButton.setOnClickListener(this);

    }

    @Override
    public Object onRetainNonConfigurationInstance()
    {
        return mStore.messages;
    }

    @Override
    public void onBackPressed()
    {
        // This will be called either automatically for you on 2.0
        // or later, or by the code above on earlier versions of the
        // platform.
        if (K9.manageBack())
        {
            if (mQueryString == null)
            {
                onShowFolderList();
            }
            else
            {
                onAccounts();
            }
        }
        else
        {
            finish();
        }
    }

    @Override
    public boolean onKeyDown(int keyCode, KeyEvent event)
    {
        if (
            // XXX TODO - when we go to android 2.0, uncomment this
            // android.os.Build.VERSION.SDK_INT < android.os.Build.VERSION_CODES.ECLAIR &&
            keyCode == KeyEvent.KEYCODE_BACK
            && event.getRepeatCount() == 0
        )
        {
            // Take care of calling this method on earlier versions of
            // the platform where it doesn't exist.
            onBackPressed();
            return true;
        }

        // Shortcuts that work no matter what is selected
        switch (keyCode)
        {

            // messagelist is actually a K9Activity, not a K9ListActivity
            // This saddens me greatly, but to support volume key navigation
            // in MessageView, we implement this bit of wrapper code
            case KeyEvent.KEYCODE_VOLUME_UP:
            {
                if (K9.useVolumeKeysForListNavigationEnabled())
                {
                    int currentPosition = mListView.getSelectedItemPosition();
                    if (currentPosition == AdapterView.INVALID_POSITION || mListView.isInTouchMode())
                    {
                        currentPosition = mListView.getFirstVisiblePosition();
                    }
                    if (currentPosition > 0)
                    {
                        mListView.setSelection(currentPosition - 1);
                    }
                    return true;
                }
                return false;
            }
            case KeyEvent.KEYCODE_VOLUME_DOWN:
            {
                if (K9.useVolumeKeysForListNavigationEnabled())
                {
                    int currentPosition = mListView.getSelectedItemPosition();
                    if (currentPosition == AdapterView.INVALID_POSITION || mListView.isInTouchMode())
                    {
                        currentPosition = mListView.getFirstVisiblePosition();
                    }
                    
                    if (currentPosition < mListView.getCount())
                    {
                        mListView.setSelection(currentPosition + 1);
                    }
                    return true;
                }
                return false;
            }
            case KeyEvent.KEYCODE_DPAD_LEFT:
            {
                if (mBatchButtonArea.hasFocus())
                {
                    return false;
                }
                else
                {
                    return true;
                }
            }
            case KeyEvent.KEYCODE_DPAD_RIGHT:
            {
                if (mBatchButtonArea.hasFocus())
                {
                    return false;
                }
                else
                {
                    return true;
                }
            }
            case KeyEvent.KEYCODE_C:
            {
                onCompose();
                return true;
            }
            case KeyEvent.KEYCODE_Q:
            {
                onShowFolderList();
                return true;
            }
            case KeyEvent.KEYCODE_O:
            {
                onCycleSort();
                return true;
            }
            case KeyEvent.KEYCODE_I:
            {
                onToggleSortAscending();
                return true;
            }
            case KeyEvent.KEYCODE_H:
            {
                Toast toast = Toast.makeText(this, R.string.message_list_help_key, Toast.LENGTH_LONG);
                toast.show();
                return true;
            }
        }

        int position = mListView.getSelectedItemPosition();
        try
        {
            if (position >= 0)
            {
                final Object item = mListView.getItemAtPosition(position);
                if (!(item instanceof MessageInfoHolder))
                {
                    return false;
                }
                final MessageInfoHolder message = (MessageInfoHolder) item;

                final List<MessageInfoHolder> selection = getSelectionFromMessage(message);

                if (message != null)
                {
                    switch (keyCode)
                    {
                        case KeyEvent.KEYCODE_DEL:
                        {
                            onDelete(selection);
                            return true;
                        }
                        case KeyEvent.KEYCODE_S:
                        {
                            setSelected(selection, !message.selected);
                            return true;
                        }
                        case KeyEvent.KEYCODE_D:
                        {
                            onDelete(selection);
                            return true;
                        }
                        case KeyEvent.KEYCODE_F:
                        {
                            onForward(message);
                            return true;
                        }
                        case KeyEvent.KEYCODE_A:
                        {
                            onReplyAll(message);
                            return true;
                        }
                        case KeyEvent.KEYCODE_R:
                        {
                            onReply(message);
                            return true;
                        }
                        case KeyEvent.KEYCODE_G:
                        {
                            setFlag(selection, Flag.FLAGGED, !message.flagged);
                            return true;
                        }
                        case KeyEvent.KEYCODE_M:
                        {
                            onMove(selection);
                            return true;
                        }
                        case KeyEvent.KEYCODE_V:
                        {
                            onArchive(selection);
                            return true;
                        }
                        case KeyEvent.KEYCODE_Y:
                        {
                            onCopy(selection);
                            return true;
                        }
                        case KeyEvent.KEYCODE_Z:
                        {
                            setFlag(selection, Flag.SEEN, !message.read);
                            return true;
                        }
                    }
                }
            }
        }
        finally
        {
            return super.onKeyDown(keyCode, event);
        }

    }

    @Override
    public boolean onKeyUp(int keyCode, KeyEvent event)
    {
        // Swallow these events too to avoid the audible notification of a volume change
        if (K9.useVolumeKeysForListNavigationEnabled())
        {
            if ((keyCode == KeyEvent.KEYCODE_VOLUME_UP) || (keyCode == KeyEvent.KEYCODE_VOLUME_DOWN))
            {
                if (K9.DEBUG)
                    Log.v(K9.LOG_TAG, "Swallowed key up.");
                return true;
            }
        }
        return super.onKeyUp(keyCode,event);
    }


    private void onOpenMessage(MessageInfoHolder message)
    {
        if (message.folder.name.equals(message.message.getFolder().getAccount().getDraftsFolderName()))
        {
            MessageCompose.actionEditDraft(this, message.message.getFolder().getAccount(), message.message);
        }
        else
        {
            // Need to get the list before the sort starts
            final List<MessageReference> messageRefs = new ArrayList<MessageReference>(mStore.messages.size());

            synchronized (mStore.mGroups)
            {
                for (final MessageGroup<MessageInfoHolder> group : mStore.mGroups)
                {
                    for (final MessageInfo<MessageInfoHolder> info : group.getMessages())
                    {
                        final MessageInfoHolder holder = info.getTag();
                        final MessageReference reference = holder.message.makeMessageReference();
                        messageRefs.add(reference);
                    }
                }
            }
            MessageReference ref = message.message.makeMessageReference();
            Log.i(K9.LOG_TAG, "MessageList sending message " + ref);

            MessageView.actionView(this, ref, messageRefs);
        }

        /*
         * We set read=true here for UI performance reasons. The actual value
         * will get picked up on the refresh when the Activity is resumed but
         * that may take a second or so and we don't want this to show and
         * then go away. I've gone back and forth on this, and this gives a
         * better UI experience, so I am putting it back in.
         */
        if (!message.read)
        {
            message.read = true;
        }
    }

    private void onAccounts()
    {
        Accounts.listAccounts(this);
        finish();
    }

    private void onShowFolderList()
    {
        FolderList.actionHandleAccount(this, mAccount);
        finish();
    }

    private void onCompose()
    {
        if (mQueryString != null)
        {
            /*
             * If we have a query string, we don't have an account to let
             * compose start the default action.
             */
            MessageCompose.actionCompose(this, null);
        }
        else
        {
            MessageCompose.actionCompose(this, mAccount);
        }
    }

    private void onEditPrefs()
    {
        Prefs.actionPrefs(this);
    }

    private void onEditAccount()
    {
        AccountSettings.actionSettings(this, mAccount);
    }

    private void changeSort(SORT_TYPE newSortType)
    {
        if (sortType == newSortType)
        {
            onToggleSortAscending();
        }
        else
        {
            sortType = newSortType;
            mController.setSortType(sortType);
            sortAscending = mController.isSortAscending(sortType);
            sortDateAscending = mController.isSortAscending(SORT_TYPE.SORT_DATE);
            reSort();
        }
    }

    private void reSort()
    {
        int toastString = sortType.getToast(sortAscending);

        Toast toast = Toast.makeText(this, toastString, Toast.LENGTH_SHORT);
        toast.show();

        mHandler.sortMessages();
    }

    private void onCycleSort()
    {
        SORT_TYPE[] sorts = SORT_TYPE.values();
        int curIndex = 0;

        for (int i = 0; i < sorts.length; i++)
        {
            if (sorts[i] == sortType)
            {
                curIndex = i;
                break;
            }
        }

        curIndex++;

        if (curIndex == sorts.length)
        {
            curIndex = 0;
        }

        changeSort(sorts[curIndex]);
    }

    private void onToggleSortAscending()
    {
        mController.setSortAscending(sortType, !sortAscending);

        sortAscending = mController.isSortAscending(sortType);
        sortDateAscending = mController.isSortAscending(SORT_TYPE.SORT_DATE);

        reSort();
    }

    private void onDelete(final List<MessageInfoHolder> holders)
    {
        final Message[] messages = new Message[holders.size()];
        int i = 0;
        for (final Iterator<MessageInfoHolder> iterator = holders.iterator(); iterator.hasNext(); i++)
        {
            final MessageInfoHolder holder = iterator.next();
            messages[i] = holder.message;
        }
        mStore.removeMessages(holders);
        mController.deleteMessages(messages, null);
    }

    /**
     * Display an Toast message if any message isn't synchronized
     * 
     * @param holders
     *            Never <code>null</code>.
     * @param move
     *            <code>true</code> to check move availability,
     *            <code>false</code> to check the copy availability
     * 
     * @return <code>true</code> if operation is possible
     */
    protected boolean checkCopyOrMovePossible(final List<MessageInfoHolder> holders, final boolean move)
    {
        boolean first = true;
        for (final MessageInfoHolder holder : holders)
        {
            final Message message = holder.message;
            if (first)
            {
                first = false;
                final Account account = message.getFolder().getAccount();
                if ((move && !mController.isMoveCapable(account))
                        || (!move && !mController.isCopyCapable(account)))
                {
                    return false;
                }
            }
            if ((move && !mController.isMoveCapable(message))
                    || (!move && !mController.isCopyCapable(message)))
            {
                final Toast toast = Toast.makeText(this,
                        R.string.move_copy_cannot_copy_unsynced_message, Toast.LENGTH_LONG);
                toast.show();
                return false;
            }
        }
        return true;
    }


    /**
     * @param holders
     *            Never <code>null</code>.
     */
    private void onArchive(final List<MessageInfoHolder> holders)
    {
        // TODO one should separate messages by account and call move afterwards (because each account might have a specific Archive folder name)
        move(holders, holders.get(0).message.getFolder().getAccount().getArchiveFolderName());
    }

    /**
     * @param holders
     *            Never <code>null</code>.
     */
    private void onSpam(final List<MessageInfoHolder> holders)
    {
        // TODO one should separate messages by account and call move afterwards (because each account might have a specific Spam folder name)
        move(holders, holders.get(0).message.getFolder().getAccount().getSpamFolderName());
    }

    @Override
    protected void onActivityResult(int requestCode, int resultCode, Intent data)
    {
        if (resultCode != RESULT_OK)
        {
            return;
        }

        switch (requestCode)
        {
            case ACTIVITY_CHOOSE_FOLDER_MOVE:
            case ACTIVITY_CHOOSE_FOLDER_COPY:
            {
                if (data == null)
                {
                    return;
                }

                final String destFolderName = data.getStringExtra(ChooseFolder.EXTRA_NEW_FOLDER);

                if (destFolderName != null)
                {
                    final List<MessageInfoHolder> holders = mActiveMessages;

                    mActiveMessages = null; // don't need it any more

                    final Account account = holders.get(0).message.getFolder().getAccount();

                    account.setLastSelectedFolderName(destFolderName);

                    switch (requestCode)
                    {
                        case ACTIVITY_CHOOSE_FOLDER_MOVE:
                            move(holders, destFolderName);
                            break;

                        case ACTIVITY_CHOOSE_FOLDER_COPY:
                            copy(holders, destFolderName);
                            break;
                    }
                }
                break;
            }
        }
    }

    private void onReply(MessageInfoHolder holder)
    {
        MessageCompose.actionReply(this, holder.message.getFolder().getAccount(), holder.message, false, null);
    }

    private void onReplyAll(MessageInfoHolder holder)
    {
        MessageCompose.actionReply(this, holder.message.getFolder().getAccount(), holder.message, true, null);
    }

    private void onForward(MessageInfoHolder holder)
    {
        MessageCompose.actionForward(this, holder.message.getFolder().getAccount(), holder.message, null);
    }

    private void onMarkAllAsRead(final Account account, final String folder)
    {
        showDialog(DIALOG_MARK_ALL_AS_READ);
    }

    private void onExpunge(final Account account, String folderName)
    {
        mController.expunge(account, folderName, null);
    }

    @Override
    public Dialog onCreateDialog(int id)
    {
        switch (id)
        {
            case DIALOG_MARK_ALL_AS_READ:
                return createMarkAllAsReadDialog();
        }

        return super.onCreateDialog(id);
    }

    @Override
    public void onPrepareDialog(int id, Dialog dialog)
    {
        switch (id)
        {
            case DIALOG_MARK_ALL_AS_READ:
            {
                if (mCurrentFolder != null)
                {
                    ((AlertDialog)dialog).setMessage(getString(R.string.mark_all_as_read_dlg_instructions_fmt,
                                                     mCurrentFolder.displayName));
                }
                break;
            }
            default:
            {
                super.onPrepareDialog(id, dialog);
            }
        }
    }

    private Dialog createMarkAllAsReadDialog()
    {
        return new AlertDialog.Builder(this)
               .setTitle(R.string.mark_all_as_read_dlg_title)
               .setMessage(getString(R.string.mark_all_as_read_dlg_instructions_fmt,
                                     mCurrentFolder.displayName))
               .setPositiveButton(R.string.okay_action, new DialogInterface.OnClickListener()
        {
            public void onClick(DialogInterface dialog, int whichButton)
            {
                dismissDialog(DIALOG_MARK_ALL_AS_READ);

                try
                {
                    mController.markAllMessagesRead(mAccount, mCurrentFolder.name);

                    synchronized (mStore.messages)
                    {
                        for (MessageInfoHolder holder : mStore.messages)
                        {
                            holder.read = true;
                        }
                    }
                    mHandler.sortMessages();
                }
                catch (Exception e)
                {
                    // Ignore
                }
            }
        })
               .setNegativeButton(R.string.cancel_action, new DialogInterface.OnClickListener()
        {
            public void onClick(DialogInterface dialog, int whichButton)
            {
                dismissDialog(DIALOG_MARK_ALL_AS_READ);
            }
        })
               .create();
    }

    private void checkMail(Account account, String folderName)
    {
        mController.synchronizeMailbox(account, folderName, mStore.mListener, null);
        sendMail(account);
    }

    private void sendMail(Account account)
    {
        mController.sendPendingMessages(account, mStore.mListener);
    }

    @Override
    public boolean onOptionsItemSelected(MenuItem item)
    {
        final List<MessageInfoHolder> selection = getSelectionFromCheckboxes();
        int itemId = item.getItemId();
        switch (itemId)
        {
            case R.id.compose:
            {
                onCompose();
                return true;
            }
            case R.id.accounts:
            {
                onAccounts();
                return true;
            }
            case R.id.set_sort_date:
            {
                changeSort(SORT_TYPE.SORT_DATE);
                return true;
            }
            case R.id.set_sort_subject:
            {
                changeSort(SORT_TYPE.SORT_SUBJECT);
                return true;
            }
            case R.id.set_sort_sender:
            {
                changeSort(SORT_TYPE.SORT_SENDER);
                return true;
            }
            case R.id.set_sort_flag:
            {
                changeSort(SORT_TYPE.SORT_FLAGGED);
                return true;
            }
            case R.id.set_sort_unread:
            {
                changeSort(SORT_TYPE.SORT_UNREAD);
                return true;
            }
            case R.id.set_sort_attach:
            {
                changeSort(SORT_TYPE.SORT_ATTACHMENT);
                return true;
            }
            case R.id.set_group_by_none:
                mStore.mMessageGrouper = new SingletonMessageGrouper();
                mAdapter.mGroupLessMode = true;
                reSort();
                return true;
            case R.id.set_group_by_thread:
                mStore.mMessageGrouper = new ThreadMessageGrouper();
                mAdapter.mGroupLessMode = false;
                reSort();
                return true;
            case R.id.set_group_by_sender:
                mStore.mMessageGrouper = new SenderMessageGrouper();
                mAdapter.mGroupLessMode = false;
                reSort();
                return true;
            case R.id.set_group_by_date:
                mStore.mMessageGrouper = new DateMessageGrouper(this);
                mAdapter.mGroupLessMode = false;
                reSort();
                return true;
            case R.id.expand_all:
                expandAll();
                return true;
            case R.id.collapse_all:
                collapseAll();
                return true;
            case R.id.select_all:
            case R.id.batch_select_all:
            {
                setAllSelected(true);
                toggleBatchButtons();
                return true;
            }
            case R.id.batch_deselect_all:
            {
                setAllSelected(false);
                toggleBatchButtons();
                return true;
            }
            case R.id.batch_delete_op:
            {
                onDelete(selection);
                return true;
            }
            case R.id.batch_mark_read_op:
            {
                setFlag(selection, Flag.SEEN, true);
                return true;
            }
            case R.id.batch_mark_unread_op:
            {
                setFlag(selection, Flag.SEEN, false);
                return true;
            }
            case R.id.batch_flag_op:
            {
                setFlag(selection, Flag.FLAGGED, true);
                return true;
            }
            case R.id.batch_unflag_op:
            {
                setFlag(selection, Flag.FLAGGED, false);
                return true;
            }
            case R.id.settings:
            {
                if (mQueryString == null)
                {
                    break;
                }

                /*
                 * Fall-through in search results view. Otherwise a sub-menu
                 * with only one option would be opened.
                 */
            }
            case R.id.app_settings:
            {
                onEditPrefs();
                return true;
            }
        }

        if (mQueryString != null)
        {
            // None of the options after this point are "safe" for search results
            //TODO: This is not true for "unread" and "starred" searches in regular folders
            return false;
        }

        switch (itemId)
        {
            case R.id.check_mail:
            {
                if (mFolderName != null)
                {
                    checkMail(mAccount, mFolderName);
                }
                return true;
            }
            case R.id.send_messages:
            {
                sendMail(mAccount);
                return true;
            }
            case R.id.list_folders:
            {
                onShowFolderList();
                return true;
            }
            case R.id.mark_all_as_read:
            {
                if (mFolderName != null)
                {
                    onMarkAllAsRead(mAccount, mFolderName);
                }
                return true;
            }
            case R.id.folder_settings:
            {
                if (mFolderName != null)
                {
                    FolderSettings.actionSettings(this, mAccount, mFolderName);
                }
                return true;
            }
            case R.id.account_settings:
            {
                onEditAccount();
                return true;
            }
            case R.id.batch_copy_op:
            {
                onCopy(selection);
                return true;
            }
            case R.id.batch_archive_op:
            {
                onArchive(selection);
                return true;
            }
            case R.id.batch_spam_op:
            {
                onSpam(selection);
                return true;
            }
            case R.id.batch_move_op:
            {
                onMove(selection);
                return true;
            }
            case R.id.expunge:
            {
                if (mCurrentFolder != null)
                {
                    onExpunge(mAccount, mCurrentFolder.name);
                }
                return true;
            }
            default:
            {
                return super.onOptionsItemSelected(item);
            }
        }
    }

    private final int[] batch_ops = { R.id.batch_copy_op, R.id.batch_delete_op, R.id.batch_flag_op,
                                      R.id.batch_unflag_op, R.id.batch_mark_read_op, R.id.batch_mark_unread_op,
                                      R.id.batch_archive_op, R.id.batch_spam_op, R.id.batch_move_op,
                                      R.id.batch_select_all, R.id.batch_deselect_all
                                    };

    private void setOpsState(Menu menu, boolean state, boolean enabled)
    {
        for (int id : batch_ops)
        {
            menu.findItem(id).setVisible(state);
            menu.findItem(id).setEnabled(enabled);
        }
    }

    @Override
    public boolean onPrepareOptionsMenu(Menu menu)
    {
        boolean anySelected = anySelected();

        menu.findItem(R.id.select_all).setVisible(! anySelected);
        menu.findItem(R.id.batch_ops).setVisible(anySelected);

        setOpsState(menu, true, anySelected);

        if (mQueryString != null)
        {
            menu.findItem(R.id.mark_all_as_read).setVisible(false);
            menu.findItem(R.id.list_folders).setVisible(false);
            menu.findItem(R.id.expunge).setVisible(false);
            menu.findItem(R.id.batch_archive_op).setVisible(false);
            menu.findItem(R.id.batch_spam_op).setVisible(false);
            menu.findItem(R.id.batch_move_op).setVisible(false);
            menu.findItem(R.id.batch_copy_op).setVisible(false);
            menu.findItem(R.id.check_mail).setVisible(false);
            menu.findItem(R.id.send_messages).setVisible(false);
        }
        else
        {
            if (mCurrentFolder != null && mCurrentFolder.outbox)
            {
                menu.findItem(R.id.check_mail).setVisible(false);
            }
            else
            {
                menu.findItem(R.id.send_messages).setVisible(false);
            }

            if (mCurrentFolder != null && K9.ERROR_FOLDER_NAME.equals(mCurrentFolder.name))
            {
                menu.findItem(R.id.expunge).setVisible(false);
            }
            if (K9.FOLDER_NONE.equalsIgnoreCase(mAccount.getArchiveFolderName()))
            {
                menu.findItem(R.id.batch_archive_op).setVisible(false);
            }
            if (K9.FOLDER_NONE.equalsIgnoreCase(mAccount.getSpamFolderName()))
            {
                menu.findItem(R.id.batch_spam_op).setVisible(false);
            }
        }

        boolean newFlagState = computeBatchDirection(true);
        boolean newReadState = computeBatchDirection(false);
        menu.findItem(R.id.batch_flag_op).setVisible(newFlagState);
        menu.findItem(R.id.batch_unflag_op).setVisible(!newFlagState);
        menu.findItem(R.id.batch_mark_read_op).setVisible(newReadState);
        menu.findItem(R.id.batch_mark_unread_op).setVisible(!newReadState);
        menu.findItem(R.id.batch_deselect_all).setVisible(anySelected);
        menu.findItem(R.id.batch_select_all).setEnabled(true);

        return true;
    }

    @Override
    public boolean onCreateOptionsMenu(Menu menu)
    {
        super.onCreateOptionsMenu(menu);
        getMenuInflater().inflate(R.menu.message_list_option, menu);

        return true;
    }

    @Override
    public boolean onContextItemSelected(final MenuItem item)
    {
        final MessageInfoHolder holder = mSelectedMessage;
        final MessageGroup<MessageInfoHolder> group = mSelectedGroup;

        // don't need them anymore
        mSelectedMessage = null;
        mSelectedGroup = null;

        if (holder != null && group == null)
        {
            return onContextItemSelectedForMessage(item, holder);
        }
        else if (holder == null && group != null)
        {
            return onContextItemSelectedForGroup(item, group);
        }
        else
        {
            return super.onContextItemSelected(item);
        }

    }

    /**
     * @param item
     *            Never <code>null</code>.
     * @param holder
     *            Never <code>null</code>.
     * @return See {@link Activity#onContextItemSelected(MenuItem)}
     */
    private boolean onContextItemSelectedForMessage(MenuItem item, final MessageInfoHolder holder)
    {
        final List<MessageInfoHolder> selection = getSelectionFromMessage(holder);
        switch (item.getItemId())
        {
            case R.id.open:
            {
                onOpenMessage(holder);
                break;
            }
            case R.id.select:
            {
                setSelected(selection, true);
                break;
            }
            case R.id.deselect:
            {
                setSelected(selection, false);
                break;
            }
            case R.id.delete:
            {
                onDelete(selection);
                break;
            }
            case R.id.reply:
            {
                onReply(holder);
                break;
            }
            case R.id.reply_all:
            {
                onReplyAll(holder);
                break;
            }
            case R.id.forward:
            {
                onForward(holder);
                break;
            }
            case R.id.mark_as_read:
            {
                setFlag(selection, Flag.SEEN, !holder.read);
                break;
            }
            case R.id.flag:
            {
                setFlag(selection, Flag.FLAGGED, !holder.flagged);
                break;
            }
            case R.id.archive:
            {
                onArchive(selection);
                break;
            }
            case R.id.spam:
            {
                onSpam(selection);
                break;
            }
            case R.id.move:
            {
                onMove(selection);
                break;
            }
            case R.id.copy:
            {
                onCopy(selection);
                break;
            }
            case R.id.send_alternate:
            {
                onSendAlternate(mAccount, holder);
                break;
            }
            case R.id.same_sender:
            {
                MessageList.actionHandle(MessageList.this,
                                         "From "+holder.sender, holder.senderAddress, true,
                                         null, null);
                break;
            }
        }
        return super.onContextItemSelected(item);
    }

    /**
     * @param item
     *            Never <code>null</code>.
     * @param group
     *            Never <code>null</code>.
     * @return See {@link Activity#onContextItemSelected(MenuItem)}
     */
    private boolean onContextItemSelectedForGroup(final MenuItem item,
            final MessageGroup<MessageInfoHolder> group)
    {
        final List<MessageInfoHolder> selection = getSelectionFromGroup(group);
        final int itemId = item.getItemId();
        switch (itemId)
        {
            case R.id.expand:
            {
                int i = findGroupPosition(group);
                if (i >= 0)
                {
                    mListView.expandGroup(i);
                }
                return true;
            }
            case R.id.collapse:
            {
                int i = findGroupPosition(group);
                if (i >= 0)
                {
                    mListView.collapseGroup(i);
                }
                return true;
            }
            case R.id.group_delete:
                onDelete(selection);
                return true;
            case R.id.group_select:
            case R.id.group_deselect:
                setSelected(selection, itemId == R.id.group_select);
                if (itemId == R.id.group_select)
                {
                    // display selection to user
                    int i = findGroupPosition(group);
                    if (i >= 0)
                    {
                        mListView.expandGroup(i);
                    }
                }
                return true;
            case R.id.group_flag:
            case R.id.group_unflag:
                setFlag(selection, Flag.FLAGGED, itemId == R.id.group_flag);
                return true;
            case R.id.group_mark_as_read:
            case R.id.group_mark_as_unread:
                setFlag(selection, Flag.SEEN, itemId == R.id.group_mark_as_read);
                return true;
            case R.id.group_copy:
                displayFolderChoice(ACTIVITY_CHOOSE_FOLDER_COPY, selection.get(0).message.getFolder(), null, selection);
                return true;
            case R.id.group_move:
                displayFolderChoice(ACTIVITY_CHOOSE_FOLDER_MOVE, selection.get(0).message.getFolder(), null, selection);
                return true;
            case R.id.group_archive:
                onArchive(selection);
                return true;
            case R.id.group_spam:
                onSpam(selection);
                return true;
            default:
                break;
        }
        return super.onContextItemSelected(item);
    }

    /**
     * @param group
     *            Never <code>null</code>.
     * @return -1 if not found
     */
    private int findGroupPosition(final MessageGroup<MessageInfoHolder> group)
    {
        final int groupCount = mAdapter.getGroupCount();
        if (groupCount > 0)
        {
            int i = 0;
            for (MessageGroup<MessageInfoHolder> otherGroup; i < groupCount; i++)
            {
                otherGroup = mAdapter.getGroup(i);
                if (group.getId() == otherGroup.getId())
                {
                    break;
                }
            }
            return i;
        }
        else
        {
            return -1;
        }
    }

    private void collapseAll()
    {
        final int groupCount = mAdapter.getGroupCount() - MessageListAdapter.NON_MESSAGE_ITEMS;
        for (int i = 0; i < groupCount; i++)
        {
            if (mListView.isGroupExpanded(i))
            {
                mListView.collapseGroup(i);
            }
        }
    }

    private void expandAll()
    {
        final int groupCount = mAdapter.getGroupCount() - MessageListAdapter.NON_MESSAGE_ITEMS;
        for (int i = 0; i < groupCount; i++)
        {
            if (!mListView.isGroupExpanded(i))
            {
                mListView.expandGroup(i);
            }
        }
    }

    public void onSendAlternate(Account account, MessageInfoHolder holder)
    {
        mController.sendAlternate(this, account, holder.message);
    }

    public void showProgressIndicator(boolean status)
    {
        setProgressBarIndeterminateVisibility(status);
        ProgressBar bar = (ProgressBar)mListView.findViewById(R.id.message_list_progress);
        if (bar == null)
        {
            return;
        }

        bar.setIndeterminate(true);
        if (status)
        {
            bar.setVisibility(ProgressBar.VISIBLE);
        }
        else
        {
            bar.setVisibility(ProgressBar.INVISIBLE);
        }
    }

    /**
     * Handle touch/click events on list items
     */
    private class ItemListener implements View.OnTouchListener,
            ExpandableListView.OnChildClickListener, ExpandableListView.OnGroupClickListener
    {
        /**
         * When switching from ListView to ExpandableListView, the onChildClick
         * method is still invoked, this flag allow to ignore subsequent "click"
         * behavior when sliding
         */
        private boolean prevent = false;

        private GestureDetector gestureDetector = new GestureDetector(new SimpleOnGestureListener()
        {
            @Override
            public boolean onFling(MotionEvent e1, MotionEvent e2, float velocityX, float velocityY)
            {
                if (e2 == null || e1 == null)
                {
                    return true;
                }

                float deltaX = e2.getX() - e1.getX(), deltaY = e2.getY() - e1.getY();

                boolean movedAcross = (Math.abs(deltaX) > Math.abs(deltaY * 4));
                boolean steadyHand = (Math.abs(deltaX / deltaY) > 2);

                if (movedAcross && steadyHand)
                {
                    boolean selected = (deltaX > 0);
                    int position = mListView.pointToPosition((int) e1.getX(), (int) e1.getY());

                    if (position != AdapterView.INVALID_POSITION)
                    {
                        final Object item = mListView.getItemAtPosition(position);
                        if (item instanceof MessageInfoHolder)
                        {
                            MessageInfoHolder msgInfoHolder = (MessageInfoHolder) item;

                            if (msgInfoHolder != null && msgInfoHolder.selected != selected)
                            {
                                msgInfoHolder.selected = selected;
                                mSelectedCount += (selected ? 1 : -1);
                                mAdapter.notifyDataSetChanged();
                                toggleBatchButtons();
                                prevent = true;
                            }
                        }
                    }
                }

                return false;
            }
        });

        @Override
        public boolean onTouch(View v, MotionEvent event)
        {
            if (gestureDetector.onTouchEvent(event))
            {
                return true;
            }
            return false;
        }

        @Override
        public boolean onGroupClick(ExpandableListView parent, View v, int groupPosition, long id)
        {
            // XXX Android 2.1 dosen't invoke this method for expanded groups: can't prevent collapsing
            //            if (mAdapter.groupLessMode)
            //            {
            //                // ignore collapse attempt in groupless mode
            //                return true;
            //            }

            if (mCurrentFolder != null && ((groupPosition + 1) == mAdapter.getGroupCount()))
            {
                mController.loadMoreMessages(mAccount, mFolderName, mStore.mListener);
                return true;
            }
            return false;
        }

        @Override
        public boolean onChildClick(ExpandableListView parent, View v, int groupPosition,
                int childPosition, long id)
        {
            if (prevent)
            {
                prevent = false;
                return true;
            }

            final MessageInfoHolder message = mAdapter.getChild(groupPosition, childPosition);
            if (mSelectedCount > 0)
            {
                // In multiselect mode make sure that clicking on the item results
                // in toggling the 'selected' checkbox.
                final List<MessageInfoHolder> selection = getSelectionFromMessage(message);
                setSelected(selection, !message.selected);
                return true;
            }
            else
            {
                onOpenMessage(message);
                return true;
            }
        }
    }

    @Override
    public void onCreateContextMenu(ContextMenu menu, View v, ContextMenuInfo menuInfo)
    {
        // reset remembered selection
        mSelectedGroup = null;
        mSelectedMessage = null;

        // hide by default
        menu.setGroupVisible(R.id.message_group, false);
        menu.setGroupVisible(R.id.single_message, false);

        if (menuInfo instanceof ExpandableListView.ExpandableListContextMenuInfo)
        {
            final ExpandableListView.ExpandableListContextMenuInfo info = (ExpandableListView.ExpandableListContextMenuInfo) menuInfo;
            final long packedPosition = info.packedPosition;
            final int packedPositionType = ExpandableListView.getPackedPositionType(packedPosition);

            switch (packedPositionType)
            {
                case ExpandableListView.PACKED_POSITION_TYPE_GROUP:
                    // group
                    final int groupPosition = ExpandableListView
                            .getPackedPositionGroup(packedPosition);
                    mSelectedGroup = mAdapter.getGroup(groupPosition);

                    if (mSelectedGroup == null)
                    {
                        break;
                    }

                    onCreateContextMenuForGroup(menu, v, menuInfo, mSelectedGroup, groupPosition);

                    break;
                case ExpandableListView.PACKED_POSITION_TYPE_CHILD:
                    // message
                    final int packedPositionChild = ExpandableListView
                            .getPackedPositionChild(packedPosition);
                    final int packedPositionGroup = ExpandableListView
                            .getPackedPositionGroup(packedPosition);

                    // remember which message was originally selected, in case the list changes while the
                    // dialog is up
                    mSelectedMessage = mAdapter.getChild(packedPositionGroup, packedPositionChild);

                    if (mSelectedMessage == null)
                    {
                        break;
                    }

                    onCreateContextMenuForMessage(menu, mSelectedMessage);

                    break;
            }
        }
    }

    /**
     * @param menu
     *            Never <code>null</code>.
     * @param message
     *            Never <code>null</code>.
     * @see Activity#onCreateContextMenu(ContextMenu, View, ContextMenuInfo)
     */
    private void onCreateContextMenuForMessage(final ContextMenu menu, final MessageInfoHolder message)
    {
        getMenuInflater().inflate(R.menu.message_list_context, menu);

        menu.setHeaderTitle((CharSequence) message.subject);

        menu.setGroupVisible(R.id.single_message, true);

        if (message.read)
        {
            menu.findItem(R.id.mark_as_read).setTitle(R.string.mark_as_unread_action);
        }

        if (message.flagged)
        {
            menu.findItem(R.id.flag).setTitle(R.string.unflag_action);
        }

        Account account = message.message.getFolder().getAccount();
        if (!mController.isCopyCapable(account))
        {
            menu.findItem(R.id.copy).setVisible(false);
        }

        if (!mController.isMoveCapable(account))
        {
            menu.findItem(R.id.move).setVisible(false);
            menu.findItem(R.id.archive).setVisible(false);
            menu.findItem(R.id.spam).setVisible(false);
        }

        if (K9.FOLDER_NONE.equalsIgnoreCase(account.getArchiveFolderName()))
        {
            menu.findItem(R.id.archive).setVisible(false);
        }
        if (K9.FOLDER_NONE.equalsIgnoreCase(account.getSpamFolderName()))
        {
            menu.findItem(R.id.spam).setVisible(false);
        }

        if (message.selected)
        {
            menu.findItem(R.id.select).setVisible(false);
            menu.findItem(R.id.deselect).setVisible(true);
        }
        else
        {
            menu.findItem(R.id.select).setVisible(true);
            menu.findItem(R.id.deselect).setVisible(false);
        }
    }

    /**
     * @param menu
     *            Never <code>null</code>.
     * @param v
     *            Never <code>null</code>.
     * @param menuInfo
     *            Never <code>null</code>.
     * @param group
     *            Never <code>null</code>.
     * @param groupPosition
     * @see Activity#onCreateContextMenu(ContextMenu, View, ContextMenuInfo)
     */
    private void onCreateContextMenuForGroup(final ContextMenu menu, final View v, final ContextMenuInfo menuInfo,
            final MessageGroup<MessageInfoHolder> group, final int groupPosition)
    {
        getMenuInflater().inflate(R.menu.message_list_context, menu);
        menu.setHeaderTitle(group.getSubject());
        menu.setGroupVisible(R.id.message_group, true);

        if (mListView.isGroupExpanded(groupPosition))
        {
            menu.findItem(R.id.expand).setVisible(false);
            menu.findItem(R.id.collapse).setVisible(true);
        }
        else
        {
            menu.findItem(R.id.expand).setVisible(true);
            menu.findItem(R.id.collapse).setVisible(false);
        }
        boolean unread = false;
        boolean read = false;
        boolean unflagged = false;
        boolean flagged = false;
        boolean selected = false;
        boolean unselected = false;
        for (final MessageInfo<MessageInfoHolder> info : group.getMessages())
        {
            final MessageInfoHolder holder = info.getTag();
            if (!read && holder.read)
            {
                read = true;
            }
            else if (!unread && !holder.read)
            {
                unread = true;
            }
            if (!flagged && holder.flagged)
            {
                flagged = true;
            }
            else if (!unflagged && !holder.flagged)
            {
                unflagged = true;
            }
            if (!selected && holder.selected)
            {
                selected = true;
            }
            else if (!unselected && !holder.selected)
            {
                unselected = true;
            }
        }
        menu.findItem(R.id.group_mark_as_read).setVisible(unread);
        menu.findItem(R.id.group_mark_as_unread).setVisible(read);
        menu.findItem(R.id.group_flag).setVisible(unflagged);
        menu.findItem(R.id.group_unflag).setVisible(flagged);
        menu.findItem(R.id.group_select).setVisible(unselected);
        menu.findItem(R.id.group_deselect).setVisible(selected);
        // TODO don't use mAccount for when the group contains messages from multiple accounts
        menu.findItem(R.id.group_archive).setVisible(
                !K9.FOLDER_NONE.equalsIgnoreCase(mAccount.getArchiveFolderName()));
        menu.findItem(R.id.group_spam).setVisible(
                !K9.FOLDER_NONE.equalsIgnoreCase(mAccount.getSpamFolderName()));
    }
    
    private static final Path GROUP_CHIP_PATH = new Path();
    private static final Path LAST_CHIP_PATH = new Path();

    {
        GROUP_CHIP_PATH.moveTo(10, 0);
        GROUP_CHIP_PATH.quadTo(0, 0, 0, 10);
        GROUP_CHIP_PATH.lineTo(10, 10);
        GROUP_CHIP_PATH.close();

        LAST_CHIP_PATH.quadTo(0, 10, 10, 10);
        LAST_CHIP_PATH.lineTo(10, 0);
        LAST_CHIP_PATH.close();
    }

    /**
     * Intermediate backend storage used by MessageList.
     * 
     * <p>
     * Should not include UI API calls.
     * </p>
     */
    public class MessageListStore
    {
        
        private final List<MessageInfoHolder> messages = Collections.synchronizedList(new ArrayList<MessageInfoHolder>());

        private final List<MessageGroup<MessageInfoHolder>> mGroups = Collections
                .synchronizedList(new ArrayList<MessageGroup<MessageInfoHolder>>());

        private final ActivityListener mListener;

        private MessageGrouper mMessageGrouper;

        public MessageListStore(final ActivityListener listener)
        {
            this.mListener = listener;
        }
        public MessageInfoHolder getMessage(Message message)
        {
            return getMessage(message.makeMessageReference());
        }

        // XXX TODO - make this not use a for loop
        public MessageInfoHolder getMessage(MessageReference messageReference)
        {
            synchronized (messages)
            {
                for (MessageInfoHolder holder : messages)
                {
                    /*
                     * 2010-06-21 - cketti
                     * Added null pointer check. Not sure what's causing 'holder'
                     * to be null. See log provided in issue 1749, comment #15.
                     *
                     * Please remove this comment once the cause was found and the
                     * bug(?) fixed.
                     */
                    if ((holder != null) && holder.message.equalsReference(messageReference))
                    {
                        return holder;
                    }
                }
            }
            return null;
        }

        /**
         * @param holders
         *            Never <code>null</code>.
         */
        public void removeMessages(List<MessageInfoHolder> holders)
        {
            mHandler.removeMessage(holders);
        }

        /**
         * 
         */
        public void synchronizeGroups()
        {
            final List<MessageInfo<MessageInfoHolder>> toGroup = new ArrayList<MessageInfo<MessageInfoHolder>>(
                    messages.size());
            synchronized (messages)
            {
                for (final MessageInfoHolder holder : messages)
                {
                    final MessageInfo<MessageInfoHolder> messageInfo = new MessageInfo<MessageInfoHolder>();
                    final Message message = holder.message;
                    try
                    {
                        messageInfo.setId(message.getMessageId());
                        final String[] references = message.getReferences();
                        if (references != null)
                        {
                            messageInfo.getReferences().addAll(getReferences(references));
                        }
                        final String[] inReplyTo = message.getHeader("In-Reply-To");
                        if (inReplyTo != null && inReplyTo.length > 0)
                        {
                            messageInfo.getReferences().add(inReplyTo[0]);
                        }
                    }
                    catch (MessagingException e)
                    {
                        // should not happen?
                        Log.w(K9.LOG_TAG, "Unable to retrieve header from "
                                + message, e);
                        continue;
                    }
                    messageInfo.setDate(holder.compareDate);
                    messageInfo.setSubject(holder.subject);
                    messageInfo.setSender(holder.sender.toString());
        
                    messageInfo.setTag(holder);
        
                    toGroup.add(messageInfo);
                }
            }
            final List<MessageGroup<MessageInfoHolder>> messageGroups = mMessageGrouper
                    .group(toGroup);
        
            mGroups.clear();
            mGroups.addAll(messageGroups);
        
        }
        /**
         * @param references
         * @return
         */
        private List<String> getReferences(final String[] references)
        {
            final List<String> result = new ArrayList<String>();
            for (final String reference : references)
            {
                List<String> split = Arrays.asList(splitter.split(reference));
                result.addAll(split);
            }
            for (final Iterator<String> iterator = result.iterator(); iterator.hasNext();)
            {
                String string = iterator.next();
                if (string.length() == 0)
                {
                    iterator.remove();
                }
            }
            return result;
        }
        private final Pattern splitter = Pattern.compile("\\s");

    }

    private MessageListStore mStore = new MessageListStore(new ActivityListener()
    {
        @Override
        public void synchronizeMailboxStarted(Account account, String folder)
        {
            super.synchronizeMailboxStarted(account, folder);
    
            if (updateForMe(account, folder))
            {
                mHandler.progress(true);
                mHandler.folderLoading(folder, true);
            }
            mHandler.refreshTitle();
        }
        @Override
        public void synchronizeMailboxHeadersProgress(Account account, String folder, int completed, int total)
        {
            super.synchronizeMailboxHeadersProgress(account,folder,completed, total);
            mHandler.refreshTitle();
        }
    
        @Override
        public void synchronizeMailboxHeadersFinished(Account account, String folder,
                int total, int completed)
        {
            super.synchronizeMailboxHeadersFinished(account,folder, total, completed);
            mHandler.refreshTitle();
        }
    
    
    
    
        @Override
        public void synchronizeMailboxFinished(Account account, String folder,
                                               int totalMessagesInMailbox, int numNewMessages)
        {
            super.synchronizeMailboxFinished(account, folder, totalMessagesInMailbox, numNewMessages);
    
            if (updateForMe(account, folder))
            {
                mHandler.progress(false);
                mHandler.folderLoading(folder, false);
                mHandler.sortMessages();
            }
            mHandler.refreshTitle();
        }
    
        @Override
        public void synchronizeMailboxFailed(Account account, String folder, String message)
        {
            super.synchronizeMailboxFailed(account, folder, message);
    
            if (updateForMe(account, folder))
            {
                mHandler.progress(false);
                mHandler.folderLoading(folder, false);
                mHandler.sortMessages();
            }
            mHandler.refreshTitle();
        }
    
        @Override
        public void sendPendingMessagesStarted(Account account)
        {
            super.sendPendingMessagesStarted(account);
            mHandler.refreshTitle();
        }
    
        @Override
        public void sendPendingMessagesCompleted(Account account)
        {
            super.sendPendingMessagesCompleted(account);
            mHandler.refreshTitle();
        }
    
        @Override
        public void sendPendingMessagesFailed(Account account)
        {
            super.sendPendingMessagesFailed(account);
            mHandler.refreshTitle();
        }
    
        @Override
        public void synchronizeMailboxProgress(Account account, String folder, int completed, int total)
        {
            super.synchronizeMailboxProgress(account, folder, completed, total);
            mHandler.refreshTitle();
        }
    
        @Override
        public void synchronizeMailboxAddOrUpdateMessage(Account account, String folder, Message message)
        {
            addOrUpdateMessages(account, folder, Collections.singletonList(message), true);
        }
    
        @Override
        public void synchronizeMailboxRemovedMessage(Account account, String folder,Message message)
        {
            MessageInfoHolder holder = mStore.getMessage(message);
            if (holder == null)
            {
                Log.w(K9.LOG_TAG, "Got callback to remove non-existent message with UID " + message.getUid());
            }
            else
            {
                mStore.removeMessages(Collections.singletonList(holder));
            }
        }
    
        @Override
        public void listLocalMessagesStarted(Account account, String folder)
        {
            if ((mQueryString != null && folder == null) ||
                    (account != null && account.equals(mAccount))
               )
            {
                mHandler.progress(true);
                if (folder != null)
                {
                    mHandler.folderLoading(folder, true);
                }
            }
        }
    
        @Override
        public void listLocalMessagesFailed(Account account, String folder, String message)
        {
            if ((mQueryString != null && folder == null) ||
                    (account != null && account.equals(mAccount)))
            {
                mHandler.sortMessages();
                mHandler.progress(false);
                if (folder != null)
                {
                    mHandler.folderLoading(folder, false);
                }
            }
        }
    
        @Override
        public void listLocalMessagesFinished(Account account, String folder)
        {
            if ((mQueryString != null && folder == null) ||
                    (account != null && account.equals(mAccount)))
            {
                mHandler.sortMessages();
                mHandler.progress(false);
                if (folder != null)
                {
                    mHandler.folderLoading(folder, false);
                }
            }
        }
    
        @Override
        public void listLocalMessagesRemoveMessage(Account account, String folder,Message message)
        {
            MessageInfoHolder holder = mStore.getMessage(message);
            if (holder != null)
            {
                mStore.removeMessages(Collections.singletonList(holder));
            }
        }
    
        @Override
        public void listLocalMessagesAddMessages(Account account, String folder, List<Message> messages)
        {
            addOrUpdateMessages(account, folder, messages, false);
        }
    
        @Override
        public void listLocalMessagesUpdateMessage(Account account, String folder, Message message)
        {
            addOrUpdateMessages(account, folder, Collections.singletonList(message), false);
        }
    
        @Override
        public void searchStats(AccountStats stats)
        {
            mUnreadMessageCount = stats.unreadMessageCount;
            mHandler.refreshTitle();
        }
    
        @Override
        public void folderStatusChanged(Account account, String folder, int unreadMessageCount)
        {
            super.folderStatusChanged(account, folder, unreadMessageCount);
            if (updateForMe(account, folder))
            {
                mUnreadMessageCount = unreadMessageCount;
                mHandler.refreshTitle();
            }
        }
    
        @Override
        public void pendingCommandsProcessing(Account account)
        {
            super.pendingCommandsProcessing(account);
            mHandler.refreshTitle();
        }
    
        @Override
        public void pendingCommandsFinished(Account account)
        {
            super.pendingCommandsFinished(account);
            mHandler.refreshTitle();
        }
    
        @Override
        public void pendingCommandStarted(Account account, String commandTitle)
        {
            super.pendingCommandStarted(account, commandTitle);
            mHandler.refreshTitle();
        }
    
        @Override
        public void pendingCommandCompleted(Account account, String commandTitle)
        {
            super.pendingCommandCompleted(account, commandTitle);
            mHandler.refreshTitle();
        }
    
        @Override
        public void messageUidChanged(Account account, String folder, String oldUid, String newUid)
        {
            MessageReference ref = new MessageReference();
            ref.accountUuid = account.getUuid();
            ref.folderName = folder;
            ref.uid = oldUid;
    
            MessageInfoHolder holder = mStore.getMessage(ref);
            if (holder != null)
            {
                holder.uid = newUid;
                holder.message.setUid(newUid);
            }
        }
    });

    /**
     * {@inheritDoc}
     */
    class MessageListAdapter extends BaseExpandableListAdapter implements SectionIndexer
    {

        /**
         * Track groups expanded at load-time, to prevent from expanding at
         * subsequent loading
         */
        private Set<Long> mAutoExpanded = new HashSet<Long>();

        private Drawable mAttachmentIcon;
        private Drawable mAnsweredIcon;
        private View footerView = null;

        private boolean mGroupLessMode = false;

        private UiThrottler<Void> mThrottler;

        private boolean mGroupingInProgress = false;

        private MessageListAdapter()
        {
            mAttachmentIcon = getResources().getDrawable(R.drawable.ic_mms_attachment_small);
            mAnsweredIcon = getResources().getDrawable(R.drawable.ic_mms_answered_small);

            // TODO restore previous active/selected implementation
            mStore.mMessageGrouper = new ThreadMessageGrouper();

            mThrottler = new UiThrottler<Void>(MessageList.this, new Callable<Void>()
            {
                @Override
                public Void call()
                {
                    mStore.synchronizeGroups();
                    return null;
                }
            }, null); // not setting Executor now as we want to integrate into Activity onResume/onPause
            mThrottler.setCoolDownDuration(200L);
            mThrottler.setPostExecute(new Runnable()
            {
                @Override
                public void run()
                {
                    doNotifyDataSetChanged();

                    // auto expand groups at initial display
                    final int groupCount = mAdapter.getGroupCount() - MessageListAdapter.NON_MESSAGE_ITEMS;
                    for (int i = 0; i < groupCount; i++)
                    {
                        final long groupId = mAdapter.getGroupId(i);
                        if (!mListView.isGroupExpanded(i) && !mAutoExpanded.contains(groupId))
                        {
                            mListView.expandGroup(i);
                        }
                    }
                }
            });
            mThrottler.setCompleted(new Runnable()
            {
                @Override
                public void run()
                {
                    mGroupingInProgress = false;
                    updateFooterView();
                    if (mGroupLessMode)
                    {
                        // making sure we expand the sole group in groupless mode
                        expandAll();
                    }
                    synchronizeFastScroll();
                }
            });
        }


        /**
         * Override the regular notifyDataSetChanged() method so that we can
         * throttle message list updates, regardless of how fast/repeatly we
         * call this method.
         * 
         * <p>
         * This prevent any computation from being a CPU-hog.
         * </p>
         * 
         * <p>
         * If you NEED to trigger immediate UI update, please use
         * {@link #doNotifyDataSetChanged()}
         * </p>
         * 
         * {@inheritDoc}
         */
        @Override
        public void notifyDataSetChanged()
        {
            // buffer dataset update otherwise we might get continous CPU
            // processing in case of repeated call!
            mGroupingInProgress = mCurrentFolder != null && mAccount != null && mCurrentFolder.loading;
            mThrottler.attempt();
        }

        /**
         * Actual (non-throttled) call to the regular
         * {@link BaseAdapter#notifyDataSetChanged()}
         */
        public void doNotifyDataSetChanged()
        {
            super.notifyDataSetChanged();
        }

        public void synchronizeFastScroll()
        {
            // only way to make getSections() invoked again: disable/enable back
            mListView.setFastScrollEnabled(false);
            mListView.setFastScrollEnabled(true);
        }

        private static final int NON_MESSAGE_ITEMS = 1;

        private final View.OnClickListener flaggedClickListener = new View.OnClickListener()
        {
            @Override
            public void onClick(final View v)
            {
                if (v.getId() != R.id.flagged)
                {
                    return;
                }
                // Perform action on clicks
                final int position = mListView.getPositionForView(v);
                if (position == AdapterView.INVALID_POSITION)
                {
                    return;
                }
                final Object item = mListView.getItemAtPosition(position);
                if (item instanceof MessageInfoHolder)
                {
                    final MessageInfoHolder message = (MessageInfoHolder) item;
                    final List<MessageInfoHolder> selection = getSelectionFromMessage(message);
                    setFlag(selection, Flag.FLAGGED, !message.flagged);
                }
            }
        };

        /**
         * @param groupPosition
         *            the position of the group that contains the child
         * @param position
         *            the position of the child (for which the View is returned)
         *            within the group
         * @param isLastChild TODO
         * @param convertView
         *            the old view to reuse, if possible. You should check that
         *            this view is non-null and of an appropriate type before
         *            using. If it is not possible to convert this view to
         *            display the correct data, this method can create a new
         *            view. It is not guaranteed that the convertView will have
         *            been previously created by
         *            {@link #getChildView(int, int, boolean, View, ViewGroup)}.
         * @param parent
         *            the parent that this view will eventually be attached to
         * @return the View corresponding to the child at the specified position
         */
        private View getItemView(int groupPosition, int position, boolean isLastChild, View convertView, ViewGroup parent)
        {
            MessageInfoHolder message = getChild(groupPosition, position);
            View view;

            if ((convertView != null) && (convertView.getId() == R.layout.message_list_item))
            {
                view = convertView;
            }
            else
            {
                if (mTouchView)
                {
                    view = mInflater.inflate(R.layout.message_list_item_touchable, parent, false);
                    view.setId(R.layout.message_list_item);
                }
                else
                {
                    view = mInflater.inflate(R.layout.message_list_item, parent, false);
                    view.setId(R.layout.message_list_item);
                }
            }

            MessageViewHolder holder = (MessageViewHolder) view.getTag();

            if (holder == null)
            {
                holder = new MessageViewHolder();
                holder.subject = (TextView) view.findViewById(R.id.subject);
                holder.from = (TextView) view.findViewById(R.id.from);
                holder.date = (TextView) view.findViewById(R.id.date);
                holder.chip = view.findViewById(R.id.chip);
                holder.preview = (TextView) view.findViewById(R.id.preview);
                holder.selected = (CheckBox) view.findViewById(R.id.selected_checkbox);
                holder.flagged = (CheckBox) view.findViewById(R.id.flagged);

                holder.flagged.setOnClickListener(flaggedClickListener);

                if (!mStars)
                {
                    holder.flagged.setVisibility(View.GONE);
                }

                if (mCheckboxes)
                {
                    holder.selected.setVisibility(View.VISIBLE);
                }

                if (holder.selected != null)
                {
                    holder.selected.setOnCheckedChangeListener(holder);
                }

                view.setTag(holder);
            }

            if (message != null)
            {
                bindView(groupPosition, position, view, holder, message, isLastChild);
            }
            else
            {
                // TODO is this branch ever reached/executed?

                holder.chip.getBackground().setAlpha(0);
                holder.subject.setText("No subject");
                holder.subject.setTypeface(null, Typeface.NORMAL);
                if (holder.preview != null)
                {
                    holder.preview.setText("No sender");
                    holder.preview.setTypeface(null, Typeface.NORMAL);
                    holder.preview.setCompoundDrawablesWithIntrinsicBounds(null, null, null, null);
                }
                else
                {
                    holder.from.setText("No sender");
                    holder.from.setTypeface(null, Typeface.NORMAL);
                    holder.from.setCompoundDrawablesWithIntrinsicBounds(null, null, null, null);
                }

                holder.date.setText("No date");

                //WARNING: Order of the next 2 lines matter
                holder.position = -1;
                holder.selected.setChecked(false);
                holder.groupPosition = -1;

                if (!mCheckboxes)
                {
                    holder.selected.setVisibility(View.GONE);
                }
                holder.flagged.setChecked(false);
            }

            holder.subject.setTextSize(TypedValue.COMPLEX_UNIT_DIP, mFontSizes.getMessageListSubject());
            holder.date.setTextSize(TypedValue.COMPLEX_UNIT_DIP, mFontSizes.getMessageListDate());

            if (mTouchView)
            {
                holder.preview.setTextSize(TypedValue.COMPLEX_UNIT_DIP, mFontSizes.getMessageListSender());
            }
            else
            {
                holder.from.setTextSize(TypedValue.COMPLEX_UNIT_DIP, mFontSizes.getMessageListSender());
            }

            return view;
        }

        /**
         * Associate model data to view object.
         *
         * @param groupPosition
         *            the position of the group that contains the child
         * @param position
         *            The position of the item within the adapter's data set of
         *            the item whose view we want.
         * @param view
         *            Main view component to alter. Never <code>null</code>.
         * @param holder
         *            Convenience view holder - eases access to <tt>view</tt>
         *            child views. Never <code>null</code>.
         * @param message
         *            Never <code>null</code>.
         * @param isLastChild TODO
         */
        private void bindView(int groupPosition, final int position, final View view,
                final MessageViewHolder holder, final MessageInfoHolder message, boolean isLastChild)
        {
            // XXX TODO there has to be some way to walk our view hierarchy and get this
            holder.flagged.setTag((Integer)position);
            holder.flagged.setChecked(message.flagged);

            // So that the mSelectedCount is only incremented/decremented
            // when a user checks the checkbox (vs code)
            holder.position = -1;
            holder.selected.setChecked(message.selected);
            holder.groupPosition = -1;

            if (!mCheckboxes)
            {
                holder.selected.setVisibility(message.selected ? View.VISIBLE : View.GONE);
            }

            if (isLastChild)
            {
                final ShapeDrawable lastChipDrawable = new ShapeDrawable(new PathShape(LAST_CHIP_PATH, 10, 10));
                lastChipDrawable.getPaint().setColor(message.message.getFolder().getAccount().getChipColor());
                lastChipDrawable.getPaint().setAlpha(message.read ? 127 : 255);
                holder.chip.setBackgroundDrawable(lastChipDrawable);
            }
            else
            {
                holder.chip.setBackgroundColor(message.message.getFolder().getAccount().getChipColor());
                holder.chip.getBackground().setAlpha(message.read ? 127 : 255);
            }
            view.getBackground().setAlpha(message.downloaded ? 0 : 127);

            if ((message.subject == null) || "".equals(message.subject))
            {
                holder.subject.setText(getText(R.string.general_no_subject));
                holder.subject.setTypeface(null, message.read ? Typeface.ITALIC : Typeface.BOLD_ITALIC);
            }
            else
            {
                holder.subject.setText(message.subject);
                holder.subject.setTypeface(null,  message.read ? Typeface.NORMAL : Typeface.BOLD);
            }

            if (holder.preview != null)
            {
                /*
                 * In the touchable UI, we have previews. Otherwise, we
                 * have just a "from" line.
                 * Because text views can't wrap around each other(?) we
                 * compose a custom view containing the preview and the
                 * from.
                 */
                holder.preview.setText(new SpannableStringBuilder(message.sender).append(" ").append(message.preview),
                                       TextView.BufferType.SPANNABLE);
                Spannable str = (Spannable)holder.preview.getText();

                // Create our span sections, and assign a format to each.
                str.setSpan(new StyleSpan(Typeface.BOLD),
                            0,
                            message.sender.length(),
                            Spannable.SPAN_EXCLUSIVE_EXCLUSIVE
                            );
                str.setSpan(new ForegroundColorSpan(Color.rgb(128,128,128)), // TODO: How do I can specify the android.R.attr.textColorTertiary
                            message.sender.length(),
                            str.length(),
                            Spannable.SPAN_EXCLUSIVE_EXCLUSIVE
                            );
            }
            else
            {
                holder.from.setText(message.sender);
                holder.from.setTypeface(null, message.read ? Typeface.NORMAL : Typeface.BOLD);
            }

            holder.date.setText(message.date);
            holder.subject.setCompoundDrawablesWithIntrinsicBounds(
                message.answered ? mAnsweredIcon : null, // left
                null, // top
                message.hasAttachments ? mAttachmentIcon : null, // right
                null); // bottom
            holder.position = position;
            holder.groupPosition = position;
        }

        private View getFooterView(int position, View convertView, ViewGroup parent)
        {
            if (footerView == null)
            {
                footerView = mInflater.inflate(R.layout.message_list_item_footer, parent, false);
                if (mQueryString != null)
                {
                    footerView.setVisibility(View.GONE);
                }
                footerView.setId(R.layout.message_list_item_footer);
                FooterViewHolder holder = new FooterViewHolder();
                holder.progress = (ProgressBar)footerView.findViewById(R.id.message_list_progress);
                holder.progress.setIndeterminate(true);
                holder.main = (TextView)footerView.findViewById(R.id.main_text);
                footerView.setTag(holder);
            }

            updateFooterView();

            return footerView;
        }


        /**
         * 
         */
        private void updateFooterView()
        {
            if (footerView == null)
            {
                // can happen when configration is changed (screen orientation)
                return;
            }
            FooterViewHolder holder = (FooterViewHolder)footerView.getTag();

            if (mCurrentFolder != null && mAccount != null)
            {
                if (mCurrentFolder.loading || mGroupingInProgress)
                {
                    holder.main.setText(getString(R.string.status_loading_more));
                    holder.progress.setVisibility(ProgressBar.VISIBLE);
                }
                else
                {
                    if (!mCurrentFolder.lastCheckFailed)
                    {
                        holder.main.setText(String.format(getString(R.string.load_more_messages_fmt), mAccount.getDisplayCount()));
                    }
                    else
                    {
                        holder.main.setText(getString(R.string.status_loading_more_failed));
                    }
                    holder.progress.setVisibility(ProgressBar.INVISIBLE);
                }
            }
            else
            {
                holder.progress.setVisibility(ProgressBar.INVISIBLE);
            }
        }

        @Override
        public boolean hasStableIds()
        {
            // remain consistent with underlying data and the UI state
            return false;
        }

        @Override
        public int getGroupCount()
        {
            return mStore.mGroups.size() + NON_MESSAGE_ITEMS;
        }

        @Override
        public int getChildrenCount(int groupPosition)
        {
            if (groupPosition < mStore.mGroups.size())
            {
                return getGroup(groupPosition).getMessages().size();
            }
            // (fake) last element should have no children
            return 0;
        }

        @Override
        public MessageGroup<MessageInfoHolder> getGroup(int groupPosition)
        {
            if (groupPosition < mStore.mGroups.size())
            {
                return mStore.mGroups.get(groupPosition);
            }
            // (fake) last element isn't a group
            return null;
        }


        @Override
        public MessageInfoHolder getChild(int groupPosition, int childPosition)
        {
            final MessageGroup<MessageInfoHolder> group = getGroup(groupPosition);
            if (group == null)
            {
                return null;
            }
            return group.getMessages().get(childPosition).getTag();
        }


        @Override
        public long getGroupId(int groupPosition)
        {
            final MessageGroup<MessageInfoHolder> group = getGroup(groupPosition);
            if (group == null)
            {
                // the last group should match this case (as any other invalid
                // position)
                return -1;
            }
            // UI should stay consistent with the underlying data and needs to
            // keep track of the groups when list is updating (ie the selection/
            // expanded state should remain the "same" group if possible)

            if (mGroupLessMode)
            {
                // make sure we always get the same ID in groupless mode
                return 0;
            }

            return group.getId();
        }


        @Override
        public long getChildId(int groupPosition, int childPosition)
        {
            final MessageInfoHolder child = getChild(groupPosition, childPosition);
            if (child == null)
            {
                // unlikely to occur but still possible, returning fixed value
                return -1;
            }
            return ((LocalMessage) child.message).getId();
        }


        @Override
        public View getGroupView(int groupPosition, boolean isExpanded, View convertView,
                ViewGroup parent)
        {
            // use of the 2.2 API for proper view recycling
            if (getGroupType(groupPosition) == 0)
            {
                return getMessageGroupView(groupPosition, isExpanded, convertView, parent);
            }
            else
            {
                return getFooterView(groupPosition, convertView, parent);
            }
        }

        @Override // automatically called from API level 8 for proper view recycling
        public int getGroupType(int groupPosition)
        {
            // must match the number of type of view returned by the above getGroupView method
            if (groupPosition < mStore.mGroups.size())
            {
                return 0;
            }
            else
            {
                return 1;
            }
        }

        @Override // automatically called from API level 8 for proper view recycling
        public int getGroupTypeCount()
        {
            // must match the above getGroupType method
            return 2;
        }

        private View getMessageGroupView(int groupPosition, boolean isExpanded, View convertView,
                ViewGroup parent)
        {
            final MessageGroup<MessageInfoHolder> group = getGroup(groupPosition);
            final View view;
            if (convertView == null || R.layout.message_list_group_header != convertView.getId())
            {
                // create new view
                view = mInflater.inflate(R.layout.message_list_group_header, parent, false);
                view.setId(R.layout.message_list_group_header);
                final Path path = GROUP_CHIP_PATH;
                view.findViewById(R.id.chip).setBackgroundDrawable(new ShapeDrawable(new PathShape(path, 10, 10)));
            }
            else
            {
                // reuse view
                view = convertView;
            }
            final TextView subjectView = (TextView) view.findViewById(R.id.subject);
            final TextView countView = (TextView) view.findViewById(R.id.count);
            final TextView flagCountView = (TextView) view.findViewById(R.id.flagged_message_count);
            final TextView dateView = (TextView) view.findViewById(R.id.date);
            final TextView fromView = (TextView) view.findViewById(R.id.from);
            final View chipView = view.findViewById(R.id.chip);

            final Date date = group.getDate();
            if (date == null)
            {
                dateView.setVisibility(View.GONE);
            }
            else
            {
                if (Utility.isDateToday(date))
                {
                    dateView.setText(getTimeFormat().format(date));
                }
                else
                {
                    dateView.setText(getDateFormat().format(date));
                }
                dateView.setVisibility(View.VISIBLE);
                dateView.setTextSize(TypedValue.COMPLEX_UNIT_DIP, mFontSizes.getMessageListDate());
            }

            if (mGroupLessMode)
            {
                // TODO set localized text (or hide view?)
                subjectView.setText(group.getSubject());
            }
            else
            {
                subjectView.setText(group.getSubject());
            }
            subjectView
                    .setTextSize(TypedValue.COMPLEX_UNIT_DIP, mFontSizes.getMessageListSubject());

            int unreadCount = 0;
            int flagCount = 0;

            // remember senders for later
            final Set<String> unreadSenders;
            final Map<String, String> senders;
            if (mGroupLessMode)
            {
                unreadSenders = null;
                senders = null;
            }
            else
            {
                unreadSenders = new HashSet<String>();
                senders = new LinkedHashMap<String, String>();
            }
            boolean first = true;
            Account account = null;
            for (final MessageInfo<MessageInfoHolder> messageInfo : group.getMessages())
            {
                final MessageInfoHolder holder = messageInfo.getTag();
                if (!holder.read)
                {
                    unreadCount++;
                }
                if (holder.flagged)
                {
                    flagCount++;
                }
                if (!mGroupLessMode)
                {
                    try
                    {
                        final Address[] from = holder.message.getFrom();
                        // TODO handle user's identities to display 'me'
                        if (from.length > 0)
                        {
                            final String address = from[0].getAddress().toLowerCase(Locale.US);
                            if (!senders.containsKey(address))
                            {
                                final String friendly = from[0].toFriendly().toString();
                                // XXX toFriendly isn't as friendly as Gmail implementation which display only the first part to gain space
                                senders.put(address, friendly);
                            }
                            if (!holder.read)
                            {
                                unreadSenders.add(address);
                            }
                        }
                    }
                    catch (MessagingException e)
                    {
                        // should this happen?
                        Log.w(K9.LOG_TAG, e);
                    }
                }

                if (first)
                {
                    first = false;
                    account = holder.message.getFolder().getAccount();
                }
                else if (account != null)
                {
                    if (!account.equals(holder.message.getFolder().getAccount()))
                    {
                        account = null;
                    }
                }
            }

            if (account == null)
            {
                chipView.setVisibility(View.INVISIBLE);
            }
            else
            {
                chipView.setVisibility(View.VISIBLE);
                ((ShapeDrawable) chipView.getBackground()).getPaint().setColor(account.getChipColor());
            }

            final int count = group.getMessages().size();
            if (unreadCount == 0)
            {
                // all read
                subjectView.setTypeface(null, Typeface.NORMAL);
                countView.setText(Integer.toString(count));
                countView.setTypeface(null, Typeface.NORMAL);

                if (account != null)
                {
                    chipView.getBackground().setAlpha(127);
                }
            }
            else
            {
                // at least 1 unread

                subjectView.setTypeface(null, Typeface.BOLD);

                if (account != null)
                {
                    chipView.getBackground().setAlpha(255);
                }

                if (unreadCount == count)
                {
                    // none read
                    countView.setText(Integer.toString(count));
                    countView.setTypeface(null, Typeface.BOLD);
                }
                else
                {
                    // mixed
                    final String unreadString = Integer.toString(unreadCount);
                    final String totalString = Integer.toString(count);

                    final Spannable spannableStringBuilder = new SpannableStringBuilder(
                            unreadString + '/' + totalString);
                    spannableStringBuilder.setSpan(new StyleSpan(Typeface.BOLD), 0,
                            unreadString.length(), Spannable.SPAN_EXCLUSIVE_EXCLUSIVE);

                    countView.setTypeface(null, Typeface.NORMAL);
                    countView.setText(spannableStringBuilder);
                }
            }

            if (!mStars || flagCount == 0)
            {
                flagCountView.setVisibility(View.GONE);
            }
            else
            {
                flagCountView.setText(Integer.toString(flagCount));
                flagCountView.setVisibility(View.VISIBLE);
            }

            if (mGroupLessMode)
            {
                fromView.setVisibility(View.GONE);
            }
            else
            {
                // display unread sender in bold
                // XXX do that in 2 phases: StringBuilder for the text then styles
                final SpannableStringBuilder fromText = new SpannableStringBuilder();
                for (final Iterator<Map.Entry<String, String>> iterator = senders.entrySet()
                        .iterator(); iterator.hasNext();)
                {
                    final Entry<String, String> entry = iterator.next();
                    final String name = entry.getValue();
                    fromText.append(name);
                    if (unreadSenders.contains(entry.getKey()))
                    {
                        fromText.setSpan(new StyleSpan(Typeface.BOLD), fromText.toString().length()
                                - name.length(), fromText.length(),
                                Spannable.SPAN_EXCLUSIVE_EXCLUSIVE);
                    }
                    if (iterator.hasNext())
                    {
                        fromText.append(", ");
                    }
                }
                fromView.setText(fromText);
                fromView.setTextSize(TypedValue.COMPLEX_UNIT_DIP, mFontSizes.getMessageListSender());
            }

            return view;
        }


        @Override
        public View getChildView(int groupPosition, int childPosition, boolean isLastChild,
                View convertView, ViewGroup parent)
        {
            return getItemView(groupPosition, childPosition, isLastChild, convertView, parent);
        }


        @Override
        public boolean isChildSelectable(int groupPosition, int childPosition)
        {
            return true;
        }

        @Override
        public Object[] getSections()
        {
            // setFastScrollEnabled HAS to be disabled then enabled back for this method to be called again!!!
            final int count = mListView.getCount();

            final String[] sections = new String[count];
            Arrays.fill(sections, 0, count, " ");
            return sections;
        }

        @Override
        public int getPositionForSection(int section)
        {
            // for some obscure reason (or I didn't read the documentation right), the returned
            // value must match a group position
            final long packedPosition = mListView.getExpandableListPosition(section);
            final int index = ExpandableListView.getPackedPositionGroup(packedPosition);
            return index;
        }

        @Override
        public int getSectionForPosition(int position)
        {
            // doesn't seem to be used by the Android framework?
            return position;
        }

    }

    class MessageViewHolder
            implements OnCheckedChangeListener
    {
        public TextView subject;
        public TextView preview;
        public TextView from;
        public TextView time;
        public TextView date;
        public CheckBox flagged;
        public View chip;
        public CheckBox selected;
        public int position = -1;
        private int groupPosition = -1;

        @Override
        public void onCheckedChanged(CompoundButton buttonView, boolean isChecked)
        {
            if (position!=-1)
            {
                MessageInfoHolder message = mAdapter.getChild(position, groupPosition);
                if (message.selected!=isChecked)
                {
                    if (isChecked)
                    {
                        mSelectedCount++;
                    }
                    else if (mSelectedCount > 0)
                    {
                        mSelectedCount--;
                    }

                    // We must set the flag before showing the buttons as the
                    // buttons text depends on what is selected.
                    message.selected = isChecked;
                    if (!mCheckboxes)
                    {
                        if (isChecked)
                        {
                            selected.setVisibility(View.VISIBLE);
                        }
                        else
                        {
                            selected.setVisibility(View.GONE);
                        }
                    }
                    toggleBatchButtons();
                }
            }
        }
    }

    private void addOrUpdateMessages(final Account account, final String folder, final List<Message> providedMessages, final boolean verifyAgainstSearch)
    {
        // we copy the message list because the callback doesn't expect
        // the callbacks to mutate it.
        final List<Message> messages = new ArrayList<Message>(providedMessages);
    
        runOnUiThread(new Runnable()
        {
            public void run()
            {
                boolean needsSort = false;
                final List<MessageInfoHolder> messagesToAdd = new ArrayList<MessageInfoHolder>();
                List<MessageInfoHolder> messagesToRemove = new ArrayList<MessageInfoHolder>();
                List<Message> messagesToSearch = new ArrayList<Message>();
    
                for (Message message : messages)
                {
                    MessageInfoHolder m = mStore.getMessage(message);
                    if (message.isSet(Flag.DELETED))
                    {
                        if (m != null)
                        {
                            messagesToRemove.add(m);
                        }
                    }
                    else if (m == null)
                    {
                        if (updateForMe(account, folder))
                        {
                            m = new MessageInfoHolder(MessageList.this, message);
                            messagesToAdd.add(m);
                        }
                        else
                        {
                            if (mQueryString != null)
                            {
                                if (verifyAgainstSearch)
                                {
                                    messagesToSearch.add(message);
                                }
                                else
                                {
                                    m = new MessageInfoHolder(MessageList.this, message);
                                    messagesToAdd.add(m);
                                }
                            }
                        }
                    }
                    else
                    {
                        m.populate(MessageList.this, message, new FolderInfoHolder(MessageList.this, message.getFolder(), account), account);
                        needsSort = true;
                    }
                }
    
                if (messagesToSearch.size() > 0)
                {
                    mController.searchLocalMessages(mAccountUuids, mFolderNames, messagesToSearch.toArray(EMPTY_MESSAGE_ARRAY), mQueryString, mIntegrate, mQueryFlags, mForbiddenFlags,
                                                    new MessagingListener()
                    {
                        @Override
                        public void listLocalMessagesAddMessages(Account account, String folder, List<Message> messages)
                        {
                            addOrUpdateMessages(account, folder, messages, false);
                        }
                    });
                }
    
                if (messagesToRemove.size() > 0)
                {
                    mStore.removeMessages(messagesToRemove);
                }
    
                if (messagesToAdd.size() > 0)
                {
                    mHandler.addMessages(messagesToAdd);
                }
    
                if (needsSort)
                {
                    mHandler.sortMessages();
                    mHandler.resetUnreadCount();
                }
            }
        });
    }

    private FolderInfoHolder getFolder(String folder, Account account)
    {
        LocalFolder local_folder = null;
        try
        {
            LocalStore localStore = account.getLocalStore();
            local_folder = localStore.getFolder(folder);
            return new FolderInfoHolder(this, (Folder)local_folder, account);
        }
        catch (Exception e)
        {
            Log.e(K9.LOG_TAG, "getFolder(" + folder + ") goes boom: ",e);
            return null;
        }
        finally
        {
            if (local_folder != null)
            {
                local_folder.close();
            }
        }
    }

    /**
     * @param account
     * @param folder
     * @return Whether the given account/folders match the activity's ones
     */
    private boolean updateForMe(Account account, String folder)
    {
        if ((account.equals(mAccount) && mFolderName != null && folder.equals(mFolderName)))
        {
            return true;
        }
        else
        {
            return false;
        }
    }


    private void hideBatchButtons()
    {
        //TODO: Fade out animation
        mBatchButtonArea.setVisibility(View.GONE);
    }

    private void showBatchButtons()
    {
        //TODO: Fade in animation
        mBatchButtonArea.setVisibility(View.VISIBLE);
    }

    private void toggleBatchButtons()
    {
        if (mSelectedCount < 0)
        {
            mSelectedCount = 0;
        }

        int readButtonIconId;
        int flagButtonIconId;

        if (mSelectedCount==0)
        {
            readButtonIconId = R.drawable.ic_button_mark_read;
            flagButtonIconId = R.drawable.ic_button_flag;
            hideBatchButtons();
        }
        else
        {
            boolean newReadState = computeBatchDirection(false);
            if (newReadState)
            {
                readButtonIconId = R.drawable.ic_button_mark_read;
            }
            else
            {
                readButtonIconId = R.drawable.ic_button_mark_unread;
            }
            boolean newFlagState = computeBatchDirection(true);
            if (newFlagState)
            {
                flagButtonIconId = R.drawable.ic_button_flag;
            }
            else
            {
                flagButtonIconId = R.drawable.ic_button_unflag;
            }
            showBatchButtons();
        }

        mBatchReadButton.setImageResource(readButtonIconId);
        mBatchFlagButton.setImageResource(flagButtonIconId);
    }

    class FooterViewHolder
    {
        public ProgressBar progress;
        public TextView main;
    }


    private boolean computeBatchDirection(boolean flagged)
    {
        boolean newState = false;

        synchronized (mStore.messages)
        {
            for (MessageInfoHolder holder : mStore.messages)
            {
                if (holder.selected)
                {
                    if (flagged)
                    {
                        if (!holder.flagged)
                        {
                            newState = true;
                            break;
                        }
                    }
                    else
                    {
                        if (!holder.read)
                        {
                            newState = true;
                            break;
                        }
                    }
                }
            }
        }
        return newState;
    }

    private boolean anySelected()
    {
        synchronized (mStore.messages)
        {
            for (MessageInfoHolder holder : mStore.messages)
            {
                if (holder.selected)
                {
                    return true;
                }
            }
        }
        return false;
    }

    @Override
    public void onClick(View v)
    {
        boolean newState = false;
        List<Message> messageList = new ArrayList<Message>();
        List<MessageInfoHolder> removeHolderList = new ArrayList<MessageInfoHolder>();

        if (v == mBatchDoneButton)
        {
            setAllSelected(false);
            return;
        }

        if (v == mBatchFlagButton)
        {
            newState = computeBatchDirection(true);
        }
        else
        {
            newState = computeBatchDirection(false);
        }

        synchronized (mStore.messages)
        {
            for (MessageInfoHolder holder : mStore.messages)
            {
                if (holder.selected)
                {
                    if (v == mBatchDeleteButton)
                    {
                        removeHolderList.add(holder);
                    }
                    else if (v == mBatchFlagButton)
                    {
                        holder.flagged = newState;
                    }
                    else if (v == mBatchReadButton)
                    {
                        holder.read = newState;
                    }
                    messageList.add(holder.message);
                }
            }
        }
        mStore.removeMessages(removeHolderList);

        if (!messageList.isEmpty())
        {
            if (v == mBatchDeleteButton)
            {
                mController.deleteMessages(messageList.toArray(EMPTY_MESSAGE_ARRAY), null);
                mSelectedCount = 0;
                toggleBatchButtons();
            }
            else
            {
                mController.setFlag(messageList.toArray(EMPTY_MESSAGE_ARRAY), (v == mBatchReadButton ? Flag.SEEN : Flag.FLAGGED), newState);
            }
        }
        else
        {
            // Should not happen
            Toast.makeText(this, R.string.no_message_seletected_toast, Toast.LENGTH_SHORT).show();
        }
        mHandler.sortMessages();
    }

    private void setAllSelected(boolean isSelected)
    {
        mSelectedCount = 0;
        synchronized (mStore.messages)
        {
            for (MessageInfoHolder holder : mStore.messages)
            {
                holder.selected = isSelected;
                mSelectedCount += (isSelected ? 1 : 0);
            }
        }
        mAdapter.notifyDataSetChanged();
        toggleBatchButtons();
    }

    private void setSelected(final List<MessageInfoHolder> holders, final boolean newState)
    {
        for (final MessageInfoHolder holder : holders)
        {
            if (holder.selected != newState)
            {
                holder.selected = newState;
                mSelectedCount += (newState ? 1 : -1);
            }
        }
        mAdapter.notifyDataSetChanged();
        toggleBatchButtons();
    }

    /**
     * @param holders
     *            Never <code>null</code>.
     * @param flag
     *            Only {@link Flag#SEEN} or {@link Flag#FLAGGED} are handled.
     *            Never <code>null</code>.
     * @param newState
     */
    protected void setFlag(final List<MessageInfoHolder> holders, final Flag flag, final boolean newState)
    {
        if (holders.isEmpty())
        {
            return;
        }
        final Message[] messageList = new Message[holders.size()];
        int i = 0;
        for (final Iterator<MessageInfoHolder> iterator = holders.iterator(); iterator.hasNext(); i++)
        {
            final MessageInfoHolder holder = iterator.next();
            messageList[i] = holder.message;
            if (flag == Flag.SEEN)
            {
                holder.read = newState;
            }
            else if (flag == Flag.FLAGGED)
            {
                holder.flagged = newState;
            }
        }
        mController.setFlag(messageList, flag, newState);
        mHandler.sortMessages();
    }

    private void onMove(final List<MessageInfoHolder> holders)
    {
        if (!checkCopyOrMovePossible(holders, true))
        {
            return;
        }

        final Folder folder = holders.size() == 1 ? holders.get(0).message.getFolder() : mCurrentFolder.folder;
        displayFolderChoice(ACTIVITY_CHOOSE_FOLDER_MOVE, folder, holders.size() == 1 ? holders.get(0).message.makeMessageReference(): null, holders);
    }

    protected List<MessageInfoHolder> getSelectionFromCheckboxes()
    {
        final List<MessageInfoHolder> selection = new ArrayList<MessageInfoHolder>();
        synchronized (mStore.messages)
        {
            for (final MessageInfoHolder holder : mStore.messages)
            {
                if (holder.selected)
                {
                    selection.add(holder);
                }
            }
        }
        return selection;
    }

    /**
     * @param group
     *            Never <code>null</code>.
     * @return Never <code>null</code>.
     */
    protected List<MessageInfoHolder> getSelectionFromGroup(final MessageGroup<MessageInfoHolder> group)
    {
        final List<MessageInfoHolder> selection = new ArrayList<MessageInfoHolder>(group.getMessages().size());
        for (final MessageInfo<MessageInfoHolder> info : group.getMessages())
        {
            selection.add(info.getTag());
        }
        return selection;
    }

    /**
     * @param holder
     *            Never <code>null</code>.
     * @return Never <code>null</code>.
     */
    protected List<MessageInfoHolder> getSelectionFromMessage(final MessageInfoHolder holder)
    {
        final List<MessageInfoHolder> selection = Collections.singletonList(holder);
        return selection;
    }

    /**
     * @return Never <code>null</code>.
     * 
     */
    protected List<MessageInfoHolder> getSelectionFromAll()
    {
        final List<MessageInfoHolder> selection;
        synchronized (mStore.messages)
        {
            selection = new ArrayList<MessageInfoHolder>(mStore.messages);
        }
        return selection;
    }

    protected void copy(final List<MessageInfoHolder> holders, final String destination)
    {
        copyOrMove(holders, destination, false);
    }

    protected void move(final List<MessageInfoHolder> holders, final String destination)
    {
        copyOrMove(holders, destination, true);
    }

    private void copyOrMove(final List<MessageInfoHolder> holders, final String destination, final boolean move)
    {
        if (K9.FOLDER_NONE.equalsIgnoreCase(destination))
        {
            return;
        }

        boolean first = true;
        Account account = null;
        String folderName = null;

        final List<Message> messages = new ArrayList<Message>(holders.size());

        for (final MessageInfoHolder holder : holders)
        {
            final Message message = holder.message;
            if (first)
            {
                first = false;
                folderName = message.getFolder().getName();
                account = message.getFolder().getAccount();
                if ((move && !mController.isMoveCapable(account)) || (!move && !mController.isCopyCapable(account)))
                {
                    // account is not copy/move capable
                    return;
                }
            }
            else if (!account.equals(message.getFolder().getAccount()) || !folderName.equals(message.getFolder().getName()))
            {
                // make sure all messages come from the same account/folder?
                return;
            }
            if ((move && !mController.isMoveCapable(message)) || (!move && !mController.isCopyCapable(message)))
            {
                final Toast toast = Toast.makeText(this,
                        R.string.move_copy_cannot_copy_unsynced_message, Toast.LENGTH_LONG);
                toast.show();

                // XXX return meaningful error value?

                // message isn't synchronized
                return;
            }
            messages.add(message);
        }

        if (move)
        {
            mController.moveMessages(account, folderName,
                    messages.toArray(new Message[messages.size()]), destination, null);
            mStore.removeMessages(holders);
        }
        else
        {
            mController.copyMessages(account, folderName,
                    messages.toArray(new Message[messages.size()]), destination, null);
        }
    }

    private void onCopy(final List<MessageInfoHolder> holders)
    {
        if (!checkCopyOrMovePossible(holders, false))
        {
            return;
        }

        final Folder folder = holders.size() == 1 ? holders.get(0).message.getFolder() : mCurrentFolder.folder;
        displayFolderChoice(ACTIVITY_CHOOSE_FOLDER_COPY, folder, holders.size() == 1 ? holders.get(0).message.makeMessageReference() : null, holders);
    }

    /**
     * @param requestCode
     * @param folder
     * @param reference
     * @param holders
     *            Never <code>null</code>.
     */
    private void displayFolderChoice(final int requestCode, final Folder folder, final MessageReference reference, final List<MessageInfoHolder> holders)
    {
        final Intent intent = new Intent(this, ChooseFolder.class);
        intent.putExtra(ChooseFolder.EXTRA_ACCOUNT, folder.getAccount().getUuid());
        intent.putExtra(ChooseFolder.EXTRA_CUR_FOLDER, folder.getName());
        intent.putExtra(ChooseFolder.EXTRA_SEL_FOLDER, folder.getAccount().getLastSelectedFolderName());
        if (reference != null)
        {
            intent.putExtra(ChooseFolder.EXTRA_MESSAGE, reference);
        }
        // remember the selected messages for #onActivityResult
        mActiveMessages = holders;
        startActivityForResult(intent, requestCode);
    }

}<|MERGE_RESOLUTION|>--- conflicted
+++ resolved
@@ -3,25 +3,20 @@
 import java.util.ArrayList;
 import java.util.Arrays;
 import java.util.Collections;
-<<<<<<< HEAD
+import java.util.Comparator;
 import java.util.Date;
+import java.util.EnumMap;
 import java.util.HashSet;
 import java.util.Iterator;
 import java.util.LinkedHashMap;
 import java.util.List;
 import java.util.Locale;
 import java.util.Map;
+import java.util.Set;
 import java.util.Map.Entry;
-import java.util.Set;
 import java.util.concurrent.Callable;
 import java.util.concurrent.Executors;
 import java.util.regex.Pattern;
-=======
-import java.util.Comparator;
-import java.util.EnumMap;
-import java.util.List;
-import java.util.Map;
->>>>>>> 4cb2d52c
 
 import android.app.Activity;
 import android.app.AlertDialog;
@@ -60,21 +55,13 @@
 import android.widget.BaseExpandableListAdapter;
 import android.widget.CheckBox;
 import android.widget.CompoundButton;
-<<<<<<< HEAD
-import android.widget.CompoundButton.OnCheckedChangeListener;
 import android.widget.ExpandableListView;
-=======
->>>>>>> 4cb2d52c
 import android.widget.ImageButton;
 import android.widget.ProgressBar;
 import android.widget.SectionIndexer;
 import android.widget.TextView;
 import android.widget.Toast;
-<<<<<<< HEAD
-=======
-import android.widget.AdapterView.AdapterContextMenuInfo;
 import android.widget.CompoundButton.OnCheckedChangeListener;
->>>>>>> 4cb2d52c
 
 import com.fsck.k9.Account;
 import com.fsck.k9.AccountStats;
@@ -88,7 +75,7 @@
 import com.fsck.k9.activity.setup.Prefs;
 import com.fsck.k9.controller.MessagingController;
 import com.fsck.k9.controller.MessagingListener;
-<<<<<<< HEAD
+import com.fsck.k9.controller.MessagingController.SORT_TYPE;
 import com.fsck.k9.grouping.DateMessageGrouper;
 import com.fsck.k9.grouping.MessageGroup;
 import com.fsck.k9.grouping.MessageGrouper;
@@ -97,22 +84,15 @@
 import com.fsck.k9.grouping.SingletonMessageGrouper;
 import com.fsck.k9.grouping.thread.ThreadMessageGrouper;
 import com.fsck.k9.helper.UiThrottler;
-=======
-import com.fsck.k9.controller.MessagingController.SORT_TYPE;
->>>>>>> 4cb2d52c
 import com.fsck.k9.helper.Utility;
+import com.fsck.k9.mail.Address;
 import com.fsck.k9.mail.Flag;
 import com.fsck.k9.mail.Folder;
 import com.fsck.k9.mail.Message;
-<<<<<<< HEAD
 import com.fsck.k9.mail.MessagingException;
 import com.fsck.k9.mail.store.LocalStore;
 import com.fsck.k9.mail.store.LocalStore.LocalFolder;
 import com.fsck.k9.mail.store.LocalStore.LocalMessage;
-=======
-import com.fsck.k9.mail.store.LocalStore;
-import com.fsck.k9.mail.store.LocalStore.LocalFolder;
->>>>>>> 4cb2d52c
 
 /**
  * MessageList is the primary user interface for the program. This Activity
@@ -284,9 +264,6 @@
     private static final String EXTRA_TITLE = "title";
     private static final String EXTRA_LIST_POSITION = "listPosition";
 
-<<<<<<< HEAD
-    private ExpandableListView mListView;
-=======
     /**
      * Maps a {@link SORT_TYPE} to a {@link Comparator} implementation.
      */
@@ -308,8 +285,7 @@
         SORT_COMPARATORS = Collections.unmodifiableMap(map);
     }
 
-    private ListView mListView;
->>>>>>> 4cb2d52c
+    private ExpandableListView mListView;
 
     private boolean mTouchView = true;
 
@@ -427,11 +403,7 @@
                             int index;
                             synchronized (mStore.messages)
                             {
-<<<<<<< HEAD
-                                index = Collections.binarySearch(mStore.messages, message);
-=======
-                                index = Collections.binarySearch(mAdapter.messages, message, getComparator());
->>>>>>> 4cb2d52c
+                                index = Collections.binarySearch(mStore.messages, message, getComparator());
                             }
 
                             if (index < 0)
@@ -492,11 +464,7 @@
                 {
                     synchronized (mStore.messages)
                     {
-<<<<<<< HEAD
-                        Collections.sort(mStore.messages);
-=======
-                        Collections.sort(mAdapter.messages, chainComparator);
->>>>>>> 4cb2d52c
+                        Collections.sort(mStore.messages, chainComparator);
                     }
                     mAdapter.notifyDataSetChanged();
                 }
