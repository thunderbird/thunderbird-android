--- conflicted
+++ resolved
@@ -373,7 +373,17 @@
         lockWrite();
         try
         {
-            mDb = SQLiteDatabase.openOrCreateDatabase(databaseFile, null);
+            try
+            {
+                mDb = SQLiteDatabase.openOrCreateDatabase(databaseFile, null);
+            }
+            catch (SQLiteException e)
+            {
+                // try to gracefully handle DB corruption - see issue 2537
+                Log.w(K9.LOG_TAG, "Unable to open DB " + databaseFile + " - removing file and retrying", e);
+                databaseFile.delete();
+                mDb = SQLiteDatabase.openOrCreateDatabase(databaseFile, null);
+            }
             if (mDb.getVersion() != DB_VERSION)
             {
                 doDbUpgrade(mDb, application);
@@ -403,7 +413,6 @@
             touchFile(databaseParentDir, ".nomedia");
         }
 
-<<<<<<< HEAD
         final File attachmentDir;
         final File attachmentParentDir;
         attachmentDir = storageManager
@@ -441,20 +450,6 @@
             }
         }
         catch (Exception e)
-=======
-        try
-        {
-            mDb = SQLiteDatabase.openOrCreateDatabase(mPath, null);
-        }
-        catch (SQLiteException e)
-        {
-            // try to gracefully handle DB corruption - see issue 2537
-            Log.w(K9.LOG_TAG, "Unable to open DB " + mPath + " - removing file and retrying", e);
-            new File(mPath).delete();
-            mDb = SQLiteDatabase.openOrCreateDatabase(mPath, null);
-        }
-        if (mDb.getVersion() != DB_VERSION)
->>>>>>> be6ab180
         {
             Log.d(K9.LOG_TAG, "Unable to touch file: " + file.getAbsolutePath(), e);
         }
