--- conflicted
+++ resolved
@@ -1667,11 +1667,6 @@
                                                 body = new LocalAttachmentBody(Uri.parse(contentUri), mApplication);
                                             }
 
-<<<<<<< HEAD
-
-                                            MimeBodyPart bp = new LocalAttachmentBodyPart(body, id);
-                                            bp.setHeader(MimeHeader.HEADER_CONTENT_TRANSFER_ENCODING, "base64");
-=======
                                             MimeBodyPart bp = new LocalAttachmentBodyPart(body, id);
                                             bp.setHeader(MimeHeader.HEADER_CONTENT_TRANSFER_ENCODING, "base64");
                                             if (name != null) {
@@ -1689,7 +1684,6 @@
                                                                            size));
                                             }
 
->>>>>>> 2fd9bd5a
                                             bp.setHeader(MimeHeader.HEADER_CONTENT_ID, contentId);
 
                                             if (name != null) {
