
package com.fsck.k9.mail.store;

import java.io.ByteArrayInputStream;
import java.io.File;
import java.io.FileInputStream;
import java.io.FileNotFoundException;
import java.io.FileOutputStream;
import java.io.IOException;
import java.io.InputStream;
import java.io.OutputStream;
import java.io.Serializable;
import java.io.StringReader;
import java.io.UnsupportedEncodingException;
import java.net.URLEncoder;
import java.util.ArrayList;
import java.util.Arrays;
import java.util.Date;
import java.util.HashMap;
import java.util.HashSet;
import java.util.LinkedList;
import java.util.List;
import java.util.Map;
import java.util.Set;
import java.util.UUID;
import java.util.concurrent.locks.Lock;
import java.util.concurrent.locks.ReadWriteLock;
import java.util.concurrent.locks.ReentrantReadWriteLock;
import java.util.regex.Matcher;

import org.apache.commons.io.IOUtils;

import android.app.Application;
import android.content.ContentValues;
import android.content.Context;
import android.content.SharedPreferences;
import android.database.Cursor;
import android.database.sqlite.SQLiteDatabase;
import android.database.sqlite.SQLiteException;
import android.net.Uri;
import android.text.Html;
import android.util.Log;

import com.fsck.k9.Account;
import com.fsck.k9.K9;
import com.fsck.k9.Preferences;
import com.fsck.k9.Account.LocalStoreMigrationListener;
import com.fsck.k9.controller.MessageRemovalListener;
import com.fsck.k9.controller.MessageRetrievalListener;
import com.fsck.k9.helper.Regex;
import com.fsck.k9.helper.Utility;
import com.fsck.k9.mail.Address;
import com.fsck.k9.mail.Body;
import com.fsck.k9.mail.BodyPart;
import com.fsck.k9.mail.FetchProfile;
import com.fsck.k9.mail.Flag;
import com.fsck.k9.mail.Folder;
import com.fsck.k9.mail.Message;
import com.fsck.k9.mail.MessagingException;
import com.fsck.k9.mail.Part;
import com.fsck.k9.mail.Store;
import com.fsck.k9.mail.Message.RecipientType;
import com.fsck.k9.mail.filter.Base64OutputStream;
import com.fsck.k9.mail.internet.MimeBodyPart;
import com.fsck.k9.mail.internet.MimeHeader;
import com.fsck.k9.mail.internet.MimeMessage;
import com.fsck.k9.mail.internet.MimeMultipart;
import com.fsck.k9.mail.internet.MimeUtility;
import com.fsck.k9.mail.internet.TextBody;
import com.fsck.k9.mail.store.StorageManager.StorageProvider;
import com.fsck.k9.provider.AttachmentProvider;

/**
 * <pre>
 * Implements a SQLite database backed local store for Messages.
 * </pre>
 */
public class LocalStore extends Store implements Serializable, LocalStoreMigrationListener
{

    /**
     * Callback interface for DB operations. Concept is similar to Spring
     * HibernateCallback.
     * 
     * @param <T>
     */
    public static interface DbCallback<T>
    {
        /**
         * @param db
         *            The locked database on which the work should occur. Never
         *            <code>null</code>.
         * @return Any relevant data. Can be <code>null</code>.
         * @throws WrappedException
         * @throws UnavailableStorageException
         */
        T doDbWork(final SQLiteDatabase db) throws WrappedException, UnavailableStorageException;
    }

    protected static class WrappedException extends RuntimeException
    {
        /**
         * 
         */
        private static final long serialVersionUID = 8184421232587399369L;

        public WrappedException(final Exception cause)
        {
            super(cause);
        }
    }

    private static final Message[] EMPTY_MESSAGE_ARRAY = new Message[0];

    /**
     * Immutable empty {@link String} array
     */
    private static final String[] EMPTY_STRING_ARRAY = new String[0];

    private static final int DB_VERSION = 39;
    private static final Flag[] PERMANENT_FLAGS = { Flag.DELETED, Flag.X_DESTROYED, Flag.SEEN, Flag.FLAGGED };

    private static final int MAX_SMART_HTMLIFY_MESSAGE_LENGTH = 1024 * 256 ;

    private String mStorageProviderId;

    private SQLiteDatabase mDb;

    {
        final ReadWriteLock lock = new ReentrantReadWriteLock(true);
        mReadLock = lock.readLock();
        mWriteLock = lock.writeLock();
    }

    /**
     * Reentrant read lock
     */
    protected final Lock mReadLock;

    /**
     * Reentrant write lock (if you lock it 2x from the same thread, you have to
     * unlock it 2x to release it)
     */
    protected final Lock mWriteLock;

    private Application mApplication;
    private String uUid = null;

    private static Set<String> HEADERS_TO_SAVE = new HashSet<String>();
    static
    {
        HEADERS_TO_SAVE.add(K9.K9MAIL_IDENTITY);
        HEADERS_TO_SAVE.add("To");
        HEADERS_TO_SAVE.add("Cc");
        HEADERS_TO_SAVE.add("From");
        HEADERS_TO_SAVE.add("In-Reply-To");
        HEADERS_TO_SAVE.add("References");
        HEADERS_TO_SAVE.add("Content-ID");
        HEADERS_TO_SAVE.add("Content-Disposition");
        HEADERS_TO_SAVE.add("X-User-Agent");
    }
    /*
     * a String containing the columns getMessages expects to work with
     * in the correct order.
     */
    static private String GET_MESSAGES_COLS =
        "subject, sender_list, date, uid, flags, id, to_list, cc_list, "
        + "bcc_list, reply_to_list, attachment_count, internal_date, message_id, folder_id, preview ";

    private final StorageListener mStorageListener = new StorageListener();

    private ThreadLocal<Boolean> inTransaction = new ThreadLocal<Boolean>();

    /**
     * local://localhost/path/to/database/uuid.db
     * This constructor is only used by {@link Store#getLocalInstance(Account, Application)}
     * @throws UnavailableStorageException if not {@link StorageProvider#isReady(Context)}
     */
    public LocalStore(Account account, Application application) throws MessagingException
    {
        super(account);
        mApplication = application;
        mStorageProviderId = account.getLocalStorageProviderId();
        account.setLocalStoreMigrationListener(this);
        uUid = account.getUuid();

        lockWrite();
        try
        {
            openOrCreateDataspace(application);
        }
        finally
        {
            unlockWrite();
        }

        StorageManager.getInstance(application).addListener(mStorageListener);
    }

    /**
     * Lock the storage for shared operations (concurrent threads are allowed to
     * run simultaneously).
     * 
     * <p>
     * You <strong>have to</strong> invoke {@link #unlockRead()} when you're
     * done with the storage.
     * </p>
     * 
     * @throws UnavailableStorageException
     *             If storage can't be locked because it is not available
     */
    protected void lockRead() throws UnavailableStorageException
    {
        mReadLock.lock();
        try
        {
            StorageManager.getInstance(mApplication).lockProvider(mStorageProviderId);
        }
        catch (UnavailableStorageException e)
        {
            mReadLock.unlock();
            throw e;
        }
        catch (RuntimeException e)
        {
            mReadLock.unlock();
            throw e;
        }
    }

    protected void unlockRead()
    {
        StorageManager.getInstance(mApplication).unlockProvider(mStorageProviderId);
        mReadLock.unlock();
    }

    /**
     * Lock the storage for exclusive access (other threads aren't allowed to
     * run simultaneously)
     * 
     * <p>
     * You <strong>have to</strong> invoke {@link #unlockWrite()} when you're
     * done with the storage.
     * </p>
     * 
     * @throws UnavailableStorageException
     *             If storage can't be locked because it is not available.
     */
    protected void lockWrite() throws UnavailableStorageException
    {
        lockWrite(mStorageProviderId);
    }

    /**
     * Lock the storage for exclusive access (other threads aren't allowed to
     * run simultaneously)
     * 
     * <p>
     * You <strong>have to</strong> invoke {@link #unlockWrite()} when you're
     * done with the storage.
     * </p>
     * 
     * @param providerId
     *            Never <code>null</code>.
     * 
     * @throws UnavailableStorageException
     *             If storage can't be locked because it is not available.
     */
    protected void lockWrite(final String providerId) throws UnavailableStorageException
    {
        mWriteLock.lock();
        try
        {
            StorageManager.getInstance(mApplication).lockProvider(providerId);
        }
        catch (UnavailableStorageException e)
        {
            mWriteLock.unlock();
            throw e;
        }
        catch (RuntimeException e)
        {
            mWriteLock.unlock();
            throw e;
        }
    }

    protected void unlockWrite()
    {
        unlockWrite(mStorageProviderId);
    }

    protected void unlockWrite(final String providerId)
    {
        StorageManager.getInstance(mApplication).unlockProvider(providerId);
        mWriteLock.unlock();
    }

    /**
     * Execute a DB work in a shared context (doesn't prevent concurrent shared
     * executions), taking care of locking the DB storage.
     * 
     * <p>
     * Can be instructed to start a transaction if none is currently active in
     * the current thread. Work will participe in any active transaction (no
     * inner transaction created).
     * </p>
     * 
     * @param transactional
     *            <code>true</code> if a transaction must be started if none is
     *            present
     * @param callback
     *            Never <code>null</code>.
     * 
     * @param <T>
     * @return Whatever {@link DbCallback#doDbWork(SQLiteDatabase)} returns.
     * @throws UnavailableStorageException
     */
    protected <T> T execute(final boolean transactional, final DbCallback<T> callback) throws UnavailableStorageException
    {
        lockRead();
        final boolean doTransaction = transactional && inTransaction.get() == null;
        try
        {

            final boolean debug = K9.DEBUG;
            if (doTransaction)
            {
                inTransaction.set(Boolean.TRUE);
                mDb.beginTransaction();
            }
            try
            {
                final T result = callback.doDbWork(mDb);
                if (doTransaction)
                {
                    mDb.setTransactionSuccessful();
                }
                return result;
            }
            finally
            {
                if (doTransaction)
                {
                    final long begin;
                    if (debug)
                    {
                        begin = System.currentTimeMillis();
                    }
                    else
                    {
                        begin = 0l;
                    }
                    mDb.endTransaction();
                    if (debug)
                    {
                        Log.v(K9.LOG_TAG, "LocalStore: Transaction ended, took " + Long.toString(System.currentTimeMillis() - begin) + "ms");
                    }
                }
            }
        }
        finally
        {
            if (doTransaction)
            {
                inTransaction.set(null);
            }
            unlockRead();
        }
    }

    public void onLocalStoreMigration(final String oldProviderId,
            final String newProviderId) throws MessagingException {
        lockWrite(oldProviderId);
        try
        {
            lockWrite(newProviderId);
            try
            {
                try
                {
                    mDb.close();
                }
                catch (Exception e)
                {
                    Log.i(K9.LOG_TAG, "Unable to close DB on local store migration", e);
                }

                final StorageManager storageManager = StorageManager.getInstance(mApplication);

                // create new path
                prepareStorage(newProviderId);

                // move all database files
                moveRecursive(storageManager.getDatabase(uUid, oldProviderId), storageManager.getDatabase(uUid, newProviderId));
                // move all attachment files
                moveRecursive(storageManager.getAttachmentDirectory(uUid, oldProviderId), storageManager.getAttachmentDirectory(uUid, newProviderId));

                mStorageProviderId = newProviderId;

                // re-initialize this class with the new Uri
                openOrCreateDataspace(mApplication);
            }
            finally
            {
                unlockWrite(newProviderId);
            }
        }
        finally
        {
           unlockWrite(oldProviderId);
        }
    }

    private void moveRecursive(File fromDir, File toDir) {
        if (!fromDir.exists()) {
            return;
        }
        if (!fromDir.isDirectory()) {
            if (toDir.exists()) {
                if (!toDir.delete()) {
                    Log.w(K9.LOG_TAG, "cannot delete already existing file/directory " + toDir.getAbsolutePath() + " during migration to/from SD-card");
                }
            }
            if (!fromDir.renameTo(toDir)) {
                Log.w(K9.LOG_TAG, "cannot rename " + fromDir.getAbsolutePath() + " to " + toDir.getAbsolutePath() + " - moving instead");
                move(fromDir, toDir);
            }
            return;
        }
        if (!toDir.exists() || !toDir.isDirectory()) {
            if (toDir.exists() ) {
                toDir.delete();
            }
            if (!toDir.mkdirs()) {
                Log.w(K9.LOG_TAG, "cannot create directory " + toDir.getAbsolutePath() + " during migration to/from SD-card");
            }
        }
        File[] files = fromDir.listFiles();
        for (File file : files) {
            if (file.isDirectory()) {
                moveRecursive(file, new File(toDir, file.getName()));
                file.delete();
            } else {
                File target = new File(toDir, file.getName());
                if (!file.renameTo(target)) {
                    Log.w(K9.LOG_TAG, "cannot rename " + file.getAbsolutePath() + " to " + target.getAbsolutePath() + " - moving instead");
                    move(file, target);
                }
            }
        }
        if (!fromDir.delete()) {
            Log.w(K9.LOG_TAG, "cannot delete " + fromDir.getAbsolutePath() + " after migration to/from SD-card");
        }
    }
    private boolean move(File from, File to) {
        if (to.exists()) {
            to.delete();
        }
        to.getParentFile().mkdirs();
        
        try {
            FileInputStream in = new FileInputStream(from);
            FileOutputStream out = new FileOutputStream(to);
            byte[] buffer = new byte[1024];
            int count = -1;
            while ((count = in.read(buffer)) > 0) {
                out.write(buffer, 0, count);
            }
            out.close();
            in.close();
            from.delete();
            return true;
        } catch (Exception e) {
            Log.w(K9.LOG_TAG, "cannot move " + from.getAbsolutePath() + " to " + to.getAbsolutePath(), e);
            return false;
        }
        
    }

    /**
     * 
     * @param application
     * @throws UnavailableStorageException
     */
    void openOrCreateDataspace(final Application application) throws UnavailableStorageException
    {

        lockWrite();
        try
        {
            final File databaseFile = prepareStorage(mStorageProviderId);
            try
            {
                mDb = SQLiteDatabase.openOrCreateDatabase(databaseFile, null);
            }
            catch (SQLiteException e)
            {
                // try to gracefully handle DB corruption - see issue 2537
                Log.w(K9.LOG_TAG, "Unable to open DB " + databaseFile + " - removing file and retrying", e);
                databaseFile.delete();
                mDb = SQLiteDatabase.openOrCreateDatabase(databaseFile, null);
            }
            if (mDb.getVersion() != DB_VERSION)
            {
                doDbUpgrade(mDb, application);
            }
        }
        finally
        {
           unlockWrite();
        }
    }

    /**
     * @param providerId
     *            Never <code>null</code>.
     * @return DB file.
     * @throws UnavailableStorageException
     */
    protected File prepareStorage(final String providerId) throws UnavailableStorageException
    {
        final StorageManager storageManager = StorageManager.getInstance(mApplication);

        final File databaseFile;
        final File databaseParentDir;
        databaseFile = storageManager.getDatabase(uUid, providerId);
        databaseParentDir = databaseFile.getParentFile();
        if (databaseParentDir.isFile())
        {
            // should be safe to inconditionally delete clashing file: user is not supposed to mess with our directory
            databaseParentDir.delete();
        }
        if (!databaseParentDir.exists())
        {
            if (!databaseParentDir.mkdirs())
            {
                // Android seems to be unmounting the storage...
                throw new UnavailableStorageException("Unable to access: " + databaseParentDir);
            }
            touchFile(databaseParentDir, ".nomedia");
        }

        final File attachmentDir;
        final File attachmentParentDir;
        attachmentDir = storageManager
                .getAttachmentDirectory(uUid, providerId);
        attachmentParentDir = attachmentDir.getParentFile();
        if (!attachmentParentDir.exists())
        {
            attachmentParentDir.mkdirs();
            touchFile(attachmentParentDir, ".nomedia");
        }
        if (!attachmentDir.exists())
        {
            attachmentDir.mkdirs();
        }
        return databaseFile;
    }

    /**
     * @param parentDir
     * @param name
     *            Never <code>null</code>.
     */
    protected void touchFile(final File parentDir, String name)
    {
        final File file = new File(parentDir, name);
        try
        {
            if (!file.exists())
            {
                file.createNewFile();
            }
            else
            {
                file.setLastModified(System.currentTimeMillis());
            }
        }
        catch (Exception e)
        {
            Log.d(K9.LOG_TAG, "Unable to touch file: " + file.getAbsolutePath(), e);
        }
    }

    private void doDbUpgrade(final SQLiteDatabase db, final Application application)
    {
        Log.i(K9.LOG_TAG, String.format("Upgrading database from version %d to version %d",
                                        db.getVersion(), DB_VERSION));


        AttachmentProvider.clear(application);

        try
        {
            // schema version 29 was when we moved to incremental updates
            // in the case of a new db or a < v29 db, we blow away and start from scratch
            if (db.getVersion() < 29)
            {

                db.execSQL("DROP TABLE IF EXISTS folders");
                db.execSQL("CREATE TABLE folders (id INTEGER PRIMARY KEY, name TEXT, "
                            + "last_updated INTEGER, unread_count INTEGER, visible_limit INTEGER, status TEXT, push_state TEXT, last_pushed INTEGER, flagged_count INTEGER default 0)");

                db.execSQL("CREATE INDEX IF NOT EXISTS folder_name ON folders (name)");
                db.execSQL("DROP TABLE IF EXISTS messages");
                db.execSQL("CREATE TABLE messages (id INTEGER PRIMARY KEY, deleted INTEGER default 0, folder_id INTEGER, uid TEXT, subject TEXT, "
                            + "date INTEGER, flags TEXT, sender_list TEXT, to_list TEXT, cc_list TEXT, bcc_list TEXT, reply_to_list TEXT, "
                            + "html_content TEXT, text_content TEXT, attachment_count INTEGER, internal_date INTEGER, message_id TEXT, preview TEXT)");

                db.execSQL("DROP TABLE IF EXISTS headers");
                db.execSQL("CREATE TABLE headers (id INTEGER PRIMARY KEY, message_id INTEGER, name TEXT, value TEXT)");
                db.execSQL("CREATE INDEX IF NOT EXISTS header_folder ON headers (message_id)");

                db.execSQL("CREATE INDEX IF NOT EXISTS msg_uid ON messages (uid, folder_id)");
                db.execSQL("DROP INDEX IF EXISTS msg_folder_id");
                db.execSQL("DROP INDEX IF EXISTS msg_folder_id_date");
                db.execSQL("CREATE INDEX IF NOT EXISTS msg_folder_id_deleted_date ON messages (folder_id,deleted,internal_date)");
                db.execSQL("DROP TABLE IF EXISTS attachments");
                db.execSQL("CREATE TABLE attachments (id INTEGER PRIMARY KEY, message_id INTEGER,"
                            + "store_data TEXT, content_uri TEXT, size INTEGER, name TEXT,"
                            + "mime_type TEXT, content_id TEXT, content_disposition TEXT)");

                db.execSQL("DROP TABLE IF EXISTS pending_commands");
                db.execSQL("CREATE TABLE pending_commands " +
                            "(id INTEGER PRIMARY KEY, command TEXT, arguments TEXT)");

                db.execSQL("DROP TRIGGER IF EXISTS delete_folder");
                db.execSQL("CREATE TRIGGER delete_folder BEFORE DELETE ON folders BEGIN DELETE FROM messages WHERE old.id = folder_id; END;");

                db.execSQL("DROP TRIGGER IF EXISTS delete_message");
                db.execSQL("CREATE TRIGGER delete_message BEFORE DELETE ON messages BEGIN DELETE FROM attachments WHERE old.id = message_id; "
                            + "DELETE FROM headers where old.id = message_id; END;");
            }
            else
            {
                // in the case that we're starting out at 29 or newer, run all the needed updates

                if (db.getVersion() < 30)
                {
                    try
                    {
                        db.execSQL("ALTER TABLE messages ADD deleted INTEGER default 0");
                    }
                    catch (SQLiteException e)
                    {
                        if (! e.toString().startsWith("duplicate column name: deleted"))
                        {
                            throw e;
                        }
                    }
                }
                if (db.getVersion() < 31)
                {
                    db.execSQL("DROP INDEX IF EXISTS msg_folder_id_date");
                    db.execSQL("CREATE INDEX IF NOT EXISTS msg_folder_id_deleted_date ON messages (folder_id,deleted,internal_date)");
                }
                if (db.getVersion() < 32)
                {
                    db.execSQL("UPDATE messages SET deleted = 1 WHERE flags LIKE '%DELETED%'");
                }
                if (db.getVersion() < 33)
                {

                    try
                    {
                        db.execSQL("ALTER TABLE messages ADD preview TEXT");
                    }
                    catch (SQLiteException e)
                    {
                        if (! e.toString().startsWith("duplicate column name: preview"))
                        {
                            throw e;
                        }
                    }

                }
                if (db.getVersion() < 34)
                {
                    try
                    {
                        db.execSQL("ALTER TABLE folders ADD flagged_count INTEGER default 0");
                    }
                    catch (SQLiteException e)
                    {
                        if (! e.getMessage().startsWith("duplicate column name: flagged_count"))
                        {
                            throw e;
                        }
                    }
                }
                if (db.getVersion() < 35)
                {
                    try
                    {
                        db.execSQL("update messages set flags = replace(flags, 'X_NO_SEEN_INFO', 'X_BAD_FLAG')");
                    }
                    catch (SQLiteException e)
                    {
                        Log.e(K9.LOG_TAG, "Unable to get rid of obsolete flag X_NO_SEEN_INFO", e);
                    }
                }
                if (db.getVersion() < 36)
                {
                    try
                    {
                        db.execSQL("ALTER TABLE attachments ADD content_id TEXT");
                    }
                    catch (SQLiteException e)
                    {
                        Log.e(K9.LOG_TAG, "Unable to add content_id column to attachments");
                    }
                }
                if (db.getVersion() < 37)
                {
                    try
                    {
                        db.execSQL("ALTER TABLE attachments ADD content_disposition TEXT");
                    }
                    catch (SQLiteException e)
                    {
                        Log.e(K9.LOG_TAG, "Unable to add content_disposition column to attachments");
                    }
                }


                // Database version 38 is solely to prune cached attachments now that we clear them better
                if (db.getVersion() < 39)
                {
                    try
                    {
                        db.execSQL("DELETE FROM headers WHERE id in (SELECT headers.id FROM headers LEFT JOIN messages ON headers.message_id = messages.id WHERE messages.id IS NULL)");
                    }
                    catch (SQLiteException e)
                    {
                        Log.e(K9.LOG_TAG, "Unable to remove extra header data from the database");
                    }
                }



            }

        }
        catch (SQLiteException e)
        {
            Log.e(K9.LOG_TAG, "Exception while upgrading database. Resetting the DB to v0");
            db.setVersion(0);
            throw new Error("Database upgrade failed! Resetting your DB version to 0 to force a full schema recreation.");
        }



        db.setVersion(DB_VERSION);

        if (db.getVersion() != DB_VERSION)
        {
            throw new Error("Database upgrade failed!");
        }

        try
        {
            pruneCachedAttachments(true);
        }
        catch (Exception me)
        {
            Log.e(K9.LOG_TAG, "Exception while force pruning attachments during DB update", me);
        }
    }

    public long getSize() throws UnavailableStorageException
    {

        final StorageManager storageManager = StorageManager.getInstance(mApplication);

        final File attachmentDirectory = storageManager.getAttachmentDirectory(uUid,
                mStorageProviderId);

        return execute(false, new DbCallback<Long>()
        {
            @Override
            public Long doDbWork(final SQLiteDatabase db)
            {
                final File[] files = attachmentDirectory.listFiles();
                long attachmentLength = 0;
                for (File file : files)
                {
                    if (file.exists())
                    {
                        attachmentLength += file.length();
                    }
                }

                final File dbFile = storageManager.getDatabase(uUid, mStorageProviderId);
                return dbFile.length() + attachmentLength;
            }
        });
    }

    public void compact() throws MessagingException
    {
        if (K9.DEBUG)
            Log.i(K9.LOG_TAG, "Before prune size = " + getSize());

        pruneCachedAttachments();
        if (K9.DEBUG)
            Log.i(K9.LOG_TAG, "After prune / before compaction size = " + getSize());

        execute(false, new DbCallback<Void>()
        {
            @Override
            public Void doDbWork(final SQLiteDatabase db) throws WrappedException
            {
                db.execSQL("VACUUM");
                return null;
            }
        });
        if (K9.DEBUG)
            Log.i(K9.LOG_TAG, "After compaction size = " + getSize());
    }


    public void clear() throws MessagingException
    {
        if (K9.DEBUG)
            Log.i(K9.LOG_TAG, "Before prune size = " + getSize());

        pruneCachedAttachments(true);
        if (K9.DEBUG)
        {
            Log.i(K9.LOG_TAG, "After prune / before compaction size = " + getSize());

            Log.i(K9.LOG_TAG, "Before clear folder count = " + getFolderCount());
            Log.i(K9.LOG_TAG, "Before clear message count = " + getMessageCount());

            Log.i(K9.LOG_TAG, "After prune / before clear size = " + getSize());
        }
        // don't delete messages that are Local, since there is no copy on the server.
        // Don't delete deleted messages.  They are essentially placeholders for UIDs of messages that have
        // been deleted locally.  They take up insignificant space
        execute(false, new DbCallback<Void>()
        {
            @Override
            public Void doDbWork(final SQLiteDatabase db)
            {
                db.execSQL("DELETE FROM messages WHERE deleted = 0 and uid not like 'Local%'");
                db.execSQL("update folders set flagged_count = 0, unread_count = 0");
                return null;
            }
        });

        compact();

        if (K9.DEBUG)
        {
            Log.i(K9.LOG_TAG, "After clear message count = " + getMessageCount());

            Log.i(K9.LOG_TAG, "After clear size = " + getSize());
        }
    }

    public int getMessageCount() throws MessagingException
    {
        return execute(false, new DbCallback<Integer>()
        {
            @Override
            public Integer doDbWork(final SQLiteDatabase db)
            {
                Cursor cursor = null;
                try
                {
                    cursor = db.rawQuery("SELECT COUNT(*) FROM messages", null);
                    cursor.moveToFirst();
                    int messageCount = cursor.getInt(0);
                    return messageCount;
                }
                finally
                {
                    if (cursor != null)
                    {
                        cursor.close();
                    }
                }
            }
        });
    }

    public int getFolderCount() throws MessagingException
    {
        return execute(false, new DbCallback<Integer>()
        {
            @Override
            public Integer doDbWork(final SQLiteDatabase db)
            {
                Cursor cursor = null;
                try
                {
                    cursor = db.rawQuery("SELECT COUNT(*) FROM folders", null);
                    cursor.moveToFirst();
                    int messageCount = cursor.getInt(0);
                    return messageCount;
                }
                finally
                {
                    if (cursor != null)
                    {
                        cursor.close();
                    }
                }
            }
        });
    }

    @Override
    public LocalFolder getFolder(String name) throws MessagingException
    {
        return new LocalFolder(name);
    }

    // TODO this takes about 260-300ms, seems slow.
    @Override
    public List<? extends Folder> getPersonalNamespaces(boolean forceListAll) throws MessagingException
    {
        final List<LocalFolder> folders = new LinkedList<LocalFolder>();
        try
        {
            execute(false, new DbCallback<List<? extends Folder>>()
            {
                @Override
                public List<? extends Folder> doDbWork(final SQLiteDatabase db) throws WrappedException
                {
                    Cursor cursor = null;

                    try
                    {
                        cursor = db.rawQuery("SELECT id, name, unread_count, visible_limit, last_updated, status, push_state, last_pushed, flagged_count FROM folders", null);
                        while (cursor.moveToNext())
                        {
                            LocalFolder folder = new LocalFolder(cursor.getString(1));
                            folder.open(cursor.getInt(0), cursor.getString(1), cursor.getInt(2), cursor.getInt(3), cursor.getLong(4), cursor.getString(5), cursor.getString(6), cursor.getLong(7), cursor.getInt(8));

                            folders.add(folder);
                        }
                        return folders;
                    }
                    catch (MessagingException e)
                    {
                        throw new WrappedException(e);
                    }
                    finally
                    {
                        if (cursor != null)
                        {
                            cursor.close();
                        }
                    }
                }
            });
        }
        catch (WrappedException e)
        {
            throw (MessagingException) e.getCause();
        }
        return folders;
    }

    @Override
    public void checkSettings() throws MessagingException
    {
    }

    /**
     * Delete the entire Store and it's backing database.
     * @throws UnavailableStorageException 
     */
    public void delete() throws UnavailableStorageException
    {
        lockWrite();
        try
        {
            try
            {
                mDb.close();
            }
            catch (Exception e)
            {
            
            }
            final StorageManager storageManager = StorageManager.getInstance(mApplication);
            try
            {
                final File attachmentDirectory = storageManager.getAttachmentDirectory(uUid, mStorageProviderId);
                final File[] attachments = attachmentDirectory.listFiles();
                for (File attachment : attachments)
                {
                    if (attachment.exists())
                    {
                        attachment.delete();
                    }
                }
                if (attachmentDirectory.exists())
                {
                    attachmentDirectory.delete();
                }
            }
            catch (Exception e)
            {
            }
            try
            {
                storageManager.getDatabase(uUid, mStorageProviderId).delete();
            }
            catch (Exception e)
            {
                Log.i(K9.LOG_TAG, "LocalStore: delete(): Unable to delete backing DB file", e);
            }

            // stop waiting for mount/unmount events
            StorageManager.getInstance(mApplication).removeListener(mStorageListener);
        }
        finally
        {
           unlockWrite();
        }
    }

    public void recreate() throws UnavailableStorageException
    {
        lockWrite();
        try
        {
            try
            {
                mDb.close();
            }
            catch (Exception e)
            {
            
            }
            final StorageManager storageManager = StorageManager.getInstance(mApplication);
            try
            {
                final File attachmentDirectory = storageManager.getAttachmentDirectory(uUid, mStorageProviderId);
                final File[] attachments = attachmentDirectory.listFiles();
                for (File attachment : attachments)
                {
                    if (attachment.exists())
                    {
                        attachment.delete();
                    }
                }
                if (attachmentDirectory.exists())
                {
                    attachmentDirectory.delete();
                }
            }
            catch (Exception e)
            {
            }
            try
            {
                storageManager.getDatabase(uUid, mStorageProviderId).delete();
            }
            catch (Exception e)
            {
            
            }
            openOrCreateDataspace(mApplication);
        }
        finally
        {
           unlockWrite();
        }
    }

    public void pruneCachedAttachments() throws MessagingException
    {
        pruneCachedAttachments(false);
    }

    /**
     * Deletes all cached attachments for the entire store.
     */
    public void pruneCachedAttachments(final boolean force) throws MessagingException
    {
        execute(false, new DbCallback<Void>()
        {
            @Override
            public Void doDbWork(final SQLiteDatabase db) throws WrappedException
            {
                if (force)
                {
                    ContentValues cv = new ContentValues();
                    cv.putNull("content_uri");
                    db.update("attachments", cv, null, null);
                }
                final StorageManager storageManager = StorageManager.getInstance(mApplication);
                File[] files = storageManager.getAttachmentDirectory(uUid, mStorageProviderId).listFiles();
                for (File file : files)
                {
                    if (file.exists())
                    {
                        if (!force)
                        {
                            Cursor cursor = null;
                            try
                            {
                                cursor = db.query(
                                             "attachments",
                                             new String[] { "store_data" },
                                             "id = ?",
                                             new String[] { file.getName() },
                                             null,
                                             null,
                                             null);
                                if (cursor.moveToNext())
                                {
                                    if (cursor.getString(0) == null)
                                    {
                                        if (K9.DEBUG)
                                            Log.d(K9.LOG_TAG, "Attachment " + file.getAbsolutePath() + " has no store data, not deleting");
                                        /*
                                         * If the attachment has no store data it is not recoverable, so
                                         * we won't delete it.
                                         */
                                        continue;
                                    }
                                }
                            }
                            finally
                            {
                                if (cursor != null)
                                {
                                    cursor.close();
                                }
                            }
                        }
                        if (!force)
                        {
                            try
                            {
                                ContentValues cv = new ContentValues();
                                cv.putNull("content_uri");
                                db.update("attachments", cv, "id = ?", new String[] { file.getName() });
                            }
                            catch (Exception e)
                            {
                                /*
                                 * If the row has gone away before we got to mark it not-downloaded that's
                                 * okay.
                                 */
                            }
                        }
                        if (!file.delete())
                        {
                            file.deleteOnExit();
                        }
                    }
                }
                return null;
            }
        });
    }

    public void resetVisibleLimits() throws UnavailableStorageException
    {
        resetVisibleLimits(mAccount.getDisplayCount());
    }

    public void resetVisibleLimits(int visibleLimit) throws UnavailableStorageException
    {
        final ContentValues cv = new ContentValues();
        cv.put("visible_limit", Integer.toString(visibleLimit));
        execute(false, new DbCallback<Void>()
        {
            @Override
            public Void doDbWork(final SQLiteDatabase db) throws WrappedException
            {
                db.update("folders", cv, null, null);
                return null;
            }
        });
    }

    public ArrayList<PendingCommand> getPendingCommands() throws UnavailableStorageException
    {
        return execute(false, new DbCallback<ArrayList<PendingCommand>>()
        {
            @Override
            public ArrayList<PendingCommand> doDbWork(final SQLiteDatabase db) throws WrappedException
            {
                Cursor cursor = null;
                try
                {
                    cursor = db.query("pending_commands",
                                       new String[] { "id", "command", "arguments" },
                                       null,
                                       null,
                                       null,
                                       null,
                                       "id ASC");
                    ArrayList<PendingCommand> commands = new ArrayList<PendingCommand>();
                    while (cursor.moveToNext())
                    {
                        PendingCommand command = new PendingCommand();
                        command.mId = cursor.getLong(0);
                        command.command = cursor.getString(1);
                        String arguments = cursor.getString(2);
                        command.arguments = arguments.split(",");
                        for (int i = 0; i < command.arguments.length; i++)
                        {
                            command.arguments[i] = Utility.fastUrlDecode(command.arguments[i]);
                        }
                        commands.add(command);
                    }
                    return commands;
                }
                finally
                {
                    if (cursor != null)
                    {
                        cursor.close();
                    }
                }
            }
        });
    }

    public void addPendingCommand(PendingCommand command) throws UnavailableStorageException
    {
        try
        {
            for (int i = 0; i < command.arguments.length; i++)
            {
                command.arguments[i] = URLEncoder.encode(command.arguments[i], "UTF-8");
            }
            final ContentValues cv = new ContentValues();
            cv.put("command", command.command);
            cv.put("arguments", Utility.combine(command.arguments, ','));
            execute(false, new DbCallback<Void>()
            {
                @Override
                public Void doDbWork(final SQLiteDatabase db) throws WrappedException
                {
                    db.insert("pending_commands", "command", cv);
                    return null;
                }
            });
        }
        catch (UnsupportedEncodingException usee)
        {
            throw new Error("Aparently UTF-8 has been lost to the annals of history.");
        }
    }

    public void removePendingCommand(final PendingCommand command) throws UnavailableStorageException
    {
        execute(false, new DbCallback<Void>()
        {
            @Override
            public Void doDbWork(final SQLiteDatabase db) throws WrappedException
            {
                db.delete("pending_commands", "id = ?", new String[] { Long.toString(command.mId) });
                return null;
            }
        });
    }

    public void removePendingCommands() throws UnavailableStorageException
    {
        execute(false, new DbCallback<Void>()
        {
            @Override
            public Void doDbWork(final SQLiteDatabase db) throws WrappedException
            {
                db.delete("pending_commands", null, null);
                return null;
            }
        });
    }

    /**
     * Open the DB on mount and close the DB on unmount
     */
    private class StorageListener implements StorageManager.StorageListener
    {
        @Override
        public void onUnmount(final String providerId)
        {
            if (!providerId.equals(mStorageProviderId))
            {
                return;
            }

            if (K9.DEBUG)
            {
                Log.d(K9.LOG_TAG, "LocalStore: Closing DB " + uUid + " due to unmount event on StorageProvider: " + providerId);
            }

            try
            {
                lockWrite();
                try
                {
                    mDb.close();
                }
                finally
                {
                    unlockWrite();
                }
            }
            catch (UnavailableStorageException e)
            {
                Log.w(K9.LOG_TAG, "Unable to writelock on unmount", e);
            }
        }

        @Override
        public void onMount(String providerId)
        {
            if (!providerId.equals(mStorageProviderId))
            {
                return;
            }

            if (K9.DEBUG)
            {
                Log.d(K9.LOG_TAG, "LocalStore: Opening DB " + uUid + " due to mount event on StorageProvider: " + providerId);
            }

            try
            {
                openOrCreateDataspace(mApplication);
            }
            catch (UnavailableStorageException e)
            {
                Log.e(K9.LOG_TAG, "Unable to open DB on mount", e);
            }
        }
    }

    public static class PendingCommand
    {
        private long mId;
        public String command;
        public String[] arguments;

        @Override
        public String toString()
        {
            StringBuffer sb = new StringBuffer();
            sb.append(command);
            sb.append(": ");
            for (String argument : arguments)
            {
                sb.append(", ");
                sb.append(argument);
                //sb.append("\n");
            }
            return sb.toString();
        }
    }

    @Override
    public boolean isMoveCapable()
    {
        return true;
    }

    @Override
    public boolean isCopyCapable()
    {
        return true;
    }

    public Message[] searchForMessages(MessageRetrievalListener listener, String[] queryFields, String queryString,
                                       List<LocalFolder> folders, Message[] messages, final Flag[] requiredFlags, final Flag[] forbiddenFlags) throws MessagingException
    {
        List<String> args = new LinkedList<String>();

        StringBuilder whereClause = new StringBuilder();
        if (queryString != null && queryString.length() > 0)
        {
            boolean anyAdded = false;
            String likeString = "%"+queryString+"%";
            whereClause.append(" AND (");
            for (String queryField : queryFields)
            {

                if (anyAdded)
                {
                    whereClause.append(" OR ");
                }
                whereClause.append(queryField + " LIKE ? ");
                args.add(likeString);
                anyAdded = true;
            }


            whereClause.append(" )");
        }
        if (folders != null && folders.size() > 0)
        {
            whereClause.append(" AND folder_id in (");
            boolean anyAdded = false;
            for (LocalFolder folder : folders)
            {
                if (anyAdded)
                {
                    whereClause.append(",");
                }
                anyAdded = true;
                whereClause.append("?");
                args.add(Long.toString(folder.getId()));
            }
            whereClause.append(" )");
        }
        if (messages != null && messages.length > 0)
        {
            whereClause.append(" AND ( ");
            boolean anyAdded = false;
            for (Message message : messages)
            {
                if (anyAdded)
                {
                    whereClause.append(" OR ");
                }
                anyAdded = true;
                whereClause.append(" ( uid = ? AND folder_id = ? ) ");
                args.add(message.getUid());
                args.add(Long.toString(((LocalFolder)message.getFolder()).getId()));
            }
            whereClause.append(" )");
        }
        if (forbiddenFlags != null && forbiddenFlags.length > 0)
        {
            whereClause.append(" AND (");
            boolean anyAdded = false;
            for (Flag flag : forbiddenFlags)
            {
                if (anyAdded)
                {
                    whereClause.append(" AND ");
                }
                anyAdded = true;
                whereClause.append(" flags NOT LIKE ?");

                args.add("%" + flag.toString() + "%");
            }
            whereClause.append(" )");
        }
        if (requiredFlags != null && requiredFlags.length > 0)
        {
            whereClause.append(" AND (");
            boolean anyAdded = false;
            for (Flag flag : requiredFlags)
            {
                if (anyAdded)
                {
                    whereClause.append(" OR ");
                }
                anyAdded = true;
                whereClause.append(" flags LIKE ?");

                args.add("%" + flag.toString() + "%");
            }
            whereClause.append(" )");
        }

        if (K9.DEBUG)
        {
            Log.v(K9.LOG_TAG, "whereClause = " + whereClause.toString());
            Log.v(K9.LOG_TAG, "args = " + args);
        }
        return getMessages(
                   listener,
                   null,
                   "SELECT "
                   + GET_MESSAGES_COLS
                   + "FROM messages WHERE deleted = 0 " + whereClause.toString() + " ORDER BY date DESC"
                   , args.toArray(EMPTY_STRING_ARRAY)
               );
    }
    /*
     * Given a query string, actually do the query for the messages and
     * call the MessageRetrievalListener for each one
     */
    private Message[] getMessages(
        final MessageRetrievalListener listener,
        final LocalFolder folder,
        final String queryString, final String[] placeHolders
    ) throws MessagingException
    {
        final ArrayList<LocalMessage> messages = new ArrayList<LocalMessage>();
        final int j = execute(false, new DbCallback<Integer>()
        {
            @Override
            public Integer doDbWork(final SQLiteDatabase db) throws WrappedException
            {
                Cursor cursor = null;
                int i = 0;
                try
                {
                    cursor = db.rawQuery(queryString + " LIMIT 10", placeHolders);

                    while (cursor.moveToNext())
                    {
                        LocalMessage message = new LocalMessage(null, folder);
                        message.populateFromGetMessageCursor(cursor);
                        
                        messages.add(message);
                        if (listener != null)
                        {
                            listener.messageFinished(message, i, -1);
                        }
                        i++;
                    }
                    cursor.close();
                    cursor = db.rawQuery(queryString + " LIMIT -1 OFFSET 10", placeHolders);

                    while (cursor.moveToNext())
                    {
                        LocalMessage message = new LocalMessage(null, folder);
                        message.populateFromGetMessageCursor(cursor);

                        messages.add(message);
                        if (listener != null)
                        {
                            listener.messageFinished(message, i, -1);
                        }
                        i++;
                    }
                }
                catch (Exception e)
                {
                    Log.d(K9.LOG_TAG,"Got an exception "+e);
                }
                finally
                {
                    if (cursor != null)
                    {
                        cursor.close();
                    }
                }
                return i;
            }
        });
        if (listener != null)
        {
            listener.messagesFinished(j);
        }

        return messages.toArray(EMPTY_MESSAGE_ARRAY);

    }

    public String getAttachmentType(final String attachmentId) throws UnavailableStorageException
    {
        return execute(false, new DbCallback<String>()
        {
            @Override
            public String doDbWork(final SQLiteDatabase db) throws WrappedException
            {
                Cursor cursor = null;
                try
                {
                    cursor = db.query(
                            "attachments",
                            new String[] { "mime_type", "name" },
                            "id = ?",
                            new String[] { attachmentId },
                            null,
                            null,
                            null);
                    cursor.moveToFirst();
                    String type = cursor.getString(0);
                    String name = cursor.getString(1);
                    cursor.close();
                    
                    if (MimeUtility.DEFAULT_ATTACHMENT_MIME_TYPE.equals(type))
                    {
                        type = MimeUtility.getMimeTypeByExtension(name);
                    }
                    return type;
                }
                finally
                {
                    if (cursor != null)
                    {
                        cursor.close();
                    }
                }
            }
        });
    }

    public AttachmentInfo getAttachmentInfo(final String attachmentId) throws UnavailableStorageException
    {
        return execute(false, new DbCallback<AttachmentInfo>()
        {
            @Override
            public AttachmentInfo doDbWork(final SQLiteDatabase db) throws WrappedException
            {
                String name = null;
                int size = -1;
                Cursor cursor = null;
                try
                {
                    cursor = db.query(
                                 "attachments",
                                 new String[] { "name", "size" },
                                 "id = ?",
                                 new String[] { attachmentId },
                                 null,
                                 null,
                                 null);
                    if (!cursor.moveToFirst())
                    {
                        return null;
                    }
                    name = cursor.getString(0);
                    size = cursor.getInt(1);
                    final AttachmentInfo attachmentInfo = new AttachmentInfo();
                    attachmentInfo.name = name;
                    attachmentInfo.size = size;
                    return attachmentInfo;
                }
                finally
                {
                    if (cursor != null)
                    {
                        cursor.close();
                    }
                }
            }
        });
    }

    public static class AttachmentInfo
    {
        public String name;
        public int size;
    }

    public class LocalFolder extends Folder implements Serializable
    {
        private String mName = null;
        private long mFolderId = -1;
        private int mUnreadMessageCount = -1;
        private int mFlaggedMessageCount = -1;
        private int mVisibleLimit = -1;
        private FolderClass displayClass = FolderClass.NO_CLASS;
        private FolderClass syncClass = FolderClass.INHERITED;
        private FolderClass pushClass = FolderClass.SECOND_CLASS;
        private boolean inTopGroup = false;
        private String prefId = null;
        private String mPushState = null;
        private boolean mIntegrate = false;


        public LocalFolder(String name)
        {
            super(LocalStore.this.mAccount);
            this.mName = name;

            if (K9.INBOX.equals(getName()))
            {
                syncClass =  FolderClass.FIRST_CLASS;
                pushClass =  FolderClass.FIRST_CLASS;
                inTopGroup = true;
            }


        }

        public LocalFolder(long id)
        {
            super(LocalStore.this.mAccount);
            this.mFolderId = id;
        }

        public long getId()
        {
            return mFolderId;
        }

        @Override
        public void open(final OpenMode mode) throws MessagingException
        {
            if (isOpen())
            {
                return;
            }
            try
            {
                execute(false, new DbCallback<Void>()
                {
                    @Override
                    public Void doDbWork(final SQLiteDatabase db) throws WrappedException
                    {
                        Cursor cursor = null;
                        try
                        {
                            String baseQuery =
                                "SELECT id, name,unread_count, visible_limit, last_updated, status, push_state, last_pushed, flagged_count FROM folders ";
                            if (mName != null)
                            {
                                cursor = db.rawQuery(baseQuery + "where folders.name = ?", new String[] { mName });
                            }
                            else
                            {
                                cursor = db.rawQuery(baseQuery + "where folders.id = ?", new String[] { Long.toString(mFolderId) });
                            }

                            if (cursor.moveToFirst())
                            {
                                int folderId = cursor.getInt(0);
                                if (folderId > 0)
                                {
                                    open(folderId, cursor.getString(1), cursor.getInt(2), cursor.getInt(3), cursor.getLong(4), cursor.getString(5), cursor.getString(6), cursor.getLong(7), cursor.getInt(8));
                                }
                            }
                            else
                            {
                                Log.w(K9.LOG_TAG, "Creating folder " + getName() + " with existing id " + getId());
                                create(FolderType.HOLDS_MESSAGES);
                                open(mode);
                            }
                        }
                        catch (MessagingException e)
                        {
                            throw new WrappedException(e);
                        }
                        finally
                        {
                            if (cursor != null)
                            {
                                cursor.close();
                            }
                        }
                        return null;
                    }
                });
            }
            catch (WrappedException e)
            {
                throw (MessagingException) e.getCause();
            }
        }

        private void open(int id, String name, int unreadCount, int visibleLimit, long lastChecked, String status, String pushState, long lastPushed, int flaggedCount) throws MessagingException
        {
            mFolderId = id;
            mName = name;
            mUnreadMessageCount = unreadCount;
            mVisibleLimit = visibleLimit;
            mPushState = pushState;
            mFlaggedMessageCount = flaggedCount;
            super.setStatus(status);
            // Only want to set the local variable stored in the super class.  This class
            // does a DB update on setLastChecked
            super.setLastChecked(lastChecked);
            super.setLastPush(lastPushed);
        }

        @Override
        public boolean isOpen()
        {
            return (mFolderId != -1 && mName != null);
        }

        @Override
        public OpenMode getMode() throws MessagingException
        {
            return OpenMode.READ_WRITE;
        }

        @Override
        public String getName()
        {
            return mName;
        }

        @Override
        public boolean exists() throws MessagingException
        {
            return execute(false, new DbCallback<Boolean>()
            {
                @Override
                public Boolean doDbWork(final SQLiteDatabase db) throws WrappedException
                {
                    Cursor cursor = null;
                    try
                    {
                        cursor = db.rawQuery("SELECT id FROM folders "
                                              + "where folders.name = ?", new String[] { LocalFolder.this
                                                      .getName()
                                                                                       });
                        if (cursor.moveToFirst())
                        {
                            int folderId = cursor.getInt(0);
                            return (folderId > 0);
                        }
                        else
                        {
                            return false;
                        }
                    }
                    finally
                    {
                        if (cursor != null)
                        {
                            cursor.close();
                        }
                    }
                }
            });
        }

        @Override
        public boolean create(FolderType type) throws MessagingException
        {
            if (exists())
            {
                throw new MessagingException("Folder " + mName + " already exists.");
            }
            execute(false, new DbCallback<Void>()
            {
                @Override
                public Void doDbWork(final SQLiteDatabase db) throws WrappedException
                {
                    db.execSQL("INSERT INTO folders (name, visible_limit) VALUES (?, ?)", new Object[]
                                {
                                    mName,
                                    mAccount.getDisplayCount()
                                });
                    return null;
                }
            });
            return true;
        }

        @Override
        public boolean create(FolderType type, final int visibleLimit) throws MessagingException
        {
            if (exists())
            {
                throw new MessagingException("Folder " + mName + " already exists.");
            }
            execute(false, new DbCallback<Void>()
            {
                @Override
                public Void doDbWork(final SQLiteDatabase db) throws WrappedException
                {
                    db.execSQL("INSERT INTO folders (name, visible_limit) VALUES (?, ?)", new Object[]
                                {
                                    mName,
                                    visibleLimit
                                });
                    return null;
                }
            });
            return true;
        }

        @Override
        public void close()
        {
            mFolderId = -1;
        }

        @Override
        public int getMessageCount() throws MessagingException
        {
            try
            {
                return execute(false, new DbCallback<Integer>()
                {
                    @Override
                    public Integer doDbWork(final SQLiteDatabase db) throws WrappedException
                    {
                        try
                        {
                            open(OpenMode.READ_WRITE);
                        }
                        catch (MessagingException e)
                        {
                            throw new WrappedException(e);
                        }
                        Cursor cursor = null;
                        try
                        {
                            cursor = db.rawQuery("SELECT COUNT(*) FROM messages WHERE messages.folder_id = ?",
                                                  new String[]
                                                  {
                                                      Long.toString(mFolderId)
                                                  });
                            cursor.moveToFirst();
                            int messageCount = cursor.getInt(0);
                            return messageCount;
                        }
                        finally
                        {
                            if (cursor != null)
                            {
                                cursor.close();
                            }
                        }
                    }
                });
            }
            catch (WrappedException e)
            {
                throw (MessagingException) e.getCause();
            }
        }

        @Override
        public int getUnreadMessageCount() throws MessagingException
        {
            open(OpenMode.READ_WRITE);
            return mUnreadMessageCount;
        }

        @Override
        public int getFlaggedMessageCount() throws MessagingException
        {
            open(OpenMode.READ_WRITE);
            return mFlaggedMessageCount;
        }

        public void setUnreadMessageCount(final int unreadMessageCount) throws MessagingException
        {
            try
            {
                execute(false, new DbCallback<Void>()
                {
                    @Override
                    public Void doDbWork(final SQLiteDatabase db) throws WrappedException
                    {
                        try
                        {
                            open(OpenMode.READ_WRITE);
                        }
                        catch (MessagingException e)
                        {
                            throw new WrappedException(e);
                        }
                        mUnreadMessageCount = Math.max(0, unreadMessageCount);
                        db.execSQL("UPDATE folders SET unread_count = ? WHERE id = ?",
                                    new Object[] { mUnreadMessageCount, mFolderId });
                        return null;
                    }
                });
            }
            catch (WrappedException e)
            {
                throw (MessagingException) e.getCause();
            }
        }

        public void setFlaggedMessageCount(final int flaggedMessageCount) throws MessagingException
        {
            try
            {
                execute(false, new DbCallback<Integer>()
                {
                    @Override
                    public Integer doDbWork(final SQLiteDatabase db) throws WrappedException
                    {
                        try
                        {
                            open(OpenMode.READ_WRITE);
                        }
                        catch (MessagingException e)
                        {
                            throw new WrappedException(e);
                        }
                        mFlaggedMessageCount = Math.max(0, flaggedMessageCount);
                        db.execSQL("UPDATE folders SET flagged_count = ? WHERE id = ?", new Object[]
                        { mFlaggedMessageCount, mFolderId });
                        return null;
                    }
                });
            }
            catch (WrappedException e)
            {
                throw (MessagingException) e.getCause();
            }
        }

        @Override
        public void setLastChecked(final long lastChecked) throws MessagingException
        {
            try
            {
                execute(false, new DbCallback<Void>()
                {
                    @Override
                    public Void doDbWork(final SQLiteDatabase db) throws WrappedException
                    {
                        try
                        {
                            open(OpenMode.READ_WRITE);
                            LocalFolder.super.setLastChecked(lastChecked);
                        }
                        catch (MessagingException e)
                        {
                            throw new WrappedException(e);
                        }
                        db.execSQL("UPDATE folders SET last_updated = ? WHERE id = ?", new Object[]
                        { lastChecked, mFolderId });
                        return null;
                    }
                });
            }
            catch (WrappedException e)
            {
                throw (MessagingException) e.getCause();
            }
        }

        @Override
        public void setLastPush(final long lastChecked) throws MessagingException
        {
            try
            {
                execute(false, new DbCallback<Void>()
                {
                    @Override
                    public Void doDbWork(final SQLiteDatabase db) throws WrappedException
                    {
                        try
                        {
                            open(OpenMode.READ_WRITE);
                            LocalFolder.super.setLastPush(lastChecked);
                        }
                        catch (MessagingException e)
                        {
                            throw new WrappedException(e);
                        }
                        db.execSQL("UPDATE folders SET last_pushed = ? WHERE id = ?", new Object[]
                        { lastChecked, mFolderId });
                        return null;
                    }
                });
            }
            catch (WrappedException e)
            {
                throw (MessagingException) e.getCause();
            }
        }

        public int getVisibleLimit() throws MessagingException
        {
            open(OpenMode.READ_WRITE);
            return mVisibleLimit;
        }

        public void purgeToVisibleLimit(MessageRemovalListener listener) throws MessagingException
        {
            open(OpenMode.READ_WRITE);
            Message[] messages = getMessages(null, false);
            for (int i = mVisibleLimit; i < messages.length; i++)
            {
                if (listener != null)
                {
                    listener.messageRemoved(messages[i]);
                }
                messages[i].destroy();

            }
        }


        public void setVisibleLimit(final int visibleLimit) throws MessagingException
        {
            execute(false, new DbCallback<Void>()
            {
                @Override
                public Void doDbWork(final SQLiteDatabase db) throws WrappedException
                {
                    try
                    {
                        open(OpenMode.READ_WRITE);
                    }
                    catch (MessagingException e)
                    {
                        throw new WrappedException(e);
                    }
                    mVisibleLimit = visibleLimit;
                    db.execSQL("UPDATE folders SET visible_limit = ? WHERE id = ?",
                                new Object[] { mVisibleLimit, mFolderId });
                    return null;
                }
            });
        }

        @Override
        public void setStatus(final String status) throws MessagingException
        {
            try
            {
                execute(false, new DbCallback<Void>()
                {
                    @Override
                    public Void doDbWork(final SQLiteDatabase db) throws WrappedException
                    {
                        try
                        {
                            open(OpenMode.READ_WRITE);
                            LocalFolder.super.setStatus(status);
                        }
                        catch (MessagingException e)
                        {
                            throw new WrappedException(e);
                        }
                        db.execSQL("UPDATE folders SET status = ? WHERE id = ?", new Object[]
                        { status, mFolderId });
                        return null;
                    }
                });
            }
            catch (WrappedException e)
            {
                throw (MessagingException) e.getCause();
            }
        }
        public void setPushState(final String pushState) throws MessagingException
        {
            try
            {
                execute(false, new DbCallback<Void>()
                {
                    @Override
                    public Void doDbWork(final SQLiteDatabase db) throws WrappedException
                    {
                        try
                        {
                            open(OpenMode.READ_WRITE);
                        }
                        catch (MessagingException e)
                        {
                            throw new WrappedException(e);
                        }
                        mPushState = pushState;
                        db.execSQL("UPDATE folders SET push_state = ? WHERE id = ?", new Object[]
                        { pushState, mFolderId });
                        return null;
                    }
                });
            }
            catch (WrappedException e)
            {
                throw (MessagingException) e.getCause();
            }
        }
        public String getPushState()
        {
            return mPushState;
        }
        @Override
        public FolderClass getDisplayClass()
        {
            return displayClass;
        }

        @Override
        public FolderClass getSyncClass()
        {
            if (FolderClass.INHERITED == syncClass)
            {
                return getDisplayClass();
            }
            else
            {
                return syncClass;
            }
        }

        public FolderClass getRawSyncClass()
        {
            return syncClass;

        }

        @Override
        public FolderClass getPushClass()
        {
            if (FolderClass.INHERITED == pushClass)
            {
                return getSyncClass();
            }
            else
            {
                return pushClass;
            }
        }

        public FolderClass getRawPushClass()
        {
            return pushClass;

        }

        public void setDisplayClass(FolderClass displayClass)
        {
            this.displayClass = displayClass;
        }

        public void setSyncClass(FolderClass syncClass)
        {
            this.syncClass = syncClass;
        }
        public void setPushClass(FolderClass pushClass)
        {
            this.pushClass = pushClass;
        }

        public boolean isIntegrate()
        {
            return mIntegrate;
        }
        public void setIntegrate(boolean integrate)
        {
            mIntegrate = integrate;
        }

        private String getPrefId() throws MessagingException
        {
            open(OpenMode.READ_WRITE);

            if (prefId == null)
            {
                prefId = uUid + "." + mName;
            }

            return prefId;
        }

        public void delete(Preferences preferences) throws MessagingException
        {
            String id = getPrefId();

            SharedPreferences.Editor editor = preferences.getPreferences().edit();

            editor.remove(id + ".displayMode");
            editor.remove(id + ".syncMode");
            editor.remove(id + ".pushMode");
            editor.remove(id + ".inTopGroup");
            editor.remove(id + ".integrate");

            editor.commit();
        }

        public void save(Preferences preferences) throws MessagingException
        {
            String id = getPrefId();

            SharedPreferences.Editor editor = preferences.getPreferences().edit();
            // there can be a lot of folders.  For the defaults, let's not save prefs, saving space, except for INBOX
            if (displayClass == FolderClass.NO_CLASS && !K9.INBOX.equals(getName()))
            {
                editor.remove(id + ".displayMode");
            }
            else
            {
                editor.putString(id + ".displayMode", displayClass.name());
            }

            if (syncClass == FolderClass.INHERITED && !K9.INBOX.equals(getName()))
            {
                editor.remove(id + ".syncMode");
            }
            else
            {
                editor.putString(id + ".syncMode", syncClass.name());
            }

            if (pushClass == FolderClass.SECOND_CLASS && !K9.INBOX.equals(getName()))
            {
                editor.remove(id + ".pushMode");
            }
            else
            {
                editor.putString(id + ".pushMode", pushClass.name());
            }
            editor.putBoolean(id + ".inTopGroup", inTopGroup);

            editor.putBoolean(id + ".integrate", mIntegrate);

            editor.commit();
        }


        public FolderClass getDisplayClass(Preferences preferences) throws MessagingException
        {
            String id = getPrefId();
            return FolderClass.valueOf(preferences.getPreferences().getString(id + ".displayMode",
                                       FolderClass.NO_CLASS.name()));
        }

        @Override
        public void refresh(Preferences preferences) throws MessagingException
        {

            String id = getPrefId();

            try
            {
                displayClass = FolderClass.valueOf(preferences.getPreferences().getString(id + ".displayMode",
                                                   FolderClass.NO_CLASS.name()));
            }
            catch (Exception e)
            {
                Log.e(K9.LOG_TAG, "Unable to load displayMode for " + getName(), e);

                displayClass = FolderClass.NO_CLASS;
            }
            if (displayClass == FolderClass.NONE)
            {
                displayClass = FolderClass.NO_CLASS;
            }


            FolderClass defSyncClass = FolderClass.INHERITED;
            if (K9.INBOX.equals(getName()))
            {
                defSyncClass =  FolderClass.FIRST_CLASS;
            }

            try
            {
                syncClass = FolderClass.valueOf(preferences.getPreferences().getString(id  + ".syncMode",
                                                defSyncClass.name()));
            }
            catch (Exception e)
            {
                Log.e(K9.LOG_TAG, "Unable to load syncMode for " + getName(), e);

                syncClass = defSyncClass;
            }
            if (syncClass == FolderClass.NONE)
            {
                syncClass = FolderClass.INHERITED;
            }

            FolderClass defPushClass = FolderClass.SECOND_CLASS;
            boolean defInTopGroup = false;
            boolean defIntegrate = false;
            if (K9.INBOX.equals(getName()))
            {
                defPushClass =  FolderClass.FIRST_CLASS;
                defInTopGroup = true;
                defIntegrate = true;
            }

            try
            {
                pushClass = FolderClass.valueOf(preferences.getPreferences().getString(id  + ".pushMode",
                                                defPushClass.name()));
            }
            catch (Exception e)
            {
                Log.e(K9.LOG_TAG, "Unable to load pushMode for " + getName(), e);

                pushClass = defPushClass;
            }
            if (pushClass == FolderClass.NONE)
            {
                pushClass = FolderClass.INHERITED;
            }
            inTopGroup = preferences.getPreferences().getBoolean(id + ".inTopGroup", defInTopGroup);
            mIntegrate = preferences.getPreferences().getBoolean(id + ".integrate", defIntegrate);

        }

        @Override
        public void fetch(final Message[] messages, final FetchProfile fp, final MessageRetrievalListener listener)
        throws MessagingException
        {
            try
            {
                execute(false, new DbCallback<Void>()
                {
                    @Override
                    public Void doDbWork(final SQLiteDatabase db) throws WrappedException
                    {
                        try
                        {
                            open(OpenMode.READ_WRITE);
                            if (fp.contains(FetchProfile.Item.BODY))
                            {
                                for (Message message : messages)
                                {
                                    LocalMessage localMessage = (LocalMessage)message;
                                    Cursor cursor = null;
                                    MimeMultipart mp = new MimeMultipart();
                                    mp.setSubType("mixed");
                                    try
                                    {
                                        cursor = db.rawQuery("SELECT html_content, text_content FROM messages "
                                                              + "WHERE id = ?",
                                                              new String[] { Long.toString(localMessage.mId) });
                                        cursor.moveToNext();
                                        String htmlContent = cursor.getString(0);
                                        String textContent = cursor.getString(1);

                                        if (textContent != null)
                                        {
                                            LocalTextBody body = new LocalTextBody(textContent, htmlContent);
                                            MimeBodyPart bp = new MimeBodyPart(body, "text/plain");
                                            mp.addBodyPart(bp);
                                        }
                                        else
                                        {
                                            TextBody body = new TextBody(htmlContent);
                                            MimeBodyPart bp = new MimeBodyPart(body, "text/html");
                                            mp.addBodyPart(bp);
                                        }
                                    }
                                    finally
                                    {
                                        if (cursor != null)
                                        {
                                            cursor.close();
                                        }
                                    }

                                    try
                                    {
                                        cursor = db.query(
                                                     "attachments",
                                                     new String[]
                                                     {
                                                         "id",
                                                         "size",
                                                         "name",
                                                         "mime_type",
                                                         "store_data",
                                                         "content_uri",
                                                         "content_id",
                                                         "content_disposition"
                                                     },
                                                     "message_id = ?",
                                                     new String[] { Long.toString(localMessage.mId) },
                                                     null,
                                                     null,
                                                     null);

                                        while (cursor.moveToNext())
                                        {
                                            long id = cursor.getLong(0);
                                            int size = cursor.getInt(1);
                                            String name = cursor.getString(2);
                                            String type = cursor.getString(3);
                                            String storeData = cursor.getString(4);
                                            String contentUri = cursor.getString(5);
                                            String contentId = cursor.getString(6);
                                            String contentDisposition = cursor.getString(7);
                                            Body body = null;

                                            if (contentDisposition == null)
                                            {
                                                contentDisposition = "attachment";
                                            }

                                            if (contentUri != null)
                                            {
                                                body = new LocalAttachmentBody(Uri.parse(contentUri), mApplication);
                                            }
                                            MimeBodyPart bp = new LocalAttachmentBodyPart(body, id);
                                            bp.setHeader(MimeHeader.HEADER_CONTENT_TYPE,
                                                         String.format("%s;\n name=\"%s\"",
                                                                       type,
                                                                       name));
                                            bp.setHeader(MimeHeader.HEADER_CONTENT_TRANSFER_ENCODING, "base64");
                                            bp.setHeader(MimeHeader.HEADER_CONTENT_DISPOSITION,
                                                         String.format("%s;\n filename=\"%s\";\n size=%d",
                                                                       contentDisposition,
                                                                       name,
                                                                       size));

                                            bp.setHeader(MimeHeader.HEADER_CONTENT_ID, contentId);
                                            /*
                                             * HEADER_ANDROID_ATTACHMENT_STORE_DATA is a custom header we add to that
                                             * we can later pull the attachment from the remote store if neccesary.
                                             */
                                            bp.setHeader(MimeHeader.HEADER_ANDROID_ATTACHMENT_STORE_DATA, storeData);

                                            mp.addBodyPart(bp);
                                        }
                                    }
                                    finally
                                    {
                                        if (cursor != null)
                                        {
                                            cursor.close();
                                        }
                                    }

                                    if (mp.getCount() == 1)
                                    {
                                        BodyPart part = mp.getBodyPart(0);
                                        localMessage.setHeader(MimeHeader.HEADER_CONTENT_TYPE, part.getContentType());
                                        localMessage.setBody(part.getBody());
                                    }
                                    else
                                    {
                                        localMessage.setHeader(MimeHeader.HEADER_CONTENT_TYPE, "multipart/mixed");
                                        localMessage.setBody(mp);
                                    }
                                }
                            }
                        }
                        catch (MessagingException e)
                        {
                            throw new WrappedException(e);
                        }
                        return null;
                    }
                });
            }
            catch (WrappedException e)
            {
                throw (MessagingException) e.getCause();
            }
        }

        @Override
        public Message[] getMessages(int start, int end, Date earliestDate, MessageRetrievalListener listener)
        throws MessagingException
        {
            open(OpenMode.READ_WRITE);
            throw new MessagingException(
                "LocalStore.getMessages(int, int, MessageRetrievalListener) not yet implemented");
        }

        /**
         * Populate the header fields of the given list of messages by reading
         * the saved header data from the database.
         *
         * @param messages
         *            The messages whose headers should be loaded.
         * @throws UnavailableStorageException 
         */
        private void populateHeaders(final List<LocalMessage> messages) throws UnavailableStorageException
        {
            execute(false, new DbCallback<Void>()
            {
                @Override
                public Void doDbWork(final SQLiteDatabase db) throws WrappedException, UnavailableStorageException
                {
                    Cursor cursor = null;
                    if (messages.size() == 0)
                    {
                        return null;
                    }
                    try
                    {
                        Map<Long, LocalMessage> popMessages = new HashMap<Long, LocalMessage>();
                        List<String> ids = new ArrayList<String>();
                        StringBuffer questions = new StringBuffer();
    
                        for (int i = 0; i < messages.size(); i++)
                        {
                            if (i != 0)
                            {
                                questions.append(", ");
                            }
                            questions.append("?");
                            LocalMessage message = messages.get(i);
                            Long id = message.getId();
                            ids.add(Long.toString(id));
                            popMessages.put(id, message);
    
                        }
    
                        cursor = db.rawQuery(
                                     "SELECT message_id, name, value FROM headers " + "WHERE message_id in ( " + questions + ") ",
                                     ids.toArray(EMPTY_STRING_ARRAY));
    
    
                        while (cursor.moveToNext())
                        {
                            Long id = cursor.getLong(0);
                            String name = cursor.getString(1);
                            String value = cursor.getString(2);
                            //Log.i(K9.LOG_TAG, "Retrieved header name= " + name + ", value = " + value + " for message " + id);
                            popMessages.get(id).addHeader(name, value);
                        }
                    }
                    finally
                    {
                        if (cursor != null)
                        {
                            cursor.close();
                        }
                    }
                    return null;
                }
            });
        }

        @Override
        public Message getMessage(final String uid) throws MessagingException
        {
            try
            {
                return execute(false, new DbCallback<Message>()
                {
                    @Override
                    public Message doDbWork(final SQLiteDatabase db) throws WrappedException, UnavailableStorageException
                    {
                        try
                        {
                            open(OpenMode.READ_WRITE);
                            LocalMessage message = new LocalMessage(uid, LocalFolder.this);
                            Cursor cursor = null;

                            try
                            {
                                cursor = db.rawQuery(
                                             "SELECT "
                                             + GET_MESSAGES_COLS
                                             + "FROM messages WHERE uid = ? AND folder_id = ?",
                                             new String[]
                                             {
                                                 message.getUid(), Long.toString(mFolderId)
                                             });
                                if (!cursor.moveToNext())
                                {
                                    return null;
                                }
                                message.populateFromGetMessageCursor(cursor);
                            }
                            finally
                            {
                                if (cursor != null)
                                {
                                    cursor.close();
                                }
                            }
                            return message;
                        }
                        catch (MessagingException e)
                        {
                            throw new WrappedException(e);
                        }
                    }
                });
            }
            catch (WrappedException e)
            {
                throw (MessagingException) e.getCause();
            }
        }

        @Override
        public Message[] getMessages(MessageRetrievalListener listener) throws MessagingException
        {
            return getMessages(listener, true);
        }

        @Override
        public Message[] getMessages(final MessageRetrievalListener listener, final boolean includeDeleted) throws MessagingException
        {
            try
            {
                return execute(false, new DbCallback<Message[]>()
                {
                    @Override
                    public Message[] doDbWork(final SQLiteDatabase db) throws WrappedException, UnavailableStorageException
                    {
                        try
                        {
                            open(OpenMode.READ_WRITE);
                            return LocalStore.this.getMessages(
                                       listener,
                                       LocalFolder.this,
                                       "SELECT " + GET_MESSAGES_COLS
                                       + "FROM messages WHERE "
                                       + (includeDeleted ? "" : "deleted = 0 AND ")
                                       + " folder_id = ? ORDER BY date DESC"
                                       , new String[]
                                       {
                                           Long.toString(mFolderId)
                                       }
                                   );
                        }
                        catch (MessagingException e)
                        {
                            throw new WrappedException(e);
                        }
                    }
                });
            }
            catch (WrappedException e)
            {
                throw (MessagingException) e.getCause();
            }
        }


        @Override
        public Message[] getMessages(String[] uids, MessageRetrievalListener listener)
        throws MessagingException
        {
            open(OpenMode.READ_WRITE);
            if (uids == null)
            {
                return getMessages(listener);
            }
            ArrayList<Message> messages = new ArrayList<Message>();
            for (String uid : uids)
            {
                Message message = getMessage(uid);
                if (message != null)
                {
                    messages.add(message);
                }
            }
            return messages.toArray(EMPTY_MESSAGE_ARRAY);
        }

        @Override
        public void copyMessages(Message[] msgs, Folder folder) throws MessagingException
        {
            if (!(folder instanceof LocalFolder))
            {
                throw new MessagingException("copyMessages called with incorrect Folder");
            }
            ((LocalFolder) folder).appendMessages(msgs, true);
        }

        @Override
        public void moveMessages(final Message[] msgs, final Folder destFolder) throws MessagingException
        {
            if (!(destFolder instanceof LocalFolder))
            {
                throw new MessagingException("moveMessages called with non-LocalFolder");
            }

            final LocalFolder lDestFolder = (LocalFolder)destFolder;

            try
            {
                execute(false, new DbCallback<Void>()
                {
                    @Override
                    public Void doDbWork(final SQLiteDatabase db) throws WrappedException, UnavailableStorageException
                    {
                        try
                        {
                            lDestFolder.open(OpenMode.READ_WRITE);
                            for (Message message : msgs)
                            {
                                LocalMessage lMessage = (LocalMessage)message;

                                if (!message.isSet(Flag.SEEN))
                                {
                                    setUnreadMessageCount(getUnreadMessageCount() - 1);
                                    lDestFolder.setUnreadMessageCount(lDestFolder.getUnreadMessageCount() + 1);
                                }

                                if (message.isSet(Flag.FLAGGED))
                                {
                                    setFlaggedMessageCount(getFlaggedMessageCount() - 1);
                                    lDestFolder.setFlaggedMessageCount(lDestFolder.getFlaggedMessageCount() + 1);
                                }

                                String oldUID = message.getUid();

                                if (K9.DEBUG)
                                    Log.d(K9.LOG_TAG, "Updating folder_id to " + lDestFolder.getId() + " for message with UID "
                                          + message.getUid() + ", id " + lMessage.getId() + " currently in folder " + getName());

                                message.setUid(K9.LOCAL_UID_PREFIX + UUID.randomUUID().toString());

                                db.execSQL("UPDATE messages " + "SET folder_id = ?, uid = ? " + "WHERE id = ?", new Object[]
                                            {
                                                lDestFolder.getId(),
                                                message.getUid(),
                                                lMessage.getId()
                                            });

                                LocalMessage placeHolder = new LocalMessage(oldUID, LocalFolder.this);
                                placeHolder.setFlagInternal(Flag.DELETED, true);
                                placeHolder.setFlagInternal(Flag.SEEN, true);
                                appendMessages(new Message[] { placeHolder });
                            }
                        }
                        catch (MessagingException e)
                        {
                            throw new WrappedException(e);
                        }
                        return null;
                    }
                });
            }
            catch (WrappedException e)
            {
                throw (MessagingException) e.getCause();
            }

        }

        /**
         * The method differs slightly from the contract; If an incoming message already has a uid
         * assigned and it matches the uid of an existing message then this message will replace the
         * old message. It is implemented as a delete/insert. This functionality is used in saving
         * of drafts and re-synchronization of updated server messages.
         *
         * NOTE that although this method is located in the LocalStore class, it is not guaranteed
         * that the messages supplied as parameters are actually {@link LocalMessage} instances (in
         * fact, in most cases, they are not). Therefore, if you want to make local changes only to a
         * message, retrieve the appropriate local message instance first (if it already exists).
         */
        @Override
        public void appendMessages(Message[] messages) throws MessagingException
        {
            appendMessages(messages, false);
        }

        /**
         * The method differs slightly from the contract; If an incoming message already has a uid
         * assigned and it matches the uid of an existing message then this message will replace the
         * old message. It is implemented as a delete/insert. This functionality is used in saving
         * of drafts and re-synchronization of updated server messages.
         *
         * NOTE that although this method is located in the LocalStore class, it is not guaranteed
         * that the messages supplied as parameters are actually {@link LocalMessage} instances (in
         * fact, in most cases, they are not). Therefore, if you want to make local changes only to a
         * message, retrieve the appropriate local message instance first (if it already exists).
         */
        private void appendMessages(final Message[] messages, final boolean copy) throws MessagingException
        {
            open(OpenMode.READ_WRITE);
            try
            {
                execute(true, new DbCallback<Void>()
                {
                    @Override
                    public Void doDbWork(final SQLiteDatabase db) throws WrappedException, UnavailableStorageException
                    {
                        try
                        {
                            for (Message message : messages)
                            {
                                if (!(message instanceof MimeMessage))
                                {
                                    throw new Error("LocalStore can only store Messages that extend MimeMessage");
                                }

                                String uid = message.getUid();
                                if (uid == null || copy)
                                {
                                    uid = K9.LOCAL_UID_PREFIX + UUID.randomUUID().toString();
                                    if (!copy)
                                    {
                                        message.setUid(uid);
                                    }
                                }
                                else
                                {
                                    Message oldMessage = getMessage(uid);
                                    if (oldMessage != null && !oldMessage.isSet(Flag.SEEN))
                                    {
                                        setUnreadMessageCount(getUnreadMessageCount() - 1);
                                    }
                                    if (oldMessage != null && oldMessage.isSet(Flag.FLAGGED))
                                    {
                                        setFlaggedMessageCount(getFlaggedMessageCount() - 1);
                                    }
                                    /*
                                     * The message may already exist in this Folder, so delete it first.
                                     */
                                    deleteAttachments(message.getUid());
                                    db.execSQL("DELETE FROM messages WHERE folder_id = ? AND uid = ?",
                                            new Object[]
                                            { mFolderId, message.getUid() });
                                }

                                ArrayList<Part> viewables = new ArrayList<Part>();
                                ArrayList<Part> attachments = new ArrayList<Part>();
                                MimeUtility.collectParts(message, viewables, attachments);

                                StringBuffer sbHtml = new StringBuffer();
                                StringBuffer sbText = new StringBuffer();
                                for (Part viewable : viewables)
                                {
                                    try
                                    {
                                        String text = MimeUtility.getTextFromPart(viewable);
                                        /*
                                         * Anything with MIME type text/html will be stored as such. Anything
                                         * else will be stored as text/plain.
                                         */
                                        if (viewable.getMimeType().equalsIgnoreCase("text/html"))
                                        {
                                            sbHtml.append(text);
                                        }
                                        else
                                        {
                                            sbText.append(text);
                                        }
                                    }
                                    catch (Exception e)
                                    {
                                        throw new MessagingException("Unable to get text for message part", e);
                                    }
                                }

                                String text = sbText.toString();
                                String html = markupContent(text, sbHtml.toString());
                                String preview = calculateContentPreview(text);

                                try
                                {
                                    ContentValues cv = new ContentValues();
                                    cv.put("uid", uid);
                                    cv.put("subject", message.getSubject());
                                    cv.put("sender_list", Address.pack(message.getFrom()));
                                    cv.put("date", message.getSentDate() == null
                                           ? System.currentTimeMillis() : message.getSentDate().getTime());
                                    cv.put("flags", Utility.combine(message.getFlags(), ',').toUpperCase());
                                    cv.put("deleted", message.isSet(Flag.DELETED) ? 1 : 0);
                                    cv.put("folder_id", mFolderId);
                                    cv.put("to_list", Address.pack(message.getRecipients(RecipientType.TO)));
                                    cv.put("cc_list", Address.pack(message.getRecipients(RecipientType.CC)));
                                    cv.put("bcc_list", Address.pack(message.getRecipients(RecipientType.BCC)));
                                    cv.put("html_content", html.length() > 0 ? html : null);
                                    cv.put("text_content", text.length() > 0 ? text : null);
                                    cv.put("preview", preview.length() > 0 ? preview : null);
                                    cv.put("reply_to_list", Address.pack(message.getReplyTo()));
                                    cv.put("attachment_count", attachments.size());
                                    cv.put("internal_date",  message.getInternalDate() == null
                                           ? System.currentTimeMillis() : message.getInternalDate().getTime());

                                    String messageId = message.getMessageId();
                                    if (messageId != null)
                                    {
                                        cv.put("message_id", messageId);
                                    }
                                    long messageUid;
                                    messageUid = db.insert("messages", "uid", cv);
                                    for (Part attachment : attachments)
                                    {
                                        saveAttachment(messageUid, attachment, copy);
                                    }
                                    saveHeaders(messageUid, (MimeMessage)message);
                                    if (!message.isSet(Flag.SEEN))
                                    {
                                        setUnreadMessageCount(getUnreadMessageCount() + 1);
                                    }
                                    if (message.isSet(Flag.FLAGGED))
                                    {
                                        setFlaggedMessageCount(getFlaggedMessageCount() + 1);
                                    }
                                }
                                catch (Exception e)
                                {
                                    throw new MessagingException("Error appending message", e);
                                }
                            }
                        }
                        catch (MessagingException e)
                        {
                            throw new WrappedException(e);
                        }
                        return null;
                    }
                });
            }
            catch (WrappedException e)
            {
                throw (MessagingException) e.getCause();
            }
        }

        /**
         * Update the given message in the LocalStore without first deleting the existing
         * message (contrast with appendMessages). This method is used to store changes
         * to the given message while updating attachments and not removing existing
         * attachment data.
         * TODO In the future this method should be combined with appendMessages since the Message
         * contains enough data to decide what to do.
         * @param message
         * @throws MessagingException
         */
        public void updateMessage(final LocalMessage message) throws MessagingException
        {
            open(OpenMode.READ_WRITE);
            try
            {
                execute(false, new DbCallback<Void>()
                {
                    @Override
                    public Void doDbWork(final SQLiteDatabase db) throws WrappedException, UnavailableStorageException
                    {
                        try
                        {
                            ArrayList<Part> viewables = new ArrayList<Part>();
                            ArrayList<Part> attachments = new ArrayList<Part>();

                            message.buildMimeRepresentation();

                            MimeUtility.collectParts(message, viewables, attachments);

                            StringBuffer sbHtml = new StringBuffer();
                            StringBuffer sbText = new StringBuffer();
                            for (int i = 0, count = viewables.size(); i < count; i++)
                            {
                                Part viewable = viewables.get(i);
                                try
                                {
                                    String text = MimeUtility.getTextFromPart(viewable);
                                    /*
                                     * Anything with MIME type text/html will be stored as such. Anything
                                     * else will be stored as text/plain.
                                     */
                                    if (viewable.getMimeType().equalsIgnoreCase("text/html"))
                                    {
                                        sbHtml.append(text);
                                    }
                                    else
                                    {
                                        sbText.append(text);
                                    }
                                }
                                catch (Exception e)
                                {
                                    throw new MessagingException("Unable to get text for message part", e);
                                }
                            }

                            String text = sbText.toString();
                            String html = markupContent(text, sbHtml.toString());
                            String preview = calculateContentPreview(text);
                            if (preview == null || preview.length() == 0)
                            {
                                preview = calculateContentPreview(Html.fromHtml(html).toString());
                            }
                            try
                            {
                                db.execSQL("UPDATE messages SET "
                                            + "uid = ?, subject = ?, sender_list = ?, date = ?, flags = ?, "
                                            + "folder_id = ?, to_list = ?, cc_list = ?, bcc_list = ?, "
                                            + "html_content = ?, text_content = ?, preview = ?, reply_to_list = ?, "
                                            + "attachment_count = ? WHERE id = ?",
                                            new Object[]
                                            {
                                                message.getUid(),
                                                message.getSubject(),
                                                Address.pack(message.getFrom()),
                                                message.getSentDate() == null ? System
                                                .currentTimeMillis() : message.getSentDate()
                                                .getTime(),
                                                Utility.combine(message.getFlags(), ',').toUpperCase(),
                                                mFolderId,
                                                Address.pack(message
                                                             .getRecipients(RecipientType.TO)),
                                                Address.pack(message
                                                             .getRecipients(RecipientType.CC)),
                                                Address.pack(message
                                                             .getRecipients(RecipientType.BCC)),
                                                html.length() > 0 ? html : null,
                                                text.length() > 0 ? text : null,
                                                preview.length() > 0 ? preview : null,
                                                Address.pack(message.getReplyTo()),
                                                attachments.size(),
                                                message.mId
                                            });

                                for (int i = 0, count = attachments.size(); i < count; i++)
                                {
                                    Part attachment = attachments.get(i);
                                    saveAttachment(message.mId, attachment, false);
                                }
                                saveHeaders(message.getId(), message);
                            }
                            catch (Exception e)
                            {
                                throw new MessagingException("Error appending message", e);
                            }
                        }
                        catch (MessagingException e)
                        {
                            throw new WrappedException(e);
                        }
                        return null;
                    }
                });
            }
            catch (WrappedException e)
            {
                throw (MessagingException) e.getCause();
            }
        }

        /**
         * Save the headers of the given message. Note that the message is not
         * necessarily a {@link LocalMessage} instance.
         */
        private void saveHeaders(final long id, final MimeMessage message) throws MessagingException
        {
            execute(true, new DbCallback<Void>()
            {
                @Override
                public Void doDbWork(final SQLiteDatabase db) throws WrappedException, UnavailableStorageException
                {
                    boolean saveAllHeaders = mAccount.saveAllHeaders();
                    boolean gotAdditionalHeaders = false;

                    deleteHeaders(id);
                    for (String name : message.getHeaderNames())
                    {
                        if (saveAllHeaders || HEADERS_TO_SAVE.contains(name))
                        {
                            String[] values = message.getHeader(name);
                            for (String value : values)
                            {
                                ContentValues cv = new ContentValues();
                                cv.put("message_id", id);
                                cv.put("name", name);
                                cv.put("value", value);
                                db.insert("headers", "name", cv);
                            }
                        }
                        else
                        {
                            gotAdditionalHeaders = true;
                        }
                    }

                    if (!gotAdditionalHeaders)
                    {
                        // Remember that all headers for this message have been saved, so it is
                        // not necessary to download them again in case the user wants to see all headers.
                        List<Flag> appendedFlags = new ArrayList<Flag>();
                        appendedFlags.addAll(Arrays.asList(message.getFlags()));
                        appendedFlags.add(Flag.X_GOT_ALL_HEADERS);

                        db.execSQL("UPDATE messages " + "SET flags = ? " + " WHERE id = ?",
                                new Object[]
                                           { Utility.combine(appendedFlags.toArray(), ',').toUpperCase(), id });
                    }
                    return null;
                }
            });
        }

        private void deleteHeaders(final long id) throws UnavailableStorageException
        {
            execute(false, new DbCallback<Void>()
            {
                @Override
                public Void doDbWork(final SQLiteDatabase db) throws WrappedException, UnavailableStorageException
                {
                    db.execSQL("DELETE FROM headers WHERE message_id = ?", new Object[]
                    { id });
                    return null;
                }
            });
        }

        /**
         * @param messageId
         * @param attachment
         * @param attachmentId -1 to create a new attachment or >= 0 to update an existing
         * @throws IOException
         * @throws MessagingException
         */
        private void saveAttachment(final long messageId, final Part attachment, final boolean saveAsNew)
        throws IOException, MessagingException
        {
            try
            {
                execute(true, new DbCallback<Void>()
                {
                    @Override
                    public Void doDbWork(final SQLiteDatabase db) throws WrappedException, UnavailableStorageException
                    {
                        try
                        {
                            long attachmentId = -1;
                            Uri contentUri = null;
                            int size = -1;
                            File tempAttachmentFile = null;

                            if ((!saveAsNew) && (attachment instanceof LocalAttachmentBodyPart))
                            {
                                attachmentId = ((LocalAttachmentBodyPart) attachment).getAttachmentId();
                            }

                            final File attachmentDirectory = StorageManager.getInstance(mApplication).getAttachmentDirectory(uUid, mStorageProviderId);
                            if (attachment.getBody() != null)
                            {
                                Body body = attachment.getBody();
                                if (body instanceof LocalAttachmentBody)
                                {
                                    contentUri = ((LocalAttachmentBody) body).getContentUri();
                                }
                                else
                                {
                                    /*
                                     * If the attachment has a body we're expected to save it into the local store
                                     * so we copy the data into a cached attachment file.
                                     */
                                    InputStream in = attachment.getBody().getInputStream();
                                    tempAttachmentFile = File.createTempFile("att", null, attachmentDirectory);
                                    FileOutputStream out = new FileOutputStream(tempAttachmentFile);
                                    size = IOUtils.copy(in, out);
                                    in.close();
                                    out.close();
                                }
                            }

                            if (size == -1)
                            {
                                /*
                                 * If the attachment is not yet downloaded see if we can pull a size
                                 * off the Content-Disposition.
                                 */
                                String disposition = attachment.getDisposition();
                                if (disposition != null)
                                {
                                    String s = MimeUtility.getHeaderParameter(disposition, "size");
                                    if (s != null)
                                    {
                                        size = Integer.parseInt(s);
                                    }
                                }
                            }
                            if (size == -1)
                            {
                                size = 0;
                            }

                            String storeData =
                                Utility.combine(attachment.getHeader(
                                                    MimeHeader.HEADER_ANDROID_ATTACHMENT_STORE_DATA), ',');

                            String name = MimeUtility.getHeaderParameter(attachment.getContentType(), "name");
                            String contentId = MimeUtility.getHeaderParameter(attachment.getContentId(), null);

                            String contentDisposition = MimeUtility.unfoldAndDecode(attachment.getDisposition());
                            if (name == null && contentDisposition != null)
                            {
                                name = MimeUtility.getHeaderParameter(contentDisposition, "filename");
                            }
                            if (attachmentId == -1)
                            {
                                ContentValues cv = new ContentValues();
                                cv.put("message_id", messageId);
                                cv.put("content_uri", contentUri != null ? contentUri.toString() : null);
                                cv.put("store_data", storeData);
                                cv.put("size", size);
                                cv.put("name", name);
                                cv.put("mime_type", attachment.getMimeType());
                                cv.put("content_id", contentId);
                                cv.put("content_disposition", contentDisposition);

                                attachmentId = db.insert("attachments", "message_id", cv);
                            }
                            else
                            {
                                ContentValues cv = new ContentValues();
                                cv.put("content_uri", contentUri != null ? contentUri.toString() : null);
                                cv.put("size", size);
                                db.update("attachments", cv, "id = ?", new String[]
                                                                                   { Long.toString(attachmentId) });
                            }

                            if (attachmentId != -1 && tempAttachmentFile != null)
                            {
                                File attachmentFile = new File(attachmentDirectory, Long.toString(attachmentId));
                                tempAttachmentFile.renameTo(attachmentFile);
                                contentUri = AttachmentProvider.getAttachmentUri(
                                                 mAccount,
                                                 attachmentId);
                                attachment.setBody(new LocalAttachmentBody(contentUri, mApplication));
                                ContentValues cv = new ContentValues();
                                cv.put("content_uri", contentUri != null ? contentUri.toString() : null);
                                db.update("attachments", cv, "id = ?", new String[]
                                                                                   { Long.toString(attachmentId) });
                            }

                            /* The message has attachment with Content-ID */
                            if (contentId != null && contentUri != null)
                            {
                                Cursor cursor = null;
                                cursor = db.query("messages", new String[]
                                { "html_content" }, "id = ?", new String[]
                                { Long.toString(messageId) }, null, null, null);
                                try
                                {
                                    if (cursor.moveToNext())
                                    {
                                        String new_html;
                                        
                                        new_html = cursor.getString(0);
                                        new_html = new_html.replaceAll("cid:" + contentId,
                                                contentUri.toString());
                                        
                                        ContentValues cv = new ContentValues();
                                        cv.put("html_content", new_html);
                                        db.update("messages", cv, "id = ?", new String[]
                                                                                        { Long.toString(messageId) });
                                    }
                                }
                                finally
                                {
                                    if (cursor != null)
                                    {
                                        cursor.close();
                                    }
                                }
                            }

                            if (attachmentId != -1 && attachment instanceof LocalAttachmentBodyPart)
                            {
                                ((LocalAttachmentBodyPart) attachment).setAttachmentId(attachmentId);
                            }
                            return null;
                        }
                        catch (MessagingException e)
                        {
                            throw new WrappedException(e);
                        }
                        catch (IOException e)
                        {
                            throw new WrappedException(e);
                        }
                    }
                });
            }
            catch (WrappedException e)
            {
                final Throwable cause = e.getCause();
                if (cause instanceof IOException)
                {
                    throw (IOException) cause;
                }
                else
                {
                    throw (MessagingException) cause;
                }
            }
        }

        /**
         * Changes the stored uid of the given message (using it's internal id as a key) to
         * the uid in the message.
         * @param message
         */
        public void changeUid(final LocalMessage message) throws MessagingException
        {
            open(OpenMode.READ_WRITE);
            final ContentValues cv = new ContentValues();
            cv.put("uid", message.getUid());
            execute(false, new DbCallback<Void>()
            {
                @Override
                public Void doDbWork(final SQLiteDatabase db) throws WrappedException, UnavailableStorageException
                {
                    db.update("messages", cv, "id = ?", new String[]
                    { Long.toString(message.mId) });
                    return null;
                }
            });
        }

        @Override
        public void setFlags(Message[] messages, Flag[] flags, boolean value)
        throws MessagingException
        {
            open(OpenMode.READ_WRITE);
            for (Message message : messages)
            {
                message.setFlags(flags, value);
            }
        }

        @Override
        public void setFlags(Flag[] flags, boolean value)
        throws MessagingException
        {
            open(OpenMode.READ_WRITE);
            for (Message message : getMessages(null))
            {
                message.setFlags(flags, value);
            }
        }

        @Override
        public String getUidFromMessageId(Message message) throws MessagingException
        {
            throw new MessagingException("Cannot call getUidFromMessageId on LocalFolder");
        }

        public void deleteMessagesOlderThan(long cutoff) throws MessagingException
        {
            final String where = "folder_id = ? and date < ?";
            final String[] params = new String[]
            {
                Long.toString(mFolderId), Long.toString(cutoff)
            };

            open(OpenMode.READ_ONLY);
            Message[] messages  = LocalStore.this.getMessages(
                                      null,
                                      this,
                                      "SELECT " + GET_MESSAGES_COLS + "FROM messages WHERE " + where,
                                      params);

            for (Message message : messages)
            {
                deleteAttachments(message.getUid());
            }
            execute(false, new DbCallback<Void>()
            {
                @Override
                public Void doDbWork(final SQLiteDatabase db) throws WrappedException, UnavailableStorageException
                {
                    db.execSQL("DELETE FROM messages WHERE " + where, params);
                    return null;
                }
            });
            resetUnreadAndFlaggedCounts();
        }

        private void resetUnreadAndFlaggedCounts()
        {
            try
            {
                int newUnread = 0;
                int newFlagged = 0;
                Message[] messages = getMessages(null);
                for (Message message : messages)
                {
                    if (!message.isSet(Flag.SEEN))
                    {
                        newUnread++;
                    }
                    if (message.isSet(Flag.FLAGGED))
                    {
                        newFlagged++;
                    }
                }
                setUnreadMessageCount(newUnread);
                setFlaggedMessageCount(newFlagged);
            }
            catch (Exception e)
            {
                Log.e(K9.LOG_TAG, "Unable to fetch all messages from LocalStore", e);
            }
        }


        @Override
        public void delete(final boolean recurse) throws MessagingException
        {
            try
            {
                execute(false, new DbCallback<Void>()
                {
                    @Override
                    public Void doDbWork(final SQLiteDatabase db) throws WrappedException, UnavailableStorageException
                    {
                        try
                        {
                            // We need to open the folder first to make sure we've got it's id
                            open(OpenMode.READ_ONLY);
                            Message[] messages = getMessages(null);
                            for (Message message : messages)
                            {
                                deleteAttachments(message.getUid());
                            }
                        }
                        catch (MessagingException e)
                        {
                            throw new WrappedException(e);
                        }
                        db.execSQL("DELETE FROM folders WHERE id = ?", new Object[]
                        { Long.toString(mFolderId), });
                        return null;
                    }
                });
            }
            catch (WrappedException e)
            {
                throw (MessagingException) e.getCause();
            }
        }

        @Override
        public boolean equals(Object o)
        {
            if (o instanceof LocalFolder)
            {
                return ((LocalFolder)o).mName.equals(mName);
            }
            return super.equals(o);
        }

        @Override
        public int hashCode()
        {
            return mName.hashCode();
        }

        @Override
        public Flag[] getPermanentFlags() throws MessagingException
        {
            return PERMANENT_FLAGS;
        }


        private void deleteAttachments(final long messageId) throws MessagingException
        {
            open(OpenMode.READ_WRITE);
            execute(false, new DbCallback<Void>()
            {
                @Override
                public Void doDbWork(final SQLiteDatabase db) throws WrappedException, UnavailableStorageException
                {
                    Cursor attachmentsCursor = null;
                    try
                    {
                        attachmentsCursor = db.query("attachments", new String[]
                        { "id" }, "message_id = ?", new String[]
                        { Long.toString(messageId) }, null, null, null);
                        final File attachmentDirectory = StorageManager.getInstance(mApplication)
                                .getAttachmentDirectory(uUid, mStorageProviderId);
                        while (attachmentsCursor.moveToNext())
                        {
                            long attachmentId = attachmentsCursor.getLong(0);
                            try
                            {
                                File file = new File(attachmentDirectory, Long.toString(attachmentId));
                                if (file.exists())
                                {
                                    file.delete();
                                }
                            }
                            catch (Exception e)
                            {
    
                            }
                        }
                    }
                    finally
                    {
                        if (attachmentsCursor != null)
                        {
                            attachmentsCursor.close();
                        }
                    }
                    return null;
                }
            });
        }

        private void deleteAttachments(final String uid) throws MessagingException
        {
            open(OpenMode.READ_WRITE);
            try
            {
                execute(false, new DbCallback<Void>()
                {
                    @Override
                    public Void doDbWork(final SQLiteDatabase db) throws WrappedException, UnavailableStorageException
                    {
                        Cursor messagesCursor = null;
                        try
                        {
                            messagesCursor = db.query("messages", new String[]
                            { "id" }, "folder_id = ? AND uid = ?", new String[]
                            { Long.toString(mFolderId), uid }, null, null, null);
                            while (messagesCursor.moveToNext())
                            {
                                long messageId = messagesCursor.getLong(0);
                                deleteAttachments(messageId);
   
                            }
                        }
                        catch (MessagingException e)
                        {
                            throw new WrappedException(e);
                        }
                        finally
                        {
                            if (messagesCursor != null)
                            {
                                messagesCursor.close();
                            }
                        }
                        return null;
                    }
                });
            }
            catch (WrappedException e)
            {
                throw (MessagingException) e.getCause();
            }
        }

        /*
         * calculateContentPreview
         * Takes a plain text message body as a string.
         * Returns a message summary as a string suitable for showing in a message list
         *
         * A message summary should be about the first 160 characters
         * of unique text written by the message sender
         * Quoted text, "On $date" and so on will be stripped out.
         * All newlines and whitespace will be compressed.
         *
         */
        public String calculateContentPreview(String text)
        {
            if (text == null)
            {
                return null;
            }

            // Only look at the first 8k of a message when calculating 
            // the preview.  This should avoid unnecessary
            // memory usage on large messages
            if (text.length() > 8192)
            {
                text = text.substring(0,8192);
            }


            text = text.replaceAll("(?m)^----.*?$","");
            text = text.replaceAll("(?m)^[#>].*$","");
            text = text.replaceAll("(?m)^On .*wrote.?$","");
            text = text.replaceAll("(?m)^.*\\w+:$","");
            text = text.replaceAll("https?://\\S+","...");
            text = text.replaceAll("(\\r|\\n)+"," ");
            text = text.replaceAll("\\s+"," ");
            if (text.length() <= 512)
            {
                return text;
            }
            else
            {
                text = text.substring(0,512);
                return text;
            }

        }

        public String markupContent(String text, String html)
        {
            if (text.length() > 0 && html.length() == 0)
            {
                html = htmlifyString(text);
            }

            html = convertEmoji2ImgForDocomo(html);

            return html;
        }

        public String htmlifyString(String text)
        {
            // Our HTMLification code is somewhat memory intensive
            // and was causing lots of OOM errors on the market
            // if the message is big and plain text, just do
            // a trivial htmlification
            if (text.length() > MAX_SMART_HTMLIFY_MESSAGE_LENGTH)
            {
                return "<html><head/><body>" +
                       htmlifyMessageHeader() +
                       text +
                       htmlifyMessageFooter() +
                       "</body></html>";
            }
            StringReader reader = new StringReader(text);
            StringBuilder buff = new StringBuilder(text.length() + 512);
            int c = 0;
            try
            {
                while ((c = reader.read()) != -1)
                {
                    switch (c)
                    {
                        case '&':
                            buff.append("&amp;");
                            break;
                        case '<':
                            buff.append("&lt;");
                            break;
                        case '>':
                            buff.append("&gt;");
                            break;
                        case '\r':
                            break;
                        default:
                            buff.append((char)c);
                    }//switch
                }
            }
            catch (IOException e)
            {
                //Should never happen
                Log.e(K9.LOG_TAG, null, e);
            }
            text = buff.toString();
            text = text.replaceAll("\\s*([-=_]{30,}+)\\s*","<hr />");
            text = text.replaceAll("(?m)^([^\r\n]{4,}[\\s\\w,:;+/])(?:\r\n|\n|\r)(?=[a-z]\\S{0,10}[\\s\\n\\r])","$1 ");
            text = text.replaceAll("(?m)(\r\n|\n|\r){4,}","\n\n");


            Matcher m = Regex.WEB_URL_PATTERN.matcher(text);
            StringBuffer sb = new StringBuffer(text.length() + 512);
            sb.append("<html><head></head><body>");
            sb.append(htmlifyMessageHeader());
            while (m.find())
            {
                int start = m.start();
                if (start == 0 || (start != 0 && text.charAt(start - 1) != '@'))
                {
                    if (m.group().indexOf(':') > 0)   // With no URI-schema we may get "http:/" links with the second / missing
                    {
                        m.appendReplacement(sb, "<a href=\"$0\">$0</a>");
                    }
                    else
                    {
                        m.appendReplacement(sb, "<a href=\"http://$0\">$0</a>");
                    }
                }
                else
                {
                    m.appendReplacement(sb, "$0");
                }
            }




            m.appendTail(sb);
            sb.append(htmlifyMessageFooter());
            sb.append("</body></html>");
            text = sb.toString();

            return text;
        }

        private String htmlifyMessageHeader()
        {
            if (K9.messageViewFixedWidthFont())
            {
                return "<pre style=\"white-space: pre-wrap; word-wrap:break-word; \">";
            }
            else
            {
                return "<div style=\"white-space: pre-wrap; word-wrap:break-word; \">";
            }
        }


        private String htmlifyMessageFooter()
        {
            if (K9.messageViewFixedWidthFont())
            {
                return "</pre>";
            }
            else
            {
                return "</div>";
            }
        }

        public String convertEmoji2ImgForDocomo(String html)
        {
            StringReader reader = new StringReader(html);
            StringBuilder buff = new StringBuilder(html.length() + 512);
            int c = 0;
            try
            {
                while ((c = reader.read()) != -1)
                {
                    switch (c)
                    {
                            // These emoji codepoints are generated by tools/make_emoji in the K-9 source tree

                        case 0xE6F9: //docomo kissmark
                            buff.append("<img src=\"file:///android_asset/emoticons/kissmark.gif\" alt=\"kissmark\" />");
                            break;
                        case 0xE729: //docomo wink
                            buff.append("<img src=\"file:///android_asset/emoticons/wink.gif\" alt=\"wink\" />");
                            break;
                        case 0xE6D2: //docomo info02
                            buff.append("<img src=\"file:///android_asset/emoticons/info02.gif\" alt=\"info02\" />");
                            break;
                        case 0xE753: //docomo smile
                            buff.append("<img src=\"file:///android_asset/emoticons/smile.gif\" alt=\"smile\" />");
                            break;
                        case 0xE68D: //docomo heart
                            buff.append("<img src=\"file:///android_asset/emoticons/heart.gif\" alt=\"heart\" />");
                            break;
                        case 0xE6A5: //docomo downwardleft
                            buff.append("<img src=\"file:///android_asset/emoticons/downwardleft.gif\" alt=\"downwardleft\" />");
                            break;
                        case 0xE6AD: //docomo pouch
                            buff.append("<img src=\"file:///android_asset/emoticons/pouch.gif\" alt=\"pouch\" />");
                            break;
                        case 0xE6D4: //docomo by-d
                            buff.append("<img src=\"file:///android_asset/emoticons/by-d.gif\" alt=\"by-d\" />");
                            break;
                        case 0xE6D7: //docomo free
                            buff.append("<img src=\"file:///android_asset/emoticons/free.gif\" alt=\"free\" />");
                            break;
                        case 0xE6E8: //docomo seven
                            buff.append("<img src=\"file:///android_asset/emoticons/seven.gif\" alt=\"seven\" />");
                            break;
                        case 0xE74E: //docomo snail
                            buff.append("<img src=\"file:///android_asset/emoticons/snail.gif\" alt=\"snail\" />");
                            break;
                        case 0xE658: //docomo basketball
                            buff.append("<img src=\"file:///android_asset/emoticons/basketball.gif\" alt=\"basketball\" />");
                            break;
                        case 0xE65A: //docomo pocketbell
                            buff.append("<img src=\"file:///android_asset/emoticons/pocketbell.gif\" alt=\"pocketbell\" />");
                            break;
                        case 0xE6E3: //docomo two
                            buff.append("<img src=\"file:///android_asset/emoticons/two.gif\" alt=\"two\" />");
                            break;
                        case 0xE74A: //docomo cake
                            buff.append("<img src=\"file:///android_asset/emoticons/cake.gif\" alt=\"cake\" />");
                            break;
                        case 0xE6D0: //docomo faxto
                            buff.append("<img src=\"file:///android_asset/emoticons/faxto.gif\" alt=\"faxto\" />");
                            break;
                        case 0xE661: //docomo ship
                            buff.append("<img src=\"file:///android_asset/emoticons/ship.gif\" alt=\"ship\" />");
                            break;
                        case 0xE64B: //docomo virgo
                            buff.append("<img src=\"file:///android_asset/emoticons/virgo.gif\" alt=\"virgo\" />");
                            break;
                        case 0xE67E: //docomo ticket
                            buff.append("<img src=\"file:///android_asset/emoticons/ticket.gif\" alt=\"ticket\" />");
                            break;
                        case 0xE6D6: //docomo yen
                            buff.append("<img src=\"file:///android_asset/emoticons/yen.gif\" alt=\"yen\" />");
                            break;
                        case 0xE6E0: //docomo sharp
                            buff.append("<img src=\"file:///android_asset/emoticons/sharp.gif\" alt=\"sharp\" />");
                            break;
                        case 0xE6FE: //docomo bomb
                            buff.append("<img src=\"file:///android_asset/emoticons/bomb.gif\" alt=\"bomb\" />");
                            break;
                        case 0xE6E1: //docomo mobaq
                            buff.append("<img src=\"file:///android_asset/emoticons/mobaq.gif\" alt=\"mobaq\" />");
                            break;
                        case 0xE70A: //docomo sign05
                            buff.append("<img src=\"file:///android_asset/emoticons/sign05.gif\" alt=\"sign05\" />");
                            break;
                        case 0xE667: //docomo bank
                            buff.append("<img src=\"file:///android_asset/emoticons/bank.gif\" alt=\"bank\" />");
                            break;
                        case 0xE731: //docomo copyright
                            buff.append("<img src=\"file:///android_asset/emoticons/copyright.gif\" alt=\"copyright\" />");
                            break;
                        case 0xE678: //docomo upwardright
                            buff.append("<img src=\"file:///android_asset/emoticons/upwardright.gif\" alt=\"upwardright\" />");
                            break;
                        case 0xE694: //docomo scissors
                            buff.append("<img src=\"file:///android_asset/emoticons/scissors.gif\" alt=\"scissors\" />");
                            break;
                        case 0xE682: //docomo bag
                            buff.append("<img src=\"file:///android_asset/emoticons/bag.gif\" alt=\"bag\" />");
                            break;
                        case 0xE64D: //docomo scorpius
                            buff.append("<img src=\"file:///android_asset/emoticons/scorpius.gif\" alt=\"scorpius\" />");
                            break;
                        case 0xE6D9: //docomo key
                            buff.append("<img src=\"file:///android_asset/emoticons/key.gif\" alt=\"key\" />");
                            break;
                        case 0xE734: //docomo secret
                            buff.append("<img src=\"file:///android_asset/emoticons/secret.gif\" alt=\"secret\" />");
                            break;
                        case 0xE74F: //docomo chick
                            buff.append("<img src=\"file:///android_asset/emoticons/chick.gif\" alt=\"chick\" />");
                            break;
                        case 0xE691: //docomo eye
                            buff.append("<img src=\"file:///android_asset/emoticons/eye.gif\" alt=\"eye\" />");
                            break;
                        case 0xE70B: //docomo ok
                            buff.append("<img src=\"file:///android_asset/emoticons/ok.gif\" alt=\"ok\" />");
                            break;
                        case 0xE714: //docomo door
                            buff.append("<img src=\"file:///android_asset/emoticons/door.gif\" alt=\"door\" />");
                            break;
                        case 0xE64F: //docomo capricornus
                            buff.append("<img src=\"file:///android_asset/emoticons/capricornus.gif\" alt=\"capricornus\" />");
                            break;
                        case 0xE674: //docomo boutique
                            buff.append("<img src=\"file:///android_asset/emoticons/boutique.gif\" alt=\"boutique\" />");
                            break;
                        case 0xE726: //docomo lovely
                            buff.append("<img src=\"file:///android_asset/emoticons/lovely.gif\" alt=\"lovely\" />");
                            break;
                        case 0xE68F: //docomo diamond
                            buff.append("<img src=\"file:///android_asset/emoticons/diamond.gif\" alt=\"diamond\" />");
                            break;
                        case 0xE69B: //docomo wheelchair
                            buff.append("<img src=\"file:///android_asset/emoticons/wheelchair.gif\" alt=\"wheelchair\" />");
                            break;
                        case 0xE747: //docomo maple
                            buff.append("<img src=\"file:///android_asset/emoticons/maple.gif\" alt=\"maple\" />");
                            break;
                        case 0xE64C: //docomo libra
                            buff.append("<img src=\"file:///android_asset/emoticons/libra.gif\" alt=\"libra\" />");
                            break;
                        case 0xE647: //docomo taurus
                            buff.append("<img src=\"file:///android_asset/emoticons/taurus.gif\" alt=\"taurus\" />");
                            break;
                        case 0xE645: //docomo sprinkle
                            buff.append("<img src=\"file:///android_asset/emoticons/sprinkle.gif\" alt=\"sprinkle\" />");
                            break;
                        case 0xE6FC: //docomo annoy
                            buff.append("<img src=\"file:///android_asset/emoticons/annoy.gif\" alt=\"annoy\" />");
                            break;
                        case 0xE6E6: //docomo five
                            buff.append("<img src=\"file:///android_asset/emoticons/five.gif\" alt=\"five\" />");
                            break;
                        case 0xE676: //docomo karaoke
                            buff.append("<img src=\"file:///android_asset/emoticons/karaoke.gif\" alt=\"karaoke\" />");
                            break;
                        case 0xE69D: //docomo moon1
                            buff.append("<img src=\"file:///android_asset/emoticons/moon1.gif\" alt=\"moon1\" />");
                            break;
                        case 0xE709: //docomo sign04
                            buff.append("<img src=\"file:///android_asset/emoticons/sign04.gif\" alt=\"sign04\" />");
                            break;
                        case 0xE72A: //docomo happy02
                            buff.append("<img src=\"file:///android_asset/emoticons/happy02.gif\" alt=\"happy02\" />");
                            break;
                        case 0xE669: //docomo hotel
                            buff.append("<img src=\"file:///android_asset/emoticons/hotel.gif\" alt=\"hotel\" />");
                            break;
                        case 0xE71B: //docomo ring
                            buff.append("<img src=\"file:///android_asset/emoticons/ring.gif\" alt=\"ring\" />");
                            break;
                        case 0xE644: //docomo mist
                            buff.append("<img src=\"file:///android_asset/emoticons/mist.gif\" alt=\"mist\" />");
                            break;
                        case 0xE73B: //docomo full
                            buff.append("<img src=\"file:///android_asset/emoticons/full.gif\" alt=\"full\" />");
                            break;
                        case 0xE683: //docomo book
                            buff.append("<img src=\"file:///android_asset/emoticons/book.gif\" alt=\"book\" />");
                            break;
                        case 0xE707: //docomo sweat02
                            buff.append("<img src=\"file:///android_asset/emoticons/sweat02.gif\" alt=\"sweat02\" />");
                            break;
                        case 0xE716: //docomo pc
                            buff.append("<img src=\"file:///android_asset/emoticons/pc.gif\" alt=\"pc\" />");
                            break;
                        case 0xE671: //docomo bar
                            buff.append("<img src=\"file:///android_asset/emoticons/bar.gif\" alt=\"bar\" />");
                            break;
                        case 0xE72B: //docomo bearing
                            buff.append("<img src=\"file:///android_asset/emoticons/bearing.gif\" alt=\"bearing\" />");
                            break;
                        case 0xE65C: //docomo subway
                            buff.append("<img src=\"file:///android_asset/emoticons/subway.gif\" alt=\"subway\" />");
                            break;
                        case 0xE725: //docomo gawk
                            buff.append("<img src=\"file:///android_asset/emoticons/gawk.gif\" alt=\"gawk\" />");
                            break;
                        case 0xE745: //docomo apple
                            buff.append("<img src=\"file:///android_asset/emoticons/apple.gif\" alt=\"apple\" />");
                            break;
                        case 0xE65F: //docomo rvcar
                            buff.append("<img src=\"file:///android_asset/emoticons/rvcar.gif\" alt=\"rvcar\" />");
                            break;
                        case 0xE664: //docomo building
                            buff.append("<img src=\"file:///android_asset/emoticons/building.gif\" alt=\"building\" />");
                            break;
                        case 0xE737: //docomo danger
                            buff.append("<img src=\"file:///android_asset/emoticons/danger.gif\" alt=\"danger\" />");
                            break;
                        case 0xE702: //docomo sign01
                            buff.append("<img src=\"file:///android_asset/emoticons/sign01.gif\" alt=\"sign01\" />");
                            break;
                        case 0xE6EC: //docomo heart01
                            buff.append("<img src=\"file:///android_asset/emoticons/heart01.gif\" alt=\"heart01\" />");
                            break;
                        case 0xE660: //docomo bus
                            buff.append("<img src=\"file:///android_asset/emoticons/bus.gif\" alt=\"bus\" />");
                            break;
                        case 0xE72D: //docomo crying
                            buff.append("<img src=\"file:///android_asset/emoticons/crying.gif\" alt=\"crying\" />");
                            break;
                        case 0xE652: //docomo sports
                            buff.append("<img src=\"file:///android_asset/emoticons/sports.gif\" alt=\"sports\" />");
                            break;
                        case 0xE6B8: //docomo on
                            buff.append("<img src=\"file:///android_asset/emoticons/on.gif\" alt=\"on\" />");
                            break;
                        case 0xE73C: //docomo leftright
                            buff.append("<img src=\"file:///android_asset/emoticons/leftright.gif\" alt=\"leftright\" />");
                            break;
                        case 0xE6BA: //docomo clock
                            buff.append("<img src=\"file:///android_asset/emoticons/clock.gif\" alt=\"clock\" />");
                            break;
                        case 0xE6F0: //docomo happy01
                            buff.append("<img src=\"file:///android_asset/emoticons/happy01.gif\" alt=\"happy01\" />");
                            break;
                        case 0xE701: //docomo sleepy
                            buff.append("<img src=\"file:///android_asset/emoticons/sleepy.gif\" alt=\"sleepy\" />");
                            break;
                        case 0xE63E: //docomo sun
                            buff.append("<img src=\"file:///android_asset/emoticons/sun.gif\" alt=\"sun\" />");
                            break;
                        case 0xE67D: //docomo event
                            buff.append("<img src=\"file:///android_asset/emoticons/event.gif\" alt=\"event\" />");
                            break;
                        case 0xE689: //docomo memo
                            buff.append("<img src=\"file:///android_asset/emoticons/memo.gif\" alt=\"memo\" />");
                            break;
                        case 0xE68B: //docomo game
                            buff.append("<img src=\"file:///android_asset/emoticons/game.gif\" alt=\"game\" />");
                            break;
                        case 0xE718: //docomo wrench
                            buff.append("<img src=\"file:///android_asset/emoticons/wrench.gif\" alt=\"wrench\" />");
                            break;
                        case 0xE741: //docomo clover
                            buff.append("<img src=\"file:///android_asset/emoticons/clover.gif\" alt=\"clover\" />");
                            break;
                        case 0xE693: //docomo rock
                            buff.append("<img src=\"file:///android_asset/emoticons/rock.gif\" alt=\"rock\" />");
                            break;
                        case 0xE6F6: //docomo note
                            buff.append("<img src=\"file:///android_asset/emoticons/note.gif\" alt=\"note\" />");
                            break;
                        case 0xE67A: //docomo music
                            buff.append("<img src=\"file:///android_asset/emoticons/music.gif\" alt=\"music\" />");
                            break;
                        case 0xE743: //docomo tulip
                            buff.append("<img src=\"file:///android_asset/emoticons/tulip.gif\" alt=\"tulip\" />");
                            break;
                        case 0xE656: //docomo soccer
                            buff.append("<img src=\"file:///android_asset/emoticons/soccer.gif\" alt=\"soccer\" />");
                            break;
                        case 0xE69C: //docomo newmoon
                            buff.append("<img src=\"file:///android_asset/emoticons/newmoon.gif\" alt=\"newmoon\" />");
                            break;
                        case 0xE73E: //docomo school
                            buff.append("<img src=\"file:///android_asset/emoticons/school.gif\" alt=\"school\" />");
                            break;
                        case 0xE750: //docomo penguin
                            buff.append("<img src=\"file:///android_asset/emoticons/penguin.gif\" alt=\"penguin\" />");
                            break;
                        case 0xE696: //docomo downwardright
                            buff.append("<img src=\"file:///android_asset/emoticons/downwardright.gif\" alt=\"downwardright\" />");
                            break;
                        case 0xE6CE: //docomo phoneto
                            buff.append("<img src=\"file:///android_asset/emoticons/phoneto.gif\" alt=\"phoneto\" />");
                            break;
                        case 0xE728: //docomo bleah
                            buff.append("<img src=\"file:///android_asset/emoticons/bleah.gif\" alt=\"bleah\" />");
                            break;
                        case 0xE662: //docomo airplane
                            buff.append("<img src=\"file:///android_asset/emoticons/airplane.gif\" alt=\"airplane\" />");
                            break;
                        case 0xE74C: //docomo noodle
                            buff.append("<img src=\"file:///android_asset/emoticons/noodle.gif\" alt=\"noodle\" />");
                            break;
                        case 0xE704: //docomo sign03
                            buff.append("<img src=\"file:///android_asset/emoticons/sign03.gif\" alt=\"sign03\" />");
                            break;
                        case 0xE68E: //docomo spade
                            buff.append("<img src=\"file:///android_asset/emoticons/spade.gif\" alt=\"spade\" />");
                            break;
                        case 0xE698: //docomo foot
                            buff.append("<img src=\"file:///android_asset/emoticons/foot.gif\" alt=\"foot\" />");
                            break;
                        case 0xE712: //docomo snowboard
                            buff.append("<img src=\"file:///android_asset/emoticons/snowboard.gif\" alt=\"snowboard\" />");
                            break;
                        case 0xE684: //docomo ribbon
                            buff.append("<img src=\"file:///android_asset/emoticons/ribbon.gif\" alt=\"ribbon\" />");
                            break;
                        case 0xE6DA: //docomo enter
                            buff.append("<img src=\"file:///android_asset/emoticons/enter.gif\" alt=\"enter\" />");
                            break;
                        case 0xE6EA: //docomo nine
                            buff.append("<img src=\"file:///android_asset/emoticons/nine.gif\" alt=\"nine\" />");
                            break;
                        case 0xE722: //docomo coldsweats01
                            buff.append("<img src=\"file:///android_asset/emoticons/coldsweats01.gif\" alt=\"coldsweats01\" />");
                            break;
                        case 0xE6F7: //docomo spa
                            buff.append("<img src=\"file:///android_asset/emoticons/spa.gif\" alt=\"spa\" />");
                            break;
                        case 0xE710: //docomo rouge
                            buff.append("<img src=\"file:///android_asset/emoticons/rouge.gif\" alt=\"rouge\" />");
                            break;
                        case 0xE73F: //docomo wave
                            buff.append("<img src=\"file:///android_asset/emoticons/wave.gif\" alt=\"wave\" />");
                            break;
                        case 0xE686: //docomo birthday
                            buff.append("<img src=\"file:///android_asset/emoticons/birthday.gif\" alt=\"birthday\" />");
                            break;
                        case 0xE721: //docomo confident
                            buff.append("<img src=\"file:///android_asset/emoticons/confident.gif\" alt=\"confident\" />");
                            break;
                        case 0xE6FF: //docomo notes
                            buff.append("<img src=\"file:///android_asset/emoticons/notes.gif\" alt=\"notes\" />");
                            break;
                        case 0xE724: //docomo pout
                            buff.append("<img src=\"file:///android_asset/emoticons/pout.gif\" alt=\"pout\" />");
                            break;
                        case 0xE6A4: //docomo xmas
                            buff.append("<img src=\"file:///android_asset/emoticons/xmas.gif\" alt=\"xmas\" />");
                            break;
                        case 0xE6FB: //docomo flair
                            buff.append("<img src=\"file:///android_asset/emoticons/flair.gif\" alt=\"flair\" />");
                            break;
                        case 0xE71D: //docomo bicycle
                            buff.append("<img src=\"file:///android_asset/emoticons/bicycle.gif\" alt=\"bicycle\" />");
                            break;
                        case 0xE6DC: //docomo search
                            buff.append("<img src=\"file:///android_asset/emoticons/search.gif\" alt=\"search\" />");
                            break;
                        case 0xE757: //docomo shock
                            buff.append("<img src=\"file:///android_asset/emoticons/shock.gif\" alt=\"shock\" />");
                            break;
                        case 0xE680: //docomo nosmoking
                            buff.append("<img src=\"file:///android_asset/emoticons/nosmoking.gif\" alt=\"nosmoking\" />");
                            break;
                        case 0xE66D: //docomo signaler
                            buff.append("<img src=\"file:///android_asset/emoticons/signaler.gif\" alt=\"signaler\" />");
                            break;
                        case 0xE66A: //docomo 24hours
                            buff.append("<img src=\"file:///android_asset/emoticons/24hours.gif\" alt=\"24hours\" />");
                            break;
                        case 0xE6F4: //docomo wobbly
                            buff.append("<img src=\"file:///android_asset/emoticons/wobbly.gif\" alt=\"wobbly\" />");
                            break;
                        case 0xE641: //docomo snow
                            buff.append("<img src=\"file:///android_asset/emoticons/snow.gif\" alt=\"snow\" />");
                            break;
                        case 0xE6AE: //docomo pen
                            buff.append("<img src=\"file:///android_asset/emoticons/pen.gif\" alt=\"pen\" />");
                            break;
                        case 0xE70D: //docomo appli02
                            buff.append("<img src=\"file:///android_asset/emoticons/appli02.gif\" alt=\"appli02\" />");
                            break;
                        case 0xE732: //docomo tm
                            buff.append("<img src=\"file:///android_asset/emoticons/tm.gif\" alt=\"tm\" />");
                            break;
                        case 0xE755: //docomo pig
                            buff.append("<img src=\"file:///android_asset/emoticons/pig.gif\" alt=\"pig\" />");
                            break;
                        case 0xE648: //docomo gemini
                            buff.append("<img src=\"file:///android_asset/emoticons/gemini.gif\" alt=\"gemini\" />");
                            break;
                        case 0xE6DE: //docomo flag
                            buff.append("<img src=\"file:///android_asset/emoticons/flag.gif\" alt=\"flag\" />");
                            break;
                        case 0xE6A1: //docomo dog
                            buff.append("<img src=\"file:///android_asset/emoticons/dog.gif\" alt=\"dog\" />");
                            break;
                        case 0xE6EF: //docomo heart04
                            buff.append("<img src=\"file:///android_asset/emoticons/heart04.gif\" alt=\"heart04\" />");
                            break;
                        case 0xE643: //docomo typhoon
                            buff.append("<img src=\"file:///android_asset/emoticons/typhoon.gif\" alt=\"typhoon\" />");
                            break;
                        case 0xE65B: //docomo train
                            buff.append("<img src=\"file:///android_asset/emoticons/train.gif\" alt=\"train\" />");
                            break;
                        case 0xE746: //docomo bud
                            buff.append("<img src=\"file:///android_asset/emoticons/bud.gif\" alt=\"bud\" />");
                            break;
                        case 0xE653: //docomo baseball
                            buff.append("<img src=\"file:///android_asset/emoticons/baseball.gif\" alt=\"baseball\" />");
                            break;
                        case 0xE6B2: //docomo chair
                            buff.append("<img src=\"file:///android_asset/emoticons/chair.gif\" alt=\"chair\" />");
                            break;
                        case 0xE64A: //docomo leo
                            buff.append("<img src=\"file:///android_asset/emoticons/leo.gif\" alt=\"leo\" />");
                            break;
                        case 0xE6E7: //docomo six
                            buff.append("<img src=\"file:///android_asset/emoticons/six.gif\" alt=\"six\" />");
                            break;
                        case 0xE6E4: //docomo three
                            buff.append("<img src=\"file:///android_asset/emoticons/three.gif\" alt=\"three\" />");
                            break;
                        case 0xE6DF: //docomo freedial
                            buff.append("<img src=\"file:///android_asset/emoticons/freedial.gif\" alt=\"freedial\" />");
                            break;
                        case 0xE744: //docomo banana
                            buff.append("<img src=\"file:///android_asset/emoticons/banana.gif\" alt=\"banana\" />");
                            break;
                        case 0xE6DB: //docomo clear
                            buff.append("<img src=\"file:///android_asset/emoticons/clear.gif\" alt=\"clear\" />");
                            break;
                        case 0xE6AC: //docomo slate
                            buff.append("<img src=\"file:///android_asset/emoticons/slate.gif\" alt=\"slate\" />");
                            break;
                        case 0xE666: //docomo hospital
                            buff.append("<img src=\"file:///android_asset/emoticons/hospital.gif\" alt=\"hospital\" />");
                            break;
                        case 0xE663: //docomo house
                            buff.append("<img src=\"file:///android_asset/emoticons/house.gif\" alt=\"house\" />");
                            break;
                        case 0xE695: //docomo paper
                            buff.append("<img src=\"file:///android_asset/emoticons/paper.gif\" alt=\"paper\" />");
                            break;
                        case 0xE67F: //docomo smoking
                            buff.append("<img src=\"file:///android_asset/emoticons/smoking.gif\" alt=\"smoking\" />");
                            break;
                        case 0xE65D: //docomo bullettrain
                            buff.append("<img src=\"file:///android_asset/emoticons/bullettrain.gif\" alt=\"bullettrain\" />");
                            break;
                        case 0xE6B1: //docomo shadow
                            buff.append("<img src=\"file:///android_asset/emoticons/shadow.gif\" alt=\"shadow\" />");
                            break;
                        case 0xE670: //docomo cafe
                            buff.append("<img src=\"file:///android_asset/emoticons/cafe.gif\" alt=\"cafe\" />");
                            break;
                        case 0xE654: //docomo golf
                            buff.append("<img src=\"file:///android_asset/emoticons/golf.gif\" alt=\"golf\" />");
                            break;
                        case 0xE708: //docomo dash
                            buff.append("<img src=\"file:///android_asset/emoticons/dash.gif\" alt=\"dash\" />");
                            break;
                        case 0xE748: //docomo cherryblossom
                            buff.append("<img src=\"file:///android_asset/emoticons/cherryblossom.gif\" alt=\"cherryblossom\" />");
                            break;
                        case 0xE6F1: //docomo angry
                            buff.append("<img src=\"file:///android_asset/emoticons/angry.gif\" alt=\"angry\" />");
                            break;
                        case 0xE736: //docomo r-mark
                            buff.append("<img src=\"file:///android_asset/emoticons/r-mark.gif\" alt=\"r-mark\" />");
                            break;
                        case 0xE6A2: //docomo cat
                            buff.append("<img src=\"file:///android_asset/emoticons/cat.gif\" alt=\"cat\" />");
                            break;
                        case 0xE6D1: //docomo info01
                            buff.append("<img src=\"file:///android_asset/emoticons/info01.gif\" alt=\"info01\" />");
                            break;
                        case 0xE687: //docomo telephone
                            buff.append("<img src=\"file:///android_asset/emoticons/telephone.gif\" alt=\"telephone\" />");
                            break;
                        case 0xE68C: //docomo cd
                            buff.append("<img src=\"file:///android_asset/emoticons/cd.gif\" alt=\"cd\" />");
                            break;
                        case 0xE70E: //docomo t-shirt
                            buff.append("<img src=\"file:///android_asset/emoticons/t-shirt.gif\" alt=\"t-shirt\" />");
                            break;
                        case 0xE733: //docomo run
                            buff.append("<img src=\"file:///android_asset/emoticons/run.gif\" alt=\"run\" />");
                            break;
                        case 0xE679: //docomo carouselpony
                            buff.append("<img src=\"file:///android_asset/emoticons/carouselpony.gif\" alt=\"carouselpony\" />");
                            break;
                        case 0xE646: //docomo aries
                            buff.append("<img src=\"file:///android_asset/emoticons/aries.gif\" alt=\"aries\" />");
                            break;
                        case 0xE690: //docomo club
                            buff.append("<img src=\"file:///android_asset/emoticons/club.gif\" alt=\"club\" />");
                            break;
                        case 0xE64E: //docomo sagittarius
                            buff.append("<img src=\"file:///android_asset/emoticons/sagittarius.gif\" alt=\"sagittarius\" />");
                            break;
                        case 0xE6F5: //docomo up
                            buff.append("<img src=\"file:///android_asset/emoticons/up.gif\" alt=\"up\" />");
                            break;
                        case 0xE720: //docomo think
                            buff.append("<img src=\"file:///android_asset/emoticons/think.gif\" alt=\"think\" />");
                            break;
                        case 0xE6E2: //docomo one
                            buff.append("<img src=\"file:///android_asset/emoticons/one.gif\" alt=\"one\" />");
                            break;
                        case 0xE6D8: //docomo id
                            buff.append("<img src=\"file:///android_asset/emoticons/id.gif\" alt=\"id\" />");
                            break;
                        case 0xE675: //docomo hairsalon
                            buff.append("<img src=\"file:///android_asset/emoticons/hairsalon.gif\" alt=\"hairsalon\" />");
                            break;
                        case 0xE6B7: //docomo soon
                            buff.append("<img src=\"file:///android_asset/emoticons/soon.gif\" alt=\"soon\" />");
                            break;
                        case 0xE717: //docomo loveletter
                            buff.append("<img src=\"file:///android_asset/emoticons/loveletter.gif\" alt=\"loveletter\" />");
                            break;
                        case 0xE673: //docomo fastfood
                            buff.append("<img src=\"file:///android_asset/emoticons/fastfood.gif\" alt=\"fastfood\" />");
                            break;
                        case 0xE719: //docomo pencil
                            buff.append("<img src=\"file:///android_asset/emoticons/pencil.gif\" alt=\"pencil\" />");
                            break;
                        case 0xE697: //docomo upwardleft
                            buff.append("<img src=\"file:///android_asset/emoticons/upwardleft.gif\" alt=\"upwardleft\" />");
                            break;
                        case 0xE730: //docomo clip
                            buff.append("<img src=\"file:///android_asset/emoticons/clip.gif\" alt=\"clip\" />");
                            break;
                        case 0xE6ED: //docomo heart02
                            buff.append("<img src=\"file:///android_asset/emoticons/heart02.gif\" alt=\"heart02\" />");
                            break;
                        case 0xE69A: //docomo eyeglass
                            buff.append("<img src=\"file:///android_asset/emoticons/eyeglass.gif\" alt=\"eyeglass\" />");
                            break;
                        case 0xE65E: //docomo car
                            buff.append("<img src=\"file:///android_asset/emoticons/car.gif\" alt=\"car\" />");
                            break;
                        case 0xE742: //docomo cherry
                            buff.append("<img src=\"file:///android_asset/emoticons/cherry.gif\" alt=\"cherry\" />");
                            break;
                        case 0xE71C: //docomo sandclock
                            buff.append("<img src=\"file:///android_asset/emoticons/sandclock.gif\" alt=\"sandclock\" />");
                            break;
                        case 0xE735: //docomo recycle
                            buff.append("<img src=\"file:///android_asset/emoticons/recycle.gif\" alt=\"recycle\" />");
                            break;
                        case 0xE752: //docomo delicious
                            buff.append("<img src=\"file:///android_asset/emoticons/delicious.gif\" alt=\"delicious\" />");
                            break;
                        case 0xE69E: //docomo moon2
                            buff.append("<img src=\"file:///android_asset/emoticons/moon2.gif\" alt=\"moon2\" />");
                            break;
                        case 0xE68A: //docomo tv
                            buff.append("<img src=\"file:///android_asset/emoticons/tv.gif\" alt=\"tv\" />");
                            break;
                        case 0xE706: //docomo sweat01
                            buff.append("<img src=\"file:///android_asset/emoticons/sweat01.gif\" alt=\"sweat01\" />");
                            break;
                        case 0xE738: //docomo ban
                            buff.append("<img src=\"file:///android_asset/emoticons/ban.gif\" alt=\"ban\" />");
                            break;
                        case 0xE672: //docomo beer
                            buff.append("<img src=\"file:///android_asset/emoticons/beer.gif\" alt=\"beer\" />");
                            break;
                        case 0xE640: //docomo rain
                            buff.append("<img src=\"file:///android_asset/emoticons/rain.gif\" alt=\"rain\" />");
                            break;
                        case 0xE69F: //docomo moon3
                            buff.append("<img src=\"file:///android_asset/emoticons/moon3.gif\" alt=\"moon3\" />");
                            break;
                        case 0xE657: //docomo ski
                            buff.append("<img src=\"file:///android_asset/emoticons/ski.gif\" alt=\"ski\" />");
                            break;
                        case 0xE70C: //docomo appli01
                            buff.append("<img src=\"file:///android_asset/emoticons/appli01.gif\" alt=\"appli01\" />");
                            break;
                        case 0xE6E5: //docomo four
                            buff.append("<img src=\"file:///android_asset/emoticons/four.gif\" alt=\"four\" />");
                            break;
                        case 0xE699: //docomo shoe
                            buff.append("<img src=\"file:///android_asset/emoticons/shoe.gif\" alt=\"shoe\" />");
                            break;
                        case 0xE63F: //docomo cloud
                            buff.append("<img src=\"file:///android_asset/emoticons/cloud.gif\" alt=\"cloud\" />");
                            break;
                        case 0xE72F: //docomo ng
                            buff.append("<img src=\"file:///android_asset/emoticons/ng.gif\" alt=\"ng\" />");
                            break;
                        case 0xE6A3: //docomo yacht
                            buff.append("<img src=\"file:///android_asset/emoticons/yacht.gif\" alt=\"yacht\" />");
                            break;
                        case 0xE73A: //docomo pass
                            buff.append("<img src=\"file:///android_asset/emoticons/pass.gif\" alt=\"pass\" />");
                            break;
                        case 0xE67C: //docomo drama
                            buff.append("<img src=\"file:///android_asset/emoticons/drama.gif\" alt=\"drama\" />");
                            break;
                        case 0xE727: //docomo good
                            buff.append("<img src=\"file:///android_asset/emoticons/good.gif\" alt=\"good\" />");
                            break;
                        case 0xE6EB: //docomo zero
                            buff.append("<img src=\"file:///android_asset/emoticons/zero.gif\" alt=\"zero\" />");
                            break;
                        case 0xE72C: //docomo catface
                            buff.append("<img src=\"file:///android_asset/emoticons/catface.gif\" alt=\"catface\" />");
                            break;
                        case 0xE6D5: //docomo d-point
                            buff.append("<img src=\"file:///android_asset/emoticons/d-point.gif\" alt=\"d-point\" />");
                            break;
                        case 0xE6F2: //docomo despair
                            buff.append("<img src=\"file:///android_asset/emoticons/despair.gif\" alt=\"despair\" />");
                            break;
                        case 0xE700: //docomo down
                            buff.append("<img src=\"file:///android_asset/emoticons/down.gif\" alt=\"down\" />");
                            break;
                        case 0xE655: //docomo tennis
                            buff.append("<img src=\"file:///android_asset/emoticons/tennis.gif\" alt=\"tennis\" />");
                            break;
                        case 0xE703: //docomo sign02
                            buff.append("<img src=\"file:///android_asset/emoticons/sign02.gif\" alt=\"sign02\" />");
                            break;
                        case 0xE711: //docomo denim
                            buff.append("<img src=\"file:///android_asset/emoticons/denim.gif\" alt=\"denim\" />");
                            break;
                        case 0xE705: //docomo impact
                            buff.append("<img src=\"file:///android_asset/emoticons/impact.gif\" alt=\"impact\" />");
                            break;
                        case 0xE642: //docomo thunder
                            buff.append("<img src=\"file:///android_asset/emoticons/thunder.gif\" alt=\"thunder\" />");
                            break;
                        case 0xE66C: //docomo parking
                            buff.append("<img src=\"file:///android_asset/emoticons/parking.gif\" alt=\"parking\" />");
                            break;
                        case 0xE6F3: //docomo sad
                            buff.append("<img src=\"file:///android_asset/emoticons/sad.gif\" alt=\"sad\" />");
                            break;
                        case 0xE71E: //docomo japanesetea
                            buff.append("<img src=\"file:///android_asset/emoticons/japanesetea.gif\" alt=\"japanesetea\" />");
                            break;
                        case 0xE6FD: //docomo punch
                            buff.append("<img src=\"file:///android_asset/emoticons/punch.gif\" alt=\"punch\" />");
                            break;
                        case 0xE73D: //docomo updown
                            buff.append("<img src=\"file:///android_asset/emoticons/updown.gif\" alt=\"updown\" />");
                            break;
                        case 0xE66F: //docomo restaurant
                            buff.append("<img src=\"file:///android_asset/emoticons/restaurant.gif\" alt=\"restaurant\" />");
                            break;
                        case 0xE66E: //docomo toilet
                            buff.append("<img src=\"file:///android_asset/emoticons/toilet.gif\" alt=\"toilet\" />");
                            break;
                        case 0xE739: //docomo empty
                            buff.append("<img src=\"file:///android_asset/emoticons/empty.gif\" alt=\"empty\" />");
                            break;
                        case 0xE723: //docomo coldsweats02
                            buff.append("<img src=\"file:///android_asset/emoticons/coldsweats02.gif\" alt=\"coldsweats02\" />");
                            break;
                        case 0xE6B9: //docomo end
                            buff.append("<img src=\"file:///android_asset/emoticons/end.gif\" alt=\"end\" />");
                            break;
                        case 0xE67B: //docomo art
                            buff.append("<img src=\"file:///android_asset/emoticons/art.gif\" alt=\"art\" />");
                            break;
                        case 0xE72E: //docomo weep
                            buff.append("<img src=\"file:///android_asset/emoticons/weep.gif\" alt=\"weep\" />");
                            break;
                        case 0xE715: //docomo dollar
                            buff.append("<img src=\"file:///android_asset/emoticons/dollar.gif\" alt=\"dollar\" />");
                            break;
                        case 0xE6CF: //docomo mailto
                            buff.append("<img src=\"file:///android_asset/emoticons/mailto.gif\" alt=\"mailto\" />");
                            break;
                        case 0xE6F8: //docomo cute
                            buff.append("<img src=\"file:///android_asset/emoticons/cute.gif\" alt=\"cute\" />");
                            break;
                        case 0xE6DD: //docomo new
                            buff.append("<img src=\"file:///android_asset/emoticons/new.gif\" alt=\"new\" />");
                            break;
                        case 0xE651: //docomo pisces
                            buff.append("<img src=\"file:///android_asset/emoticons/pisces.gif\" alt=\"pisces\" />");
                            break;
                        case 0xE756: //docomo wine
                            buff.append("<img src=\"file:///android_asset/emoticons/wine.gif\" alt=\"wine\" />");
                            break;
                        case 0xE649: //docomo cancer
                            buff.append("<img src=\"file:///android_asset/emoticons/cancer.gif\" alt=\"cancer\" />");
                            break;
                        case 0xE650: //docomo aquarius
                            buff.append("<img src=\"file:///android_asset/emoticons/aquarius.gif\" alt=\"aquarius\" />");
                            break;
                        case 0xE740: //docomo fuji
                            buff.append("<img src=\"file:///android_asset/emoticons/fuji.gif\" alt=\"fuji\" />");
                            break;
                        case 0xE681: //docomo camera
                            buff.append("<img src=\"file:///android_asset/emoticons/camera.gif\" alt=\"camera\" />");
                            break;
                        case 0xE71F: //docomo watch
                            buff.append("<img src=\"file:///android_asset/emoticons/watch.gif\" alt=\"watch\" />");
                            break;
                        case 0xE6EE: //docomo heart03
                            buff.append("<img src=\"file:///android_asset/emoticons/heart03.gif\" alt=\"heart03\" />");
                            break;
                        case 0xE71A: //docomo crown
                            buff.append("<img src=\"file:///android_asset/emoticons/crown.gif\" alt=\"crown\" />");
                            break;
                        case 0xE6B3: //docomo night
                            buff.append("<img src=\"file:///android_asset/emoticons/night.gif\" alt=\"night\" />");
                            break;
                        case 0xE66B: //docomo gasstation
                            buff.append("<img src=\"file:///android_asset/emoticons/gasstation.gif\" alt=\"gasstation\" />");
                            break;
                        case 0xE692: //docomo ear
                            buff.append("<img src=\"file:///android_asset/emoticons/ear.gif\" alt=\"ear\" />");
                            break;
                        case 0xE685: //docomo present
                            buff.append("<img src=\"file:///android_asset/emoticons/present.gif\" alt=\"present\" />");
                            break;
                        case 0xE6E9: //docomo eight
                            buff.append("<img src=\"file:///android_asset/emoticons/eight.gif\" alt=\"eight\" />");
                            break;
                        case 0xE70F: //docomo moneybag
                            buff.append("<img src=\"file:///android_asset/emoticons/moneybag.gif\" alt=\"moneybag\" />");
                            break;
                        case 0xE749: //docomo riceball
                            buff.append("<img src=\"file:///android_asset/emoticons/riceball.gif\" alt=\"riceball\" />");
                            break;
                        case 0xE6A0: //docomo fullmoon
                            buff.append("<img src=\"file:///android_asset/emoticons/fullmoon.gif\" alt=\"fullmoon\" />");
                            break;
                        case 0xE74D: //docomo bread
                            buff.append("<img src=\"file:///android_asset/emoticons/bread.gif\" alt=\"bread\" />");
                            break;
                        case 0xE665: //docomo postoffice
                            buff.append("<img src=\"file:///android_asset/emoticons/postoffice.gif\" alt=\"postoffice\" />");
                            break;
                        case 0xE677: //docomo movie
                            buff.append("<img src=\"file:///android_asset/emoticons/movie.gif\" alt=\"movie\" />");
                            break;
                        case 0xE668: //docomo atm
                            buff.append("<img src=\"file:///android_asset/emoticons/atm.gif\" alt=\"atm\" />");
                            break;
                        case 0xE688: //docomo mobilephone
                            buff.append("<img src=\"file:///android_asset/emoticons/mobilephone.gif\" alt=\"mobilephone\" />");
                            break;
                        case 0xE6FA: //docomo shine
                            buff.append("<img src=\"file:///android_asset/emoticons/shine.gif\" alt=\"shine\" />");
                            break;
                        case 0xE713: //docomo bell
                            buff.append("<img src=\"file:///android_asset/emoticons/bell.gif\" alt=\"bell\" />");
                            break;
                        case 0xE74B: //docomo bottle
                            buff.append("<img src=\"file:///android_asset/emoticons/bottle.gif\" alt=\"bottle\" />");
                            break;
                        case 0xE754: //docomo horse
                            buff.append("<img src=\"file:///android_asset/emoticons/horse.gif\" alt=\"horse\" />");
                            break;
                        case 0xE751: //docomo fish
                            buff.append("<img src=\"file:///android_asset/emoticons/fish.gif\" alt=\"fish\" />");
                            break;
                        case 0xE659: //docomo motorsports
                            buff.append("<img src=\"file:///android_asset/emoticons/motorsports.gif\" alt=\"motorsports\" />");
                            break;
                        case 0xE6D3: //docomo mail
                            buff.append("<img src=\"file:///android_asset/emoticons/mail.gif\" alt=\"mail\" />");
                            break;
                            // These emoji codepoints are generated by tools/make_emoji in the K-9 source tree
                            // The spaces between the < and the img are a hack to avoid triggering
                            // K-9's 'load images' button

                        case 0xE223: //softbank eight
                            buff.append("<img src=\"file:///android_asset/emoticons/eight.gif\" alt=\"eight\" />");
                            break;
                        case 0xE415: //softbank coldsweats01
                            buff.append("<img src=\"file:///android_asset/emoticons/coldsweats01.gif\" alt=\"coldsweats01\" />");
                            break;
                        case 0xE21F: //softbank four
                            buff.append("<img src=\"file:///android_asset/emoticons/four.gif\" alt=\"four\" />");
                            break;
                        case 0xE125: //softbank ticket
                            buff.append("<img src=\"file:///android_asset/emoticons/ticket.gif\" alt=\"ticket\" />");
                            break;
                        case 0xE148: //softbank book
                            buff.append("<img src=\"file:///android_asset/emoticons/book.gif\" alt=\"book\" />");
                            break;
                        case 0xE242: //softbank cancer
                            buff.append("<img src=\"file:///android_asset/emoticons/cancer.gif\" alt=\"cancer\" />");
                            break;
                        case 0xE31C: //softbank rouge
                            buff.append("<img src=\"file:///android_asset/emoticons/rouge.gif\" alt=\"rouge\" />");
                            break;
                        case 0xE252: //softbank danger
                            buff.append("<img src=\"file:///android_asset/emoticons/danger.gif\" alt=\"danger\" />");
                            break;
                        case 0xE011: //softbank scissors
                            buff.append("<img src=\"file:///android_asset/emoticons/scissors.gif\" alt=\"scissors\" />");
                            break;
                        case 0xE342: //softbank riceball
                            buff.append("<img src=\"file:///android_asset/emoticons/riceball.gif\" alt=\"riceball\" />");
                            break;
                        case 0xE04B: //softbank rain
                            buff.append("<img src=\"file:///android_asset/emoticons/rain.gif\" alt=\"rain\" />");
                            break;
                        case 0xE03E: //softbank note
                            buff.append("<img src=\"file:///android_asset/emoticons/note.gif\" alt=\"note\" />");
                            break;
                        case 0xE43C: //softbank sprinkle
                            buff.append("<img src=\"file:///android_asset/emoticons/sprinkle.gif\" alt=\"sprinkle\" />");
                            break;
                        case 0xE20A: //softbank wheelchair
                            buff.append("<img src=\"file:///android_asset/emoticons/wheelchair.gif\" alt=\"wheelchair\" />");
                            break;
                        case 0xE42A: //softbank basketball
                            buff.append("<img src=\"file:///android_asset/emoticons/basketball.gif\" alt=\"basketball\" />");
                            break;
                        case 0xE03D: //softbank movie
                            buff.append("<img src=\"file:///android_asset/emoticons/movie.gif\" alt=\"movie\" />");
                            break;
                        case 0xE30E: //softbank smoking
                            buff.append("<img src=\"file:///android_asset/emoticons/smoking.gif\" alt=\"smoking\" />");
                            break;
                        case 0xE003: //softbank kissmark
                            buff.append("<img src=\"file:///android_asset/emoticons/kissmark.gif\" alt=\"kissmark\" />");
                            break;
                        case 0xE21C: //softbank one
                            buff.append("<img src=\"file:///android_asset/emoticons/one.gif\" alt=\"one\" />");
                            break;
                        case 0xE237: //softbank upwardleft
                            buff.append("<img src=\"file:///android_asset/emoticons/upwardleft.gif\" alt=\"upwardleft\" />");
                            break;
                        case 0xE407: //softbank sad
                            buff.append("<img src=\"file:///android_asset/emoticons/sad.gif\" alt=\"sad\" />");
                            break;
                        case 0xE03B: //softbank fuji
                            buff.append("<img src=\"file:///android_asset/emoticons/fuji.gif\" alt=\"fuji\" />");
                            break;
                        case 0xE40E: //softbank gawk
                            buff.append("<img src=\"file:///android_asset/emoticons/gawk.gif\" alt=\"gawk\" />");
                            break;
                        case 0xE245: //softbank libra
                            buff.append("<img src=\"file:///android_asset/emoticons/libra.gif\" alt=\"libra\" />");
                            break;
                        case 0xE24A: //softbank pisces
                            buff.append("<img src=\"file:///android_asset/emoticons/pisces.gif\" alt=\"pisces\" />");
                            break;
                        case 0xE443: //softbank typhoon
                            buff.append("<img src=\"file:///android_asset/emoticons/typhoon.gif\" alt=\"typhoon\" />");
                            break;
                        case 0xE052: //softbank dog
                            buff.append("<img src=\"file:///android_asset/emoticons/dog.gif\" alt=\"dog\" />");
                            break;
                        case 0xE244: //softbank virgo
                            buff.append("<img src=\"file:///android_asset/emoticons/virgo.gif\" alt=\"virgo\" />");
                            break;
                        case 0xE523: //softbank chick
                            buff.append("<img src=\"file:///android_asset/emoticons/chick.gif\" alt=\"chick\" />");
                            break;
                        case 0xE023: //softbank heart03
                            buff.append("<img src=\"file:///android_asset/emoticons/heart03.gif\" alt=\"heart03\" />");
                            break;
                        case 0xE325: //softbank bell
                            buff.append("<img src=\"file:///android_asset/emoticons/bell.gif\" alt=\"bell\" />");
                            break;
                        case 0xE239: //softbank downwardleft
                            buff.append("<img src=\"file:///android_asset/emoticons/downwardleft.gif\" alt=\"downwardleft\" />");
                            break;
                        case 0xE20C: //softbank heart
                            buff.append("<img src=\"file:///android_asset/emoticons/heart.gif\" alt=\"heart\" />");
                            break;
                        case 0xE211: //softbank freedial
                            buff.append("<img src=\"file:///android_asset/emoticons/freedial.gif\" alt=\"freedial\" />");
                            break;
                        case 0xE11F: //softbank chair
                            buff.append("<img src=\"file:///android_asset/emoticons/chair.gif\" alt=\"chair\" />");
                            break;
                        case 0xE108: //softbank coldsweats02
                            buff.append("<img src=\"file:///android_asset/emoticons/coldsweats02.gif\" alt=\"coldsweats02\" />");
                            break;
                        case 0xE330: //softbank dash
                            buff.append("<img src=\"file:///android_asset/emoticons/dash.gif\" alt=\"dash\" />");
                            break;
                        case 0xE404: //softbank smile
                            buff.append("<img src=\"file:///android_asset/emoticons/smile.gif\" alt=\"smile\" />");
                            break;
                        case 0xE304: //softbank tulip
                            buff.append("<img src=\"file:///android_asset/emoticons/tulip.gif\" alt=\"tulip\" />");
                            break;
                        case 0xE419: //softbank eye
                            buff.append("<img src=\"file:///android_asset/emoticons/eye.gif\" alt=\"eye\" />");
                            break;
                        case 0xE13D: //softbank thunder
                            buff.append("<img src=\"file:///android_asset/emoticons/thunder.gif\" alt=\"thunder\" />");
                            break;
                        case 0xE013: //softbank ski
                            buff.append("<img src=\"file:///android_asset/emoticons/ski.gif\" alt=\"ski\" />");
                            break;
                        case 0xE136: //softbank bicycle
                            buff.append("<img src=\"file:///android_asset/emoticons/bicycle.gif\" alt=\"bicycle\" />");
                            break;
                        case 0xE059: //softbank angry
                            buff.append("<img src=\"file:///android_asset/emoticons/angry.gif\" alt=\"angry\" />");
                            break;
                        case 0xE01D: //softbank airplane
                            buff.append("<img src=\"file:///android_asset/emoticons/airplane.gif\" alt=\"airplane\" />");
                            break;
                        case 0xE048: //softbank snow
                            buff.append("<img src=\"file:///android_asset/emoticons/snow.gif\" alt=\"snow\" />");
                            break;
                        case 0xE435: //softbank bullettrain
                            buff.append("<img src=\"file:///android_asset/emoticons/bullettrain.gif\" alt=\"bullettrain\" />");
                            break;
                        case 0xE20E: //softbank spade
                            buff.append("<img src=\"file:///android_asset/emoticons/spade.gif\" alt=\"spade\" />");
                            break;
                        case 0xE247: //softbank sagittarius
                            buff.append("<img src=\"file:///android_asset/emoticons/sagittarius.gif\" alt=\"sagittarius\" />");
                            break;
                        case 0xE157: //softbank school
                            buff.append("<img src=\"file:///android_asset/emoticons/school.gif\" alt=\"school\" />");
                            break;
                        case 0xE10F: //softbank flair
                            buff.append("<img src=\"file:///android_asset/emoticons/flair.gif\" alt=\"flair\" />");
                            break;
                        case 0xE502: //softbank art
                            buff.append("<img src=\"file:///android_asset/emoticons/art.gif\" alt=\"art\" />");
                            break;
                        case 0xE338: //softbank japanesetea
                            buff.append("<img src=\"file:///android_asset/emoticons/japanesetea.gif\" alt=\"japanesetea\" />");
                            break;
                        case 0xE34B: //softbank birthday
                            buff.append("<img src=\"file:///android_asset/emoticons/birthday.gif\" alt=\"birthday\" />");
                            break;
                        case 0xE22B: //softbank empty
                            buff.append("<img src=\"file:///android_asset/emoticons/empty.gif\" alt=\"empty\" />");
                            break;
                        case 0xE311: //softbank bomb
                            buff.append("<img src=\"file:///android_asset/emoticons/bomb.gif\" alt=\"bomb\" />");
                            break;
                        case 0xE012: //softbank paper
                            buff.append("<img src=\"file:///android_asset/emoticons/paper.gif\" alt=\"paper\" />");
                            break;
                        case 0xE151: //softbank toilet
                            buff.append("<img src=\"file:///android_asset/emoticons/toilet.gif\" alt=\"toilet\" />");
                            break;
                        case 0xE01A: //softbank horse
                            buff.append("<img src=\"file:///android_asset/emoticons/horse.gif\" alt=\"horse\" />");
                            break;
                        case 0xE03A: //softbank gasstation
                            buff.append("<img src=\"file:///android_asset/emoticons/gasstation.gif\" alt=\"gasstation\" />");
                            break;
                        case 0xE03F: //softbank key
                            buff.append("<img src=\"file:///android_asset/emoticons/key.gif\" alt=\"key\" />");
                            break;
                        case 0xE00D: //softbank punch
                            buff.append("<img src=\"file:///android_asset/emoticons/punch.gif\" alt=\"punch\" />");
                            break;
                        case 0xE24D: //softbank ok
                            buff.append("<img src=\"file:///android_asset/emoticons/ok.gif\" alt=\"ok\" />");
                            break;
                        case 0xE105: //softbank bleah
                            buff.append("<img src=\"file:///android_asset/emoticons/bleah.gif\" alt=\"bleah\" />");
                            break;
                        case 0xE00E: //softbank good
                            buff.append("<img src=\"file:///android_asset/emoticons/good.gif\" alt=\"good\" />");
                            break;
                        case 0xE154: //softbank atm
                            buff.append("<img src=\"file:///android_asset/emoticons/atm.gif\" alt=\"atm\" />");
                            break;
                        case 0xE405: //softbank wink
                            buff.append("<img src=\"file:///android_asset/emoticons/wink.gif\" alt=\"wink\" />");
                            break;
                        case 0xE030: //softbank cherryblossom
                            buff.append("<img src=\"file:///android_asset/emoticons/cherryblossom.gif\" alt=\"cherryblossom\" />");
                            break;
                        case 0xE057: //softbank happy01
                            buff.append("<img src=\"file:///android_asset/emoticons/happy01.gif\" alt=\"happy01\" />");
                            break;
                        case 0xE229: //softbank id
                            buff.append("<img src=\"file:///android_asset/emoticons/id.gif\" alt=\"id\" />");
                            break;
                        case 0xE016: //softbank baseball
                            buff.append("<img src=\"file:///android_asset/emoticons/baseball.gif\" alt=\"baseball\" />");
                            break;
                        case 0xE044: //softbank wine
                            buff.append("<img src=\"file:///android_asset/emoticons/wine.gif\" alt=\"wine\" />");
                            break;
                        case 0xE115: //softbank run
                            buff.append("<img src=\"file:///android_asset/emoticons/run.gif\" alt=\"run\" />");
                            break;
                        case 0xE14F: //softbank parking
                            buff.append("<img src=\"file:///android_asset/emoticons/parking.gif\" alt=\"parking\" />");
                            break;
                        case 0xE327: //softbank heart04
                            buff.append("<img src=\"file:///android_asset/emoticons/heart04.gif\" alt=\"heart04\" />");
                            break;
                        case 0xE014: //softbank golf
                            buff.append("<img src=\"file:///android_asset/emoticons/golf.gif\" alt=\"golf\" />");
                            break;
                        case 0xE021: //softbank sign01
                            buff.append("<img src=\"file:///android_asset/emoticons/sign01.gif\" alt=\"sign01\" />");
                            break;
                        case 0xE30A: //softbank music
                            buff.append("<img src=\"file:///android_asset/emoticons/music.gif\" alt=\"music\" />");
                            break;
                        case 0xE411: //softbank crying
                            buff.append("<img src=\"file:///android_asset/emoticons/crying.gif\" alt=\"crying\" />");
                            break;
                        case 0xE536: //softbank foot
                            buff.append("<img src=\"file:///android_asset/emoticons/foot.gif\" alt=\"foot\" />");
                            break;
                        case 0xE047: //softbank beer
                            buff.append("<img src=\"file:///android_asset/emoticons/beer.gif\" alt=\"beer\" />");
                            break;
                        case 0xE43E: //softbank wave
                            buff.append("<img src=\"file:///android_asset/emoticons/wave.gif\" alt=\"wave\" />");
                            break;
                        case 0xE022: //softbank heart01
                            buff.append("<img src=\"file:///android_asset/emoticons/heart01.gif\" alt=\"heart01\" />");
                            break;
                        case 0xE007: //softbank shoe
                            buff.append("<img src=\"file:///android_asset/emoticons/shoe.gif\" alt=\"shoe\" />");
                            break;
                        case 0xE010: //softbank rock
                            buff.append("<img src=\"file:///android_asset/emoticons/rock.gif\" alt=\"rock\" />");
                            break;
                        case 0xE32E: //softbank shine
                            buff.append("<img src=\"file:///android_asset/emoticons/shine.gif\" alt=\"shine\" />");
                            break;
                        case 0xE055: //softbank penguin
                            buff.append("<img src=\"file:///android_asset/emoticons/penguin.gif\" alt=\"penguin\" />");
                            break;
                        case 0xE03C: //softbank karaoke
                            buff.append("<img src=\"file:///android_asset/emoticons/karaoke.gif\" alt=\"karaoke\" />");
                            break;
                        case 0xE018: //softbank soccer
                            buff.append("<img src=\"file:///android_asset/emoticons/soccer.gif\" alt=\"soccer\" />");
                            break;
                        case 0xE159: //softbank bus
                            buff.append("<img src=\"file:///android_asset/emoticons/bus.gif\" alt=\"bus\" />");
                            break;
                        case 0xE107: //softbank shock
                            buff.append("<img src=\"file:///android_asset/emoticons/shock.gif\" alt=\"shock\" />");
                            break;
                        case 0xE04A: //softbank sun
                            buff.append("<img src=\"file:///android_asset/emoticons/sun.gif\" alt=\"sun\" />");
                            break;
                        case 0xE156: //softbank 24hours
                            buff.append("<img src=\"file:///android_asset/emoticons/24hours.gif\" alt=\"24hours\" />");
                            break;
                        case 0xE110: //softbank clover
                            buff.append("<img src=\"file:///android_asset/emoticons/clover.gif\" alt=\"clover\" />");
                            break;
                        case 0xE034: //softbank ring
                            buff.append("<img src=\"file:///android_asset/emoticons/ring.gif\" alt=\"ring\" />");
                            break;
                        case 0xE24F: //softbank r-mark
                            buff.append("<img src=\"file:///android_asset/emoticons/r-mark.gif\" alt=\"r-mark\" />");
                            break;
                        case 0xE112: //softbank present
                            buff.append("<img src=\"file:///android_asset/emoticons/present.gif\" alt=\"present\" />");
                            break;
                        case 0xE14D: //softbank bank
                            buff.append("<img src=\"file:///android_asset/emoticons/bank.gif\" alt=\"bank\" />");
                            break;
                        case 0xE42E: //softbank rvcar
                            buff.append("<img src=\"file:///android_asset/emoticons/rvcar.gif\" alt=\"rvcar\" />");
                            break;
                        case 0xE13E: //softbank boutique
                            buff.append("<img src=\"file:///android_asset/emoticons/boutique.gif\" alt=\"boutique\" />");
                            break;
                        case 0xE413: //softbank weep
                            buff.append("<img src=\"file:///android_asset/emoticons/weep.gif\" alt=\"weep\" />");
                            break;
                        case 0xE241: //softbank gemini
                            buff.append("<img src=\"file:///android_asset/emoticons/gemini.gif\" alt=\"gemini\" />");
                            break;
                        case 0xE212: //softbank new
                            buff.append("<img src=\"file:///android_asset/emoticons/new.gif\" alt=\"new\" />");
                            break;
                        case 0xE324: //softbank slate
                            buff.append("<img src=\"file:///android_asset/emoticons/slate.gif\" alt=\"slate\" />");
                            break;
                        case 0xE220: //softbank five
                            buff.append("<img src=\"file:///android_asset/emoticons/five.gif\" alt=\"five\" />");
                            break;
                        case 0xE503: //softbank drama
                            buff.append("<img src=\"file:///android_asset/emoticons/drama.gif\" alt=\"drama\" />");
                            break;
                        case 0xE248: //softbank capricornus
                            buff.append("<img src=\"file:///android_asset/emoticons/capricornus.gif\" alt=\"capricornus\" />");
                            break;
                        case 0xE049: //softbank cloud
                            buff.append("<img src=\"file:///android_asset/emoticons/cloud.gif\" alt=\"cloud\" />");
                            break;
                        case 0xE243: //softbank leo
                            buff.append("<img src=\"file:///android_asset/emoticons/leo.gif\" alt=\"leo\" />");
                            break;
                        case 0xE326: //softbank notes
                            buff.append("<img src=\"file:///android_asset/emoticons/notes.gif\" alt=\"notes\" />");
                            break;
                        case 0xE00B: //softbank faxto
                            buff.append("<img src=\"file:///android_asset/emoticons/faxto.gif\" alt=\"faxto\" />");
                            break;
                        case 0xE221: //softbank six
                            buff.append("<img src=\"file:///android_asset/emoticons/six.gif\" alt=\"six\" />");
                            break;
                        case 0xE240: //softbank taurus
                            buff.append("<img src=\"file:///android_asset/emoticons/taurus.gif\" alt=\"taurus\" />");
                            break;
                        case 0xE24E: //softbank copyright
                            buff.append("<img src=\"file:///android_asset/emoticons/copyright.gif\" alt=\"copyright\" />");
                            break;
                        case 0xE224: //softbank nine
                            buff.append("<img src=\"file:///android_asset/emoticons/nine.gif\" alt=\"nine\" />");
                            break;
                        case 0xE008: //softbank camera
                            buff.append("<img src=\"file:///android_asset/emoticons/camera.gif\" alt=\"camera\" />");
                            break;
                        case 0xE01E: //softbank train
                            buff.append("<img src=\"file:///android_asset/emoticons/train.gif\" alt=\"train\" />");
                            break;
                        case 0xE20D: //softbank diamond
                            buff.append("<img src=\"file:///android_asset/emoticons/diamond.gif\" alt=\"diamond\" />");
                            break;
                        case 0xE009: //softbank telephone
                            buff.append("<img src=\"file:///android_asset/emoticons/telephone.gif\" alt=\"telephone\" />");
                            break;
                        case 0xE019: //softbank fish
                            buff.append("<img src=\"file:///android_asset/emoticons/fish.gif\" alt=\"fish\" />");
                            break;
                        case 0xE01C: //softbank yacht
                            buff.append("<img src=\"file:///android_asset/emoticons/yacht.gif\" alt=\"yacht\" />");
                            break;
                        case 0xE40A: //softbank confident
                            buff.append("<img src=\"file:///android_asset/emoticons/confident.gif\" alt=\"confident\" />");
                            break;
                        case 0xE246: //softbank scorpius
                            buff.append("<img src=\"file:///android_asset/emoticons/scorpius.gif\" alt=\"scorpius\" />");
                            break;
                        case 0xE120: //softbank fastfood
                            buff.append("<img src=\"file:///android_asset/emoticons/fastfood.gif\" alt=\"fastfood\" />");
                            break;
                        case 0xE323: //softbank bag
                            buff.append("<img src=\"file:///android_asset/emoticons/bag.gif\" alt=\"bag\" />");
                            break;
                        case 0xE345: //softbank apple
                            buff.append("<img src=\"file:///android_asset/emoticons/apple.gif\" alt=\"apple\" />");
                            break;
                        case 0xE339: //softbank bread
                            buff.append("<img src=\"file:///android_asset/emoticons/bread.gif\" alt=\"bread\" />");
                            break;
                        case 0xE13C: //softbank sleepy
                            buff.append("<img src=\"file:///android_asset/emoticons/sleepy.gif\" alt=\"sleepy\" />");
                            break;
                        case 0xE106: //softbank lovely
                            buff.append("<img src=\"file:///android_asset/emoticons/lovely.gif\" alt=\"lovely\" />");
                            break;
                        case 0xE340: //softbank noodle
                            buff.append("<img src=\"file:///android_asset/emoticons/noodle.gif\" alt=\"noodle\" />");
                            break;
                        case 0xE20F: //softbank club
                            buff.append("<img src=\"file:///android_asset/emoticons/club.gif\" alt=\"club\" />");
                            break;
                        case 0xE114: //softbank search
                            buff.append("<img src=\"file:///android_asset/emoticons/search.gif\" alt=\"search\" />");
                            break;
                        case 0xE10E: //softbank crown
                            buff.append("<img src=\"file:///android_asset/emoticons/crown.gif\" alt=\"crown\" />");
                            break;
                        case 0xE406: //softbank wobbly
                            buff.append("<img src=\"file:///android_asset/emoticons/wobbly.gif\" alt=\"wobbly\" />");
                            break;
                        case 0xE331: //softbank sweat02
                            buff.append("<img src=\"file:///android_asset/emoticons/sweat02.gif\" alt=\"sweat02\" />");
                            break;
                        case 0xE04F: //softbank cat
                            buff.append("<img src=\"file:///android_asset/emoticons/cat.gif\" alt=\"cat\" />");
                            break;
                        case 0xE301: //softbank memo
                            buff.append("<img src=\"file:///android_asset/emoticons/memo.gif\" alt=\"memo\" />");
                            break;
                        case 0xE01B: //softbank car
                            buff.append("<img src=\"file:///android_asset/emoticons/car.gif\" alt=\"car\" />");
                            break;
                        case 0xE314: //softbank ribbon
                            buff.append("<img src=\"file:///android_asset/emoticons/ribbon.gif\" alt=\"ribbon\" />");
                            break;
                        case 0xE315: //softbank secret
                            buff.append("<img src=\"file:///android_asset/emoticons/secret.gif\" alt=\"secret\" />");
                            break;
                        case 0xE236: //softbank up
                            buff.append("<img src=\"file:///android_asset/emoticons/up.gif\" alt=\"up\" />");
                            break;
                        case 0xE208: //softbank nosmoking
                            buff.append("<img src=\"file:///android_asset/emoticons/nosmoking.gif\" alt=\"nosmoking\" />");
                            break;
                        case 0xE006: //softbank t-shirt
                            buff.append("<img src=\"file:///android_asset/emoticons/t-shirt.gif\" alt=\"t-shirt\" />");
                            break;
                        case 0xE12A: //softbank tv
                            buff.append("<img src=\"file:///android_asset/emoticons/tv.gif\" alt=\"tv\" />");
                            break;
                        case 0xE238: //softbank downwardright
                            buff.append("<img src=\"file:///android_asset/emoticons/downwardright.gif\" alt=\"downwardright\" />");
                            break;
                        case 0xE10B: //softbank pig
                            buff.append("<img src=\"file:///android_asset/emoticons/pig.gif\" alt=\"pig\" />");
                            break;
                        case 0xE126: //softbank cd
                            buff.append("<img src=\"file:///android_asset/emoticons/cd.gif\" alt=\"cd\" />");
                            break;
                        case 0xE402: //softbank catface
                            buff.append("<img src=\"file:///android_asset/emoticons/catface.gif\" alt=\"catface\" />");
                            break;
                        case 0xE416: //softbank pout
                            buff.append("<img src=\"file:///android_asset/emoticons/pout.gif\" alt=\"pout\" />");
                            break;
                        case 0xE045: //softbank cafe
                            buff.append("<img src=\"file:///android_asset/emoticons/cafe.gif\" alt=\"cafe\" />");
                            break;
                        case 0xE41B: //softbank ear
                            buff.append("<img src=\"file:///android_asset/emoticons/ear.gif\" alt=\"ear\" />");
                            break;
                        case 0xE23F: //softbank aries
                            buff.append("<img src=\"file:///android_asset/emoticons/aries.gif\" alt=\"aries\" />");
                            break;
                        case 0xE21E: //softbank three
                            buff.append("<img src=\"file:///android_asset/emoticons/three.gif\" alt=\"three\" />");
                            break;
                        case 0xE056: //softbank delicious
                            buff.append("<img src=\"file:///android_asset/emoticons/delicious.gif\" alt=\"delicious\" />");
                            break;
                        case 0xE14E: //softbank signaler
                            buff.append("<img src=\"file:///android_asset/emoticons/signaler.gif\" alt=\"signaler\" />");
                            break;
                        case 0xE155: //softbank hospital
                            buff.append("<img src=\"file:///android_asset/emoticons/hospital.gif\" alt=\"hospital\" />");
                            break;
                        case 0xE033: //softbank xmas
                            buff.append("<img src=\"file:///android_asset/emoticons/xmas.gif\" alt=\"xmas\" />");
                            break;
                        case 0xE22A: //softbank full
                            buff.append("<img src=\"file:///android_asset/emoticons/full.gif\" alt=\"full\" />");
                            break;
                        case 0xE123: //softbank spa
                            buff.append("<img src=\"file:///android_asset/emoticons/spa.gif\" alt=\"spa\" />");
                            break;
                        case 0xE132: //softbank motorsports
                            buff.append("<img src=\"file:///android_asset/emoticons/motorsports.gif\" alt=\"motorsports\" />");
                            break;
                        case 0xE434: //softbank subway
                            buff.append("<img src=\"file:///android_asset/emoticons/subway.gif\" alt=\"subway\" />");
                            break;
                        case 0xE403: //softbank think
                            buff.append("<img src=\"file:///android_asset/emoticons/think.gif\" alt=\"think\" />");
                            break;
                        case 0xE043: //softbank restaurant
                            buff.append("<img src=\"file:///android_asset/emoticons/restaurant.gif\" alt=\"restaurant\" />");
                            break;
                        case 0xE537: //softbank tm
                            buff.append("<img src=\"file:///android_asset/emoticons/tm.gif\" alt=\"tm\" />");
                            break;
                        case 0xE058: //softbank despair
                            buff.append("<img src=\"file:///android_asset/emoticons/despair.gif\" alt=\"despair\" />");
                            break;
                        case 0xE04C: //softbank moon3
                            buff.append("<img src=\"file:///android_asset/emoticons/moon3.gif\" alt=\"moon3\" />");
                            break;
                        case 0xE21D: //softbank two
                            buff.append("<img src=\"file:///android_asset/emoticons/two.gif\" alt=\"two\" />");
                            break;
                        case 0xE202: //softbank ship
                            buff.append("<img src=\"file:///android_asset/emoticons/ship.gif\" alt=\"ship\" />");
                            break;
                        case 0xE30B: //softbank bottle
                            buff.append("<img src=\"file:///android_asset/emoticons/bottle.gif\" alt=\"bottle\" />");
                            break;
                        case 0xE118: //softbank maple
                            buff.append("<img src=\"file:///android_asset/emoticons/maple.gif\" alt=\"maple\" />");
                            break;
                        case 0xE103: //softbank loveletter
                            buff.append("<img src=\"file:///android_asset/emoticons/loveletter.gif\" alt=\"loveletter\" />");
                            break;
                        case 0xE225: //softbank zero
                            buff.append("<img src=\"file:///android_asset/emoticons/zero.gif\" alt=\"zero\" />");
                            break;
                        case 0xE00C: //softbank pc
                            buff.append("<img src=\"file:///android_asset/emoticons/pc.gif\" alt=\"pc\" />");
                            break;
                        case 0xE210: //softbank sharp
                            buff.append("<img src=\"file:///android_asset/emoticons/sharp.gif\" alt=\"sharp\" />");
                            break;
                        case 0xE015: //softbank tennis
                            buff.append("<img src=\"file:///android_asset/emoticons/tennis.gif\" alt=\"tennis\" />");
                            break;
                        case 0xE038: //softbank building
                            buff.append("<img src=\"file:///android_asset/emoticons/building.gif\" alt=\"building\" />");
                            break;
                        case 0xE02D: //softbank clock
                            buff.append("<img src=\"file:///android_asset/emoticons/clock.gif\" alt=\"clock\" />");
                            break;
                        case 0xE334: //softbank annoy
                            buff.append("<img src=\"file:///android_asset/emoticons/annoy.gif\" alt=\"annoy\" />");
                            break;
                        case 0xE153: //softbank postoffice
                            buff.append("<img src=\"file:///android_asset/emoticons/postoffice.gif\" alt=\"postoffice\" />");
                            break;
                        case 0xE222: //softbank seven
                            buff.append("<img src=\"file:///android_asset/emoticons/seven.gif\" alt=\"seven\" />");
                            break;
                        case 0xE12F: //softbank dollar
                            buff.append("<img src=\"file:///android_asset/emoticons/dollar.gif\" alt=\"dollar\" />");
                            break;
                        case 0xE00A: //softbank mobilephone
                            buff.append("<img src=\"file:///android_asset/emoticons/mobilephone.gif\" alt=\"mobilephone\" />");
                            break;
                        case 0xE158: //softbank hotel
                            buff.append("<img src=\"file:///android_asset/emoticons/hotel.gif\" alt=\"hotel\" />");
                            break;
                        case 0xE249: //softbank aquarius
                            buff.append("<img src=\"file:///android_asset/emoticons/aquarius.gif\" alt=\"aquarius\" />");
                            break;
                        case 0xE036: //softbank house
                            buff.append("<img src=\"file:///android_asset/emoticons/house.gif\" alt=\"house\" />");
                            break;
                        case 0xE046: //softbank cake
                            buff.append("<img src=\"file:///android_asset/emoticons/cake.gif\" alt=\"cake\" />");
                            break;
                        case 0xE104: //softbank phoneto
                            buff.append("<img src=\"file:///android_asset/emoticons/phoneto.gif\" alt=\"phoneto\" />");
                            break;
                        case 0xE44B: //softbank night
                            buff.append("<img src=\"file:///android_asset/emoticons/night.gif\" alt=\"night\" />");
                            break;
                        case 0xE313: //softbank hairsalon
                            buff.append("<img src=\"file:///android_asset/emoticons/hairsalon.gif\" alt=\"hairsalon\" />");
                            break;
                            // These emoji codepoints are generated by tools/make_emoji in the K-9 source tree
                            // The spaces between the < and the img are a hack to avoid triggering
                            // K-9's 'load images' button

                        case 0xE488: //kddi sun
                            buff.append("<img src=\"file:///android_asset/emoticons/sun.gif\" alt=\"sun\" />");
                            break;
                        case 0xEA88: //kddi id
                            buff.append("<img src=\"file:///android_asset/emoticons/id.gif\" alt=\"id\" />");
                            break;
                        case 0xE4BA: //kddi baseball
                            buff.append("<img src=\"file:///android_asset/emoticons/baseball.gif\" alt=\"baseball\" />");
                            break;
                        case 0xE525: //kddi four
                            buff.append("<img src=\"file:///android_asset/emoticons/four.gif\" alt=\"four\" />");
                            break;
                        case 0xE578: //kddi free
                            buff.append("<img src=\"file:///android_asset/emoticons/free.gif\" alt=\"free\" />");
                            break;
                        case 0xE4C1: //kddi wine
                            buff.append("<img src=\"file:///android_asset/emoticons/wine.gif\" alt=\"wine\" />");
                            break;
                        case 0xE512: //kddi bell
                            buff.append("<img src=\"file:///android_asset/emoticons/bell.gif\" alt=\"bell\" />");
                            break;
                        case 0xEB83: //kddi rock
                            buff.append("<img src=\"file:///android_asset/emoticons/rock.gif\" alt=\"rock\" />");
                            break;
                        case 0xE4D0: //kddi cake
                            buff.append("<img src=\"file:///android_asset/emoticons/cake.gif\" alt=\"cake\" />");
                            break;
                        case 0xE473: //kddi crying
                            buff.append("<img src=\"file:///android_asset/emoticons/crying.gif\" alt=\"crying\" />");
                            break;
                        case 0xE48C: //kddi rain
                            buff.append("<img src=\"file:///android_asset/emoticons/rain.gif\" alt=\"rain\" />");
                            break;
                        case 0xEAC2: //kddi bearing
                            buff.append("<img src=\"file:///android_asset/emoticons/bearing.gif\" alt=\"bearing\" />");
                            break;
                        case 0xE47E: //kddi nosmoking
                            buff.append("<img src=\"file:///android_asset/emoticons/nosmoking.gif\" alt=\"nosmoking\" />");
                            break;
                        case 0xEAC0: //kddi despair
                            buff.append("<img src=\"file:///android_asset/emoticons/despair.gif\" alt=\"despair\" />");
                            break;
                        case 0xE559: //kddi r-mark
                            buff.append("<img src=\"file:///android_asset/emoticons/r-mark.gif\" alt=\"r-mark\" />");
                            break;
                        case 0xEB2D: //kddi up
                            buff.append("<img src=\"file:///android_asset/emoticons/up.gif\" alt=\"up\" />");
                            break;
                        case 0xEA89: //kddi full
                            buff.append("<img src=\"file:///android_asset/emoticons/full.gif\" alt=\"full\" />");
                            break;
                        case 0xEAC9: //kddi gawk
                            buff.append("<img src=\"file:///android_asset/emoticons/gawk.gif\" alt=\"gawk\" />");
                            break;
                        case 0xEB79: //kddi recycle
                            buff.append("<img src=\"file:///android_asset/emoticons/recycle.gif\" alt=\"recycle\" />");
                            break;
                        case 0xE5AC: //kddi zero
                            buff.append("<img src=\"file:///android_asset/emoticons/zero.gif\" alt=\"zero\" />");
                            break;
                        case 0xEAAE: //kddi japanesetea
                            buff.append("<img src=\"file:///android_asset/emoticons/japanesetea.gif\" alt=\"japanesetea\" />");
                            break;
                        case 0xEB30: //kddi sign03
                            buff.append("<img src=\"file:///android_asset/emoticons/sign03.gif\" alt=\"sign03\" />");
                            break;
                        case 0xE4B6: //kddi soccer
                            buff.append("<img src=\"file:///android_asset/emoticons/soccer.gif\" alt=\"soccer\" />");
                            break;
                        case 0xE556: //kddi downwardleft
                            buff.append("<img src=\"file:///android_asset/emoticons/downwardleft.gif\" alt=\"downwardleft\" />");
                            break;
                        case 0xE4BE: //kddi slate
                            buff.append("<img src=\"file:///android_asset/emoticons/slate.gif\" alt=\"slate\" />");
                            break;
                        case 0xE4A5: //kddi toilet
                            buff.append("<img src=\"file:///android_asset/emoticons/toilet.gif\" alt=\"toilet\" />");
                            break;
                            // Skipping kddi codepoint E523 two
                            // It conflicts with an earlier definition from another carrier:
                            // softbank chick

                        case 0xE496: //kddi scorpius
                            buff.append("<img src=\"file:///android_asset/emoticons/scorpius.gif\" alt=\"scorpius\" />");
                            break;
                        case 0xE4C6: //kddi game
                            buff.append("<img src=\"file:///android_asset/emoticons/game.gif\" alt=\"game\" />");
                            break;
                        case 0xE5A0: //kddi birthday
                            buff.append("<img src=\"file:///android_asset/emoticons/birthday.gif\" alt=\"birthday\" />");
                            break;
                        case 0xE5B8: //kddi pc
                            buff.append("<img src=\"file:///android_asset/emoticons/pc.gif\" alt=\"pc\" />");
                            break;
                        case 0xE516: //kddi hairsalon
                            buff.append("<img src=\"file:///android_asset/emoticons/hairsalon.gif\" alt=\"hairsalon\" />");
                            break;
                        case 0xE475: //kddi sleepy
                            buff.append("<img src=\"file:///android_asset/emoticons/sleepy.gif\" alt=\"sleepy\" />");
                            break;
                        case 0xE4A3: //kddi atm
                            buff.append("<img src=\"file:///android_asset/emoticons/atm.gif\" alt=\"atm\" />");
                            break;
                        case 0xE59A: //kddi basketball
                            buff.append("<img src=\"file:///android_asset/emoticons/basketball.gif\" alt=\"basketball\" />");
                            break;
                        case 0xE497: //kddi sagittarius
                            buff.append("<img src=\"file:///android_asset/emoticons/sagittarius.gif\" alt=\"sagittarius\" />");
                            break;
                        case 0xEACD: //kddi delicious
                            buff.append("<img src=\"file:///android_asset/emoticons/delicious.gif\" alt=\"delicious\" />");
                            break;
                        case 0xE5A8: //kddi newmoon
                            buff.append("<img src=\"file:///android_asset/emoticons/newmoon.gif\" alt=\"newmoon\" />");
                            break;
                        case 0xE49E: //kddi ticket
                            buff.append("<img src=\"file:///android_asset/emoticons/ticket.gif\" alt=\"ticket\" />");
                            break;
                        case 0xE5AE: //kddi wobbly
                            buff.append("<img src=\"file:///android_asset/emoticons/wobbly.gif\" alt=\"wobbly\" />");
                            break;
                        case 0xE4E6: //kddi sweat02
                            buff.append("<img src=\"file:///android_asset/emoticons/sweat02.gif\" alt=\"sweat02\" />");
                            break;
                        case 0xE59E: //kddi event
                            buff.append("<img src=\"file:///android_asset/emoticons/event.gif\" alt=\"event\" />");
                            break;
                        case 0xE4AB: //kddi house
                            buff.append("<img src=\"file:///android_asset/emoticons/house.gif\" alt=\"house\" />");
                            break;
                        case 0xE491: //kddi gemini
                            buff.append("<img src=\"file:///android_asset/emoticons/gemini.gif\" alt=\"gemini\" />");
                            break;
                        case 0xE4C9: //kddi xmas
                            buff.append("<img src=\"file:///android_asset/emoticons/xmas.gif\" alt=\"xmas\" />");
                            break;
                        case 0xE5BE: //kddi note
                            buff.append("<img src=\"file:///android_asset/emoticons/note.gif\" alt=\"note\" />");
                            break;
                        case 0xEB2F: //kddi sign02
                            buff.append("<img src=\"file:///android_asset/emoticons/sign02.gif\" alt=\"sign02\" />");
                            break;
                        case 0xE508: //kddi music
                            buff.append("<img src=\"file:///android_asset/emoticons/music.gif\" alt=\"music\" />");
                            break;
                        case 0xE5DF: //kddi hospital
                            buff.append("<img src=\"file:///android_asset/emoticons/hospital.gif\" alt=\"hospital\" />");
                            break;
                        case 0xE5BC: //kddi subway
                            buff.append("<img src=\"file:///android_asset/emoticons/subway.gif\" alt=\"subway\" />");
                            break;
                        case 0xE5C9: //kddi crown
                            buff.append("<img src=\"file:///android_asset/emoticons/crown.gif\" alt=\"crown\" />");
                            break;
                        case 0xE4BC: //kddi spa
                            buff.append("<img src=\"file:///android_asset/emoticons/spa.gif\" alt=\"spa\" />");
                            break;
                        case 0xE514: //kddi ring
                            buff.append("<img src=\"file:///android_asset/emoticons/ring.gif\" alt=\"ring\" />");
                            break;
                            // Skipping kddi codepoint E502 tv
                            // It conflicts with an earlier definition from another carrier:
                            // softbank art

                        case 0xE4AC: //kddi restaurant
                            buff.append("<img src=\"file:///android_asset/emoticons/restaurant.gif\" alt=\"restaurant\" />");
                            break;
                        case 0xE529: //kddi eight
                            buff.append("<img src=\"file:///android_asset/emoticons/eight.gif\" alt=\"eight\" />");
                            break;
                        case 0xE518: //kddi search
                            buff.append("<img src=\"file:///android_asset/emoticons/search.gif\" alt=\"search\" />");
                            break;
                        case 0xE505: //kddi notes
                            buff.append("<img src=\"file:///android_asset/emoticons/notes.gif\" alt=\"notes\" />");
                            break;
                        case 0xE498: //kddi capricornus
                            buff.append("<img src=\"file:///android_asset/emoticons/capricornus.gif\" alt=\"capricornus\" />");
                            break;
                        case 0xEB7E: //kddi snail
                            buff.append("<img src=\"file:///android_asset/emoticons/snail.gif\" alt=\"snail\" />");
                            break;
                        case 0xEA97: //kddi bottle
                            buff.append("<img src=\"file:///android_asset/emoticons/bottle.gif\" alt=\"bottle\" />");
                            break;
                        case 0xEB08: //kddi phoneto
                            buff.append("<img src=\"file:///android_asset/emoticons/phoneto.gif\" alt=\"phoneto\" />");
                            break;
                        case 0xE4D2: //kddi cherry
                            buff.append("<img src=\"file:///android_asset/emoticons/cherry.gif\" alt=\"cherry\" />");
                            break;
                        case 0xE54D: //kddi downwardright
                            buff.append("<img src=\"file:///android_asset/emoticons/downwardright.gif\" alt=\"downwardright\" />");
                            break;
                        case 0xE5C3: //kddi wink
                            buff.append("<img src=\"file:///android_asset/emoticons/wink.gif\" alt=\"wink\" />");
                            break;
                        case 0xEAAC: //kddi ski
                            buff.append("<img src=\"file:///android_asset/emoticons/ski.gif\" alt=\"ski\" />");
                            break;
                        case 0xE515: //kddi camera
                            buff.append("<img src=\"file:///android_asset/emoticons/camera.gif\" alt=\"camera\" />");
                            break;
                        case 0xE5B6: //kddi t-shirt
                            buff.append("<img src=\"file:///android_asset/emoticons/t-shirt.gif\" alt=\"t-shirt\" />");
                            break;
                        case 0xE5C4: //kddi lovely
                            buff.append("<img src=\"file:///android_asset/emoticons/lovely.gif\" alt=\"lovely\" />");
                            break;
                        case 0xE4AD: //kddi building
                            buff.append("<img src=\"file:///android_asset/emoticons/building.gif\" alt=\"building\" />");
                            break;
                        case 0xE4CE: //kddi maple
                            buff.append("<img src=\"file:///android_asset/emoticons/maple.gif\" alt=\"maple\" />");
                            break;
                        case 0xE5AA: //kddi moon2
                            buff.append("<img src=\"file:///android_asset/emoticons/moon2.gif\" alt=\"moon2\" />");
                            break;
                        case 0xE5B4: //kddi noodle
                            buff.append("<img src=\"file:///android_asset/emoticons/noodle.gif\" alt=\"noodle\" />");
                            break;
                        case 0xE5A6: //kddi scissors
                            buff.append("<img src=\"file:///android_asset/emoticons/scissors.gif\" alt=\"scissors\" />");
                            break;
                        case 0xE4AA: //kddi bank
                            buff.append("<img src=\"file:///android_asset/emoticons/bank.gif\" alt=\"bank\" />");
                            break;
                        case 0xE4B5: //kddi train
                            buff.append("<img src=\"file:///android_asset/emoticons/train.gif\" alt=\"train\" />");
                            break;
                        case 0xE477: //kddi heart03
                            buff.append("<img src=\"file:///android_asset/emoticons/heart03.gif\" alt=\"heart03\" />");
                            break;
                        case 0xE481: //kddi danger
                            buff.append("<img src=\"file:///android_asset/emoticons/danger.gif\" alt=\"danger\" />");
                            break;
                        case 0xE597: //kddi cafe
                            buff.append("<img src=\"file:///android_asset/emoticons/cafe.gif\" alt=\"cafe\" />");
                            break;
                        case 0xEB2B: //kddi shoe
                            buff.append("<img src=\"file:///android_asset/emoticons/shoe.gif\" alt=\"shoe\" />");
                            break;
                        case 0xEB7C: //kddi wave
                            buff.append("<img src=\"file:///android_asset/emoticons/wave.gif\" alt=\"wave\" />");
                            break;
                        case 0xE471: //kddi happy01
                            buff.append("<img src=\"file:///android_asset/emoticons/happy01.gif\" alt=\"happy01\" />");
                            break;
                        case 0xE4CA: //kddi cherryblossom
                            buff.append("<img src=\"file:///android_asset/emoticons/cherryblossom.gif\" alt=\"cherryblossom\" />");
                            break;
                        case 0xE4D5: //kddi riceball
                            buff.append("<img src=\"file:///android_asset/emoticons/riceball.gif\" alt=\"riceball\" />");
                            break;
                        case 0xE587: //kddi wrench
                            buff.append("<img src=\"file:///android_asset/emoticons/wrench.gif\" alt=\"wrench\" />");
                            break;
                        case 0xEB2A: //kddi foot
                            buff.append("<img src=\"file:///android_asset/emoticons/foot.gif\" alt=\"foot\" />");
                            break;
                        case 0xE47D: //kddi smoking
                            buff.append("<img src=\"file:///android_asset/emoticons/smoking.gif\" alt=\"smoking\" />");
                            break;
                        case 0xE4DC: //kddi penguin
                            buff.append("<img src=\"file:///android_asset/emoticons/penguin.gif\" alt=\"penguin\" />");
                            break;
                        case 0xE4B3: //kddi airplane
                            buff.append("<img src=\"file:///android_asset/emoticons/airplane.gif\" alt=\"airplane\" />");
                            break;
                        case 0xE4DE: //kddi pig
                            buff.append("<img src=\"file:///android_asset/emoticons/pig.gif\" alt=\"pig\" />");
                            break;
                        case 0xE59B: //kddi pocketbell
                            buff.append("<img src=\"file:///android_asset/emoticons/pocketbell.gif\" alt=\"pocketbell\" />");
                            break;
                        case 0xE4AF: //kddi bus
                            buff.append("<img src=\"file:///android_asset/emoticons/bus.gif\" alt=\"bus\" />");
                            break;
                        case 0xE4A6: //kddi parking
                            buff.append("<img src=\"file:///android_asset/emoticons/parking.gif\" alt=\"parking\" />");
                            break;
                        case 0xE486: //kddi moon3
                            buff.append("<img src=\"file:///android_asset/emoticons/moon3.gif\" alt=\"moon3\" />");
                            break;
                        case 0xE5A4: //kddi eye
                            buff.append("<img src=\"file:///android_asset/emoticons/eye.gif\" alt=\"eye\" />");
                            break;
                        case 0xE50C: //kddi cd
                            buff.append("<img src=\"file:///android_asset/emoticons/cd.gif\" alt=\"cd\" />");
                            break;
                        case 0xE54C: //kddi upwardleft
                            buff.append("<img src=\"file:///android_asset/emoticons/upwardleft.gif\" alt=\"upwardleft\" />");
                            break;
                        case 0xEA82: //kddi ship
                            buff.append("<img src=\"file:///android_asset/emoticons/ship.gif\" alt=\"ship\" />");
                            break;
                        case 0xE4B1: //kddi car
                            buff.append("<img src=\"file:///android_asset/emoticons/car.gif\" alt=\"car\" />");
                            break;
                        case 0xEB80: //kddi smile
                            buff.append("<img src=\"file:///android_asset/emoticons/smile.gif\" alt=\"smile\" />");
                            break;
                        case 0xE5B0: //kddi impact
                            buff.append("<img src=\"file:///android_asset/emoticons/impact.gif\" alt=\"impact\" />");
                            break;
                        case 0xE504: //kddi moneybag
                            buff.append("<img src=\"file:///android_asset/emoticons/moneybag.gif\" alt=\"moneybag\" />");
                            break;
                        case 0xE4B9: //kddi motorsports
                            buff.append("<img src=\"file:///android_asset/emoticons/motorsports.gif\" alt=\"motorsports\" />");
                            break;
                        case 0xE494: //kddi virgo
                            buff.append("<img src=\"file:///android_asset/emoticons/virgo.gif\" alt=\"virgo\" />");
                            break;
                        case 0xE595: //kddi heart01
                            buff.append("<img src=\"file:///android_asset/emoticons/heart01.gif\" alt=\"heart01\" />");
                            break;
                        case 0xEB03: //kddi pen
                            buff.append("<img src=\"file:///android_asset/emoticons/pen.gif\" alt=\"pen\" />");
                            break;
                        case 0xE57D: //kddi yen
                            buff.append("<img src=\"file:///android_asset/emoticons/yen.gif\" alt=\"yen\" />");
                            break;
                        case 0xE598: //kddi mist
                            buff.append("<img src=\"file:///android_asset/emoticons/mist.gif\" alt=\"mist\" />");
                            break;
                        case 0xE5A2: //kddi diamond
                            buff.append("<img src=\"file:///android_asset/emoticons/diamond.gif\" alt=\"diamond\" />");
                            break;
                        case 0xE4A4: //kddi 24hours
                            buff.append("<img src=\"file:///android_asset/emoticons/24hours.gif\" alt=\"24hours\" />");
                            break;
                        case 0xE524: //kddi three
                            buff.append("<img src=\"file:///android_asset/emoticons/three.gif\" alt=\"three\" />");
                            break;
                        case 0xEB7B: //kddi updown
                            buff.append("<img src=\"file:///android_asset/emoticons/updown.gif\" alt=\"updown\" />");
                            break;
                        case 0xE5A1: //kddi spade
                            buff.append("<img src=\"file:///android_asset/emoticons/spade.gif\" alt=\"spade\" />");
                            break;
                        case 0xE495: //kddi libra
                            buff.append("<img src=\"file:///android_asset/emoticons/libra.gif\" alt=\"libra\" />");
                            break;
                        case 0xE588: //kddi mobilephone
                            buff.append("<img src=\"file:///android_asset/emoticons/mobilephone.gif\" alt=\"mobilephone\" />");
                            break;
                        case 0xE599: //kddi golf
                            buff.append("<img src=\"file:///android_asset/emoticons/golf.gif\" alt=\"golf\" />");
                            break;
                        case 0xE520: //kddi faxto
                            buff.append("<img src=\"file:///android_asset/emoticons/faxto.gif\" alt=\"faxto\" />");
                            break;
                            // Skipping kddi codepoint E503 karaoke
                            // It conflicts with an earlier definition from another carrier:
                            // softbank drama

                        case 0xE4D6: //kddi fastfood
                            buff.append("<img src=\"file:///android_asset/emoticons/fastfood.gif\" alt=\"fastfood\" />");
                            break;
                        case 0xE4A1: //kddi pencil
                            buff.append("<img src=\"file:///android_asset/emoticons/pencil.gif\" alt=\"pencil\" />");
                            break;
                        case 0xE522: //kddi one
                            buff.append("<img src=\"file:///android_asset/emoticons/one.gif\" alt=\"one\" />");
                            break;
                        case 0xEB84: //kddi sharp
                            buff.append("<img src=\"file:///android_asset/emoticons/sharp.gif\" alt=\"sharp\" />");
                            break;
                        case 0xE476: //kddi flair
                            buff.append("<img src=\"file:///android_asset/emoticons/flair.gif\" alt=\"flair\" />");
                            break;
                        case 0xE46B: //kddi run
                            buff.append("<img src=\"file:///android_asset/emoticons/run.gif\" alt=\"run\" />");
                            break;
                        case 0xEAF5: //kddi drama
                            buff.append("<img src=\"file:///android_asset/emoticons/drama.gif\" alt=\"drama\" />");
                            break;
                        case 0xEAB9: //kddi apple
                            buff.append("<img src=\"file:///android_asset/emoticons/apple.gif\" alt=\"apple\" />");
                            break;
                        case 0xE4EB: //kddi kissmark
                            buff.append("<img src=\"file:///android_asset/emoticons/kissmark.gif\" alt=\"kissmark\" />");
                            break;
                        case 0xE55D: //kddi enter
                            buff.append("<img src=\"file:///android_asset/emoticons/enter.gif\" alt=\"enter\" />");
                            break;
                        case 0xE59F: //kddi ribbon
                            buff.append("<img src=\"file:///android_asset/emoticons/ribbon.gif\" alt=\"ribbon\" />");
                            break;
                        case 0xE526: //kddi five
                            buff.append("<img src=\"file:///android_asset/emoticons/five.gif\" alt=\"five\" />");
                            break;
                        case 0xE571: //kddi gasstation
                            buff.append("<img src=\"file:///android_asset/emoticons/gasstation.gif\" alt=\"gasstation\" />");
                            break;
                        case 0xE517: //kddi movie
                            buff.append("<img src=\"file:///android_asset/emoticons/movie.gif\" alt=\"movie\" />");
                            break;
                        case 0xE4B8: //kddi snowboard
                            buff.append("<img src=\"file:///android_asset/emoticons/snowboard.gif\" alt=\"snowboard\" />");
                            break;
                        case 0xEAE8: //kddi sprinkle
                            buff.append("<img src=\"file:///android_asset/emoticons/sprinkle.gif\" alt=\"sprinkle\" />");
                            break;
                        case 0xEA80: //kddi school
                            buff.append("<img src=\"file:///android_asset/emoticons/school.gif\" alt=\"school\" />");
                            break;
                        case 0xE47C: //kddi sandclock
                            buff.append("<img src=\"file:///android_asset/emoticons/sandclock.gif\" alt=\"sandclock\" />");
                            break;
                        case 0xEB31: //kddi sign05
                            buff.append("<img src=\"file:///android_asset/emoticons/sign05.gif\" alt=\"sign05\" />");
                            break;
                        case 0xE5AB: //kddi clear
                            buff.append("<img src=\"file:///android_asset/emoticons/clear.gif\" alt=\"clear\" />");
                            break;
                        case 0xE5DE: //kddi postoffice
                            buff.append("<img src=\"file:///android_asset/emoticons/postoffice.gif\" alt=\"postoffice\" />");
                            break;
                        case 0xEB62: //kddi mailto
                            buff.append("<img src=\"file:///android_asset/emoticons/mailto.gif\" alt=\"mailto\" />");
                            break;
                        case 0xE528: //kddi seven
                            buff.append("<img src=\"file:///android_asset/emoticons/seven.gif\" alt=\"seven\" />");
                            break;
                        case 0xE4C2: //kddi bar
                            buff.append("<img src=\"file:///android_asset/emoticons/bar.gif\" alt=\"bar\" />");
                            break;
                        case 0xE487: //kddi thunder
                            buff.append("<img src=\"file:///android_asset/emoticons/thunder.gif\" alt=\"thunder\" />");
                            break;
                        case 0xE5A9: //kddi moon1
                            buff.append("<img src=\"file:///android_asset/emoticons/moon1.gif\" alt=\"moon1\" />");
                            break;
                        case 0xEB7A: //kddi leftright
                            buff.append("<img src=\"file:///android_asset/emoticons/leftright.gif\" alt=\"leftright\" />");
                            break;
                        case 0xE513: //kddi clover
                            buff.append("<img src=\"file:///android_asset/emoticons/clover.gif\" alt=\"clover\" />");
                            break;
                        case 0xE492: //kddi cancer
                            buff.append("<img src=\"file:///android_asset/emoticons/cancer.gif\" alt=\"cancer\" />");
                            break;
                        case 0xEB78: //kddi loveletter
                            buff.append("<img src=\"file:///android_asset/emoticons/loveletter.gif\" alt=\"loveletter\" />");
                            break;
                        case 0xE4E0: //kddi chick
                            buff.append("<img src=\"file:///android_asset/emoticons/chick.gif\" alt=\"chick\" />");
                            break;
                        case 0xE4CF: //kddi present
                            buff.append("<img src=\"file:///android_asset/emoticons/present.gif\" alt=\"present\" />");
                            break;
                        case 0xE478: //kddi heart04
                            buff.append("<img src=\"file:///android_asset/emoticons/heart04.gif\" alt=\"heart04\" />");
                            break;
                        case 0xEAC3: //kddi sad
                            buff.append("<img src=\"file:///android_asset/emoticons/sad.gif\" alt=\"sad\" />");
                            break;
                        case 0xE52A: //kddi nine
                            buff.append("<img src=\"file:///android_asset/emoticons/nine.gif\" alt=\"nine\" />");
                            break;
                        case 0xE482: //kddi sign01
                            buff.append("<img src=\"file:///android_asset/emoticons/sign01.gif\" alt=\"sign01\" />");
                            break;
                        case 0xEABF: //kddi catface
                            buff.append("<img src=\"file:///android_asset/emoticons/catface.gif\" alt=\"catface\" />");
                            break;
                        case 0xE527: //kddi six
                            buff.append("<img src=\"file:///android_asset/emoticons/six.gif\" alt=\"six\" />");
                            break;
                        case 0xE52C: //kddi mobaq
                            buff.append("<img src=\"file:///android_asset/emoticons/mobaq.gif\" alt=\"mobaq\" />");
                            break;
                        case 0xE485: //kddi snow
                            buff.append("<img src=\"file:///android_asset/emoticons/snow.gif\" alt=\"snow\" />");
                            break;
                        case 0xE4B7: //kddi tennis
                            buff.append("<img src=\"file:///android_asset/emoticons/tennis.gif\" alt=\"tennis\" />");
                            break;
                        case 0xE5BD: //kddi fuji
                            buff.append("<img src=\"file:///android_asset/emoticons/fuji.gif\" alt=\"fuji\" />");
                            break;
                        case 0xE558: //kddi copyright
                            buff.append("<img src=\"file:///android_asset/emoticons/copyright.gif\" alt=\"copyright\" />");
                            break;
                        case 0xE4D8: //kddi horse
                            buff.append("<img src=\"file:///android_asset/emoticons/horse.gif\" alt=\"horse\" />");
                            break;
                        case 0xE4B0: //kddi bullettrain
                            buff.append("<img src=\"file:///android_asset/emoticons/bullettrain.gif\" alt=\"bullettrain\" />");
                            break;
                        case 0xE596: //kddi telephone
                            buff.append("<img src=\"file:///android_asset/emoticons/telephone.gif\" alt=\"telephone\" />");
                            break;
                        case 0xE48F: //kddi aries
                            buff.append("<img src=\"file:///android_asset/emoticons/aries.gif\" alt=\"aries\" />");
                            break;
                        case 0xE46A: //kddi signaler
                            buff.append("<img src=\"file:///android_asset/emoticons/signaler.gif\" alt=\"signaler\" />");
                            break;
                        case 0xE472: //kddi angry
                            buff.append("<img src=\"file:///android_asset/emoticons/angry.gif\" alt=\"angry\" />");
                            break;
                        case 0xE54E: //kddi tm
                            buff.append("<img src=\"file:///android_asset/emoticons/tm.gif\" alt=\"tm\" />");
                            break;
                        case 0xE51A: //kddi boutique
                            buff.append("<img src=\"file:///android_asset/emoticons/boutique.gif\" alt=\"boutique\" />");
                            break;
                        case 0xE493: //kddi leo
                            buff.append("<img src=\"file:///android_asset/emoticons/leo.gif\" alt=\"leo\" />");
                            break;
                        case 0xE5A3: //kddi club
                            buff.append("<img src=\"file:///android_asset/emoticons/club.gif\" alt=\"club\" />");
                            break;
                        case 0xE499: //kddi aquarius
                            buff.append("<img src=\"file:///android_asset/emoticons/aquarius.gif\" alt=\"aquarius\" />");
                            break;
                        case 0xE4AE: //kddi bicycle
                            buff.append("<img src=\"file:///android_asset/emoticons/bicycle.gif\" alt=\"bicycle\" />");
                            break;
                        case 0xE4E7: //kddi bleah
                            buff.append("<img src=\"file:///android_asset/emoticons/bleah.gif\" alt=\"bleah\" />");
                            break;
                        case 0xE49F: //kddi book
                            buff.append("<img src=\"file:///android_asset/emoticons/book.gif\" alt=\"book\" />");
                            break;
                        case 0xE5AD: //kddi ok
                            buff.append("<img src=\"file:///android_asset/emoticons/ok.gif\" alt=\"ok\" />");
                            break;
                        case 0xE5A7: //kddi paper
                            buff.append("<img src=\"file:///android_asset/emoticons/paper.gif\" alt=\"paper\" />");
                            break;
                        case 0xE4E5: //kddi annoy
                            buff.append("<img src=\"file:///android_asset/emoticons/annoy.gif\" alt=\"annoy\" />");
                            break;
                        case 0xE4A0: //kddi clip
                            buff.append("<img src=\"file:///android_asset/emoticons/clip.gif\" alt=\"clip\" />");
                            break;
                        case 0xE509: //kddi rouge
                            buff.append("<img src=\"file:///android_asset/emoticons/rouge.gif\" alt=\"rouge\" />");
                            break;
                        case 0xEAAF: //kddi bread
                            buff.append("<img src=\"file:///android_asset/emoticons/bread.gif\" alt=\"bread\" />");
                            break;
                        case 0xE519: //kddi key
                            buff.append("<img src=\"file:///android_asset/emoticons/key.gif\" alt=\"key\" />");
                            break;
                        case 0xE594: //kddi clock
                            buff.append("<img src=\"file:///android_asset/emoticons/clock.gif\" alt=\"clock\" />");
                            break;
                        case 0xEB7D: //kddi bud
                            buff.append("<img src=\"file:///android_asset/emoticons/bud.gif\" alt=\"bud\" />");
                            break;
                        case 0xEA8A: //kddi empty
                            buff.append("<img src=\"file:///android_asset/emoticons/empty.gif\" alt=\"empty\" />");
                            break;
                        case 0xE5B5: //kddi new
                            buff.append("<img src=\"file:///android_asset/emoticons/new.gif\" alt=\"new\" />");
                            break;
                        case 0xE47A: //kddi bomb
                            buff.append("<img src=\"file:///android_asset/emoticons/bomb.gif\" alt=\"bomb\" />");
                            break;
                        case 0xE5C6: //kddi coldsweats02
                            buff.append("<img src=\"file:///android_asset/emoticons/coldsweats02.gif\" alt=\"coldsweats02\" />");
                            break;
                        case 0xE49A: //kddi pisces
                            buff.append("<img src=\"file:///android_asset/emoticons/pisces.gif\" alt=\"pisces\" />");
                            break;
                        case 0xE4F3: //kddi punch
                            buff.append("<img src=\"file:///android_asset/emoticons/punch.gif\" alt=\"punch\" />");
                            break;
                        case 0xEB5D: //kddi pout
                            buff.append("<img src=\"file:///android_asset/emoticons/pout.gif\" alt=\"pout\" />");
                            break;
                        case 0xE469: //kddi typhoon
                            buff.append("<img src=\"file:///android_asset/emoticons/typhoon.gif\" alt=\"typhoon\" />");
                            break;
                        case 0xE5B1: //kddi sweat01
                            buff.append("<img src=\"file:///android_asset/emoticons/sweat01.gif\" alt=\"sweat01\" />");
                            break;
                        case 0xE4C7: //kddi dollar
                            buff.append("<img src=\"file:///android_asset/emoticons/dollar.gif\" alt=\"dollar\" />");
                            break;
                        case 0xE5C5: //kddi shock
                            buff.append("<img src=\"file:///android_asset/emoticons/shock.gif\" alt=\"shock\" />");
                            break;
                        case 0xE4F9: //kddi good
                            buff.append("<img src=\"file:///android_asset/emoticons/good.gif\" alt=\"good\" />");
                            break;
                        case 0xE4F1: //kddi secret
                            buff.append("<img src=\"file:///android_asset/emoticons/secret.gif\" alt=\"secret\" />");
                            break;
                        case 0xE4E4: //kddi tulip
                            buff.append("<img src=\"file:///android_asset/emoticons/tulip.gif\" alt=\"tulip\" />");
                            break;
                        case 0xEA81: //kddi hotel
                            buff.append("<img src=\"file:///android_asset/emoticons/hotel.gif\" alt=\"hotel\" />");
                            break;
                        case 0xE4FE: //kddi eyeglass
                            buff.append("<img src=\"file:///android_asset/emoticons/eyeglass.gif\" alt=\"eyeglass\" />");
                            break;
                        case 0xEAF1: //kddi night
                            buff.append("<img src=\"file:///android_asset/emoticons/night.gif\" alt=\"night\" />");
                            break;
                        case 0xE555: //kddi upwardright
                            buff.append("<img src=\"file:///android_asset/emoticons/upwardright.gif\" alt=\"upwardright\" />");
                            break;
                        case 0xEB2E: //kddi down
                            buff.append("<img src=\"file:///android_asset/emoticons/down.gif\" alt=\"down\" />");
                            break;
                        case 0xE4DB: //kddi cat
                            buff.append("<img src=\"file:///android_asset/emoticons/cat.gif\" alt=\"cat\" />");
                            break;
                        case 0xE59C: //kddi art
                            buff.append("<img src=\"file:///android_asset/emoticons/art.gif\" alt=\"art\" />");
                            break;
                        case 0xEB69: //kddi weep
                            buff.append("<img src=\"file:///android_asset/emoticons/weep.gif\" alt=\"weep\" />");
                            break;
                        case 0xE4F4: //kddi dash
                            buff.append("<img src=\"file:///android_asset/emoticons/dash.gif\" alt=\"dash\" />");
                            break;
                        case 0xE490: //kddi taurus
                            buff.append("<img src=\"file:///android_asset/emoticons/taurus.gif\" alt=\"taurus\" />");
                            break;
                        case 0xE57A: //kddi watch
                            buff.append("<img src=\"file:///android_asset/emoticons/watch.gif\" alt=\"watch\" />");
                            break;
                        case 0xEB2C: //kddi flag
                            buff.append("<img src=\"file:///android_asset/emoticons/flag.gif\" alt=\"flag\" />");
                            break;
                        case 0xEB77: //kddi denim
                            buff.append("<img src=\"file:///android_asset/emoticons/denim.gif\" alt=\"denim\" />");
                            break;
                        case 0xEAC5: //kddi confident
                            buff.append("<img src=\"file:///android_asset/emoticons/confident.gif\" alt=\"confident\" />");
                            break;
                        case 0xE4B4: //kddi yacht
                            buff.append("<img src=\"file:///android_asset/emoticons/yacht.gif\" alt=\"yacht\" />");
                            break;
                        case 0xE49C: //kddi bag
                            buff.append("<img src=\"file:///android_asset/emoticons/bag.gif\" alt=\"bag\" />");
                            break;
                        case 0xE5A5: //kddi ear
                            buff.append("<img src=\"file:///android_asset/emoticons/ear.gif\" alt=\"ear\" />");
                            break;
                        case 0xE4E1: //kddi dog
                            buff.append("<img src=\"file:///android_asset/emoticons/dog.gif\" alt=\"dog\" />");
                            break;
                        case 0xE521: //kddi mail
                            buff.append("<img src=\"file:///android_asset/emoticons/mail.gif\" alt=\"mail\" />");
                            break;
                        case 0xEB35: //kddi banana
                            buff.append("<img src=\"file:///android_asset/emoticons/banana.gif\" alt=\"banana\" />");
                            break;
                        case 0xEAA5: //kddi heart
                            buff.append("<img src=\"file:///android_asset/emoticons/heart.gif\" alt=\"heart\" />");
                            break;
                        case 0xE47F: //kddi wheelchair
                            buff.append("<img src=\"file:///android_asset/emoticons/wheelchair.gif\" alt=\"wheelchair\" />");
                            break;
                        case 0xEB75: //kddi heart02
                            buff.append("<img src=\"file:///android_asset/emoticons/heart02.gif\" alt=\"heart02\" />");
                            break;
                        case 0xE48D: //kddi cloud
                            buff.append("<img src=\"file:///android_asset/emoticons/cloud.gif\" alt=\"cloud\" />");
                            break;
                        case 0xE4C3: //kddi beer
                            buff.append("<img src=\"file:///android_asset/emoticons/beer.gif\" alt=\"beer\" />");
                            break;
                        case 0xEAAB: //kddi shine
                            buff.append("<img src=\"file:///android_asset/emoticons/shine.gif\" alt=\"shine\" />");
                            break;
                        case 0xEA92: //kddi memo
                            buff.append("<img src=\"file:///android_asset/emoticons/memo.gif\" alt=\"memo\" />");
                            break;
                        default:
                            buff.append((char)c);
                    }//switch
                }
            }
            catch (IOException e)
            {
                //Should never happen
                Log.e(K9.LOG_TAG, null, e);
            }

            return buff.toString();
        }

        @Override
        public boolean isInTopGroup()
        {
            return inTopGroup;
        }

        public void setInTopGroup(boolean inTopGroup)
        {
            this.inTopGroup = inTopGroup;
        }
    }

    public class LocalTextBody extends TextBody
    {
        private String mBodyForDisplay;

        public LocalTextBody(String body)
        {
            super(body);
        }

        public LocalTextBody(String body, String bodyForDisplay) throws MessagingException
        {
            super(body);
            this.mBodyForDisplay = bodyForDisplay;
        }

        public String getBodyForDisplay()
        {
            return mBodyForDisplay;
        }

        public void setBodyForDisplay(String mBodyForDisplay)
        {
            this.mBodyForDisplay = mBodyForDisplay;
        }

    }//LocalTextBody

    public class LocalMessage extends MimeMessage
    {
        private long mId;
        private int mAttachmentCount;
        private String mSubject;

        private String mPreview = "";

        private boolean mHeadersLoaded = false;
        private boolean mMessageDirty = false;

        public LocalMessage()
        {
        }

        LocalMessage(String uid, Folder folder) throws MessagingException
        {
            this.mUid = uid;
            this.mFolder = folder;
        }

        private void populateFromGetMessageCursor(Cursor cursor)
        throws MessagingException
        {
            final String subject = cursor.getString(0);
            this.setSubject(subject == null ? "" : subject);

            Address[] from = Address.unpack(cursor.getString(1));
            if (from.length > 0)
            {
                this.setFrom(from[0]);
            }
            this.setInternalSentDate(new Date(cursor.getLong(2)));
            this.setUid(cursor.getString(3));
            String flagList = cursor.getString(4);
            if (flagList != null && flagList.length() > 0)
            {
                String[] flags = flagList.split(",");

                for (String flag : flags)
                {
                    try
                    {
                        this.setFlagInternal(Flag.valueOf(flag), true);
                    }

                    catch (Exception e)
                    {
                        if (!"X_BAD_FLAG".equals(flag))
                        {
                            Log.w(K9.LOG_TAG, "Unable to parse flag " + flag);
                        }
                    }
                }
            }
            this.mId = cursor.getLong(5);
            this.setRecipients(RecipientType.TO, Address.unpack(cursor.getString(6)));
            this.setRecipients(RecipientType.CC, Address.unpack(cursor.getString(7)));
            this.setRecipients(RecipientType.BCC, Address.unpack(cursor.getString(8)));
            this.setReplyTo(Address.unpack(cursor.getString(9)));

            this.mAttachmentCount = cursor.getInt(10);
            this.setInternalDate(new Date(cursor.getLong(11)));
            this.setMessageId(cursor.getString(12));

            final String preview = cursor.getString(14);
            mPreview = (preview == null ? "" : preview);

            if (this.mFolder == null)
            {
                LocalFolder f = new LocalFolder(cursor.getInt(13));
                f.open(LocalFolder.OpenMode.READ_WRITE);
                this.mFolder = f;
            }
        }


        /* Custom version of writeTo that updates the MIME message based on localMessage
         * changes.
         */

        @Override
        public void writeTo(OutputStream out) throws IOException, MessagingException
        {
            if (mMessageDirty) buildMimeRepresentation();
            super.writeTo(out);
        }

        private void buildMimeRepresentation() throws MessagingException
        {
            if (!mMessageDirty)
            {
                return;
            }

            super.setSubject(mSubject);
            if (this.mFrom != null && this.mFrom.length > 0)
            {
                super.setFrom(this.mFrom[0]);
            }

            super.setReplyTo(mReplyTo);
            super.setSentDate(this.getSentDate());
            super.setRecipients(RecipientType.TO, mTo);
            super.setRecipients(RecipientType.CC, mCc);
            super.setRecipients(RecipientType.BCC, mBcc);
            if (mMessageId != null) super.setMessageId(mMessageId);

            mMessageDirty = false;
        }

        public String getPreview()
        {
            return mPreview;
        }

        @Override
        public String getSubject() 
        {
            return mSubject;
        }


        @Override
        public void setSubject(String subject) throws MessagingException
        {
            mSubject = subject;
            mMessageDirty = true;
        }


        @Override
        public void setMessageId(String messageId)
        {
            mMessageId = messageId;
            mMessageDirty = true;
        }



        public int getAttachmentCount()
        {
            return mAttachmentCount;
        }

        @Override
        public void setFrom(Address from) throws MessagingException
        {
            this.mFrom = new Address[] { from };
            mMessageDirty = true;
        }


        @Override
        public void setReplyTo(Address[] replyTo) throws MessagingException
        {
            if (replyTo == null || replyTo.length == 0)
            {
                mReplyTo = null;
            }
            else
            {
                mReplyTo = replyTo;
            }
            mMessageDirty = true;
        }


        /*
         * For performance reasons, we add headers instead of setting them (see super implementation)
         * which removes (expensive) them before adding them
         */
        @Override
        public void setRecipients(RecipientType type, Address[] addresses) throws MessagingException
        {
            if (type == RecipientType.TO)
            {
                if (addresses == null || addresses.length == 0)
                {
                    this.mTo = null;
                }
                else
                {
                    this.mTo = addresses;
                }
            }
            else if (type == RecipientType.CC)
            {
                if (addresses == null || addresses.length == 0)
                {
                    this.mCc = null;
                }
                else
                {
                    this.mCc = addresses;
                }
            }
            else if (type == RecipientType.BCC)
            {
                if (addresses == null || addresses.length == 0)
                {
                    this.mBcc = null;
                }
                else
                {
                    this.mBcc = addresses;
                }
            }
            else
            {
                throw new MessagingException("Unrecognized recipient type.");
            }
            mMessageDirty = true;
        }



        public void setFlagInternal(Flag flag, boolean set) throws MessagingException
        {
            super.setFlag(flag, set);
        }

        public long getId()
        {
            return mId;
        }

        @Override
        public void setFlag(final Flag flag, final boolean set) throws MessagingException
        {

<<<<<<< HEAD
            try
            {
                execute(true, new DbCallback<Void>()
                {
                    @Override
                    public Void doDbWork(final SQLiteDatabase db) throws WrappedException, UnavailableStorageException
                    {
                        try
                        {
                            if (flag == Flag.DELETED && set)
                            {
                                delete();
                            }
                            else if (flag == Flag.X_DESTROYED && set)
                            {
                                ((LocalFolder) mFolder).deleteAttachments(mId);
                                    db.execSQL("DELETE FROM messages WHERE id = ?", new Object[]
                                    { mId });
                            }
   
                            /*
                             * Update the unread count on the folder.
                             */
                            try
                            {
                                LocalFolder folder = (LocalFolder)mFolder;
                                if (flag == Flag.DELETED || flag == Flag.X_DESTROYED
                                        || (flag == Flag.SEEN && !isSet(Flag.DELETED)))
                                {
                                    if (set && !isSet(Flag.SEEN))
                                    {
                                        folder.setUnreadMessageCount(folder.getUnreadMessageCount() - 1);
                                    }
                                    else if (!set && isSet(Flag.SEEN))
                                    {
                                        folder.setUnreadMessageCount(folder.getUnreadMessageCount() + 1);
                                    }
                                }
                                if ((flag == Flag.DELETED || flag == Flag.X_DESTROYED) && isSet(Flag.FLAGGED))
                                {
                                    folder.setFlaggedMessageCount(folder.getFlaggedMessageCount() + (set ? -1 : 1));
                                }
                                if (flag == Flag.FLAGGED && !isSet(Flag.DELETED))
                                {
                                    folder.setFlaggedMessageCount(folder.getFlaggedMessageCount() + (set ?  1 : -1));
                                }
                            }
                            catch (MessagingException me)
                            {
                                Log.e(K9.LOG_TAG, "Unable to update LocalStore unread message count",
                                      me);
                                throw new RuntimeException(me);
                            }
   
                            LocalMessage.super.setFlag(flag, set);
                        }
                        catch (MessagingException e)
                        {
                            throw new WrappedException(e);
                        }
                        /*
                         * Set the flags on the message.
                         */
                        db.execSQL("UPDATE messages " + "SET flags = ? " + " WHERE id = ?", new Object[]
                        { Utility.combine(getFlags(), ',').toUpperCase(), mId });
                        return null;
                    }
                });
            }
            catch (WrappedException e)
            {
                throw (MessagingException) e.getCause();
            }
=======
            if (flag == Flag.DELETED && set)
            {
                delete();
            }

            updateFolderCountsOnFlag(flag, set);

>>>>>>> 46254bdc


        }

            /*
             * If a message is being marked as deleted we want to clear out it's content
             * and attachments as well. Delete will not actually remove the row since we need
             * to retain the uid for synchronization purposes.
             */
        private void delete() throws MessagingException

        {
            /*
             * Delete all of the message's content to save space.
             */
            try
            {
                execute(true, new DbCallback<Void>()
                {
                    @Override
                    public Void doDbWork(final SQLiteDatabase db) throws WrappedException, UnavailableStorageException
                    {
                        db.execSQL("UPDATE messages SET " + "deleted = 1," + "subject = NULL, "
                                + "sender_list = NULL, " + "date = NULL, " + "to_list = NULL, "
                                + "cc_list = NULL, " + "bcc_list = NULL, " + "preview = NULL, "
                                + "html_content = NULL, " + "text_content = NULL, "
                                + "reply_to_list = NULL " + "WHERE id = ?", new Object[]
                        { mId });
                        /*
                         * Delete all of the message's attachments to save space.
                         * We do this explicit deletion here because we're not deleting the record
                         * in messages, which means our ON DELETE trigger for messages won't cascade
                         */
                        try
                        {
                            ((LocalFolder) mFolder).deleteAttachments(mId);
                        }
                        catch (MessagingException e)
                        {
                            throw new WrappedException(e);
                        }
                        db.execSQL("DELETE FROM attachments WHERE message_id = ?", new Object[]
                        { mId });
                        return null;
                    }
                });
            }
            catch (WrappedException e)
            {
                throw (MessagingException) e.getCause();
            }
            ((LocalFolder)mFolder).deleteHeaders(mId);


        }

        /*
         * Completely remove a message from the local database
         */
        @Override
        public void destroy() throws MessagingException
        {
            ((LocalFolder) mFolder).deleteAttachments(mId);
            mDb.execSQL("DELETE FROM messages WHERE id = ?", new Object[] { mId });
            updateFolderCountsOnFlag(Flag.X_DESTROYED, true);
        }

        private void updateFolderCountsOnFlag(Flag flag, boolean set) throws MessagingException
        {
            /*
             * Update the unread count on the folder.
             */
            try
            {
                LocalFolder folder = (LocalFolder)mFolder;
                if (flag == Flag.DELETED || flag == Flag.X_DESTROYED)
                {
                    if (set != isSet(Flag.SEEN))
                    {
                        folder.setUnreadMessageCount(folder.getUnreadMessageCount() + ( set ? 1: -1) );
                    }
                    if (isSet(Flag.FLAGGED))
                    {
                        folder.setFlaggedMessageCount(folder.getFlaggedMessageCount() + (set ? -1 : 1));
                    }
                }


<<<<<<< HEAD
        private void loadHeaders() throws UnavailableStorageException
=======
                if ( flag == Flag.SEEN && !isSet(Flag.DELETED))
                {
                    if (set != isSet(Flag.SEEN))
                    {
                        folder.setUnreadMessageCount(folder.getUnreadMessageCount() + ( set ? 1: -1) );
                    }
                }

                if (flag == Flag.FLAGGED && !isSet(Flag.DELETED))
                {
                    folder.setFlaggedMessageCount(folder.getFlaggedMessageCount() + (set ?  1 : -1));
                }
            }
            catch (MessagingException me)
            {
                Log.e(K9.LOG_TAG, "Unable to update LocalStore unread message count",
                      me);
                throw new RuntimeException(me);
            }
        }

        private void loadHeaders()
>>>>>>> 46254bdc
        {
            ArrayList<LocalMessage> messages = new ArrayList<LocalMessage>();
            messages.add(this);
            mHeadersLoaded = true; // set true before calling populate headers to stop recursion
            ((LocalFolder) mFolder).populateHeaders(messages);

        }

        @Override
        public void addHeader(String name, String value) throws UnavailableStorageException
        {
            if (!mHeadersLoaded)
                loadHeaders();
            super.addHeader(name, value);
        }

        @Override
        public void setHeader(String name, String value) throws UnavailableStorageException
        {
            if (!mHeadersLoaded)
                loadHeaders();
            super.setHeader(name, value);
        }

        @Override
        public String[] getHeader(String name) throws UnavailableStorageException
        {
            if (!mHeadersLoaded)
                loadHeaders();
            return super.getHeader(name);
        }

        @Override
        public void removeHeader(String name) throws UnavailableStorageException
        {
            if (!mHeadersLoaded)
                loadHeaders();
            super.removeHeader(name);
        }

        @Override
        public Set<String> getHeaderNames() throws UnavailableStorageException
        {
            if (!mHeadersLoaded)
                loadHeaders();
            return super.getHeaderNames();
        }
    }

    public class LocalAttachmentBodyPart extends MimeBodyPart
    {
        private long mAttachmentId = -1;

        public LocalAttachmentBodyPart(Body body, long attachmentId) throws MessagingException
        {
            super(body);
            mAttachmentId = attachmentId;
        }

        /**
         * Returns the local attachment id of this body, or -1 if it is not stored.
         * @return
         */
        public long getAttachmentId()
        {
            return mAttachmentId;
        }

        public void setAttachmentId(long attachmentId)
        {
            mAttachmentId = attachmentId;
        }

        @Override
        public String toString()
        {
            return "" + mAttachmentId;
        }
    }

    public static class LocalAttachmentBody implements Body
    {
        private static final byte[] EMPTY_BYTE_ARRAY = new byte[0];
        private Application mApplication;
        private Uri mUri;

        public LocalAttachmentBody(Uri uri, Application application)
        {
            mApplication = application;
            mUri = uri;
        }

        public InputStream getInputStream() throws MessagingException
        {
            try
            {
                return mApplication.getContentResolver().openInputStream(mUri);
            }
            catch (FileNotFoundException fnfe)
            {
                /*
                 * Since it's completely normal for us to try to serve up attachments that
                 * have been blown away, we just return an empty stream.
                 */
                return new ByteArrayInputStream(EMPTY_BYTE_ARRAY);
            }
        }

        public void writeTo(OutputStream out) throws IOException, MessagingException
        {
            InputStream in = getInputStream();
            Base64OutputStream base64Out = new Base64OutputStream(out);
            IOUtils.copy(in, base64Out);
            base64Out.close();
        }

        public Uri getContentUri()
        {
            return mUri;
        }
    }
}<|MERGE_RESOLUTION|>--- conflicted
+++ resolved
@@ -35,6 +35,7 @@
 import android.content.Context;
 import android.content.SharedPreferences;
 import android.database.Cursor;
+import android.database.SQLException;
 import android.database.sqlite.SQLiteDatabase;
 import android.database.sqlite.SQLiteException;
 import android.net.Uri;
@@ -6080,7 +6081,6 @@
         public void setFlag(final Flag flag, final boolean set) throws MessagingException
         {
 
-<<<<<<< HEAD
             try
             {
                 execute(true, new DbCallback<Void>()
@@ -6094,47 +6094,10 @@
                             {
                                 delete();
                             }
-                            else if (flag == Flag.X_DESTROYED && set)
-                            {
-                                ((LocalFolder) mFolder).deleteAttachments(mId);
-                                    db.execSQL("DELETE FROM messages WHERE id = ?", new Object[]
-                                    { mId });
-                            }
-   
-                            /*
-                             * Update the unread count on the folder.
-                             */
-                            try
-                            {
-                                LocalFolder folder = (LocalFolder)mFolder;
-                                if (flag == Flag.DELETED || flag == Flag.X_DESTROYED
-                                        || (flag == Flag.SEEN && !isSet(Flag.DELETED)))
-                                {
-                                    if (set && !isSet(Flag.SEEN))
-                                    {
-                                        folder.setUnreadMessageCount(folder.getUnreadMessageCount() - 1);
-                                    }
-                                    else if (!set && isSet(Flag.SEEN))
-                                    {
-                                        folder.setUnreadMessageCount(folder.getUnreadMessageCount() + 1);
-                                    }
-                                }
-                                if ((flag == Flag.DELETED || flag == Flag.X_DESTROYED) && isSet(Flag.FLAGGED))
-                                {
-                                    folder.setFlaggedMessageCount(folder.getFlaggedMessageCount() + (set ? -1 : 1));
-                                }
-                                if (flag == Flag.FLAGGED && !isSet(Flag.DELETED))
-                                {
-                                    folder.setFlaggedMessageCount(folder.getFlaggedMessageCount() + (set ?  1 : -1));
-                                }
-                            }
-                            catch (MessagingException me)
-                            {
-                                Log.e(K9.LOG_TAG, "Unable to update LocalStore unread message count",
-                                      me);
-                                throw new RuntimeException(me);
-                            }
-   
+
+                            updateFolderCountsOnFlag(flag, set);
+
+
                             LocalMessage.super.setFlag(flag, set);
                         }
                         catch (MessagingException e)
@@ -6154,15 +6117,6 @@
             {
                 throw (MessagingException) e.getCause();
             }
-=======
-            if (flag == Flag.DELETED && set)
-            {
-                delete();
-            }
-
-            updateFolderCountsOnFlag(flag, set);
-
->>>>>>> 46254bdc
 
 
         }
@@ -6225,9 +6179,32 @@
         @Override
         public void destroy() throws MessagingException
         {
-            ((LocalFolder) mFolder).deleteAttachments(mId);
-            mDb.execSQL("DELETE FROM messages WHERE id = ?", new Object[] { mId });
-            updateFolderCountsOnFlag(Flag.X_DESTROYED, true);
+            try
+            {
+                execute(false, new DbCallback<Void>()
+                {
+                    @Override
+                    public Void doDbWork(final SQLiteDatabase db) throws WrappedException,
+                            UnavailableStorageException
+                    {
+                        try
+                        {
+                            ((LocalFolder) mFolder).deleteAttachments(mId);
+                            mDb.execSQL("DELETE FROM messages WHERE id = ?", new Object[] { mId });
+                            updateFolderCountsOnFlag(Flag.X_DESTROYED, true);
+                        }
+                        catch (MessagingException e)
+                        {
+                            throw new WrappedException(e);
+                        }
+                        return null;
+                    }
+                });
+            }
+            catch (WrappedException e)
+            {
+                throw (MessagingException) e.getCause();
+            }
         }
 
         private void updateFolderCountsOnFlag(Flag flag, boolean set) throws MessagingException
@@ -6251,9 +6228,6 @@
                 }
 
 
-<<<<<<< HEAD
-        private void loadHeaders() throws UnavailableStorageException
-=======
                 if ( flag == Flag.SEEN && !isSet(Flag.DELETED))
                 {
                     if (set != isSet(Flag.SEEN))
@@ -6275,8 +6249,7 @@
             }
         }
 
-        private void loadHeaders()
->>>>>>> 46254bdc
+        private void loadHeaders() throws UnavailableStorageException
         {
             ArrayList<LocalMessage> messages = new ArrayList<LocalMessage>();
             messages.add(this);
