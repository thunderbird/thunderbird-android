
package com.fsck.k9.mail.store;

import java.io.ByteArrayInputStream;
import java.io.File;
import java.io.FileNotFoundException;
import java.io.FileOutputStream;
import java.io.IOException;
import java.io.InputStream;
import java.io.OutputStream;
import java.io.Serializable;
import java.io.UnsupportedEncodingException;
import java.net.URLEncoder;
import java.util.ArrayList;
import java.util.Arrays;
import java.util.Collections;
import java.util.Date;
import java.util.HashMap;
import java.util.HashSet;
import java.util.LinkedList;
import java.util.List;
import java.util.Locale;
import java.util.Map;
import java.util.Set;
import java.util.UUID;
import java.util.regex.Pattern;

import org.apache.commons.io.IOUtils;

import android.app.Application;
import android.content.ContentValues;
import android.content.Context;
import android.content.SharedPreferences;
import android.database.Cursor;
import android.database.sqlite.SQLiteDatabase;
import android.database.sqlite.SQLiteException;
import android.net.Uri;
import android.util.Log;

import com.fsck.k9.Account;
import com.fsck.k9.AccountStats;
import com.fsck.k9.K9;
import com.fsck.k9.Preferences;
import com.fsck.k9.R;
import com.fsck.k9.activity.Search;
import com.fsck.k9.controller.MessageRemovalListener;
import com.fsck.k9.controller.MessageRetrievalListener;
import com.fsck.k9.helper.HtmlConverter;
import com.fsck.k9.helper.Utility;
import com.fsck.k9.mail.Address;
import com.fsck.k9.mail.Body;
import com.fsck.k9.mail.BodyPart;
import com.fsck.k9.mail.FetchProfile;
import com.fsck.k9.mail.Flag;
import com.fsck.k9.mail.Folder;
import com.fsck.k9.mail.Message;
import com.fsck.k9.mail.Message.RecipientType;
import com.fsck.k9.mail.MessagingException;
import com.fsck.k9.mail.Part;
import com.fsck.k9.mail.Store;
import com.fsck.k9.mail.filter.Base64OutputStream;
import com.fsck.k9.mail.internet.MimeBodyPart;
import com.fsck.k9.mail.internet.MimeHeader;
import com.fsck.k9.mail.internet.MimeMessage;
import com.fsck.k9.mail.internet.MimeMultipart;
import com.fsck.k9.mail.internet.MimeUtility;
import com.fsck.k9.mail.internet.MimeUtility.ViewableContainer;
import com.fsck.k9.mail.internet.TextBody;
import com.fsck.k9.mail.store.LockableDatabase.DbCallback;
import com.fsck.k9.mail.store.LockableDatabase.WrappedException;
import com.fsck.k9.mail.store.StorageManager.StorageProvider;
import com.fsck.k9.provider.AttachmentProvider;

/**
 * <pre>
 * Implements a SQLite database backed local store for Messages.
 * </pre>
 */
public class LocalStore extends Store implements Serializable {

    private static final long serialVersionUID = -5142141896809423072L;

    private static final Message[] EMPTY_MESSAGE_ARRAY = new Message[0];

    /**
     * Immutable empty {@link String} array
     */
    private static final String[] EMPTY_STRING_ARRAY = new String[0];

    private static final Flag[] PERMANENT_FLAGS = { Flag.DELETED, Flag.X_DESTROYED, Flag.SEEN, Flag.FLAGGED };

    private static final Set<String> HEADERS_TO_SAVE;
    static {
        Set<String> set = new HashSet<String>();
        set.add(K9.IDENTITY_HEADER);
        set.add("To");
        set.add("Cc");
        set.add("From");
        set.add("In-Reply-To");
        set.add("References");
        set.add(MimeHeader.HEADER_CONTENT_ID);
        set.add(MimeHeader.HEADER_CONTENT_DISPOSITION);
        set.add("User-Agent");
        HEADERS_TO_SAVE = Collections.unmodifiableSet(set);
    }

    /*
     * a String containing the columns getMessages expects to work with
     * in the correct order.
     */
    static private String GET_MESSAGES_COLS =
        "subject, sender_list, date, uid, flags, id, to_list, cc_list, "
        + "bcc_list, reply_to_list, attachment_count, internal_date, message_id, folder_id, preview ";


    static private String GET_FOLDER_COLS = "id, name, unread_count, visible_limit, last_updated, status, push_state, last_pushed, flagged_count, integrate, top_group, poll_class, push_class, display_class";


    protected static final int DB_VERSION = 43;

    protected String uUid = null;

    private final Application mApplication;

    private LockableDatabase database;

    /**
     * local://localhost/path/to/database/uuid.db
     * This constructor is only used by {@link Store#getLocalInstance(Account, Application)}
     * @param account
     * @param application
     * @throws UnavailableStorageException if not {@link StorageProvider#isReady(Context)}
     */
    public LocalStore(final Account account, final Application application) throws MessagingException {
        super(account);
        database = new LockableDatabase(application, account.getUuid(), new StoreSchemaDefinition());

        mApplication = application;
        database.setStorageProviderId(account.getLocalStorageProviderId());
        uUid = account.getUuid();

        database.open();
    }

    public void switchLocalStorage(final String newStorageProviderId) throws MessagingException {
        database.switchProvider(newStorageProviderId);
    }

    protected SharedPreferences getPreferences() {
        return Preferences.getPreferences(mApplication).getPreferences();
    }

    private class StoreSchemaDefinition implements LockableDatabase.SchemaDefinition {
        @Override
        public int getVersion() {
            return DB_VERSION;
        }

        @Override
        public void doDbUpgrade(final SQLiteDatabase db) {
            Log.i(K9.LOG_TAG, String.format("Upgrading database from version %d to version %d",
                                            db.getVersion(), DB_VERSION));


            AttachmentProvider.clear(mApplication);

            try {
                // schema version 29 was when we moved to incremental updates
                // in the case of a new db or a < v29 db, we blow away and start from scratch
                if (db.getVersion() < 29) {

                    db.execSQL("DROP TABLE IF EXISTS folders");
                    db.execSQL("CREATE TABLE folders (id INTEGER PRIMARY KEY, name TEXT, "
                               + "last_updated INTEGER, unread_count INTEGER, visible_limit INTEGER, status TEXT, "
                               + "push_state TEXT, last_pushed INTEGER, flagged_count INTEGER default 0, "
                               + "integrate INTEGER, top_group INTEGER, poll_class TEXT, push_class TEXT, display_class TEXT"
                               + ")");

                    db.execSQL("CREATE INDEX IF NOT EXISTS folder_name ON folders (name)");
                    db.execSQL("DROP TABLE IF EXISTS messages");
                    db.execSQL("CREATE TABLE messages (id INTEGER PRIMARY KEY, deleted INTEGER default 0, folder_id INTEGER, uid TEXT, subject TEXT, "
                               + "date INTEGER, flags TEXT, sender_list TEXT, to_list TEXT, cc_list TEXT, bcc_list TEXT, reply_to_list TEXT, "
                               + "html_content TEXT, text_content TEXT, attachment_count INTEGER, internal_date INTEGER, message_id TEXT, preview TEXT, "
                               + "mime_type TEXT)");

                    db.execSQL("DROP TABLE IF EXISTS headers");
                    db.execSQL("CREATE TABLE headers (id INTEGER PRIMARY KEY, message_id INTEGER, name TEXT, value TEXT)");
                    db.execSQL("CREATE INDEX IF NOT EXISTS header_folder ON headers (message_id)");

                    db.execSQL("CREATE INDEX IF NOT EXISTS msg_uid ON messages (uid, folder_id)");
                    db.execSQL("DROP INDEX IF EXISTS msg_folder_id");
                    db.execSQL("DROP INDEX IF EXISTS msg_folder_id_date");
                    db.execSQL("CREATE INDEX IF NOT EXISTS msg_folder_id_deleted_date ON messages (folder_id,deleted,internal_date)");
                    db.execSQL("DROP TABLE IF EXISTS attachments");
                    db.execSQL("CREATE TABLE attachments (id INTEGER PRIMARY KEY, message_id INTEGER,"
                               + "store_data TEXT, content_uri TEXT, size INTEGER, name TEXT,"
                               + "mime_type TEXT, content_id TEXT, content_disposition TEXT)");

                    db.execSQL("DROP TABLE IF EXISTS pending_commands");
                    db.execSQL("CREATE TABLE pending_commands " +
                               "(id INTEGER PRIMARY KEY, command TEXT, arguments TEXT)");

                    db.execSQL("DROP TRIGGER IF EXISTS delete_folder");
                    db.execSQL("CREATE TRIGGER delete_folder BEFORE DELETE ON folders BEGIN DELETE FROM messages WHERE old.id = folder_id; END;");

                    db.execSQL("DROP TRIGGER IF EXISTS delete_message");
                    db.execSQL("CREATE TRIGGER delete_message BEFORE DELETE ON messages BEGIN DELETE FROM attachments WHERE old.id = message_id; "
                               + "DELETE FROM headers where old.id = message_id; END;");
                } else {
                    // in the case that we're starting out at 29 or newer, run all the needed updates

                    if (db.getVersion() < 30) {
                        try {
                            db.execSQL("ALTER TABLE messages ADD deleted INTEGER default 0");
                        } catch (SQLiteException e) {
                            if (! e.toString().startsWith("duplicate column name: deleted")) {
                                throw e;
                            }
                        }
                    }
                    if (db.getVersion() < 31) {
                        db.execSQL("DROP INDEX IF EXISTS msg_folder_id_date");
                        db.execSQL("CREATE INDEX IF NOT EXISTS msg_folder_id_deleted_date ON messages (folder_id,deleted,internal_date)");
                    }
                    if (db.getVersion() < 32) {
                        db.execSQL("UPDATE messages SET deleted = 1 WHERE flags LIKE '%DELETED%'");
                    }
                    if (db.getVersion() < 33) {

                        try {
                            db.execSQL("ALTER TABLE messages ADD preview TEXT");
                        } catch (SQLiteException e) {
                            if (! e.toString().startsWith("duplicate column name: preview")) {
                                throw e;
                            }
                        }

                    }
                    if (db.getVersion() < 34) {
                        try {
                            db.execSQL("ALTER TABLE folders ADD flagged_count INTEGER default 0");
                        } catch (SQLiteException e) {
                            if (! e.getMessage().startsWith("duplicate column name: flagged_count")) {
                                throw e;
                            }
                        }
                    }
                    if (db.getVersion() < 35) {
                        try {
                            db.execSQL("update messages set flags = replace(flags, 'X_NO_SEEN_INFO', 'X_BAD_FLAG')");
                        } catch (SQLiteException e) {
                            Log.e(K9.LOG_TAG, "Unable to get rid of obsolete flag X_NO_SEEN_INFO", e);
                        }
                    }
                    if (db.getVersion() < 36) {
                        try {
                            db.execSQL("ALTER TABLE attachments ADD content_id TEXT");
                        } catch (SQLiteException e) {
                            Log.e(K9.LOG_TAG, "Unable to add content_id column to attachments");
                        }
                    }
                    if (db.getVersion() < 37) {
                        try {
                            db.execSQL("ALTER TABLE attachments ADD content_disposition TEXT");
                        } catch (SQLiteException e) {
                            Log.e(K9.LOG_TAG, "Unable to add content_disposition column to attachments");
                        }
                    }

                    // Database version 38 is solely to prune cached attachments now that we clear them better
                    if (db.getVersion() < 39) {
                        try {
                            db.execSQL("DELETE FROM headers WHERE id in (SELECT headers.id FROM headers LEFT JOIN messages ON headers.message_id = messages.id WHERE messages.id IS NULL)");
                        } catch (SQLiteException e) {
                            Log.e(K9.LOG_TAG, "Unable to remove extra header data from the database");
                        }
                    }

                    // V40: Store the MIME type for a message.
                    if (db.getVersion() < 40) {
                        try {
                            db.execSQL("ALTER TABLE messages ADD mime_type TEXT");
                        } catch (SQLiteException e) {
                            Log.e(K9.LOG_TAG, "Unable to add mime_type column to messages");
                        }
                    }

                    if (db.getVersion() < 41) {
                        try {
                            db.execSQL("ALTER TABLE folders ADD integrate INTEGER");
                            db.execSQL("ALTER TABLE folders ADD top_group INTEGER");
                            db.execSQL("ALTER TABLE folders ADD poll_class TEXT");
                            db.execSQL("ALTER TABLE folders ADD push_class TEXT");
                            db.execSQL("ALTER TABLE folders ADD display_class TEXT");
                        } catch (SQLiteException e) {
                            if (! e.getMessage().startsWith("duplicate column name:")) {
                                throw e;
                            }
                        }
                        Cursor cursor = null;

                        try {

                            SharedPreferences prefs = getPreferences();
                            cursor = db.rawQuery("SELECT id, name FROM folders", null);
                            while (cursor.moveToNext()) {
                                try {
                                    int id = cursor.getInt(0);
                                    String name = cursor.getString(1);
                                    update41Metadata(db, prefs, id, name);
                                } catch (Exception e) {
                                    Log.e(K9.LOG_TAG, " error trying to ugpgrade a folder class", e);
                                }
                            }
                        }


                        catch (SQLiteException e) {
                            Log.e(K9.LOG_TAG, "Exception while upgrading database to v41. folder classes may have vanished", e);

                        } finally {
                            Utility.closeQuietly(cursor);
                        }
                    }
                    if (db.getVersion() == 41) {
                        try {
                            long startTime = System.currentTimeMillis();
                            SharedPreferences.Editor editor = getPreferences().edit();

                            List <? extends Folder >  folders = getPersonalNamespaces(true);
                            for (Folder folder : folders) {
                                if (folder instanceof LocalFolder) {
                                    LocalFolder lFolder = (LocalFolder)folder;
                                    lFolder.save(editor);
                                }
                            }

                            editor.commit();
                            long endTime = System.currentTimeMillis();
                            Log.i(K9.LOG_TAG, "Putting folder preferences for " + folders.size() + " folders back into Preferences took " + (endTime - startTime) + " ms");
                        } catch (Exception e) {
                            Log.e(K9.LOG_TAG, "Could not replace Preferences in upgrade from DB_VERSION 41", e);
                        }
                    }
                    if (db.getVersion() < 43) {
                        try {
                            // If folder "OUTBOX" (old, v3.800 - v3.802) exists, rename it to
                            // "K9MAIL_INTERNAL_OUTBOX" (new)
                            LocalFolder oldOutbox = new LocalFolder("OUTBOX");
                            if (oldOutbox.exists()) {
                                ContentValues cv = new ContentValues();
                                cv.put("name", Account.OUTBOX);
                                db.update("folders", cv, "name = ?", new String[] { "OUTBOX" });
                                Log.i(K9.LOG_TAG, "Renamed folder OUTBOX to " + Account.OUTBOX);
                            }

                            // Check if old (pre v3.800) localized outbox folder exists
                            String localizedOutbox = K9.app.getString(R.string.special_mailbox_name_outbox);
                            LocalFolder obsoleteOutbox = new LocalFolder(localizedOutbox);
                            if (obsoleteOutbox.exists()) {
                                // Get all messages from the localized outbox ...
                                Message[] messages = obsoleteOutbox.getMessages(null, false);

                                if (messages.length > 0) {
                                    // ... and move them to the drafts folder (we don't want to
                                    // surprise the user by sending potentially very old messages)
                                    LocalFolder drafts = new LocalFolder(mAccount.getDraftsFolderName());
                                    obsoleteOutbox.moveMessages(messages, drafts);
                                }

                                // Now get rid of the localized outbox
                                obsoleteOutbox.delete();
                                obsoleteOutbox.delete(true);
                            }
                        } catch (Exception e) {
                            Log.e(K9.LOG_TAG, "Error trying to fix the outbox folders", e);
                        }
                    }
                }
            }

            catch (SQLiteException e) {
                Log.e(K9.LOG_TAG, "Exception while upgrading database. Resetting the DB to v0");
                db.setVersion(0);
                throw new Error("Database upgrade failed! Resetting your DB version to 0 to force a full schema recreation.");
            }



            db.setVersion(DB_VERSION);

            if (db.getVersion() != DB_VERSION) {
                throw new Error("Database upgrade failed!");
            }

            // Unless we're blowing away the whole data store, there's no reason to prune attachments
            // every time the user upgrades. it'll just cost them money and pain.
            // try
            //{
            //        pruneCachedAttachments(true);
            //}
            //catch (Exception me)
            //{
            //   Log.e(K9.LOG_TAG, "Exception while force pruning attachments during DB update", me);
            //}
        }

        private void update41Metadata(final SQLiteDatabase  db, SharedPreferences prefs, int id, String name) {


            Folder.FolderClass displayClass = Folder.FolderClass.NO_CLASS;
            Folder.FolderClass syncClass = Folder.FolderClass.INHERITED;
            Folder.FolderClass pushClass = Folder.FolderClass.SECOND_CLASS;
            boolean inTopGroup = false;
            boolean integrate = false;
            if (mAccount.getInboxFolderName().equals(name)) {
                displayClass = Folder.FolderClass.FIRST_CLASS;
                syncClass =  Folder.FolderClass.FIRST_CLASS;
                pushClass =  Folder.FolderClass.FIRST_CLASS;
                inTopGroup = true;
                integrate = true;
            }

            try {
                displayClass = Folder.FolderClass.valueOf(prefs.getString(uUid + "." + name + ".displayMode", displayClass.name()));
                syncClass = Folder.FolderClass.valueOf(prefs.getString(uUid + "." + name + ".syncMode", syncClass.name()));
                pushClass = Folder.FolderClass.valueOf(prefs.getString(uUid + "." + name + ".pushMode", pushClass.name()));
                inTopGroup = prefs.getBoolean(uUid + "." + name + ".inTopGroup", inTopGroup);
                integrate = prefs.getBoolean(uUid + "." + name + ".integrate", integrate);
            } catch (Exception e) {
                Log.e(K9.LOG_TAG, " Throwing away an error while trying to upgrade folder metadata", e);
            }

            if (displayClass == Folder.FolderClass.NONE) {
                displayClass = Folder.FolderClass.NO_CLASS;
            }
            if (syncClass == Folder.FolderClass.NONE) {
                syncClass = Folder.FolderClass.INHERITED;
            }
            if (pushClass == Folder.FolderClass.NONE) {
                pushClass = Folder.FolderClass.INHERITED;
            }

            db.execSQL("UPDATE folders SET integrate = ?, top_group = ?, poll_class=?, push_class =?, display_class = ? WHERE id = ?",
                       new Object[] { integrate, inTopGroup, syncClass, pushClass, displayClass, id });

        }
    }


    public long getSize() throws UnavailableStorageException {

        final StorageManager storageManager = StorageManager.getInstance(mApplication);

        final File attachmentDirectory = storageManager.getAttachmentDirectory(uUid,
                                         database.getStorageProviderId());

        return database.execute(false, new DbCallback<Long>() {
            @Override
            public Long doDbWork(final SQLiteDatabase db) {
                final File[] files = attachmentDirectory.listFiles();
                long attachmentLength = 0;
                for (File file : files) {
                    if (file.exists()) {
                        attachmentLength += file.length();
                    }
                }

                final File dbFile = storageManager.getDatabase(uUid, database.getStorageProviderId());
                return dbFile.length() + attachmentLength;
            }
        });
    }

    public void compact() throws MessagingException {
        if (K9.DEBUG)
            Log.i(K9.LOG_TAG, "Before compaction size = " + getSize());

        database.execute(false, new DbCallback<Void>() {
            @Override
            public Void doDbWork(final SQLiteDatabase db) throws WrappedException {
                db.execSQL("VACUUM");
                return null;
            }
        });
        if (K9.DEBUG)
            Log.i(K9.LOG_TAG, "After compaction size = " + getSize());
    }


    public void clear() throws MessagingException {
        if (K9.DEBUG)
            Log.i(K9.LOG_TAG, "Before prune size = " + getSize());

        pruneCachedAttachments(true);
        if (K9.DEBUG) {
            Log.i(K9.LOG_TAG, "After prune / before compaction size = " + getSize());

            Log.i(K9.LOG_TAG, "Before clear folder count = " + getFolderCount());
            Log.i(K9.LOG_TAG, "Before clear message count = " + getMessageCount());

            Log.i(K9.LOG_TAG, "After prune / before clear size = " + getSize());
        }
        // don't delete messages that are Local, since there is no copy on the server.
        // Don't delete deleted messages.  They are essentially placeholders for UIDs of messages that have
        // been deleted locally.  They take up insignificant space
        database.execute(false, new DbCallback<Void>() {
            @Override
            public Void doDbWork(final SQLiteDatabase db) {
                db.execSQL("DELETE FROM messages WHERE deleted = 0 and uid not like 'Local%'");
                db.execSQL("update folders set flagged_count = 0, unread_count = 0");
                return null;
            }
        });

        compact();

        if (K9.DEBUG) {
            Log.i(K9.LOG_TAG, "After clear message count = " + getMessageCount());

            Log.i(K9.LOG_TAG, "After clear size = " + getSize());
        }
    }

    public int getMessageCount() throws MessagingException {
        return database.execute(false, new DbCallback<Integer>() {
            @Override
            public Integer doDbWork(final SQLiteDatabase db) {
                Cursor cursor = null;
                try {
                    cursor = db.rawQuery("SELECT COUNT(*) FROM messages", null);
                    cursor.moveToFirst();
                    return cursor.getInt(0);   // message count
                } finally {
                    Utility.closeQuietly(cursor);
                }
            }
        });
    }

    public void getMessageCounts(final AccountStats stats) throws MessagingException {
        final Account.FolderMode displayMode = mAccount.getFolderDisplayMode();

        database.execute(false, new DbCallback<Integer>() {
            @Override
            public Integer doDbWork(final SQLiteDatabase db) {
                Cursor cursor = null;
                try {
                    // Always count messages in the INBOX but exclude special folders and possibly
                    // more (depending on the folder display mode)
                    String baseQuery = "SELECT SUM(unread_count), SUM(flagged_count) " +
                                       "FROM folders " +
                                       "WHERE (name = ?)" +  /* INBOX */
                                       " OR (" +
                                       "name NOT IN (?, ?, ?, ?, ?)" +  /* special folders */
                                       "%s)";  /* placeholder for additional constraints */

                    List<String> queryParam = new ArrayList<String>();
                    queryParam.add(mAccount.getInboxFolderName());

                    queryParam.add((mAccount.getTrashFolderName() != null) ?
                                   mAccount.getTrashFolderName() : "");
                    queryParam.add((mAccount.getDraftsFolderName() != null) ?
                                   mAccount.getDraftsFolderName() : "");
                    queryParam.add((mAccount.getSpamFolderName() != null) ?
                                   mAccount.getSpamFolderName() : "");
                    queryParam.add((mAccount.getOutboxFolderName() != null) ?
                                   mAccount.getOutboxFolderName() : "");
                    queryParam.add((mAccount.getSentFolderName() != null) ?
                                   mAccount.getSentFolderName() : "");

                    final String extraWhere;
                    switch (displayMode) {
                    case FIRST_CLASS:
                        // Count messages in the INBOX and non-special first class folders
                        extraWhere = " AND (display_class = ?)";
                        queryParam.add(Folder.FolderClass.FIRST_CLASS.name());
                        break;
                    case FIRST_AND_SECOND_CLASS:
                        // Count messages in the INBOX and non-special first and second class folders
                        extraWhere = " AND (display_class IN (?, ?))";
                        queryParam.add(Folder.FolderClass.FIRST_CLASS.name());
                        queryParam.add(Folder.FolderClass.SECOND_CLASS.name());
                        break;
                    case NOT_SECOND_CLASS:
                        // Count messages in the INBOX and non-special non-second-class folders
                        extraWhere = " AND (display_class != ?)";
                        queryParam.add(Folder.FolderClass.SECOND_CLASS.name());
                        break;
                    case ALL:
                        // Count messages in the INBOX and non-special folders
                        extraWhere = "";
                        break;
                    default:
                        Log.e(K9.LOG_TAG, "asked to compute account statistics for an impossible folder mode " + displayMode);
                        stats.unreadMessageCount = 0;
                        stats.flaggedMessageCount = 0;
                        return null;
                    }

                    String query = String.format(Locale.US, baseQuery, extraWhere);
                    cursor = db.rawQuery(query, queryParam.toArray(EMPTY_STRING_ARRAY));

                    cursor.moveToFirst();
                    stats.unreadMessageCount = cursor.getInt(0);
                    stats.flaggedMessageCount = cursor.getInt(1);
                    return null;
                } finally {
                    Utility.closeQuietly(cursor);
                }
            }
        });
    }


    public int getFolderCount() throws MessagingException {
        return database.execute(false, new DbCallback<Integer>() {
            @Override
            public Integer doDbWork(final SQLiteDatabase db) {
                Cursor cursor = null;
                try {
                    cursor = db.rawQuery("SELECT COUNT(*) FROM folders", null);
                    cursor.moveToFirst();
                    return cursor.getInt(0);        // folder count
                } finally {
                    Utility.closeQuietly(cursor);
                }
            }
        });
    }

    @Override
    public LocalFolder getFolder(String name) {
        return new LocalFolder(name);
    }

    // TODO this takes about 260-300ms, seems slow.
    @Override
    public List <? extends Folder > getPersonalNamespaces(boolean forceListAll) throws MessagingException {
        final List<LocalFolder> folders = new LinkedList<LocalFolder>();
        try {
            database.execute(false, new DbCallback < List <? extends Folder >> () {
                @Override
                public List <? extends Folder > doDbWork(final SQLiteDatabase db) throws WrappedException {
                    Cursor cursor = null;

                    try {
                        cursor = db.rawQuery("SELECT " + GET_FOLDER_COLS + " FROM folders ORDER BY name ASC", null);
                        while (cursor.moveToNext()) {
                            LocalFolder folder = new LocalFolder(cursor.getString(1));
                            folder.open(cursor.getInt(0), cursor.getString(1), cursor.getInt(2), cursor.getInt(3), cursor.getLong(4), cursor.getString(5), cursor.getString(6), cursor.getLong(7), cursor.getInt(8), cursor.getInt(9), cursor.getInt(10), cursor.getString(11), cursor.getString(12), cursor.getString(13));

                            folders.add(folder);
                        }
                        return folders;
                    } catch (MessagingException e) {
                        throw new WrappedException(e);
                    } finally {
                        Utility.closeQuietly(cursor);
                    }
                }
            });
        } catch (WrappedException e) {
            throw(MessagingException) e.getCause();
        }
        return folders;
    }

    @Override
    public void checkSettings() throws MessagingException {
    }

    public void delete() throws UnavailableStorageException {
        database.delete();
    }

    public void recreate() throws UnavailableStorageException {
        database.recreate();
    }

    public void pruneCachedAttachments() throws MessagingException {
        pruneCachedAttachments(false);
    }

    /**
     * Deletes all cached attachments for the entire store.
     * @param force
     * @throws com.fsck.k9.mail.MessagingException
     */
    private void pruneCachedAttachments(final boolean force) throws MessagingException {
        database.execute(false, new DbCallback<Void>() {
            @Override
            public Void doDbWork(final SQLiteDatabase db) throws WrappedException {
                if (force) {
                    ContentValues cv = new ContentValues();
                    cv.putNull("content_uri");
                    db.update("attachments", cv, null, null);
                }
                final StorageManager storageManager = StorageManager.getInstance(mApplication);
                File[] files = storageManager.getAttachmentDirectory(uUid, database.getStorageProviderId()).listFiles();
                for (File file : files) {
                    if (file.exists()) {
                        if (!force) {
                            Cursor cursor = null;
                            try {
                                cursor = db.query(
                                             "attachments",
                                             new String[] { "store_data" },
                                             "id = ?",
                                             new String[] { file.getName() },
                                             null,
                                             null,
                                             null);
                                if (cursor.moveToNext()) {
                                    if (cursor.getString(0) == null) {
                                        if (K9.DEBUG)
                                            Log.d(K9.LOG_TAG, "Attachment " + file.getAbsolutePath() + " has no store data, not deleting");
                                        /*
                                         * If the attachment has no store data it is not recoverable, so
                                         * we won't delete it.
                                         */
                                        continue;
                                    }
                                }
                            } finally {
                                Utility.closeQuietly(cursor);
                            }
                        }
                        if (!force) {
                            try {
                                ContentValues cv = new ContentValues();
                                cv.putNull("content_uri");
                                db.update("attachments", cv, "id = ?", new String[] { file.getName() });
                            } catch (Exception e) {
                                /*
                                 * If the row has gone away before we got to mark it not-downloaded that's
                                 * okay.
                                 */
                            }
                        }
                        if (!file.delete()) {
                            file.deleteOnExit();
                        }
                    }
                }
                return null;
            }
        });
    }

    public void resetVisibleLimits() throws UnavailableStorageException {
        resetVisibleLimits(mAccount.getDisplayCount());
    }

    public void resetVisibleLimits(int visibleLimit) throws UnavailableStorageException {
        final ContentValues cv = new ContentValues();
        cv.put("visible_limit", Integer.toString(visibleLimit));
        database.execute(false, new DbCallback<Void>() {
            @Override
            public Void doDbWork(final SQLiteDatabase db) throws WrappedException {
                db.update("folders", cv, null, null);
                return null;
            }
        });
    }

    public ArrayList<PendingCommand> getPendingCommands() throws UnavailableStorageException {
        return database.execute(false, new DbCallback<ArrayList<PendingCommand>>() {
            @Override
            public ArrayList<PendingCommand> doDbWork(final SQLiteDatabase db) throws WrappedException {
                Cursor cursor = null;
                try {
                    cursor = db.query("pending_commands",
                                      new String[] { "id", "command", "arguments" },
                                      null,
                                      null,
                                      null,
                                      null,
                                      "id ASC");
                    ArrayList<PendingCommand> commands = new ArrayList<PendingCommand>();
                    while (cursor.moveToNext()) {
                        PendingCommand command = new PendingCommand();
                        command.mId = cursor.getLong(0);
                        command.command = cursor.getString(1);
                        String arguments = cursor.getString(2);
                        command.arguments = arguments.split(",");
                        for (int i = 0; i < command.arguments.length; i++) {
                            command.arguments[i] = Utility.fastUrlDecode(command.arguments[i]);
                        }
                        commands.add(command);
                    }
                    return commands;
                } finally {
                    Utility.closeQuietly(cursor);
                }
            }
        });
    }

    public void addPendingCommand(PendingCommand command) throws UnavailableStorageException {
        try {
            for (int i = 0; i < command.arguments.length; i++) {
                command.arguments[i] = URLEncoder.encode(command.arguments[i], "UTF-8");
            }
            final ContentValues cv = new ContentValues();
            cv.put("command", command.command);
            cv.put("arguments", Utility.combine(command.arguments, ','));
            database.execute(false, new DbCallback<Void>() {
                @Override
                public Void doDbWork(final SQLiteDatabase db) throws WrappedException {
                    db.insert("pending_commands", "command", cv);
                    return null;
                }
            });
        } catch (UnsupportedEncodingException usee) {
            throw new Error("Aparently UTF-8 has been lost to the annals of history.");
        }
    }

    public void removePendingCommand(final PendingCommand command) throws UnavailableStorageException {
        database.execute(false, new DbCallback<Void>() {
            @Override
            public Void doDbWork(final SQLiteDatabase db) throws WrappedException {
                db.delete("pending_commands", "id = ?", new String[] { Long.toString(command.mId) });
                return null;
            }
        });
    }

    public void removePendingCommands() throws UnavailableStorageException {
        database.execute(false, new DbCallback<Void>() {
            @Override
            public Void doDbWork(final SQLiteDatabase db) throws WrappedException {
                db.delete("pending_commands", null, null);
                return null;
            }
        });
    }

    public static class PendingCommand {
        private long mId;
        public String command;
        public String[] arguments;

        @Override
        public String toString() {
            StringBuilder sb = new StringBuilder();
            sb.append(command);
            sb.append(": ");
            for (String argument : arguments) {
                sb.append(", ");
                sb.append(argument);
                //sb.append("\n");
            }
            return sb.toString();
        }
    }

    @Override
    public boolean isMoveCapable() {
        return true;
    }

    @Override
    public boolean isCopyCapable() {
        return true;
    }

    public Message[] searchForMessages(MessageRetrievalListener listener, String[] queryFields, String queryString,
                                       List<LocalFolder> folders, Message[] messages, final Flag[] requiredFlags, final Flag[] forbiddenFlags) throws MessagingException {
        List<String> args = new LinkedList<String>();

        StringBuilder whereClause = new StringBuilder();
        if (queryString != null && queryString.length() > 0) {
            boolean anyAdded = false;
            String likeString = "%" + queryString + "%";
            whereClause.append(" AND (");
            for (String queryField : queryFields) {

                if (anyAdded) {
                    whereClause.append(" OR ");
                }
                whereClause.append(queryField).append(" LIKE ? ");
                args.add(likeString);
                anyAdded = true;
            }


            whereClause.append(" )");
        }
        if (folders != null && !folders.isEmpty()) {
            whereClause.append(" AND folder_id in (");
            boolean anyAdded = false;
            for (LocalFolder folder : folders) {
                if (anyAdded) {
                    whereClause.append(",");
                }
                anyAdded = true;
                whereClause.append("?");
                args.add(Long.toString(folder.getId()));
            }
            whereClause.append(" )");
        }
        if (messages != null && messages.length > 0) {
            whereClause.append(" AND ( ");
            boolean anyAdded = false;
            for (Message message : messages) {
                if (anyAdded) {
                    whereClause.append(" OR ");
                }
                anyAdded = true;
                whereClause.append(" ( uid = ? AND folder_id = ? ) ");
                args.add(message.getUid());
                args.add(Long.toString(((LocalFolder)message.getFolder()).getId()));
            }
            whereClause.append(" )");
        }
        if (forbiddenFlags != null && forbiddenFlags.length > 0) {
            whereClause.append(" AND (");
            boolean anyAdded = false;
            for (Flag flag : forbiddenFlags) {
                if (anyAdded) {
                    whereClause.append(" AND ");
                }
                anyAdded = true;
                whereClause.append(" flags NOT LIKE ?");

                args.add("%" + flag.toString() + "%");
            }
            whereClause.append(" )");
        }
        if (requiredFlags != null && requiredFlags.length > 0) {
            whereClause.append(" AND (");
            boolean anyAdded = false;
            for (Flag flag : requiredFlags) {
                if (anyAdded) {
                    whereClause.append(" OR ");
                }
                anyAdded = true;
                whereClause.append(" flags LIKE ?");

                args.add("%" + flag.toString() + "%");
            }
            whereClause.append(" )");
        }

        if (K9.DEBUG) {
            Log.v(K9.LOG_TAG, "whereClause = " + whereClause.toString());
            Log.v(K9.LOG_TAG, "args = " + args);
        }
        return getMessages(
                   listener,
                   null,
                   "SELECT "
                   + GET_MESSAGES_COLS
                   + "FROM messages WHERE deleted = 0 " + whereClause.toString() + " ORDER BY date DESC"
                   , args.toArray(EMPTY_STRING_ARRAY)
               );
    }
    /*
     * Given a query string, actually do the query for the messages and
     * call the MessageRetrievalListener for each one
     */
    private Message[] getMessages(
        final MessageRetrievalListener listener,
        final LocalFolder folder,
        final String queryString, final String[] placeHolders
    ) throws MessagingException {
        final ArrayList<LocalMessage> messages = new ArrayList<LocalMessage>();
        final int j = database.execute(false, new DbCallback<Integer>() {
            @Override
            public Integer doDbWork(final SQLiteDatabase db) throws WrappedException {
                Cursor cursor = null;
                int i = 0;
                try {
                    cursor = db.rawQuery(queryString + " LIMIT 10", placeHolders);

                    while (cursor.moveToNext()) {
                        LocalMessage message = new LocalMessage(null, folder);
                        message.populateFromGetMessageCursor(cursor);

                        messages.add(message);
                        if (listener != null) {
                            listener.messageFinished(message, i, -1);
                        }
                        i++;
                    }
                    cursor.close();
                    cursor = db.rawQuery(queryString + " LIMIT -1 OFFSET 10", placeHolders);

                    while (cursor.moveToNext()) {
                        LocalMessage message = new LocalMessage(null, folder);
                        message.populateFromGetMessageCursor(cursor);

                        messages.add(message);
                        if (listener != null) {
                            listener.messageFinished(message, i, -1);
                        }
                        i++;
                    }
                } catch (Exception e) {
                    Log.d(K9.LOG_TAG, "Got an exception", e);
                } finally {
                    Utility.closeQuietly(cursor);
                }
                return i;
            }
        });
        if (listener != null) {
            listener.messagesFinished(j);
        }

        return messages.toArray(EMPTY_MESSAGE_ARRAY);

    }

    public AttachmentInfo getAttachmentInfo(final String attachmentId) throws UnavailableStorageException {
        return database.execute(false, new DbCallback<AttachmentInfo>() {
            @Override
            public AttachmentInfo doDbWork(final SQLiteDatabase db) throws WrappedException {
                String name;
                String type;
                int size;
                Cursor cursor = null;
                try {
                    cursor = db.query(
                                 "attachments",
                                 new String[] { "name", "size", "mime_type" },
                                 "id = ?",
                                 new String[] { attachmentId },
                                 null,
                                 null,
                                 null);
                    if (!cursor.moveToFirst()) {
                        return null;
                    }
                    name = cursor.getString(0);
                    size = cursor.getInt(1);
                    type = cursor.getString(2);
                    final AttachmentInfo attachmentInfo = new AttachmentInfo();
                    attachmentInfo.name = name;
                    attachmentInfo.size = size;
                    attachmentInfo.type = type;
                    return attachmentInfo;
                } finally {
                    Utility.closeQuietly(cursor);
                }
            }
        });
    }

    public static class AttachmentInfo {
        public String name;
        public int size;
        public String type;
    }

    public void createFolders(final List<LocalFolder> foldersToCreate, final int visibleLimit) throws UnavailableStorageException {
        database.execute(true, new DbCallback<Void>() {
            @Override
            public Void doDbWork(final SQLiteDatabase db) throws WrappedException {
                for (LocalFolder folder : foldersToCreate) {
                    String name = folder.getName();
                    final  LocalFolder.PreferencesHolder prefHolder = folder.new PreferencesHolder();

                    // When created, special folders should always be displayed
                    // inbox should be integrated
                    // and the inbox and drafts folders should be syncced by default
                    if (mAccount.isSpecialFolder(name)) {
                        prefHolder.inTopGroup = true;
                        prefHolder.displayClass = LocalFolder.FolderClass.FIRST_CLASS;
                        if (name.equalsIgnoreCase(mAccount.getInboxFolderName())) {
                            prefHolder.integrate = true;
                            prefHolder.pushClass = LocalFolder.FolderClass.FIRST_CLASS;
                        } else {
                            prefHolder.pushClass = LocalFolder.FolderClass.INHERITED;

                        }
                        if (name.equalsIgnoreCase(mAccount.getInboxFolderName()) ||
                                name.equalsIgnoreCase(mAccount.getDraftsFolderName())) {
                            prefHolder.syncClass = LocalFolder.FolderClass.FIRST_CLASS;
                        } else {
                            prefHolder.syncClass = LocalFolder.FolderClass.NO_CLASS;
                        }
                    }
                    folder.refresh(name, prefHolder);   // Recover settings from Preferences

                    db.execSQL("INSERT INTO folders (name, visible_limit, top_group, display_class, poll_class, push_class, integrate) VALUES (?, ?, ?, ?, ?, ?, ?)", new Object[] {
                                   name,
                                   visibleLimit,
                                   prefHolder.inTopGroup ? 1 : 0,
                                   prefHolder.displayClass.name(),
                                   prefHolder.syncClass.name(),
                                   prefHolder.pushClass.name(),
                                   prefHolder.integrate ? 1 : 0,
                               });

                }
                return null;
            }
        });
    }

    public class LocalFolder extends Folder implements Serializable {
        /**
         *
         */
        private static final long serialVersionUID = -1973296520918624767L;
        private String mName = null;
        private long mFolderId = -1;
        private int mUnreadMessageCount = -1;
        private int mFlaggedMessageCount = -1;
        private int mVisibleLimit = -1;
        private String prefId = null;
        private FolderClass mDisplayClass = FolderClass.NO_CLASS;
        private FolderClass mSyncClass = FolderClass.INHERITED;
        private FolderClass mPushClass = FolderClass.SECOND_CLASS;
        private boolean mInTopGroup = false;
        private String mPushState = null;
        private boolean mIntegrate = false;
        // mLastUid is used during syncs. It holds the highest UID within the local folder so we
        // know whether or not an unread message added to the local folder is actually "new" or not.
        private Integer mLastUid = null;

        public LocalFolder(String name) {
            super(LocalStore.this.mAccount);
            this.mName = name;

            if (LocalStore.this.mAccount.getInboxFolderName().equals(getName())) {

                mSyncClass =  FolderClass.FIRST_CLASS;
                mPushClass =  FolderClass.FIRST_CLASS;
                mInTopGroup = true;
            }


        }

        public LocalFolder(long id) {
            super(LocalStore.this.mAccount);
            this.mFolderId = id;
        }

        public long getId() {
            return mFolderId;
        }

        @Override
        public void open(final OpenMode mode) throws MessagingException {

            if (isOpen() && (getMode() == mode || mode == OpenMode.READ_ONLY)) {
                return;
            } else if (isOpen()) {
                //previously opened in READ_ONLY and now requesting READ_WRITE
                //so close connection and reopen
                close();
            }

            try {
                database.execute(false, new DbCallback<Void>() {
                    @Override
                    public Void doDbWork(final SQLiteDatabase db) throws WrappedException {
                        Cursor cursor = null;
                        try {
                            String baseQuery = "SELECT " + GET_FOLDER_COLS + " FROM folders ";

                            if (mName != null) {
                                cursor = db.rawQuery(baseQuery + "where folders.name = ?", new String[] { mName });
                            } else {
                                cursor = db.rawQuery(baseQuery + "where folders.id = ?", new String[] { Long.toString(mFolderId) });
                            }

                            if (cursor.moveToFirst()) {
                                int folderId = cursor.getInt(0);
                                if (folderId > 0) {
                                    open(folderId, cursor.getString(1), cursor.getInt(2), cursor.getInt(3), cursor.getLong(4), cursor.getString(5), cursor.getString(6), cursor.getLong(7), cursor.getInt(8), cursor.getInt(9), cursor.getInt(10), cursor.getString(11), cursor.getString(12), cursor.getString(13));
                                }
                            } else {
                                Log.w(K9.LOG_TAG, "Creating folder " + getName() + " with existing id " + getId());
                                create(FolderType.HOLDS_MESSAGES);
                                open(mode);
                            }
                        } catch (MessagingException e) {
                            throw new WrappedException(e);
                        } finally {
                            Utility.closeQuietly(cursor);
                        }
                        return null;
                    }
                });
            } catch (WrappedException e) {
                throw(MessagingException) e.getCause();
            }
        }

        private void open(int id, String name, int unreadCount, int visibleLimit, long lastChecked, String status, String pushState, long lastPushed, int flaggedCount, int integrate, int topGroup, String syncClass, String pushClass, String displayClass) throws MessagingException {
            mFolderId = id;
            mName = name;
            mUnreadMessageCount = unreadCount;
            mVisibleLimit = visibleLimit;
            mPushState = pushState;
            mFlaggedMessageCount = flaggedCount;
            super.setStatus(status);
            // Only want to set the local variable stored in the super class.  This class
            // does a DB update on setLastChecked
            super.setLastChecked(lastChecked);
            super.setLastPush(lastPushed);
            mInTopGroup = topGroup == 1  ? true : false;
            mIntegrate = integrate == 1 ? true : false;
            String noClass = FolderClass.NO_CLASS.toString();
            mDisplayClass = Folder.FolderClass.valueOf((displayClass == null) ? noClass : displayClass);
            mPushClass = Folder.FolderClass.valueOf((pushClass == null) ? noClass : pushClass);
            mSyncClass = Folder.FolderClass.valueOf((syncClass == null) ? noClass : syncClass);

        }

        @Override
        public boolean isOpen() {
            return (mFolderId != -1 && mName != null);
        }

        @Override
        public OpenMode getMode() {
            return OpenMode.READ_WRITE;
        }

        @Override
        public String getName() {
            return mName;
        }

        @Override
        public boolean exists() throws MessagingException {
            return database.execute(false, new DbCallback<Boolean>() {
                @Override
                public Boolean doDbWork(final SQLiteDatabase db) throws WrappedException {
                    Cursor cursor = null;
                    try {
                        cursor = db.rawQuery("SELECT id FROM folders "
                                             + "where folders.name = ?", new String[] { LocalFolder.this
                                                     .getName()
                                                                                      });
                        if (cursor.moveToFirst()) {
                            int folderId = cursor.getInt(0);
                            return (folderId > 0);
                        } else {
                            return false;
                        }
                    } finally {
                        Utility.closeQuietly(cursor);
                    }
                }
            });
        }

        @Override
        public boolean create(FolderType type) throws MessagingException {
            return create(type, mAccount.getDisplayCount());
        }

        @Override
        public boolean create(FolderType type, final int visibleLimit) throws MessagingException {
            if (exists()) {
                throw new MessagingException("Folder " + mName + " already exists.");
            }
            List<LocalFolder> foldersToCreate = new ArrayList<LocalFolder>(1);
            foldersToCreate.add(this);
            LocalStore.this.createFolders(foldersToCreate, visibleLimit);

            return true;
        }

        private class PreferencesHolder {
            FolderClass displayClass = mDisplayClass;
            FolderClass syncClass = mSyncClass;
            FolderClass pushClass = mPushClass;
            boolean inTopGroup = mInTopGroup;
            boolean integrate = mIntegrate;
        }

        @Override
        public void close() {
            mFolderId = -1;
        }

        @Override
        public int getMessageCount() throws MessagingException {
            try {
                return database.execute(false, new DbCallback<Integer>() {
                    @Override
                    public Integer doDbWork(final SQLiteDatabase db) throws WrappedException {
                        try {
                            open(OpenMode.READ_WRITE);
                        } catch (MessagingException e) {
                            throw new WrappedException(e);
                        }
                        Cursor cursor = null;
                        try {
                            cursor = db.rawQuery("SELECT COUNT(*) FROM messages WHERE deleted = 0 and folder_id = ?",
                                                 new String[] {
                                                     Long.toString(mFolderId)
                                                 });
                            cursor.moveToFirst();
                            return cursor.getInt(0);   //messagecount
                        } finally {
                            Utility.closeQuietly(cursor);
                        }
                    }
                });
            } catch (WrappedException e) {
                throw(MessagingException) e.getCause();
            }
        }

        @Override
        public int getUnreadMessageCount() throws MessagingException {
            open(OpenMode.READ_WRITE);
            return mUnreadMessageCount;
        }

        @Override
        public int getFlaggedMessageCount() throws MessagingException {
            open(OpenMode.READ_WRITE);
            return mFlaggedMessageCount;
        }

        public void setUnreadMessageCount(final int unreadMessageCount) throws MessagingException {
            mUnreadMessageCount = Math.max(0, unreadMessageCount);
            updateFolderColumn("unread_count", mUnreadMessageCount);
        }

        public void setFlaggedMessageCount(final int flaggedMessageCount) throws MessagingException {
            mFlaggedMessageCount = Math.max(0, flaggedMessageCount);
            updateFolderColumn("flagged_count", mFlaggedMessageCount);
        }

        @Override
        public void setLastChecked(final long lastChecked) throws MessagingException {
            try {
                open(OpenMode.READ_WRITE);
                LocalFolder.super.setLastChecked(lastChecked);
            } catch (MessagingException e) {
                throw new WrappedException(e);
            }
            updateFolderColumn("last_updated", lastChecked);
        }

        @Override
        public void setLastPush(final long lastChecked) throws MessagingException {
            try {
                open(OpenMode.READ_WRITE);
                LocalFolder.super.setLastPush(lastChecked);
            } catch (MessagingException e) {
                throw new WrappedException(e);
            }
            updateFolderColumn("last_pushed", lastChecked);
        }

        public int getVisibleLimit() throws MessagingException {
            open(OpenMode.READ_WRITE);
            return mVisibleLimit;
        }

        public void purgeToVisibleLimit(MessageRemovalListener listener) throws MessagingException {
            //don't purge messages while a Search is active since it might throw away search results
            if (!Search.isActive()) {
                if (mVisibleLimit == 0) {
                    return ;
                }
                open(OpenMode.READ_WRITE);
                Message[] messages = getMessages(null, false);
                for (int i = mVisibleLimit; i < messages.length; i++) {
                    if (listener != null) {
                        listener.messageRemoved(messages[i]);
                    }
                    messages[i].destroy();
                }
            }
        }


        public void setVisibleLimit(final int visibleLimit) throws MessagingException {
            mVisibleLimit = visibleLimit;
            updateFolderColumn("visible_limit", mVisibleLimit);
        }

        @Override
        public void setStatus(final String status) throws MessagingException {
            updateFolderColumn("status", status);
        }
        public void setPushState(final String pushState) throws MessagingException {
            mPushState = pushState;
            updateFolderColumn("push_state", pushState);
        }

        private void updateFolderColumn(final String column, final Object value) throws MessagingException {
            try {
                database.execute(false, new DbCallback<Void>() {
                    @Override
                    public Void doDbWork(final SQLiteDatabase db) throws WrappedException {
                        try {
                            open(OpenMode.READ_WRITE);
                        } catch (MessagingException e) {
                            throw new WrappedException(e);
                        }
                        db.execSQL("UPDATE folders SET " + column + " = ? WHERE id = ?", new Object[] { value, mFolderId });
                        return null;
                    }
                });
            } catch (WrappedException e) {
                throw(MessagingException) e.getCause();
            }
        }

        public String getPushState() {
            return mPushState;
        }
        @Override
        public FolderClass getDisplayClass() {
            return mDisplayClass;
        }

        @Override
        public FolderClass getSyncClass() {
            if (FolderClass.INHERITED == mSyncClass) {
                return getDisplayClass();
            } else {
                return mSyncClass;
            }
        }

        public FolderClass getRawSyncClass() {
            return mSyncClass;

        }

        @Override
        public FolderClass getPushClass() {
            if (FolderClass.INHERITED == mPushClass) {
                return getSyncClass();
            } else {
                return mPushClass;
            }
        }

        public FolderClass getRawPushClass() {
            return mPushClass;

        }

        public void setDisplayClass(FolderClass displayClass) throws MessagingException {
            mDisplayClass = displayClass;
            updateFolderColumn("display_class", mDisplayClass.name());

        }

        public void setSyncClass(FolderClass syncClass) throws MessagingException {
            mSyncClass = syncClass;
            updateFolderColumn("poll_class", mSyncClass.name());
        }
        public void setPushClass(FolderClass pushClass) throws MessagingException {
            mPushClass = pushClass;
            updateFolderColumn("push_class", mPushClass.name());
        }

        public boolean isIntegrate() {
            return mIntegrate;
        }
        public void setIntegrate(boolean integrate) throws MessagingException {
            mIntegrate = integrate;
            updateFolderColumn("integrate", mIntegrate ? 1 : 0);
        }

        private String getPrefId(String name) {
            if (prefId == null) {
                prefId = uUid + "." + name;
            }

            return prefId;
        }

        private String getPrefId() throws MessagingException {
            open(OpenMode.READ_WRITE);
            return getPrefId(mName);

        }

        public void delete() throws MessagingException {
            String id = getPrefId();

            SharedPreferences.Editor editor = LocalStore.this.getPreferences().edit();

            editor.remove(id + ".displayMode");
            editor.remove(id + ".syncMode");
            editor.remove(id + ".pushMode");
            editor.remove(id + ".inTopGroup");
            editor.remove(id + ".integrate");

            editor.commit();
        }

        public void save() throws MessagingException {
            SharedPreferences.Editor editor = LocalStore.this.getPreferences().edit();
            save(editor);
            editor.commit();
        }

        public void save(SharedPreferences.Editor editor) throws MessagingException {
            String id = getPrefId();

            // there can be a lot of folders.  For the defaults, let's not save prefs, saving space, except for INBOX
            if (mDisplayClass == FolderClass.NO_CLASS && !mAccount.getInboxFolderName().equals(getName())) {
                editor.remove(id + ".displayMode");
            } else {
                editor.putString(id + ".displayMode", mDisplayClass.name());
            }

            if (mSyncClass == FolderClass.INHERITED && !mAccount.getInboxFolderName().equals(getName())) {
                editor.remove(id + ".syncMode");
            } else {
                editor.putString(id + ".syncMode", mSyncClass.name());
            }

            if (mPushClass == FolderClass.SECOND_CLASS && !mAccount.getInboxFolderName().equals(getName())) {
                editor.remove(id + ".pushMode");
            } else {
                editor.putString(id + ".pushMode", mPushClass.name());
            }
            editor.putBoolean(id + ".inTopGroup", mInTopGroup);

            editor.putBoolean(id + ".integrate", mIntegrate);

        }

        public void refresh(String name, PreferencesHolder prefHolder) {
            String id = getPrefId(name);

            SharedPreferences preferences = LocalStore.this.getPreferences();

            try {
                prefHolder.displayClass = FolderClass.valueOf(preferences.getString(id + ".displayMode",
                                          prefHolder.displayClass.name()));
            } catch (Exception e) {
                Log.e(K9.LOG_TAG, "Unable to load displayMode for " + getName(), e);
            }
            if (prefHolder.displayClass == FolderClass.NONE) {
                prefHolder.displayClass = FolderClass.NO_CLASS;
            }

            try {
                prefHolder.syncClass = FolderClass.valueOf(preferences.getString(id  + ".syncMode",
                                       prefHolder.syncClass.name()));
            } catch (Exception e) {
                Log.e(K9.LOG_TAG, "Unable to load syncMode for " + getName(), e);

            }
            if (prefHolder.syncClass == FolderClass.NONE) {
                prefHolder.syncClass = FolderClass.INHERITED;
            }

            try {
                prefHolder.pushClass = FolderClass.valueOf(preferences.getString(id  + ".pushMode",
                                       prefHolder.pushClass.name()));
            } catch (Exception e) {
                Log.e(K9.LOG_TAG, "Unable to load pushMode for " + getName(), e);
            }
            if (prefHolder.pushClass == FolderClass.NONE) {
                prefHolder.pushClass = FolderClass.INHERITED;
            }
            prefHolder.inTopGroup = preferences.getBoolean(id + ".inTopGroup", prefHolder.inTopGroup);
            prefHolder.integrate = preferences.getBoolean(id + ".integrate", prefHolder.integrate);

        }

        @Override
        public void fetch(final Message[] messages, final FetchProfile fp, final MessageRetrievalListener listener)
        throws MessagingException {
            try {
                database.execute(false, new DbCallback<Void>() {
                    @Override
                    public Void doDbWork(final SQLiteDatabase db) throws WrappedException {
                        try {
                            open(OpenMode.READ_WRITE);
                            if (fp.contains(FetchProfile.Item.BODY)) {
                                for (Message message : messages) {
                                    LocalMessage localMessage = (LocalMessage)message;
                                    Cursor cursor = null;
                                    MimeMultipart mp = new MimeMultipart();
                                    mp.setSubType("mixed");
                                    try {
                                        cursor = db.rawQuery("SELECT html_content, text_content, mime_type FROM messages "
                                                             + "WHERE id = ?",
                                                             new String[] { Long.toString(localMessage.mId) });
                                        cursor.moveToNext();
                                        String htmlContent = cursor.getString(0);
                                        String textContent = cursor.getString(1);
                                        String mimeType = cursor.getString(2);
                                        if (mimeType != null && mimeType.toLowerCase(Locale.US).startsWith("multipart/")) {
                                            // If this is a multipart message, preserve both text
                                            // and html parts, as well as the subtype.
                                            mp.setSubType(mimeType.toLowerCase(Locale.US).replaceFirst("^multipart/", ""));
                                            if (textContent != null) {
                                                LocalTextBody body = new LocalTextBody(textContent, htmlContent);
                                                MimeBodyPart bp = new MimeBodyPart(body, "text/plain");
                                                mp.addBodyPart(bp);
                                            }
                                            if (htmlContent != null) {
                                                TextBody body = new TextBody(htmlContent);
                                                MimeBodyPart bp = new MimeBodyPart(body, "text/html");
                                                mp.addBodyPart(bp);
                                            }

                                            // If we have both text and html content and our MIME type
                                            // isn't multipart/alternative, then corral them into a new
                                            // multipart/alternative part and put that into the parent.
                                            // If it turns out that this is the only part in the parent
                                            // MimeMultipart, it'll get fixed below before we attach to
                                            // the message.
                                            if (textContent != null && htmlContent != null && !mimeType.equalsIgnoreCase("multipart/alternative")) {
                                                MimeMultipart alternativeParts = mp;
                                                alternativeParts.setSubType("alternative");
                                                mp = new MimeMultipart();
                                                mp.addBodyPart(new MimeBodyPart(alternativeParts));
                                            }
                                        } else if (mimeType != null && mimeType.equalsIgnoreCase("text/plain")) {
                                            // If it's text, add only the plain part. The MIME
                                            // container will drop away below.
                                            if (textContent != null) {
                                                LocalTextBody body = new LocalTextBody(textContent, htmlContent);
                                                MimeBodyPart bp = new MimeBodyPart(body, "text/plain");
                                                mp.addBodyPart(bp);
                                            }
                                        } else if (mimeType != null && mimeType.equalsIgnoreCase("text/html")) {
                                            // If it's html, add only the html part. The MIME
                                            // container will drop away below.
                                            if (htmlContent != null) {
                                                TextBody body = new TextBody(htmlContent);
                                                MimeBodyPart bp = new MimeBodyPart(body, "text/html");
                                                mp.addBodyPart(bp);
                                            }
                                        } else {
                                            // MIME type not set. Grab whatever part we can get,
                                            // with Text taking precedence. This preserves pre-HTML
                                            // composition behaviour.
                                            if (textContent != null) {
                                                LocalTextBody body = new LocalTextBody(textContent, htmlContent);
                                                MimeBodyPart bp = new MimeBodyPart(body, "text/plain");
                                                mp.addBodyPart(bp);
                                            } else if (htmlContent != null) {
                                                TextBody body = new TextBody(htmlContent);
                                                MimeBodyPart bp = new MimeBodyPart(body, "text/html");
                                                mp.addBodyPart(bp);
                                            }
                                        }

                                    } catch (Exception e) {
                                        Log.e(K9.LOG_TAG, "Exception fetching message:", e);
                                    } finally {
                                        Utility.closeQuietly(cursor);
                                    }

                                    try {
                                        cursor = db.query(
                                                     "attachments",
                                                     new String[] {
                                                         "id",
                                                         "size",
                                                         "name",
                                                         "mime_type",
                                                         "store_data",
                                                         "content_uri",
                                                         "content_id",
                                                         "content_disposition"
                                                     },
                                                     "message_id = ?",
                                                     new String[] { Long.toString(localMessage.mId) },
                                                     null,
                                                     null,
                                                     null);

                                        while (cursor.moveToNext()) {
                                            long id = cursor.getLong(0);
                                            int size = cursor.getInt(1);
                                            String name = cursor.getString(2);
                                            String type = cursor.getString(3);
                                            String storeData = cursor.getString(4);
                                            String contentUri = cursor.getString(5);
                                            String contentId = cursor.getString(6);
                                            String contentDisposition = cursor.getString(7);
                                            Body body = null;

                                            if (contentDisposition == null) {
                                                contentDisposition = "attachment";
                                            }

                                            if (contentUri != null) {
                                                body = new LocalAttachmentBody(Uri.parse(contentUri), mApplication);
                                            }

                                            MimeBodyPart bp = new LocalAttachmentBodyPart(body, id);
                                            bp.setHeader(MimeHeader.HEADER_CONTENT_TRANSFER_ENCODING, "base64");
                                            if (name != null) {
                                                bp.setHeader(MimeHeader.HEADER_CONTENT_TYPE,
                                                             String.format("%s;\n name=\"%s\"",
                                                                           type,
                                                                           name));
                                                bp.setHeader(MimeHeader.HEADER_CONTENT_DISPOSITION,
                                                             String.format("%s;\n filename=\"%s\";\n size=%d",
                                                                           contentDisposition,
                                                                           name, // TODO: Should use encoded word defined in RFC 2231.
                                                                           size));
                                            } else {
                                                bp.setHeader(MimeHeader.HEADER_CONTENT_TYPE, type);
                                                bp.setHeader(MimeHeader.HEADER_CONTENT_DISPOSITION,
                                                        String.format("%s;\n size=%d",
                                                                      contentDisposition,
                                                                      size));
                                            }

                                            bp.setHeader(MimeHeader.HEADER_CONTENT_ID, contentId);
                                            /*
                                             * HEADER_ANDROID_ATTACHMENT_STORE_DATA is a custom header we add to that
                                             * we can later pull the attachment from the remote store if necessary.
                                             */
                                            bp.setHeader(MimeHeader.HEADER_ANDROID_ATTACHMENT_STORE_DATA, storeData);

                                            mp.addBodyPart(bp);
                                        }
                                    } finally {
                                        Utility.closeQuietly(cursor);
                                    }

                                    if (mp.getCount() == 0) {
                                        // If we have no body, remove the container and create a
                                        // dummy plain text body. This check helps prevents us from
                                        // triggering T_MIME_NO_TEXT and T_TVD_MIME_NO_HEADERS
                                        // SpamAssassin rules.
                                        localMessage.setHeader(MimeHeader.HEADER_CONTENT_TYPE, "text/plain");
                                        localMessage.setBody(new TextBody(""));
                                    } else if (mp.getCount() == 1 && (mp.getBodyPart(0) instanceof LocalAttachmentBodyPart) == false)

                                    {
                                        // If we have only one part, drop the MimeMultipart container.
                                        BodyPart part = mp.getBodyPart(0);
                                        localMessage.setHeader(MimeHeader.HEADER_CONTENT_TYPE, part.getContentType());
                                        localMessage.setBody(part.getBody());
                                    } else {
                                        // Otherwise, attach the MimeMultipart to the message.
                                        localMessage.setBody(mp);
                                    }
                                }
                            }
                        } catch (MessagingException e) {
                            throw new WrappedException(e);
                        }
                        return null;
                    }
                });
            } catch (WrappedException e) {
                throw(MessagingException) e.getCause();
            }
        }

        @Override
        public Message[] getMessages(int start, int end, Date earliestDate, MessageRetrievalListener listener)
        throws MessagingException {
            open(OpenMode.READ_WRITE);
            throw new MessagingException(
                "LocalStore.getMessages(int, int, MessageRetrievalListener) not yet implemented");
        }

        /**
         * Populate the header fields of the given list of messages by reading
         * the saved header data from the database.
         *
         * @param messages
         *            The messages whose headers should be loaded.
         * @throws UnavailableStorageException
         */
        private void populateHeaders(final List<LocalMessage> messages) throws UnavailableStorageException {
            database.execute(false, new DbCallback<Void>() {
                @Override
                public Void doDbWork(final SQLiteDatabase db) throws WrappedException, UnavailableStorageException {
                    Cursor cursor = null;
                    if (messages.isEmpty()) {
                        return null;
                    }
                    try {
                        Map<Long, LocalMessage> popMessages = new HashMap<Long, LocalMessage>();
                        List<String> ids = new ArrayList<String>();
                        StringBuilder questions = new StringBuilder();

                        for (int i = 0; i < messages.size(); i++) {
                            if (i != 0) {
                                questions.append(", ");
                            }
                            questions.append("?");
                            LocalMessage message = messages.get(i);
                            Long id = message.getId();
                            ids.add(Long.toString(id));
                            popMessages.put(id, message);

                        }

                        cursor = db.rawQuery(
                                     "SELECT message_id, name, value FROM headers " + "WHERE message_id in ( " + questions + ") ORDER BY id ASC",
                                     ids.toArray(EMPTY_STRING_ARRAY));


                        while (cursor.moveToNext()) {
                            Long id = cursor.getLong(0);
                            String name = cursor.getString(1);
                            String value = cursor.getString(2);
                            //Log.i(K9.LOG_TAG, "Retrieved header name= " + name + ", value = " + value + " for message " + id);
                            popMessages.get(id).addHeader(name, value);
                        }
                    } finally {
                        Utility.closeQuietly(cursor);
                    }
                    return null;
                }
            });
        }

        public String getMessageUidById(final long id) throws MessagingException {
            try {
                return database.execute(false, new DbCallback<String>() {
                    @Override
                    public String doDbWork(final SQLiteDatabase db) throws WrappedException, UnavailableStorageException {
                        try {
                            open(OpenMode.READ_WRITE);
                            Cursor cursor = null;

                            try {
                                cursor = db.rawQuery(
                                             "SELECT uid FROM messages " +
                                              "WHERE id = ? AND folder_id = ?",
                                             new String[] {
                                                 Long.toString(id), Long.toString(mFolderId)
                                             });
                                if (!cursor.moveToNext()) {
                                    return null;
                                }
                                return cursor.getString(0);
                            } finally {
                                Utility.closeQuietly(cursor);
                            }
                        } catch (MessagingException e) {
                            throw new WrappedException(e);
                        }
                    }
                });
            } catch (WrappedException e) {
                throw(MessagingException) e.getCause();
            }
        }

        @Override
        public LocalMessage getMessage(final String uid) throws MessagingException {
            try {
                return database.execute(false, new DbCallback<LocalMessage>() {
                    @Override
                    public LocalMessage doDbWork(final SQLiteDatabase db) throws WrappedException, UnavailableStorageException {
                        try {
                            open(OpenMode.READ_WRITE);
                            LocalMessage message = new LocalMessage(uid, LocalFolder.this);
                            Cursor cursor = null;

                            try {
                                cursor = db.rawQuery(
                                             "SELECT "
                                             + GET_MESSAGES_COLS
                                             + "FROM messages WHERE uid = ? AND folder_id = ?",
                                             new String[] {
                                                 message.getUid(), Long.toString(mFolderId)
                                             });
                                if (!cursor.moveToNext()) {
                                    return null;
                                }
                                message.populateFromGetMessageCursor(cursor);
                            } finally {
                                Utility.closeQuietly(cursor);
                            }
                            return message;
                        } catch (MessagingException e) {
                            throw new WrappedException(e);
                        }
                    }
                });
            } catch (WrappedException e) {
                throw(MessagingException) e.getCause();
            }
        }

        @Override
        public Message[] getMessages(MessageRetrievalListener listener) throws MessagingException {
            return getMessages(listener, true);
        }

        @Override
        public Message[] getMessages(final MessageRetrievalListener listener, final boolean includeDeleted) throws MessagingException {
            try {
                return database.execute(false, new DbCallback<Message[]>() {
                    @Override
                    public Message[] doDbWork(final SQLiteDatabase db) throws WrappedException, UnavailableStorageException {
                        try {
                            open(OpenMode.READ_WRITE);
                            return LocalStore.this.getMessages(
                                       listener,
                                       LocalFolder.this,
                                       "SELECT " + GET_MESSAGES_COLS
                                       + "FROM messages WHERE "
                                       + (includeDeleted ? "" : "deleted = 0 AND ")
                                       + " folder_id = ? ORDER BY date DESC"
                                       , new String[] {
                                           Long.toString(mFolderId)
                                       }
                                   );
                        } catch (MessagingException e) {
                            throw new WrappedException(e);
                        }
                    }
                });
            } catch (WrappedException e) {
                throw(MessagingException) e.getCause();
            }
        }


        @Override
        public Message[] getMessages(String[] uids, MessageRetrievalListener listener)
        throws MessagingException {
            open(OpenMode.READ_WRITE);
            if (uids == null) {
                return getMessages(listener);
            }
            ArrayList<Message> messages = new ArrayList<Message>();
            for (String uid : uids) {
                Message message = getMessage(uid);
                if (message != null) {
                    messages.add(message);
                }
            }
            return messages.toArray(EMPTY_MESSAGE_ARRAY);
        }

        @Override
        public Map<String, String> copyMessages(Message[] msgs, Folder folder) throws MessagingException {
            if (!(folder instanceof LocalFolder)) {
                throw new MessagingException("copyMessages called with incorrect Folder");
            }
            return ((LocalFolder) folder).appendMessages(msgs, true);
        }

        @Override
        public Map<String, String> moveMessages(final Message[] msgs, final Folder destFolder) throws MessagingException {
            if (!(destFolder instanceof LocalFolder)) {
                throw new MessagingException("moveMessages called with non-LocalFolder");
            }

            final LocalFolder lDestFolder = (LocalFolder)destFolder;

            final Map<String, String> uidMap = new HashMap<String, String>();

            try {
                database.execute(false, new DbCallback<Void>() {
                    @Override
                    public Void doDbWork(final SQLiteDatabase db) throws WrappedException, UnavailableStorageException {
                        try {
                            lDestFolder.open(OpenMode.READ_WRITE);
                            for (Message message : msgs) {
                                LocalMessage lMessage = (LocalMessage)message;

                                if (!message.isSet(Flag.SEEN)) {
                                    setUnreadMessageCount(getUnreadMessageCount() - 1);
                                    lDestFolder.setUnreadMessageCount(lDestFolder.getUnreadMessageCount() + 1);
                                }

                                if (message.isSet(Flag.FLAGGED)) {
                                    setFlaggedMessageCount(getFlaggedMessageCount() - 1);
                                    lDestFolder.setFlaggedMessageCount(lDestFolder.getFlaggedMessageCount() + 1);
                                }

                                String oldUID = message.getUid();

                                if (K9.DEBUG)
                                    Log.d(K9.LOG_TAG, "Updating folder_id to " + lDestFolder.getId() + " for message with UID "
                                          + message.getUid() + ", id " + lMessage.getId() + " currently in folder " + getName());

                                String newUid = K9.LOCAL_UID_PREFIX + UUID.randomUUID().toString();
                                message.setUid(newUid);

                                uidMap.put(oldUID, newUid);

                                db.execSQL("UPDATE messages " + "SET folder_id = ?, uid = ? " + "WHERE id = ?", new Object[] {
                                               lDestFolder.getId(),
                                               message.getUid(),
                                               lMessage.getId()
                                           });

                                /*
                                 * Add a placeholder message so we won't download the original
                                 * message again if we synchronize before the remote move is
                                 * complete.
                                 */
                                LocalMessage placeHolder = new LocalMessage(oldUID, LocalFolder.this);
                                placeHolder.setFlagInternal(Flag.DELETED, true);
                                placeHolder.setFlagInternal(Flag.SEEN, true);
                                appendMessages(new Message[] { placeHolder });
                            }
                        } catch (MessagingException e) {
                            throw new WrappedException(e);
                        }
                        return null;
                    }
                });
                return uidMap;
            } catch (WrappedException e) {
                throw(MessagingException) e.getCause();
            }

        }

        /**
         * Convenience transaction wrapper for storing a message and set it as fully downloaded. Implemented mainly to speed up DB transaction commit.
         *
         * @param message Message to store. Never <code>null</code>.
         * @param runnable What to do before setting {@link Flag#X_DOWNLOADED_FULL}. Never <code>null</code>.
         * @return The local version of the message. Never <code>null</code>.
         * @throws MessagingException
         */
        public Message storeSmallMessage(final Message message, final Runnable runnable) throws MessagingException {
            return database.execute(true, new DbCallback<Message>() {
                @Override
                public Message doDbWork(final SQLiteDatabase db) throws WrappedException, UnavailableStorageException {
                    try {
                        appendMessages(new Message[] { message });
                        final String uid = message.getUid();
                        final Message result = getMessage(uid);
                        runnable.run();
                        // Set a flag indicating this message has now be fully downloaded
                        result.setFlag(Flag.X_DOWNLOADED_FULL, true);
                        return result;
                    } catch (MessagingException e) {
                        throw new WrappedException(e);
                    }
                }
            });
        }

        /**
         * The method differs slightly from the contract; If an incoming message already has a uid
         * assigned and it matches the uid of an existing message then this message will replace the
         * old message. It is implemented as a delete/insert. This functionality is used in saving
         * of drafts and re-synchronization of updated server messages.
         *
         * NOTE that although this method is located in the LocalStore class, it is not guaranteed
         * that the messages supplied as parameters are actually {@link LocalMessage} instances (in
         * fact, in most cases, they are not). Therefore, if you want to make local changes only to a
         * message, retrieve the appropriate local message instance first (if it already exists).
         */
        @Override
        public Map<String, String> appendMessages(Message[] messages) throws MessagingException {
            return appendMessages(messages, false);
        }

        public void destroyMessages(final Message[] messages) throws MessagingException {
            try {
                database.execute(true, new DbCallback<Void>() {
                    @Override
                    public Void doDbWork(final SQLiteDatabase db) throws WrappedException, UnavailableStorageException {
                        for (Message message : messages) {
                            try {
                                message.destroy();
                            } catch (MessagingException e) {
                                throw new WrappedException(e);
                            }
                        }
                        return null;
                    }
                });
            } catch (MessagingException e) {
                throw new WrappedException(e);
            }
        }


        /**
         * The method differs slightly from the contract; If an incoming message already has a uid
         * assigned and it matches the uid of an existing message then this message will replace
         * the old message. This functionality is used in saving of drafts and re-synchronization
         * of updated server messages.
         *
         * NOTE that although this method is located in the LocalStore class, it is not guaranteed
         * that the messages supplied as parameters are actually {@link LocalMessage} instances (in
         * fact, in most cases, they are not). Therefore, if you want to make local changes only to a
         * message, retrieve the appropriate local message instance first (if it already exists).
         * @param messages
         * @param copy
         * @return Map<String, String> uidMap of srcUids -> destUids
         */
        private Map<String, String> appendMessages(final Message[] messages, final boolean copy) throws MessagingException {
            open(OpenMode.READ_WRITE);
            try {
                final Map<String, String> uidMap = new HashMap<String, String>();
                database.execute(true, new DbCallback<Void>() {
                    @Override
                    public Void doDbWork(final SQLiteDatabase db) throws WrappedException, UnavailableStorageException {
                        try {
                            for (Message message : messages) {
                                if (!(message instanceof MimeMessage)) {
                                    throw new Error("LocalStore can only store Messages that extend MimeMessage");
                                }

                                long oldMessageId = -1;
                                String uid = message.getUid();
                                if (uid == null || copy) {
                                    /*
                                     * Create a new message in the database
                                     */
                                    String randomLocalUid = K9.LOCAL_UID_PREFIX +
                                            UUID.randomUUID().toString();

                                    if (copy) {
                                        // Save mapping: source UID -> target UID
                                        uidMap.put(uid, randomLocalUid);
                                    } else {
                                        // Modify the Message instance to reference the new UID
                                        message.setUid(randomLocalUid);
                                    }

                                    // The message will be saved with the newly generated UID
                                    uid = randomLocalUid;
                                } else {
<<<<<<< HEAD
                                    LocalMessage oldMessage = getMessage(uid);
=======
                                    /*
                                     * Replace an existing message in the database
                                     */
                                    LocalMessage oldMessage = (LocalMessage) getMessage(uid);
>>>>>>> 5591865f

                                    if (oldMessage != null) {
                                        oldMessageId = oldMessage.getId();

                                        if (!oldMessage.isSet(Flag.SEEN)) {
                                            setUnreadMessageCount(getUnreadMessageCount() - 1);
                                        }
                                        if (oldMessage.isSet(Flag.FLAGGED)) {
                                            setFlaggedMessageCount(getFlaggedMessageCount() - 1);
                                        }
                                    }

                                    deleteAttachments(message.getUid());
                                }

                                ViewableContainer container =
                                        MimeUtility.extractTextAndAttachments(mApplication, message);

                                List<Part> attachments = container.attachments;
                                String text = container.text;
                                String html = HtmlConverter.convertEmoji2Img(container.html);

                                String preview = calculateContentPreview(text);

                                try {
                                    ContentValues cv = new ContentValues();
                                    cv.put("uid", uid);
                                    cv.put("subject", message.getSubject());
                                    cv.put("sender_list", Address.pack(message.getFrom()));
                                    cv.put("date", message.getSentDate() == null
                                           ? System.currentTimeMillis() : message.getSentDate().getTime());
                                    cv.put("flags", Utility.combine(message.getFlags(), ',').toUpperCase(Locale.US));
                                    cv.put("deleted", message.isSet(Flag.DELETED) ? 1 : 0);
                                    cv.put("folder_id", mFolderId);
                                    cv.put("to_list", Address.pack(message.getRecipients(RecipientType.TO)));
                                    cv.put("cc_list", Address.pack(message.getRecipients(RecipientType.CC)));
                                    cv.put("bcc_list", Address.pack(message.getRecipients(RecipientType.BCC)));
                                    cv.put("html_content", html.length() > 0 ? html : null);
                                    cv.put("text_content", text.length() > 0 ? text : null);
                                    cv.put("preview", preview.length() > 0 ? preview : null);
                                    cv.put("reply_to_list", Address.pack(message.getReplyTo()));
                                    cv.put("attachment_count", attachments.size());
                                    cv.put("internal_date",  message.getInternalDate() == null
                                           ? System.currentTimeMillis() : message.getInternalDate().getTime());
                                    cv.put("mime_type", message.getMimeType());

                                    String messageId = message.getMessageId();
                                    if (messageId != null) {
                                        cv.put("message_id", messageId);
                                    }
                                    long messageUid;

                                    if (oldMessageId == -1) {
                                        messageUid = db.insert("messages", "uid", cv);
                                    } else {
                                        db.update("messages", cv, "id = ?", new String[] { Long.toString(oldMessageId) });
                                        messageUid = oldMessageId;
                                    }
                                    for (Part attachment : attachments) {
                                        saveAttachment(messageUid, attachment, copy);
                                    }
                                    saveHeaders(messageUid, (MimeMessage)message);
                                    if (!message.isSet(Flag.SEEN)) {
                                        setUnreadMessageCount(getUnreadMessageCount() + 1);
                                    }
                                    if (message.isSet(Flag.FLAGGED)) {
                                        setFlaggedMessageCount(getFlaggedMessageCount() + 1);
                                    }
                                } catch (Exception e) {
                                    throw new MessagingException("Error appending message", e);
                                }
                            }
                        } catch (MessagingException e) {
                            throw new WrappedException(e);
                        }
                        return null;
                    }
                });
                return uidMap;
            } catch (WrappedException e) {
                throw(MessagingException) e.getCause();
            }
        }

        /**
         * Update the given message in the LocalStore without first deleting the existing
         * message (contrast with appendMessages). This method is used to store changes
         * to the given message while updating attachments and not removing existing
         * attachment data.
         * TODO In the future this method should be combined with appendMessages since the Message
         * contains enough data to decide what to do.
         * @param message
         * @throws MessagingException
         */
        public void updateMessage(final LocalMessage message) throws MessagingException {
            open(OpenMode.READ_WRITE);
            try {
                database.execute(false, new DbCallback<Void>() {
                    @Override
                    public Void doDbWork(final SQLiteDatabase db) throws WrappedException, UnavailableStorageException {
                        try {
                            message.buildMimeRepresentation();

                            ViewableContainer container =
                                    MimeUtility.extractTextAndAttachments(mApplication, message);

                            List<Part> attachments = container.attachments;
                            String text = container.text;
                            String html = HtmlConverter.convertEmoji2Img(container.html);

                            String preview = calculateContentPreview(text);

                            try {
                                db.execSQL("UPDATE messages SET "
                                           + "uid = ?, subject = ?, sender_list = ?, date = ?, flags = ?, "
                                           + "folder_id = ?, to_list = ?, cc_list = ?, bcc_list = ?, "
                                           + "html_content = ?, text_content = ?, preview = ?, reply_to_list = ?, "
                                           + "attachment_count = ? WHERE id = ?",
                                           new Object[] {
                                               message.getUid(),
                                               message.getSubject(),
                                               Address.pack(message.getFrom()),
                                               message.getSentDate() == null ? System
                                               .currentTimeMillis() : message.getSentDate()
                                               .getTime(),
                                               Utility.combine(message.getFlags(), ',').toUpperCase(Locale.US),
                                               mFolderId,
                                               Address.pack(message
                                                            .getRecipients(RecipientType.TO)),
                                               Address.pack(message
                                                            .getRecipients(RecipientType.CC)),
                                               Address.pack(message
                                                            .getRecipients(RecipientType.BCC)),
                                               html.length() > 0 ? html : null,
                                               text.length() > 0 ? text : null,
                                               preview.length() > 0 ? preview : null,
                                               Address.pack(message.getReplyTo()),
                                               attachments.size(),
                                               message.mId
                                           });

                                for (int i = 0, count = attachments.size(); i < count; i++) {
                                    Part attachment = attachments.get(i);
                                    saveAttachment(message.mId, attachment, false);
                                }
                                saveHeaders(message.getId(), message);
                            } catch (Exception e) {
                                throw new MessagingException("Error appending message", e);
                            }
                        } catch (MessagingException e) {
                            throw new WrappedException(e);
                        }
                        return null;
                    }
                });
            } catch (WrappedException e) {
                throw(MessagingException) e.getCause();
            }
        }

        /**
         * Save the headers of the given message. Note that the message is not
         * necessarily a {@link LocalMessage} instance.
         * @param id
         * @param message
         * @throws com.fsck.k9.mail.MessagingException
         */
        private void saveHeaders(final long id, final MimeMessage message) throws MessagingException {
            database.execute(true, new DbCallback<Void>() {
                @Override
                public Void doDbWork(final SQLiteDatabase db) throws WrappedException, UnavailableStorageException {
                    boolean saveAllHeaders = mAccount.saveAllHeaders();
                    boolean gotAdditionalHeaders = false;

                    deleteHeaders(id);
                    for (String name : message.getHeaderNames()) {
                        if (saveAllHeaders || HEADERS_TO_SAVE.contains(name)) {
                            String[] values = message.getHeader(name);
                            for (String value : values) {
                                ContentValues cv = new ContentValues();
                                cv.put("message_id", id);
                                cv.put("name", name);
                                cv.put("value", value);
                                db.insert("headers", "name", cv);
                            }
                        } else {
                            gotAdditionalHeaders = true;
                        }
                    }

                    if (!gotAdditionalHeaders) {
                        // Remember that all headers for this message have been saved, so it is
                        // not necessary to download them again in case the user wants to see all headers.
                        List<Flag> appendedFlags = new ArrayList<Flag>();
                        appendedFlags.addAll(Arrays.asList(message.getFlags()));
                        appendedFlags.add(Flag.X_GOT_ALL_HEADERS);

                        db.execSQL("UPDATE messages " + "SET flags = ? " + " WHERE id = ?",
                                   new Object[]
                                   { Utility.combine(appendedFlags.toArray(), ',').toUpperCase(Locale.US), id });
                    }
                    return null;
                }
            });
        }

        private void deleteHeaders(final long id) throws UnavailableStorageException {
            database.execute(false, new DbCallback<Void>() {
                @Override
                public Void doDbWork(final SQLiteDatabase db) throws WrappedException, UnavailableStorageException {
                    db.execSQL("DELETE FROM headers WHERE message_id = ?", new Object[]
                               { id });
                    return null;
                }
            });
        }

        /**
         * @param messageId
         * @param attachment
         * @param saveAsNew
         * @throws IOException
         * @throws MessagingException
         */
        private void saveAttachment(final long messageId, final Part attachment, final boolean saveAsNew)
        throws IOException, MessagingException {
            try {
                database.execute(true, new DbCallback<Void>() {
                    @Override
                    public Void doDbWork(final SQLiteDatabase db) throws WrappedException, UnavailableStorageException {
                        try {
                            long attachmentId = -1;
                            Uri contentUri = null;
                            int size = -1;
                            File tempAttachmentFile = null;

                            if ((!saveAsNew) && (attachment instanceof LocalAttachmentBodyPart)) {
                                attachmentId = ((LocalAttachmentBodyPart) attachment).getAttachmentId();
                            }

                            final File attachmentDirectory = StorageManager.getInstance(mApplication).getAttachmentDirectory(uUid, database.getStorageProviderId());
                            if (attachment.getBody() != null) {
                                Body body = attachment.getBody();
                                if (body instanceof LocalAttachmentBody) {
                                    contentUri = ((LocalAttachmentBody) body).getContentUri();
                                } else if (body instanceof Message) {
                                    // It's a message, so use Message.writeTo() to output the
                                    // message including all children.
                                    Message message = (Message) body;
                                    tempAttachmentFile = File.createTempFile("att", null, attachmentDirectory);
                                    FileOutputStream out = new FileOutputStream(tempAttachmentFile);
                                    try {
                                        message.writeTo(out);
                                    } finally {
                                        out.close();
                                    }
                                    size = (int) (tempAttachmentFile.length() & 0x7FFFFFFFL);
                                } else {
                                    /*
                                     * If the attachment has a body we're expected to save it into the local store
                                     * so we copy the data into a cached attachment file.
                                     */
                                    InputStream in = attachment.getBody().getInputStream();
                                    try {
                                        tempAttachmentFile = File.createTempFile("att", null, attachmentDirectory);
                                        FileOutputStream out = new FileOutputStream(tempAttachmentFile);
                                        try {
                                            size = IOUtils.copy(in, out);
                                        } finally {
                                            out.close();
                                        }
                                    } finally {
                                        try { in.close(); } catch (Throwable ignore) {}
                                    }
                                }
                            }

                            if (size == -1) {
                                /*
                                 * If the attachment is not yet downloaded see if we can pull a size
                                 * off the Content-Disposition.
                                 */
                                String disposition = attachment.getDisposition();
                                if (disposition != null) {
                                    String s = MimeUtility.getHeaderParameter(disposition, "size");
                                    if (s != null) {
                                        try {
                                            size = Integer.parseInt(s);
                                        } catch (NumberFormatException e) { /* Ignore */ }
                                    }
                                }
                            }
                            if (size == -1) {
                                size = 0;
                            }

                            String storeData =
                                Utility.combine(attachment.getHeader(
                                                    MimeHeader.HEADER_ANDROID_ATTACHMENT_STORE_DATA), ',');

                            String name = MimeUtility.getHeaderParameter(attachment.getContentType(), "name");
                            String contentId = MimeUtility.getHeaderParameter(attachment.getContentId(), null);

                            String contentDisposition = MimeUtility.unfoldAndDecode(attachment.getDisposition());
                            String dispositionType = contentDisposition;

                            if (dispositionType != null) {
                                int pos = dispositionType.indexOf(';');
                                if (pos != -1) {
                                    // extract the disposition-type, "attachment", "inline" or extension-token (see the RFC 2183)
                                    dispositionType = dispositionType.substring(0, pos);
                                }
                            }

                            if (name == null && contentDisposition != null) {
                                name = MimeUtility.getHeaderParameter(contentDisposition, "filename");
                            }
                            if (attachmentId == -1) {
                                ContentValues cv = new ContentValues();
                                cv.put("message_id", messageId);
                                cv.put("content_uri", contentUri != null ? contentUri.toString() : null);
                                cv.put("store_data", storeData);
                                cv.put("size", size);
                                cv.put("name", name);
                                cv.put("mime_type", attachment.getMimeType());
                                cv.put("content_id", contentId);
                                cv.put("content_disposition", dispositionType);

                                attachmentId = db.insert("attachments", "message_id", cv);
                            } else {
                                ContentValues cv = new ContentValues();
                                cv.put("content_uri", contentUri != null ? contentUri.toString() : null);
                                cv.put("size", size);
                                db.update("attachments", cv, "id = ?", new String[]
                                          { Long.toString(attachmentId) });
                            }

                            if (attachmentId != -1 && tempAttachmentFile != null) {
                                File attachmentFile = new File(attachmentDirectory, Long.toString(attachmentId));
                                tempAttachmentFile.renameTo(attachmentFile);
                                contentUri = AttachmentProvider.getAttachmentUri(
                                                 mAccount,
                                                 attachmentId);
                                attachment.setBody(new LocalAttachmentBody(contentUri, mApplication));
                                ContentValues cv = new ContentValues();
                                cv.put("content_uri", contentUri != null ? contentUri.toString() : null);
                                db.update("attachments", cv, "id = ?", new String[]
                                          { Long.toString(attachmentId) });
                            }

                            /* The message has attachment with Content-ID */
                            if (contentId != null && contentUri != null) {
                                Cursor cursor = db.query("messages", new String[]
                                                         { "html_content" }, "id = ?", new String[]
                                                         { Long.toString(messageId) }, null, null, null);
                                try {
                                    if (cursor.moveToNext()) {
                                        String htmlContent = cursor.getString(0);

                                        if (htmlContent != null) {
                                            String newHtmlContent = htmlContent.replaceAll(
                                                                        Pattern.quote("cid:" + contentId),
                                                                        contentUri.toString());

                                            ContentValues cv = new ContentValues();
                                            cv.put("html_content", newHtmlContent);
                                            db.update("messages", cv, "id = ?", new String[]
                                                      { Long.toString(messageId) });
                                        }
                                    }
                                } finally {
                                    Utility.closeQuietly(cursor);
                                }
                            }

                            if (attachmentId != -1 && attachment instanceof LocalAttachmentBodyPart) {
                                ((LocalAttachmentBodyPart) attachment).setAttachmentId(attachmentId);
                            }
                            return null;
                        } catch (MessagingException e) {
                            throw new WrappedException(e);
                        } catch (IOException e) {
                            throw new WrappedException(e);
                        }
                    }
                });
            } catch (WrappedException e) {
                final Throwable cause = e.getCause();
                if (cause instanceof IOException) {
                    throw(IOException) cause;
                } else {
                    throw(MessagingException) cause;
                }
            }
        }

        /**
         * Changes the stored uid of the given message (using it's internal id as a key) to
         * the uid in the message.
         * @param message
         * @throws com.fsck.k9.mail.MessagingException
         */
        public void changeUid(final LocalMessage message) throws MessagingException {
            open(OpenMode.READ_WRITE);
            final ContentValues cv = new ContentValues();
            cv.put("uid", message.getUid());
            database.execute(false, new DbCallback<Void>() {
                @Override
                public Void doDbWork(final SQLiteDatabase db) throws WrappedException, UnavailableStorageException {
                    db.update("messages", cv, "id = ?", new String[]
                              { Long.toString(message.mId) });
                    return null;
                }
            });
        }

        @Override
        public void setFlags(Message[] messages, Flag[] flags, boolean value)
        throws MessagingException {
            open(OpenMode.READ_WRITE);
            for (Message message : messages) {
                message.setFlags(flags, value);
            }
        }

        @Override
        public void setFlags(Flag[] flags, boolean value)
        throws MessagingException {
            open(OpenMode.READ_WRITE);
            for (Message message : getMessages(null)) {
                message.setFlags(flags, value);
            }
        }

        @Override
        public String getUidFromMessageId(Message message) throws MessagingException {
            throw new MessagingException("Cannot call getUidFromMessageId on LocalFolder");
        }

        private void clearMessagesWhere(final String whereClause, final String[] params)  throws MessagingException {
            open(OpenMode.READ_ONLY);
            Message[] messages  = LocalStore.this.getMessages(
                                      null,
                                      this,
                                      "SELECT " + GET_MESSAGES_COLS + "FROM messages WHERE " + whereClause,
                                      params);

            for (Message message : messages) {
                deleteAttachments(message.getUid());
            }
            database.execute(false, new DbCallback<Void>() {
                @Override
                public Void doDbWork(final SQLiteDatabase db) throws WrappedException, UnavailableStorageException {
                    db.execSQL("DELETE FROM messages WHERE " + whereClause, params);
                    return null;
                }
            });
            resetUnreadAndFlaggedCounts();
        }

        public void clearMessagesOlderThan(long cutoff) throws MessagingException {
            final String where = "folder_id = ? and date < ?";
            final String[] params = new String[] {
                Long.toString(mFolderId), Long.toString(cutoff)
            };

            clearMessagesWhere(where, params);
        }



        public void clearAllMessages() throws MessagingException {
            final String where = "folder_id = ?";
            final String[] params = new String[] {
                Long.toString(mFolderId)
            };


            clearMessagesWhere(where, params);
            setPushState(null);
            setLastPush(0);
            setLastChecked(0);
            setVisibleLimit(mAccount.getDisplayCount());
        }

        public void resetUnreadAndFlaggedCounts() {
            try {
                int newUnread = 0;
                int newFlagged = 0;
                Message[] messages = getMessages(null);
                for (Message message : messages) {
                    if (!message.isSet(Flag.SEEN)) {
                        newUnread++;
                    }
                    if (message.isSet(Flag.FLAGGED)) {
                        newFlagged++;
                    }
                }
                setUnreadMessageCount(newUnread);
                setFlaggedMessageCount(newFlagged);
            } catch (Exception e) {
                Log.e(K9.LOG_TAG, "Unable to fetch all messages from LocalStore", e);
            }
        }


        @Override
        public void delete(final boolean recurse) throws MessagingException {
            try {
                database.execute(false, new DbCallback<Void>() {
                    @Override
                    public Void doDbWork(final SQLiteDatabase db) throws WrappedException, UnavailableStorageException {
                        try {
                            // We need to open the folder first to make sure we've got it's id
                            open(OpenMode.READ_ONLY);
                            Message[] messages = getMessages(null);
                            for (Message message : messages) {
                                deleteAttachments(message.getUid());
                            }
                        } catch (MessagingException e) {
                            throw new WrappedException(e);
                        }
                        db.execSQL("DELETE FROM folders WHERE id = ?", new Object[]
                                   { Long.toString(mFolderId), });
                        return null;
                    }
                });
            } catch (WrappedException e) {
                throw(MessagingException) e.getCause();
            }
        }

        @Override
        public boolean equals(Object o) {
            if (o instanceof LocalFolder) {
                return ((LocalFolder)o).mName.equals(mName);
            }
            return super.equals(o);
        }

        @Override
        public int hashCode() {
            return mName.hashCode();
        }

        @Override
        public Flag[] getPermanentFlags() {
            return PERMANENT_FLAGS;
        }


        private void deleteAttachments(final long messageId) throws MessagingException {
            open(OpenMode.READ_WRITE);
            database.execute(false, new DbCallback<Void>() {
                @Override
                public Void doDbWork(final SQLiteDatabase db) throws WrappedException, UnavailableStorageException {
                    Cursor attachmentsCursor = null;
                    try {
                        String accountUuid = mAccount.getUuid();
                        Context context = mApplication;

                        // Get attachment IDs
                        String[] whereArgs = new String[] { Long.toString(messageId) };
                        attachmentsCursor = db.query("attachments", new String[] { "id" },
                                "message_id = ?", whereArgs, null, null, null);

                        final File attachmentDirectory = StorageManager.getInstance(mApplication)
                                .getAttachmentDirectory(uUid, database.getStorageProviderId());

                        while (attachmentsCursor.moveToNext()) {
                            String attachmentId = Long.toString(attachmentsCursor.getLong(0));
                            try {
                                // Delete stored attachment
                                File file = new File(attachmentDirectory, attachmentId);
                                if (file.exists()) {
                                    file.delete();
                                }

                                // Delete thumbnail file
                                AttachmentProvider.deleteThumbnail(context, accountUuid,
                                        attachmentId);
                            } catch (Exception e) { /* ignore */ }
                        }

                        // Delete attachment metadata from the database
                        db.delete("attachments", "message_id = ?", whereArgs);
                    } finally {
                        Utility.closeQuietly(attachmentsCursor);
                    }
                    return null;
                }
            });
        }

        private void deleteAttachments(final String uid) throws MessagingException {
            open(OpenMode.READ_WRITE);
            try {
                database.execute(false, new DbCallback<Void>() {
                    @Override
                    public Void doDbWork(final SQLiteDatabase db) throws WrappedException, UnavailableStorageException {
                        Cursor messagesCursor = null;
                        try {
                            messagesCursor = db.query("messages", new String[]
                                                      { "id" }, "folder_id = ? AND uid = ?", new String[]
                                                      { Long.toString(mFolderId), uid }, null, null, null);
                            while (messagesCursor.moveToNext()) {
                                long messageId = messagesCursor.getLong(0);
                                deleteAttachments(messageId);

                            }
                        } catch (MessagingException e) {
                            throw new WrappedException(e);
                        } finally {
                            Utility.closeQuietly(messagesCursor);
                        }
                        return null;
                    }
                });
            } catch (WrappedException e) {
                throw(MessagingException) e.getCause();
            }
        }

        /*
         * calculateContentPreview
         * Takes a plain text message body as a string.
         * Returns a message summary as a string suitable for showing in a message list
         *
         * A message summary should be about the first 160 characters
         * of unique text written by the message sender
         * Quoted text, "On $date" and so on will be stripped out.
         * All newlines and whitespace will be compressed.
         *
         */
        public String calculateContentPreview(String text) {
            if (text == null) {
                return null;
            }

            // Only look at the first 8k of a message when calculating
            // the preview.  This should avoid unnecessary
            // memory usage on large messages
            if (text.length() > 8192) {
                text = text.substring(0, 8192);
            }

            // try to remove lines of dashes in the preview
            text = text.replaceAll("(?m)^----.*?$", "");
            // remove quoted text from the preview
            text = text.replaceAll("(?m)^[#>].*$", "");
            // Remove a common quote header from the preview
            text = text.replaceAll("(?m)^On .*wrote.?$", "");
            // Remove a more generic quote header from the preview
            text = text.replaceAll("(?m)^.*\\w+:$", "");

            // URLs in the preview should just be shown as "..." - They're not
            // clickable and they usually overwhelm the preview
            text = text.replaceAll("https?://\\S+", "...");
            // Don't show newlines in the preview
            text = text.replaceAll("(\\r|\\n)+", " ");
            // Collapse whitespace in the preview
            text = text.replaceAll("\\s+", " ");
            if (text.length() <= 512) {
                return text;
            } else {
                return text.substring(0, 512);
            }

        }

        @Override
        public boolean isInTopGroup() {
            return mInTopGroup;
        }

        public void setInTopGroup(boolean inTopGroup) throws MessagingException {
            mInTopGroup = inTopGroup;
            updateFolderColumn("top_group", mInTopGroup ? 1 : 0);
        }

        public Integer getLastUid() {
            return mLastUid;
        }

        /**
         * <p>Fetches the most recent <b>numeric</b> UID value in this folder.  This is used by
         * {@link com.fsck.k9.controller.MessagingController#shouldNotifyForMessage} to see if messages being
         * fetched are new and unread.  Messages are "new" if they have a UID higher than the most recent UID prior
         * to synchronization.</p>
         *
         * <p>This only works for protocols with numeric UIDs (like IMAP). For protocols with
         * alphanumeric UIDs (like POP), this method quietly fails and shouldNotifyForMessage() will
         * always notify for unread messages.</p>
         *
         * <p>Once Issue 1072 has been fixed, this method and shouldNotifyForMessage() should be
         * updated to use internal dates rather than UIDs to determine new-ness. While this doesn't
         * solve things for POP (which doesn't have internal dates), we can likely use this as a
         * framework to examine send date in lieu of internal date.</p>
         * @throws MessagingException
         */
        public void updateLastUid() throws MessagingException {
            Integer lastUid = database.execute(false, new DbCallback<Integer>() {
                @Override
                public Integer doDbWork(final SQLiteDatabase db) {
                    Cursor cursor = null;
                    try {
                        open(OpenMode.READ_ONLY);
                        cursor = db.rawQuery("SELECT MAX(uid) FROM messages WHERE folder_id=?", new String[] { Long.toString(mFolderId) });
                        if (cursor.getCount() > 0) {
                            cursor.moveToFirst();
                            return cursor.getInt(0);
                        }
                    } catch (Exception e) {
                        Log.e(K9.LOG_TAG, "Unable to updateLastUid: ", e);
                    } finally {
                        Utility.closeQuietly(cursor);
                    }
                    return null;
                }
            });
            if (K9.DEBUG)
                Log.d(K9.LOG_TAG, "Updated last UID for folder " + mName + " to " + lastUid);
            mLastUid = lastUid;
        }

        public Long getOldestMessageDate() throws MessagingException {
            return database.execute(false, new DbCallback<Long>() {
                @Override
                public Long doDbWork(final SQLiteDatabase db) {
                    Cursor cursor = null;
                    try {
                        open(OpenMode.READ_ONLY);
                        cursor = db.rawQuery("SELECT MIN(date) FROM messages WHERE folder_id=?", new String[] { Long.toString(mFolderId) });
                        if (cursor.getCount() > 0) {
                            cursor.moveToFirst();
                            return cursor.getLong(0);
                        }
                    } catch (Exception e) {
                        Log.e(K9.LOG_TAG, "Unable to fetch oldest message date: ", e);
                    } finally {
                        Utility.closeQuietly(cursor);
                    }
                    return null;
                }
            });
        }

    }

    public static class LocalTextBody extends TextBody {
        /**
         * This is an HTML-ified version of the message for display purposes.
         */
        private String mBodyForDisplay;

        public LocalTextBody(String body) {
            super(body);
        }

        public LocalTextBody(String body, String bodyForDisplay) {
            super(body);
            this.mBodyForDisplay = bodyForDisplay;
        }

        public String getBodyForDisplay() {
            return mBodyForDisplay;
        }

        public void setBodyForDisplay(String mBodyForDisplay) {
            this.mBodyForDisplay = mBodyForDisplay;
        }

    }//LocalTextBody

    public class LocalMessage extends MimeMessage {
        private long mId;
        private int mAttachmentCount;
        private String mSubject;

        private String mPreview = "";

        private boolean mToMeCalculated = false;
        private boolean mCcMeCalculated = false;
        private boolean mToMe = false;
        private boolean mCcMe = false;

        private boolean mHeadersLoaded = false;
        private boolean mMessageDirty = false;

        public LocalMessage() {
        }

        LocalMessage(String uid, Folder folder) {
            this.mUid = uid;
            this.mFolder = folder;
        }

        private void populateFromGetMessageCursor(Cursor cursor)
        throws MessagingException {
            final String subject = cursor.getString(0);
            this.setSubject(subject == null ? "" : subject);

            Address[] from = Address.unpack(cursor.getString(1));
            if (from.length > 0) {
                this.setFrom(from[0]);
            }
            this.setInternalSentDate(new Date(cursor.getLong(2)));
            this.setUid(cursor.getString(3));
            String flagList = cursor.getString(4);
            if (flagList != null && flagList.length() > 0) {
                String[] flags = flagList.split(",");

                for (String flag : flags) {
                    try {
                        this.setFlagInternal(Flag.valueOf(flag), true);
                    }

                    catch (Exception e) {
                        if (!"X_BAD_FLAG".equals(flag)) {
                            Log.w(K9.LOG_TAG, "Unable to parse flag " + flag);
                        }
                    }
                }
            }
            this.mId = cursor.getLong(5);
            this.setRecipients(RecipientType.TO, Address.unpack(cursor.getString(6)));
            this.setRecipients(RecipientType.CC, Address.unpack(cursor.getString(7)));
            this.setRecipients(RecipientType.BCC, Address.unpack(cursor.getString(8)));
            this.setReplyTo(Address.unpack(cursor.getString(9)));

            this.mAttachmentCount = cursor.getInt(10);
            this.setInternalDate(new Date(cursor.getLong(11)));
            this.setMessageId(cursor.getString(12));

            final String preview = cursor.getString(14);
            mPreview = (preview == null ? "" : preview);

            if (this.mFolder == null) {
                LocalFolder f = new LocalFolder(cursor.getInt(13));
                f.open(LocalFolder.OpenMode.READ_WRITE);
                this.mFolder = f;
            }
        }

        /**
         * Fetch the message text for display. This always returns an HTML-ified version of the
         * message, even if it was originally a text-only message.
         * @return HTML version of message for display purposes or null.
         * @throws MessagingException
         */
        public String getTextForDisplay() throws MessagingException {
            String text = null;    // First try and fetch an HTML part.
            Part part = MimeUtility.findFirstPartByMimeType(this, "text/html");
            if (part == null) {
                // If that fails, try and get a text part.
                part = MimeUtility.findFirstPartByMimeType(this, "text/plain");
                if (part != null && part.getBody() instanceof LocalStore.LocalTextBody) {
                    text = ((LocalStore.LocalTextBody) part.getBody()).getBodyForDisplay();
                }
            } else {
                // We successfully found an HTML part; do the necessary character set decoding.
                text = MimeUtility.getTextFromPart(part);
            }
            return text;
        }


        /* Custom version of writeTo that updates the MIME message based on localMessage
         * changes.
         */

        @Override
        public void writeTo(OutputStream out) throws IOException, MessagingException {
            if (mMessageDirty) buildMimeRepresentation();
            super.writeTo(out);
        }

        private void buildMimeRepresentation() throws MessagingException {
            if (!mMessageDirty) {
                return;
            }

            super.setSubject(mSubject);
            if (this.mFrom != null && this.mFrom.length > 0) {
                super.setFrom(this.mFrom[0]);
            }

            super.setReplyTo(mReplyTo);
            super.setSentDate(this.getSentDate());
            super.setRecipients(RecipientType.TO, mTo);
            super.setRecipients(RecipientType.CC, mCc);
            super.setRecipients(RecipientType.BCC, mBcc);
            if (mMessageId != null) super.setMessageId(mMessageId);

            mMessageDirty = false;
        }

        public String getPreview() {
            return mPreview;
        }

        @Override
        public String getSubject() {
            return mSubject;
        }


        @Override
        public void setSubject(String subject) throws MessagingException {
            mSubject = subject;
            mMessageDirty = true;
        }


        @Override
        public void setMessageId(String messageId) {
            mMessageId = messageId;
            mMessageDirty = true;
        }

        public boolean hasAttachments() {
            if (mAttachmentCount > 0) {
                return true;
            } else {
                return false;
            }

        }

        public int getAttachmentCount() {
            return mAttachmentCount;
        }

        @Override
        public void setFrom(Address from) throws MessagingException {
            this.mFrom = new Address[] { from };
            mMessageDirty = true;
        }


        @Override
        public void setReplyTo(Address[] replyTo) throws MessagingException {
            if (replyTo == null || replyTo.length == 0) {
                mReplyTo = null;
            } else {
                mReplyTo = replyTo;
            }
            mMessageDirty = true;
        }


        /*
         * For performance reasons, we add headers instead of setting them (see super implementation)
         * which removes (expensive) them before adding them
         */
        @Override
        public void setRecipients(RecipientType type, Address[] addresses) throws MessagingException {
            if (type == RecipientType.TO) {
                if (addresses == null || addresses.length == 0) {
                    this.mTo = null;
                } else {
                    this.mTo = addresses;
                }
            } else if (type == RecipientType.CC) {
                if (addresses == null || addresses.length == 0) {
                    this.mCc = null;
                } else {
                    this.mCc = addresses;
                }
            } else if (type == RecipientType.BCC) {
                if (addresses == null || addresses.length == 0) {
                    this.mBcc = null;
                } else {
                    this.mBcc = addresses;
                }
            } else {
                throw new MessagingException("Unrecognized recipient type.");
            }
            mMessageDirty = true;
        }



        public boolean toMe() {
            try {
                if (!mToMeCalculated) {
                    for (Address address : getRecipients(RecipientType.TO)) {
                        if (mAccount.isAnIdentity(address)) {
                            mToMe = true;
                            mToMeCalculated = true;
                        }
                    }
                }
            } catch (MessagingException e) {
                // do something better than ignore this
                // getRecipients can throw a messagingexception
            }
            return mToMe;
        }





        public boolean ccMe() {
            try {

                if (!mCcMeCalculated) {
                    for (Address address : getRecipients(RecipientType.CC)) {
                        if (mAccount.isAnIdentity(address)) {
                            mCcMe = true;
                            mCcMeCalculated = true;
                        }
                    }

                }
            } catch (MessagingException e) {
                // do something better than ignore this
                // getRecipients can throw a messagingexception
            }

            return mCcMe;
        }






        public void setFlagInternal(Flag flag, boolean set) throws MessagingException {
            super.setFlag(flag, set);
        }

        public long getId() {
            return mId;
        }

        @Override
        public void setFlag(final Flag flag, final boolean set) throws MessagingException {

            try {
                database.execute(true, new DbCallback<Void>() {
                    @Override
                    public Void doDbWork(final SQLiteDatabase db) throws WrappedException, UnavailableStorageException {
                        try {
                            if (flag == Flag.DELETED && set) {
                                delete();
                            }

                            updateFolderCountsOnFlag(flag, set);


                            LocalMessage.super.setFlag(flag, set);
                        } catch (MessagingException e) {
                            throw new WrappedException(e);
                        }
                        /*
                         * Set the flags on the message.
                         */
                        db.execSQL("UPDATE messages " + "SET flags = ? " + " WHERE id = ?", new Object[]
                                   { Utility.combine(getFlags(), ',').toUpperCase(Locale.US), mId });
                        return null;
                    }
                });
            } catch (WrappedException e) {
                throw(MessagingException) e.getCause();
            }


        }

        /*
         * If a message is being marked as deleted we want to clear out it's content
         * and attachments as well. Delete will not actually remove the row since we need
         * to retain the uid for synchronization purposes.
         */
        private void delete() throws MessagingException

        {
            /*
             * Delete all of the message's content to save space.
             */
            try {
                database.execute(true, new DbCallback<Void>() {
                    @Override
                    public Void doDbWork(final SQLiteDatabase db) throws WrappedException, UnavailableStorageException {
                        db.execSQL("UPDATE messages SET " + "deleted = 1," + "subject = NULL, "
                                   + "sender_list = NULL, " + "date = NULL, " + "to_list = NULL, "
                                   + "cc_list = NULL, " + "bcc_list = NULL, " + "preview = NULL, "
                                   + "html_content = NULL, " + "text_content = NULL, "
                                   + "reply_to_list = NULL " + "WHERE id = ?", new Object[]
                                   { mId });
                        /*
                         * Delete all of the message's attachments to save space.
                         * We do this explicit deletion here because we're not deleting the record
                         * in messages, which means our ON DELETE trigger for messages won't cascade
                         */
                        try {
                            ((LocalFolder) mFolder).deleteAttachments(mId);
                        } catch (MessagingException e) {
                            throw new WrappedException(e);
                        }
                        db.execSQL("DELETE FROM attachments WHERE message_id = ?", new Object[]
                                   { mId });
                        return null;
                    }
                });
            } catch (WrappedException e) {
                throw(MessagingException) e.getCause();
            }
            ((LocalFolder)mFolder).deleteHeaders(mId);


        }

        /*
         * Completely remove a message from the local database
         */
        @Override
        public void destroy() throws MessagingException {
            try {
                database.execute(true, new DbCallback<Void>() {
                    @Override
                    public Void doDbWork(final SQLiteDatabase db) throws WrappedException,
                        UnavailableStorageException {
                        try {
                            updateFolderCountsOnFlag(Flag.X_DESTROYED, true);
                            ((LocalFolder) mFolder).deleteAttachments(mId);
                            db.execSQL("DELETE FROM messages WHERE id = ?", new Object[] { mId });
                        } catch (MessagingException e) {
                            throw new WrappedException(e);
                        }
                        return null;
                    }
                });
            } catch (WrappedException e) {
                throw(MessagingException) e.getCause();
            }
        }

        private void updateFolderCountsOnFlag(Flag flag, boolean set) {
            /*
             * Update the unread count on the folder.
             */
            try {
                LocalFolder folder = (LocalFolder)mFolder;
                if (flag == Flag.DELETED || flag == Flag.X_DESTROYED) {
                    if (!isSet(Flag.SEEN)) {
                        folder.setUnreadMessageCount(folder.getUnreadMessageCount() + (set ? -1 : 1));
                    }
                    if (isSet(Flag.FLAGGED)) {
                        folder.setFlaggedMessageCount(folder.getFlaggedMessageCount() + (set ? -1 : 1));
                    }
                }


                if (!isSet(Flag.DELETED)) {

                    if (flag == Flag.SEEN) {
                        if (set != isSet(Flag.SEEN)) {
                            folder.setUnreadMessageCount(folder.getUnreadMessageCount() + (set ? -1 : 1));
                        }
                    }

                    if (flag == Flag.FLAGGED) {
                        folder.setFlaggedMessageCount(folder.getFlaggedMessageCount() + (set ?  1 : -1));
                    }
                }
            } catch (MessagingException me) {
                Log.e(K9.LOG_TAG, "Unable to update LocalStore unread message count",
                      me);
                throw new RuntimeException(me);
            }
        }

        private void loadHeaders() throws UnavailableStorageException {
            ArrayList<LocalMessage> messages = new ArrayList<LocalMessage>();
            messages.add(this);
            mHeadersLoaded = true; // set true before calling populate headers to stop recursion
            ((LocalFolder) mFolder).populateHeaders(messages);

        }

        @Override
        public void addHeader(String name, String value) throws UnavailableStorageException {
            if (!mHeadersLoaded)
                loadHeaders();
            super.addHeader(name, value);
        }

        @Override
        public void setHeader(String name, String value) throws UnavailableStorageException {
            if (!mHeadersLoaded)
                loadHeaders();
            super.setHeader(name, value);
        }

        @Override
        public String[] getHeader(String name) throws UnavailableStorageException {
            if (!mHeadersLoaded)
                loadHeaders();
            return super.getHeader(name);
        }

        @Override
        public void removeHeader(String name) throws UnavailableStorageException {
            if (!mHeadersLoaded)
                loadHeaders();
            super.removeHeader(name);
        }

        @Override
        public Set<String> getHeaderNames() throws UnavailableStorageException {
            if (!mHeadersLoaded)
                loadHeaders();
            return super.getHeaderNames();
        }

        @Override
        public LocalMessage clone() {
            LocalMessage message = new LocalMessage();
            super.copy(message);

            message.mId = mId;
            message.mAttachmentCount = mAttachmentCount;
            message.mSubject = mSubject;
            message.mPreview = mPreview;
            message.mToMeCalculated = mToMeCalculated;
            message.mCcMeCalculated = mCcMeCalculated;
            message.mToMe = mToMe;
            message.mCcMe = mCcMe;
            message.mHeadersLoaded = mHeadersLoaded;
            message.mMessageDirty = mMessageDirty;

            return message;
        }
    }

    public static class LocalAttachmentBodyPart extends MimeBodyPart {
        private long mAttachmentId = -1;

        public LocalAttachmentBodyPart(Body body, long attachmentId) throws MessagingException {
            super(body);
            mAttachmentId = attachmentId;
        }

        /**
         * Returns the local attachment id of this body, or -1 if it is not stored.
         * @return
         */
        public long getAttachmentId() {
            return mAttachmentId;
        }

        public void setAttachmentId(long attachmentId) {
            mAttachmentId = attachmentId;
        }

        @Override
        public String toString() {
            return "" + mAttachmentId;
        }
    }

    public static class LocalAttachmentBody implements Body {
        private static final byte[] EMPTY_BYTE_ARRAY = new byte[0];
        private Application mApplication;
        private Uri mUri;

        public LocalAttachmentBody(Uri uri, Application application) {
            mApplication = application;
            mUri = uri;
        }

        public InputStream getInputStream() throws MessagingException {
            try {
                return mApplication.getContentResolver().openInputStream(mUri);
            } catch (FileNotFoundException fnfe) {
                /*
                 * Since it's completely normal for us to try to serve up attachments that
                 * have been blown away, we just return an empty stream.
                 */
                return new ByteArrayInputStream(EMPTY_BYTE_ARRAY);
            }
        }

        public void writeTo(OutputStream out) throws IOException, MessagingException {
            InputStream in = getInputStream();
            Base64OutputStream base64Out = new Base64OutputStream(out);
            try {
                IOUtils.copy(in, base64Out);
            } finally {
                base64Out.close();
            }
        }

        public Uri getContentUri() {
            return mUri;
        }
    }
}<|MERGE_RESOLUTION|>--- conflicted
+++ resolved
@@ -2132,14 +2132,10 @@
                                     // The message will be saved with the newly generated UID
                                     uid = randomLocalUid;
                                 } else {
-<<<<<<< HEAD
-                                    LocalMessage oldMessage = getMessage(uid);
-=======
                                     /*
                                      * Replace an existing message in the database
                                      */
-                                    LocalMessage oldMessage = (LocalMessage) getMessage(uid);
->>>>>>> 5591865f
+                                    LocalMessage oldMessage = getMessage(uid);
 
                                     if (oldMessage != null) {
                                         oldMessageId = oldMessage.getId();
