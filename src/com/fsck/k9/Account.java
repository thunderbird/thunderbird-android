
package com.fsck.k9;

import android.content.Context;
import android.content.SharedPreferences;
import android.net.ConnectivityManager;
import android.net.Uri;
import android.util.Log;

import com.fsck.k9.activity.setup.AccountSetupIncoming;
import com.fsck.k9.crypto.Apg;
import com.fsck.k9.crypto.CryptoProvider;
import com.fsck.k9.helper.Utility;
import com.fsck.k9.mail.Address;
import com.fsck.k9.mail.Folder;
import com.fsck.k9.mail.MessagingException;
import com.fsck.k9.mail.Store;
import com.fsck.k9.mail.store.LocalStore;
import com.fsck.k9.mail.store.LocalStore.LocalFolder;
import com.fsck.k9.provider.AttachmentProvider;

import java.util.ArrayList;
import java.util.Arrays;
import java.util.Calendar;
import java.util.Date;
import java.util.List;
import java.util.Map;
import java.util.Random;
import java.util.UUID;
import java.util.concurrent.ConcurrentHashMap;

/**
 * Account stores all of the settings for a single account defined by the user. It is able to save
 * and delete itself given a Preferences to work with. Each account is defined by a UUID.
 */
public class Account implements BaseAccount
{
    /**
     * @see Account#setLocalStoreMigraionListener(LocalStoreMigrationListener)
     *
     */
    public interface LocalStoreMigrationListener {

        void onLocalStoreMigration(String oldStoreUri,
                String newStoreUri) throws MessagingException;

    }

    public static final String SDCARD_LOCALSTORE_PREFIX = "/sdcard/k9/";
    public static final String EXPUNGE_IMMEDIATELY = "EXPUNGE_IMMEDIATELY";
    public static final String EXPUNGE_MANUALLY = "EXPUNGE_MANUALLY";
    public static final String EXPUNGE_ON_POLL = "EXPUNGE_ON_POLL";

    public static final int DELETE_POLICY_NEVER = 0;
    public static final int DELETE_POLICY_7DAYS = 1;
    public static final int DELETE_POLICY_ON_DELETE = 2;
    public static final int DELETE_POLICY_MARK_AS_READ = 3;

    public static final String TYPE_WIFI = "WIFI";
    public static final String TYPE_MOBILE = "MOBILE";
    public static final String TYPE_OTHER = "OTHER";
    private static String[] networkTypes = { TYPE_WIFI, TYPE_MOBILE, TYPE_OTHER };

    private static final String DEFAULT_QUOTE_PREFIX = ">";

    private static final boolean DEFAULT_REPLY_AFTER_QUOTE = false;

    /**
     * <pre>
     * 0 - Never (DELETE_POLICY_NEVER)
     * 1 - After 7 days (DELETE_POLICY_7DAYS)
     * 2 - When I delete from inbox (DELETE_POLICY_ON_DELETE)
     * 3 - Mark as read (DELETE_POLICY_MARK_AS_READ)
     * </pre>
     */
    private int mDeletePolicy;

    private String mUuid;
    private String mStoreUri;

    /**
     * This URL starts with {@link #SDCARD_LOCALSTORE_PREFIX}
     * if we are storing on the SD-card.<br/>
     * Warning: {@link AttachmentProvider} makes assumptions about the content of this Uri.
     */
    private String mLocalStoreUri;
    /**
     * True if {@link #mLocalStoreUri} may be in use at
     * the moment. 
     */
    private boolean mIsInUse = false;
    private LocalStoreMigrationListener mLocalStoreMigrationListener;
    private String mTransportUri;
    private String mDescription;
    private String mAlwaysBcc;
    private int mAutomaticCheckIntervalMinutes;
    private int mDisplayCount;
    private int mChipColor;
    private int mLedColor;
    private long mLastAutomaticCheckTime;
    private boolean mNotifyNewMail;
    private boolean mNotifySelfNewMail;
    private String mDraftsFolderName;
    private String mSentFolderName;
    private String mTrashFolderName;
    private String mArchiveFolderName;
    private String mSpamFolderName;
    private String mOutboxFolderName;
    private String mAutoExpandFolderName;
    private FolderMode mFolderDisplayMode;
    private FolderMode mFolderSyncMode;
    private FolderMode mFolderPushMode;
    private FolderMode mFolderTargetMode;
    private int mAccountNumber;
    private boolean mVibrate;
    private int mVibratePattern;
    private int mVibrateTimes;
    private boolean mRing;
    private boolean mSaveAllHeaders;
    private boolean mPushPollOnConnect;
    private String mRingtoneUri;
    private boolean mNotifySync;
    private HideButtons mHideMessageViewButtons;
    private HideButtons mHideMessageViewMoveButtons;
    private ShowPictures mShowPictures;
    private boolean mEnableMoveButtons;
    private boolean mIsSignatureBeforeQuotedText;
    private String mExpungePolicy = EXPUNGE_IMMEDIATELY;
    private int mMaxPushFolders;
    private int mIdleRefreshMinutes;
    private boolean goToUnreadMessageSearch;
    private Map<String, Boolean> compressionMap = new ConcurrentHashMap<String, Boolean>();
    private Searchable searchableFolders;
    private boolean subscribedFoldersOnly;
    private int maximumPolledMessageAge;
    private int maximumAutoDownloadMessageSize;
    // Tracks if we have sent a notification for this account for
    // current set of fetched messages
    private boolean mRingNotified;
    private String mQuotePrefix;
    private boolean mReplyAfterQuote;
    private boolean mSyncRemoteDeletions;
    private String mCryptoApp;
    private boolean mCryptoAutoSignature;

    private CryptoProvider mCryptoProvider = null;

    /**
     * Name of the folder that was last selected for a copy or move operation.
     *
     * Note: For now this value isn't persisted. So it will be reset when
     *       K-9 Mail is restarted.
     */
    private String lastSelectedFolderName = null;

    private List<Identity> identities;

    public enum FolderMode
    {
        NONE, ALL, FIRST_CLASS, FIRST_AND_SECOND_CLASS, NOT_SECOND_CLASS;
    }

    public enum HideButtons
    {
        NEVER, ALWAYS, KEYBOARD_AVAILABLE;
    }

    public enum ShowPictures
    {
        NEVER, ALWAYS, ONLY_FROM_CONTACTS;
    }

    public enum Searchable
    {
        ALL, DISPLAYABLE, NONE
    }

    protected Account(Context context)
    {
        mUuid = UUID.randomUUID().toString();
        String path = SDCARD_LOCALSTORE_PREFIX + mUuid + ".db";
        mLocalStoreUri = "local://localhost//sdcard/k9/" + mUuid + ".db";
        mAutomaticCheckIntervalMinutes = -1;
        mIdleRefreshMinutes = 24;
        mSaveAllHeaders = false;
        mPushPollOnConnect = true;
        mDisplayCount = K9.DEFAULT_VISIBLE_LIMIT;
        mAccountNumber = -1;
        mNotifyNewMail = true;
        mNotifySync = true;
        mVibrate = false;
        mVibratePattern = 0;
        mVibrateTimes = 5;
        mRing = true;
        mNotifySelfNewMail = true;
        mFolderDisplayMode = FolderMode.NOT_SECOND_CLASS;
        mFolderSyncMode = FolderMode.FIRST_CLASS;
        mFolderPushMode = FolderMode.FIRST_CLASS;
        mFolderTargetMode = FolderMode.NOT_SECOND_CLASS;
        mHideMessageViewButtons = HideButtons.NEVER;
        mHideMessageViewMoveButtons = HideButtons.NEVER;
        mShowPictures = ShowPictures.NEVER;
        mEnableMoveButtons = false;
        mRingtoneUri = "content://settings/system/notification_sound";
        mIsSignatureBeforeQuotedText = false;
        mExpungePolicy = EXPUNGE_IMMEDIATELY;
        mAutoExpandFolderName = "INBOX";
        mMaxPushFolders = 10;
        mChipColor = (new Random()).nextInt(0xffffff) + 0xff000000;
        mLedColor = mChipColor;
        goToUnreadMessageSearch = false;
        subscribedFoldersOnly = false;
        maximumPolledMessageAge = -1;
        maximumAutoDownloadMessageSize = 32768;
        mQuotePrefix = DEFAULT_QUOTE_PREFIX;
        mReplyAfterQuote = DEFAULT_REPLY_AFTER_QUOTE;
        mSyncRemoteDeletions = true;
        mCryptoApp = Apg.NAME;
        mCryptoAutoSignature = false;

        searchableFolders = Searchable.ALL;

        identities = new ArrayList<Identity>();

        Identity identity = new Identity();
        identity.setSignatureUse(true);
        identity.setSignature(context.getString(R.string.default_signature));
        identity.setDescription(context.getString(R.string.default_identity_description));
        identities.add(identity);
    }

    protected Account(Preferences preferences, String uuid)
    {
        this.mUuid = uuid;
        loadAccount(preferences);
    }

    /**
     * Load stored settings for this account.
     */
    private synchronized void loadAccount(Preferences preferences)
    {

        SharedPreferences prefs = preferences.getPreferences();

        mStoreUri = Utility.base64Decode(prefs.getString(mUuid
                                         + ".storeUri", null));
        mLocalStoreUri = prefs.getString(mUuid + ".localStoreUri", null);
        mTransportUri = Utility.base64Decode(prefs.getString(mUuid
                                             + ".transportUri", null));
        mDescription = prefs.getString(mUuid + ".description", null);
        mAlwaysBcc = prefs.getString(mUuid + ".alwaysBcc", mAlwaysBcc);
        mAutomaticCheckIntervalMinutes = prefs.getInt(mUuid
                                         + ".automaticCheckIntervalMinutes", -1);
        mIdleRefreshMinutes = prefs.getInt(mUuid
                                           + ".idleRefreshMinutes", 24);
        mSaveAllHeaders = prefs.getBoolean(mUuid
                                           + ".saveAllHeaders", false);
        mPushPollOnConnect = prefs.getBoolean(mUuid
                                              + ".pushPollOnConnect", true);
        mDisplayCount = prefs.getInt(mUuid + ".displayCount", K9.DEFAULT_VISIBLE_LIMIT);
        if (mDisplayCount < 0)
        {
            mDisplayCount = K9.DEFAULT_VISIBLE_LIMIT;
        }
        mLastAutomaticCheckTime = prefs.getLong(mUuid
                                                + ".lastAutomaticCheckTime", 0);
        mNotifyNewMail = prefs.getBoolean(mUuid + ".notifyNewMail",
                                          false);
        mNotifySelfNewMail = prefs.getBoolean(mUuid + ".notifySelfNewMail",
                                              true);
        mNotifySync = prefs.getBoolean(mUuid + ".notifyMailCheck",
                                       false);
        mDeletePolicy = prefs.getInt(mUuid + ".deletePolicy", 0);
        mDraftsFolderName = prefs.getString(mUuid  + ".draftsFolderName",
                                            "Drafts");
        mSentFolderName = prefs.getString(mUuid  + ".sentFolderName",
                                          "Sent");
        mTrashFolderName = prefs.getString(mUuid  + ".trashFolderName",
                                           "Trash");
        mArchiveFolderName = prefs.getString(mUuid  + ".archiveFolderName",
                                             "Archive");
        mSpamFolderName = prefs.getString(mUuid  + ".spamFolderName",
                                          "Spam");
        mOutboxFolderName = prefs.getString(mUuid  + ".outboxFolderName",
                                            "Outbox");
        mExpungePolicy = prefs.getString(mUuid  + ".expungePolicy", EXPUNGE_IMMEDIATELY);
        mSyncRemoteDeletions = prefs.getBoolean(mUuid  + ".syncRemoteDeletions", true);

        mMaxPushFolders = prefs.getInt(mUuid + ".maxPushFolders", 10);
        goToUnreadMessageSearch = prefs.getBoolean(mUuid + ".goToUnreadMessageSearch",
                                  false);
        subscribedFoldersOnly = prefs.getBoolean(mUuid + ".subscribedFoldersOnly",
                                false);
        maximumPolledMessageAge = prefs.getInt(mUuid
                                               + ".maximumPolledMessageAge", -1);
        maximumAutoDownloadMessageSize = prefs.getInt(mUuid
                                         + ".maximumAutoDownloadMessageSize", 32768);
        mQuotePrefix = prefs.getString(mUuid + ".quotePrefix", DEFAULT_QUOTE_PREFIX);
        mReplyAfterQuote = prefs.getBoolean(mUuid + ".replyAfterQuote", DEFAULT_REPLY_AFTER_QUOTE);
        for (String type : networkTypes)
        {
            Boolean useCompression = prefs.getBoolean(mUuid + ".useCompression." + type,
                                     true);
            compressionMap.put(type, useCompression);
        }

        mAutoExpandFolderName = prefs.getString(mUuid  + ".autoExpandFolderName",
                                                "INBOX");

        mAccountNumber = prefs.getInt(mUuid + ".accountNumber", 0);

        Random random = new Random((long)mAccountNumber+4);

        mChipColor = prefs.getInt(mUuid+".chipColor",
                                  (random.nextInt(0x70)) +
                                  (random.nextInt(0x70) * 0xff) +
                                  (random.nextInt(0x70) * 0xffff) +
                                  0xff000000);
        mLedColor = prefs.getInt(mUuid+".ledColor", mChipColor);

        mVibrate = prefs.getBoolean(mUuid + ".vibrate", false);
        mVibratePattern = prefs.getInt(mUuid + ".vibratePattern", 0);
        mVibrateTimes = prefs.getInt(mUuid + ".vibrateTimes", 5);

        mRing = prefs.getBoolean(mUuid + ".ring", true);

        try
        {
            mHideMessageViewButtons = HideButtons.valueOf(prefs.getString(mUuid + ".hideButtonsEnum",
                                      HideButtons.NEVER.name()));
        }
        catch (Exception e)
        {
            mHideMessageViewButtons = HideButtons.NEVER;
        }

        try
        {
            mHideMessageViewMoveButtons = HideButtons.valueOf(prefs.getString(mUuid + ".hideMoveButtonsEnum",
                                          HideButtons.NEVER.name()));
        }
        catch (Exception e)
        {
            mHideMessageViewMoveButtons = HideButtons.NEVER;
        }

        try
        {
            mShowPictures = ShowPictures.valueOf(prefs.getString(mUuid + ".showPicturesEnum",
                                                 ShowPictures.NEVER.name()));
        }
        catch (Exception e)
        {
            mShowPictures = ShowPictures.NEVER;
        }

        mEnableMoveButtons = prefs.getBoolean(mUuid + ".enableMoveButtons", false);

        mRingtoneUri = prefs.getString(mUuid  + ".ringtone",
                                       "content://settings/system/notification_sound");
        try
        {
            mFolderDisplayMode = FolderMode.valueOf(prefs.getString(mUuid  + ".folderDisplayMode",
                                                    FolderMode.NOT_SECOND_CLASS.name()));
        }
        catch (Exception e)
        {
            mFolderDisplayMode = FolderMode.NOT_SECOND_CLASS;
        }

        try
        {
            mFolderSyncMode = FolderMode.valueOf(prefs.getString(mUuid  + ".folderSyncMode",
                                                 FolderMode.FIRST_CLASS.name()));
        }
        catch (Exception e)
        {
            mFolderSyncMode = FolderMode.FIRST_CLASS;
        }

        try
        {
            mFolderPushMode = FolderMode.valueOf(prefs.getString(mUuid  + ".folderPushMode",
                                                 FolderMode.FIRST_CLASS.name()));
        }
        catch (Exception e)
        {
            mFolderPushMode = FolderMode.FIRST_CLASS;
        }

        try
        {
            mFolderTargetMode = FolderMode.valueOf(prefs.getString(mUuid  + ".folderTargetMode",
                                                   FolderMode.NOT_SECOND_CLASS.name()));
        }
        catch (Exception e)
        {
            mFolderTargetMode = FolderMode.NOT_SECOND_CLASS;
        }

        try
        {
            searchableFolders = Searchable.valueOf(prefs.getString(mUuid  + ".searchableFolders",
                                                   Searchable.ALL.name()));
        }
        catch (Exception e)
        {
            searchableFolders = Searchable.ALL;
        }

        mIsSignatureBeforeQuotedText = prefs.getBoolean(mUuid  + ".signatureBeforeQuotedText", false);
        identities = loadIdentities(prefs);

        mCryptoApp = prefs.getString(mUuid + ".cryptoApp", Apg.NAME);
        mCryptoAutoSignature = prefs.getBoolean(mUuid + ".cryptoAutoSignature", false);
    }


    protected synchronized void delete(Preferences preferences)
    {
        String[] uuids = preferences.getPreferences().getString("accountUuids", "").split(",");
        StringBuffer sb = new StringBuffer();
        for (int i = 0, length = uuids.length; i < length; i++)
        {
            if (!uuids[i].equals(mUuid))
            {
                if (sb.length() > 0)
                {
                    sb.append(',');
                }
                sb.append(uuids[i]);
            }
        }
        String accountUuids = sb.toString();
        SharedPreferences.Editor editor = preferences.getPreferences().edit();
        editor.putString("accountUuids", accountUuids);

        editor.remove(mUuid + ".storeUri");
        editor.remove(mUuid + ".localStoreUri");
        editor.remove(mUuid + ".transportUri");
        editor.remove(mUuid + ".description");
        editor.remove(mUuid + ".name");
        editor.remove(mUuid + ".email");
        editor.remove(mUuid + ".alwaysBcc");
        editor.remove(mUuid + ".automaticCheckIntervalMinutes");
        editor.remove(mUuid + ".pushPollOnConnect");
        editor.remove(mUuid + ".saveAllHeaders");
        editor.remove(mUuid + ".idleRefreshMinutes");
        editor.remove(mUuid + ".lastAutomaticCheckTime");
        editor.remove(mUuid + ".notifyNewMail");
        editor.remove(mUuid + ".notifySelfNewMail");
        editor.remove(mUuid + ".deletePolicy");
        editor.remove(mUuid + ".draftsFolderName");
        editor.remove(mUuid + ".sentFolderName");
        editor.remove(mUuid + ".trashFolderName");
        editor.remove(mUuid + ".archiveFolderName");
        editor.remove(mUuid + ".spamFolderName");
        editor.remove(mUuid + ".outboxFolderName");
        editor.remove(mUuid + ".autoExpandFolderName");
        editor.remove(mUuid + ".accountNumber");
        editor.remove(mUuid + ".vibrate");
        editor.remove(mUuid + ".vibratePattern");
        editor.remove(mUuid + ".vibrateTimes");
        editor.remove(mUuid + ".ring");
        editor.remove(mUuid + ".ringtone");
        editor.remove(mUuid + ".lastFullSync");
        editor.remove(mUuid + ".folderDisplayMode");
        editor.remove(mUuid + ".folderSyncMode");
        editor.remove(mUuid + ".folderPushMode");
        editor.remove(mUuid + ".folderTargetMode");
        editor.remove(mUuid + ".hideButtonsEnum");
        editor.remove(mUuid + ".signatureBeforeQuotedText");
        editor.remove(mUuid + ".expungePolicy");
        editor.remove(mUuid + ".syncRemoteDeletions");
        editor.remove(mUuid + ".maxPushFolders");
        editor.remove(mUuid  + ".searchableFolders");
        editor.remove(mUuid  + ".chipColor");
        editor.remove(mUuid  + ".ledColor");
        editor.remove(mUuid + ".goToUnreadMessageSearch");
        editor.remove(mUuid + ".subscribedFoldersOnly");
        editor.remove(mUuid + ".maximumPolledMessageAge");
        editor.remove(mUuid + ".maximumAutoDownloadMessageSize");
        editor.remove(mUuid + ".quotePrefix");
        for (String type : networkTypes)
        {
            editor.remove(mUuid + ".useCompression." + type);
        }
        deleteIdentities(preferences.getPreferences(), editor);
        editor.commit();
    }

    public synchronized void save(Preferences preferences)
    {
        SharedPreferences.Editor editor = preferences.getPreferences().edit();

        if (!preferences.getPreferences().getString("accountUuids", "").contains(mUuid))
        {
            /*
             * When the account is first created we assign it a unique account number. The
             * account number will be unique to that account for the lifetime of the account.
             * So, we get all the existing account numbers, sort them ascending, loop through
             * the list and check if the number is greater than 1 + the previous number. If so
             * we use the previous number + 1 as the account number. This refills gaps.
             * mAccountNumber starts as -1 on a newly created account. It must be -1 for this
             * algorithm to work.
             *
             * I bet there is a much smarter way to do this. Anyone like to suggest it?
             */
            Account[] accounts = preferences.getAccounts();
            int[] accountNumbers = new int[accounts.length];
            for (int i = 0; i < accounts.length; i++)
            {
                accountNumbers[i] = accounts[i].getAccountNumber();
            }
            Arrays.sort(accountNumbers);
            for (int accountNumber : accountNumbers)
            {
                if (accountNumber > mAccountNumber + 1)
                {
                    break;
                }
                mAccountNumber = accountNumber;
            }
            mAccountNumber++;

            String accountUuids = preferences.getPreferences().getString("accountUuids", "");
            accountUuids += (accountUuids.length() != 0 ? "," : "") + mUuid;
            editor.putString("accountUuids", accountUuids);
        }

        editor.putString(mUuid + ".storeUri", Utility.base64Encode(mStoreUri));
        editor.putString(mUuid + ".localStoreUri", mLocalStoreUri);
        editor.putString(mUuid + ".transportUri", Utility.base64Encode(mTransportUri));
        editor.putString(mUuid + ".description", mDescription);
        editor.putString(mUuid + ".alwaysBcc", mAlwaysBcc);
        editor.putInt(mUuid + ".automaticCheckIntervalMinutes", mAutomaticCheckIntervalMinutes);
        editor.putInt(mUuid + ".idleRefreshMinutes", mIdleRefreshMinutes);
        editor.putBoolean(mUuid + ".saveAllHeaders", mSaveAllHeaders);
        editor.putBoolean(mUuid + ".pushPollOnConnect", mPushPollOnConnect);
        editor.putInt(mUuid + ".displayCount", mDisplayCount);
        editor.putLong(mUuid + ".lastAutomaticCheckTime", mLastAutomaticCheckTime);
        editor.putBoolean(mUuid + ".notifyNewMail", mNotifyNewMail);
        editor.putBoolean(mUuid + ".notifySelfNewMail", mNotifySelfNewMail);
        editor.putBoolean(mUuid + ".notifyMailCheck", mNotifySync);
        editor.putInt(mUuid + ".deletePolicy", mDeletePolicy);
        editor.putString(mUuid + ".draftsFolderName", mDraftsFolderName);
        editor.putString(mUuid + ".sentFolderName", mSentFolderName);
        editor.putString(mUuid + ".trashFolderName", mTrashFolderName);
        editor.putString(mUuid + ".archiveFolderName", mArchiveFolderName);
        editor.putString(mUuid + ".spamFolderName", mSpamFolderName);
        editor.putString(mUuid + ".outboxFolderName", mOutboxFolderName);
        editor.putString(mUuid + ".autoExpandFolderName", mAutoExpandFolderName);
        editor.putInt(mUuid + ".accountNumber", mAccountNumber);
        editor.putBoolean(mUuid + ".vibrate", mVibrate);
        editor.putInt(mUuid + ".vibratePattern", mVibratePattern);
        editor.putInt(mUuid + ".vibrateTimes", mVibrateTimes);
        editor.putBoolean(mUuid + ".ring", mRing);
        editor.putString(mUuid + ".hideButtonsEnum", mHideMessageViewButtons.name());
        editor.putString(mUuid + ".hideMoveButtonsEnum", mHideMessageViewMoveButtons.name());
        editor.putString(mUuid + ".showPicturesEnum", mShowPictures.name());
        editor.putBoolean(mUuid + ".enableMoveButtons", mEnableMoveButtons);
        editor.putString(mUuid + ".ringtone", mRingtoneUri);
        editor.putString(mUuid + ".folderDisplayMode", mFolderDisplayMode.name());
        editor.putString(mUuid + ".folderSyncMode", mFolderSyncMode.name());
        editor.putString(mUuid + ".folderPushMode", mFolderPushMode.name());
        editor.putString(mUuid + ".folderTargetMode", mFolderTargetMode.name());
        editor.putBoolean(mUuid + ".signatureBeforeQuotedText", this.mIsSignatureBeforeQuotedText);
        editor.putString(mUuid + ".expungePolicy", mExpungePolicy);
        editor.putBoolean(mUuid + ".syncRemoteDeletions", mSyncRemoteDeletions);
        editor.putInt(mUuid + ".maxPushFolders", mMaxPushFolders);
        editor.putString(mUuid  + ".searchableFolders", searchableFolders.name());
        editor.putInt(mUuid + ".chipColor", mChipColor);
        editor.putInt(mUuid + ".ledColor", mLedColor);
        editor.putBoolean(mUuid + ".goToUnreadMessageSearch", goToUnreadMessageSearch);
        editor.putBoolean(mUuid + ".subscribedFoldersOnly", subscribedFoldersOnly);
        editor.putInt(mUuid + ".maximumPolledMessageAge", maximumPolledMessageAge);
        editor.putInt(mUuid + ".maximumAutoDownloadMessageSize", maximumAutoDownloadMessageSize);
        editor.putString(mUuid + ".quotePrefix", mQuotePrefix);
        editor.putString(mUuid + ".cryptoApp", mCryptoApp);
        editor.putBoolean(mUuid + ".cryptoAutoSignature", mCryptoAutoSignature);

        for (String type : networkTypes)
        {
            Boolean useCompression = compressionMap.get(type);
            if (useCompression != null)
            {
                editor.putBoolean(mUuid + ".useCompression." + type, useCompression);
            }
        }
        saveIdentities(preferences.getPreferences(), editor);

        editor.commit();

    }

    public AccountStats getStats(Context context) throws MessagingException
    {
        long startTime = System.currentTimeMillis();
        AccountStats stats = new AccountStats();
        int unreadMessageCount = 0;
        int flaggedMessageCount = 0;
        LocalStore localStore = getLocalStore();
        if (K9.measureAccounts())
        {
            stats.size = localStore.getSize();
        }
        Account.FolderMode aMode = getFolderDisplayMode();
        Preferences prefs = Preferences.getPreferences(context);
        long folderLoadStart = System.currentTimeMillis();
        List<? extends Folder> folders = localStore.getPersonalNamespaces(false);
        long folderLoadEnd = System.currentTimeMillis();
        long folderEvalStart = folderLoadEnd;
        for (Folder folder : folders)
        {
            LocalFolder localFolder = (LocalFolder)folder;
            //folder.refresh(prefs);
            Folder.FolderClass fMode = localFolder.getDisplayClass(prefs);

            // Always get stats about the INBOX (see issue 1817)
            if (folder.getName().equals(K9.INBOX) || (
                        !folder.getName().equals(getTrashFolderName()) &&
                        !folder.getName().equals(getDraftsFolderName()) &&
                        !folder.getName().equals(getArchiveFolderName()) &&
                        !folder.getName().equals(getSpamFolderName()) &&
                        !folder.getName().equals(getOutboxFolderName()) &&
                        !folder.getName().equals(getSentFolderName()) &&
                        !folder.getName().equals(getErrorFolderName())))
            {
                if (aMode == Account.FolderMode.NONE)
                {
                    continue;
                }
                if (aMode == Account.FolderMode.FIRST_CLASS &&
                        fMode != Folder.FolderClass.FIRST_CLASS)
                {
                    continue;
                }
                if (aMode == Account.FolderMode.FIRST_AND_SECOND_CLASS &&
                        fMode != Folder.FolderClass.FIRST_CLASS &&
                        fMode != Folder.FolderClass.SECOND_CLASS)
                {
                    continue;
                }
                if (aMode == Account.FolderMode.NOT_SECOND_CLASS &&
                        fMode == Folder.FolderClass.SECOND_CLASS)
                {
                    continue;
                }
                unreadMessageCount += folder.getUnreadMessageCount();
                flaggedMessageCount += folder.getFlaggedMessageCount();

            }
        }
        long folderEvalEnd = System.currentTimeMillis();
        stats.unreadMessageCount = unreadMessageCount;
        stats.flaggedMessageCount = flaggedMessageCount;
        long endTime = System.currentTimeMillis();
        if (K9.DEBUG)
            Log.d(K9.LOG_TAG, "Account.getStats() on " + getDescription() + " took " + (endTime - startTime) + " ms;"
                  + " loading " + folders.size() + " took " + (folderLoadEnd - folderLoadStart) + " ms;"
                  + " evaluating took " + (folderEvalEnd - folderEvalStart) + " ms");
        return stats;
    }


    public synchronized void setChipColor(int color)
    {
        mChipColor = color;
    }

    public synchronized int getChipColor()
    {
        return mChipColor;
    }


    public synchronized void setLedColor(int color)
    {
        mLedColor = color;
    }

    public synchronized int getLedColor()
    {
        return mLedColor;
    }

    public String getUuid()
    {
        return mUuid;
    }

    public Uri getContentUri()
    {
        return Uri.parse("content://accounts/" + getUuid());
    }

    public synchronized String getStoreUri()
    {
        return mStoreUri;
    }

    public synchronized void setStoreUri(String storeUri)
    {
        this.mStoreUri = storeUri;
    }

    public synchronized String getTransportUri()
    {
        return mTransportUri;
    }

    public synchronized void setTransportUri(String transportUri)
    {
        this.mTransportUri = transportUri;
    }

    public synchronized String getDescription()
    {
        return mDescription;
    }

    public synchronized void setDescription(String description)
    {
        this.mDescription = description;
    }

    public synchronized String getName()
    {
        return identities.get(0).getName();
    }

    public synchronized void setName(String name)
    {
        identities.get(0).setName(name);
    }

    public synchronized boolean getSignatureUse()
    {
        return identities.get(0).getSignatureUse();
    }

    public synchronized void setSignatureUse(boolean signatureUse)
    {
        identities.get(0).setSignatureUse(signatureUse);
    }

    public synchronized String getSignature()
    {
        return identities.get(0).getSignature();
    }

    public synchronized void setSignature(String signature)
    {
        identities.get(0).setSignature(signature);
    }

    public synchronized String getEmail()
    {
        return identities.get(0).getEmail();
    }

    public synchronized void setEmail(String email)
    {
        identities.get(0).setEmail(email);
    }

    public synchronized String getAlwaysBcc()
    {
        return mAlwaysBcc;
    }

    public synchronized void setAlwaysBcc(String alwaysBcc)
    {
        this.mAlwaysBcc = alwaysBcc;
    }

    public synchronized boolean isVibrate()
    {
        return mVibrate;
    }

    public synchronized void setVibrate(boolean vibrate)
    {
        mVibrate = vibrate;
    }

    public synchronized int getVibratePattern()
    {
        return mVibratePattern;
    }

    public synchronized void setVibratePattern(int pattern)
    {
        mVibratePattern = pattern;
    }

    public synchronized int getVibrateTimes()
    {
        return mVibrateTimes;
    }

    public synchronized void setVibrateTimes(int times)
    {
        mVibrateTimes = times;
    }



    /* Have we sent a new mail notification on this account */
    public boolean isRingNotified()
    {
        return mRingNotified;
    }

    public void setRingNotified(boolean ringNotified)
    {
        mRingNotified = ringNotified;
    }

    public synchronized String getRingtone()
    {
        return mRingtoneUri;
    }

    public synchronized void setRingtone(String ringtoneUri)
    {
        mRingtoneUri = ringtoneUri;
    }

    /**
     * Values may change due to {@link #setUsingSDCard(Context, boolean)}.
     * @return
     */
    public synchronized String getLocalStoreUri()
    {
        mIsInUse = true;
        return mLocalStoreUri;
    }

//    public synchronized void setLocalStoreUri(String localStoreUri)
//    {
//        this.mLocalStoreUri = localStoreUri;
//    }

    /**
     * Returns -1 for never.
     */
    public synchronized int getAutomaticCheckIntervalMinutes()
    {
        return mAutomaticCheckIntervalMinutes;
    }

    /**
     * @param automaticCheckIntervalMinutes or -1 for never.
     */
    public synchronized boolean setAutomaticCheckIntervalMinutes(int automaticCheckIntervalMinutes)
    {
        int oldInterval = this.mAutomaticCheckIntervalMinutes;
        int newInterval = automaticCheckIntervalMinutes;
        this.mAutomaticCheckIntervalMinutes = automaticCheckIntervalMinutes;

        return (oldInterval != newInterval);
    }

    public synchronized int getDisplayCount()
    {
        return mDisplayCount;
    }

    public synchronized void setDisplayCount(int displayCount)
    {
        if (displayCount != -1)
        {
            this.mDisplayCount = displayCount;
        }
        else
        {
            this.mDisplayCount = K9.DEFAULT_VISIBLE_LIMIT;
        }
    }

    public synchronized long getLastAutomaticCheckTime()
    {
        return mLastAutomaticCheckTime;
    }

    public synchronized void setLastAutomaticCheckTime(long lastAutomaticCheckTime)
    {
        this.mLastAutomaticCheckTime = lastAutomaticCheckTime;
    }

    public synchronized boolean isNotifyNewMail()
    {
        return mNotifyNewMail;
    }

    public synchronized void setNotifyNewMail(boolean notifyNewMail)
    {
        this.mNotifyNewMail = notifyNewMail;
    }

    public synchronized int getDeletePolicy()
    {
        return mDeletePolicy;
    }

    public synchronized void setDeletePolicy(int deletePolicy)
    {
        this.mDeletePolicy = deletePolicy;
    }

    public synchronized String getDraftsFolderName()
    {
        return mDraftsFolderName;
    }

    public synchronized void setDraftsFolderName(String draftsFolderName)
    {
        mDraftsFolderName = draftsFolderName;
    }

    public synchronized String getSentFolderName()
    {
        return mSentFolderName;
    }

    public synchronized String getErrorFolderName()
    {
        return K9.ERROR_FOLDER_NAME;
    }

    public synchronized void setSentFolderName(String sentFolderName)
    {
        mSentFolderName = sentFolderName;
    }

    public synchronized String getTrashFolderName()
    {
        return mTrashFolderName;
    }

    public synchronized void setTrashFolderName(String trashFolderName)
    {
        mTrashFolderName = trashFolderName;
    }

    public synchronized String getArchiveFolderName()
    {
        return mArchiveFolderName;
    }

    public synchronized void setArchiveFolderName(String archiveFolderName)
    {
        mArchiveFolderName = archiveFolderName;
    }

    public synchronized String getSpamFolderName()
    {
        return mSpamFolderName;
    }

    public synchronized void setSpamFolderName(String spamFolderName)
    {
        mSpamFolderName = spamFolderName;
    }

    public synchronized String getOutboxFolderName()
    {
        return mOutboxFolderName;
    }

    public synchronized void setOutboxFolderName(String outboxFolderName)
    {
        mOutboxFolderName = outboxFolderName;
    }

    public synchronized String getAutoExpandFolderName()
    {
        return mAutoExpandFolderName;
    }

    public synchronized void setAutoExpandFolderName(String autoExpandFolderName)
    {
        mAutoExpandFolderName = autoExpandFolderName;
    }

    public synchronized int getAccountNumber()
    {
        return mAccountNumber;
    }

    public synchronized FolderMode getFolderDisplayMode()
    {
        return mFolderDisplayMode;
    }

    public synchronized boolean setFolderDisplayMode(FolderMode displayMode)
    {
        FolderMode oldDisplayMode = mFolderDisplayMode;
        mFolderDisplayMode = displayMode;
        return oldDisplayMode != displayMode;
    }

    public synchronized FolderMode getFolderSyncMode()
    {
        return mFolderSyncMode;
    }

    public synchronized boolean setFolderSyncMode(FolderMode syncMode)
    {
        FolderMode oldSyncMode = mFolderSyncMode;
        mFolderSyncMode = syncMode;

        if (syncMode == FolderMode.NONE && oldSyncMode != FolderMode.NONE)
        {
            return true;
        }
        if (syncMode != FolderMode.NONE && oldSyncMode == FolderMode.NONE)
        {
            return true;
        }
        return false;
    }

    public synchronized FolderMode getFolderPushMode()
    {
        return mFolderPushMode;
    }

    public synchronized boolean setFolderPushMode(FolderMode pushMode)
    {
        FolderMode oldPushMode = mFolderPushMode;

        mFolderPushMode = pushMode;
        return pushMode != oldPushMode;
    }

    public synchronized boolean isShowOngoing()
    {
        return mNotifySync;
    }

    public synchronized void setShowOngoing(boolean showOngoing)
    {
        this.mNotifySync = showOngoing;
    }

    public synchronized HideButtons getHideMessageViewButtons()
    {
        return mHideMessageViewButtons;
    }

    public synchronized void setHideMessageViewButtons(HideButtons hideMessageViewButtons)
    {
        mHideMessageViewButtons = hideMessageViewButtons;
    }

    public synchronized HideButtons getHideMessageViewMoveButtons()
    {
        return mHideMessageViewMoveButtons;
    }

    public synchronized void setHideMessageViewMoveButtons(HideButtons hideMessageViewButtons)
    {
        mHideMessageViewMoveButtons = hideMessageViewButtons;
    }

    public synchronized ShowPictures getShowPictures()
    {
        return mShowPictures;
    }

    public synchronized void setShowPictures(ShowPictures showPictures)
    {
        mShowPictures = showPictures;
    }

    public synchronized FolderMode getFolderTargetMode()
    {
        return mFolderTargetMode;
    }

    public synchronized void setFolderTargetMode(FolderMode folderTargetMode)
    {
        mFolderTargetMode = folderTargetMode;
    }

    public synchronized boolean isSignatureBeforeQuotedText()
    {
        return mIsSignatureBeforeQuotedText;
    }

    public synchronized void setSignatureBeforeQuotedText(boolean mIsSignatureBeforeQuotedText)
    {
        this.mIsSignatureBeforeQuotedText = mIsSignatureBeforeQuotedText;
    }

    public synchronized boolean isNotifySelfNewMail()
    {
        return mNotifySelfNewMail;
    }

    public synchronized void setNotifySelfNewMail(boolean notifySelfNewMail)
    {
        mNotifySelfNewMail = notifySelfNewMail;
    }

    public synchronized String getExpungePolicy()
    {
        return mExpungePolicy;
    }

    public synchronized void setExpungePolicy(String expungePolicy)
    {
        mExpungePolicy = expungePolicy;
    }

    public synchronized int getMaxPushFolders()
    {
        return mMaxPushFolders;
    }

    public synchronized boolean setMaxPushFolders(int maxPushFolders)
    {
        int oldMaxPushFolders = mMaxPushFolders;
        mMaxPushFolders = maxPushFolders;
        return oldMaxPushFolders != maxPushFolders;
    }

    public synchronized boolean shouldRing()
    {
        return mRing;
    }

    public synchronized void setRing(boolean ring)
    {
        mRing = ring;
    }

    public LocalStore getLocalStore() throws MessagingException
    {
        return Store.getLocalInstance(this, K9.app);
    }

    public Store getRemoteStore() throws MessagingException
    {
        return Store.getRemoteInstance(this);
    }

    @Override
    public synchronized String toString()
    {
        return mDescription;
    }

    public synchronized void setCompression(String networkType, boolean useCompression)
    {
        compressionMap.put(networkType, useCompression);
    }

    public synchronized boolean useCompression(String networkType)
    {
        Boolean useCompression = compressionMap.get(networkType);
        if (useCompression == null)
        {
            return true;
        }
        else
        {
            return useCompression;
        }
    }

    public boolean useCompression(int type)
    {
        String networkType = TYPE_OTHER;
        switch (type)
        {
            case ConnectivityManager.TYPE_MOBILE:
                networkType = TYPE_MOBILE;
                break;
            case ConnectivityManager.TYPE_WIFI:
                networkType = TYPE_WIFI;
                break;
        }
        return useCompression(networkType);
    }

    @Override
    public boolean equals(Object o)
    {
        if (o instanceof Account)
        {
            return ((Account)o).mUuid.equals(mUuid);
        }
        return super.equals(o);
    }

    @Override
    public int hashCode()
    {
        return mUuid.hashCode();
    }


    private synchronized List<Identity> loadIdentities(SharedPreferences prefs)
    {
        List<Identity> newIdentities = new ArrayList<Identity>();
        int ident = 0;
        boolean gotOne = false;
        do
        {
            gotOne = false;
            String name = prefs.getString(mUuid + ".name." + ident, null);
            String email = prefs.getString(mUuid + ".email." + ident, null);
            boolean signatureUse = prefs.getBoolean(mUuid  + ".signatureUse." + ident, true);
            String signature = prefs.getString(mUuid + ".signature." + ident, null);
            String description = prefs.getString(mUuid + ".description." + ident, null);
            final String replyTo = prefs.getString(mUuid + ".replyTo." + ident, null);
            if (email != null)
            {
                Identity identity = new Identity();
                identity.setName(name);
                identity.setEmail(email);
                identity.setSignatureUse(signatureUse);
                identity.setSignature(signature);
                identity.setDescription(description);
                identity.setReplyTo(replyTo);
                newIdentities.add(identity);
                gotOne = true;
            }
            ident++;
        }
        while (gotOne);

        if (newIdentities.size() == 0)
        {
            String name = prefs.getString(mUuid + ".name", null);
            String email = prefs.getString(mUuid + ".email", null);
            boolean signatureUse = prefs.getBoolean(mUuid  + ".signatureUse", true);
            String signature = prefs.getString(mUuid + ".signature", null);
            Identity identity = new Identity();
            identity.setName(name);
            identity.setEmail(email);
            identity.setSignatureUse(signatureUse);
            identity.setSignature(signature);
            identity.setDescription(email);
            newIdentities.add(identity);
        }

        return newIdentities;
    }

    private synchronized void deleteIdentities(SharedPreferences prefs, SharedPreferences.Editor editor)
    {
        int ident = 0;
        boolean gotOne = false;
        do
        {
            gotOne = false;
            String email = prefs.getString(mUuid + ".email." + ident, null);
            if (email != null)
            {
                editor.remove(mUuid + ".name." + ident);
                editor.remove(mUuid + ".email." + ident);
                editor.remove(mUuid + ".signatureUse." + ident);
                editor.remove(mUuid + ".signature." + ident);
                editor.remove(mUuid + ".description." + ident);
                editor.remove(mUuid + ".replyTo." + ident);
                gotOne = true;
            }
            ident++;
        }
        while (gotOne);
    }

    private synchronized void saveIdentities(SharedPreferences prefs, SharedPreferences.Editor editor)
    {
        deleteIdentities(prefs, editor);
        int ident = 0;

        for (Identity identity : identities)
        {
            editor.putString(mUuid + ".name." + ident, identity.getName());
            editor.putString(mUuid + ".email." + ident, identity.getEmail());
            editor.putBoolean(mUuid + ".signatureUse." + ident, identity.getSignatureUse());
            editor.putString(mUuid + ".signature." + ident, identity.getSignature());
            editor.putString(mUuid + ".description." + ident, identity.getDescription());
            editor.putString(mUuid + ".replyTo." + ident, identity.getReplyTo());
            ident++;
        }
    }

    public synchronized List<Identity> getIdentities()
    {
        return identities;
    }

    public synchronized void setIdentities(List<Identity> newIdentities)
    {
        identities = new ArrayList<Identity>(newIdentities);
    }

    public synchronized Identity getIdentity(int i)
    {
        if (i < identities.size())
        {
            return identities.get(i);
        }
        return null;
    }

    public boolean isAnIdentity(Address[] addrs)
    {
        if (addrs == null)
        {
            return false;
        }
        for (Address addr : addrs)
        {
            if (findIdentity(addr) != null)
            {
                return true;
            }
        }

        return false;
    }

    public boolean isAnIdentity(Address addr)
    {
        return findIdentity(addr) != null;
    }

    public synchronized Identity findIdentity(Address addr)
    {
        for (Identity identity : identities)
        {
            String email = identity.getEmail();
            if (email != null && email.equalsIgnoreCase(addr.getAddress()))
            {
                return identity;
            }
        }
        return null;
    }

    public synchronized Searchable getSearchableFolders()
    {
        return searchableFolders;
    }

    public synchronized void setSearchableFolders(Searchable searchableFolders)
    {
        this.searchableFolders = searchableFolders;
    }

    public synchronized int getIdleRefreshMinutes()
    {
        return mIdleRefreshMinutes;
    }

    public synchronized void setIdleRefreshMinutes(int idleRefreshMinutes)
    {
        mIdleRefreshMinutes = idleRefreshMinutes;
    }

    public synchronized boolean isPushPollOnConnect()
    {
        return mPushPollOnConnect;
    }

    public synchronized void setPushPollOnConnect(boolean pushPollOnConnect)
    {
        mPushPollOnConnect = pushPollOnConnect;
    }

    public synchronized boolean isSaveAllHeaders()
    {
        return mSaveAllHeaders;
    }

    /**
     * Are we storing out localStore on the SD-card
     * instead of the local device memory?
     * @return true if we are using the SD-card
     */
    public synchronized boolean isUsingSDCard()
    {
        return (mLocalStoreUri.indexOf(SDCARD_LOCALSTORE_PREFIX) > -1);
    }

    public synchronized void setSaveAllHeaders(boolean saveAllHeaders)
    {
        mSaveAllHeaders = saveAllHeaders;
    }

    /**
     * Are we storing out localStore on the SD-card
     * instead of the local device memory?<br/>
     * Only to be called durin initial account-setup!<br/>
     * Side-effect: changes {@link #mLocalStoreUri}.
     * @param context 
     * @param useSDCard true to use the SD-card
     * @throws MessagingException 
     */
    public synchronized void setUsingSDCard(Context context, boolean useSDCard) throws MessagingException
    {
        String oldStoreUri = mLocalStoreUri;
        String path =  mUuid + ".db";
        if (useSDCard) {
            path =  SDCARD_LOCALSTORE_PREFIX + path ;
            mLocalStoreUri = "local://localhost//sdcard/k9/" + mUuid + ".db";
        } else {
            mLocalStoreUri = "local://localhost/" + context.getDatabasePath(path);
        }
        //= local://localhost//data/data/com.fsck.k9/databases/c9a804ec-46ee-4df2-b1b1-1f64d53c05a5.db
        //or local://localhost//sdcard/k9/c9a804ec-46ee-4df2-b1b1-1f64d53c05a5.db
        if ( this.mLocalStoreMigrationListener != null) {
            boolean success = false;
            try {
                this.mLocalStoreMigrationListener.onLocalStoreMigration(oldStoreUri, mLocalStoreUri);
                success = true;
            } finally {
                if (!success) {
                    mLocalStoreUri = oldStoreUri;
                }
            }
        }
    }

    public synchronized boolean goToUnreadMessageSearch()
    {
        return goToUnreadMessageSearch;
    }

    public synchronized void setGoToUnreadMessageSearch(boolean goToUnreadMessageSearch)
    {
        this.goToUnreadMessageSearch = goToUnreadMessageSearch;
    }

    public synchronized boolean subscribedFoldersOnly()
    {
        return subscribedFoldersOnly;
    }

    public synchronized void setSubscribedFoldersOnly(boolean subscribedFoldersOnly)
    {
        this.subscribedFoldersOnly = subscribedFoldersOnly;
    }

    public synchronized int getMaximumPolledMessageAge()
    {
        return maximumPolledMessageAge;
    }

    public synchronized void setMaximumPolledMessageAge(int maximumPolledMessageAge)
    {
        this.maximumPolledMessageAge = maximumPolledMessageAge;
    }

    public synchronized int getMaximumAutoDownloadMessageSize()
    {
        return maximumAutoDownloadMessageSize;
    }

    public synchronized void setMaximumAutoDownloadMessageSize(int maximumAutoDownloadMessageSize)
    {
        this.maximumAutoDownloadMessageSize = maximumAutoDownloadMessageSize;
    }

    public Date getEarliestPollDate()
    {
        int age = getMaximumPolledMessageAge();
        if (age >= 0)
        {
            Calendar now = Calendar.getInstance();
            now.set(Calendar.HOUR_OF_DAY, 0);
            now.set(Calendar.MINUTE, 0);
            now.set(Calendar.SECOND, 0);
            now.set(Calendar.MILLISECOND, 0);
            if (age < 28)
            {
                now.add(Calendar.DATE, age * -1);
            }
            else switch (age)
                {
                    case 28:
                        now.add(Calendar.MONTH, -1);
                        break;
                    case 56:
                        now.add(Calendar.MONTH, -2);
                        break;
                    case 84:
                        now.add(Calendar.MONTH, -3);
                        break;
                    case 168:
                        now.add(Calendar.MONTH, -6);
                        break;
                    case 365:
                        now.add(Calendar.YEAR, -1);
                        break;
                }

            return now.getTime();
        }
        else
        {
            return null;
        }
    }

    public synchronized String getQuotePrefix()
    {
        return mQuotePrefix;
    }

    public synchronized void setQuotePrefix(String quotePrefix)
    {
        mQuotePrefix = quotePrefix;
    }

    public synchronized boolean isReplyAfterQuote()
    {
        return mReplyAfterQuote;
    }

    public synchronized void setReplyAfterQuote(boolean replyAfterQuote)
    {
        mReplyAfterQuote = replyAfterQuote;
    }

    public boolean getEnableMoveButtons()
    {
        return mEnableMoveButtons;
    }

    public void setEnableMoveButtons(boolean enableMoveButtons)
    {
        mEnableMoveButtons = enableMoveButtons;
    }

    public String getCryptoApp()
    {
        return mCryptoApp;
    }

    public void setCryptoApp(String cryptoApp)
    {
        mCryptoApp = cryptoApp;
        // invalidate the provider
        mCryptoProvider = null;
    }

    public boolean getCryptoAutoSignature()
    {
        return mCryptoAutoSignature;
    }

    public void setCryptoAutoSignature(boolean cryptoAutoSignature)
    {
        mCryptoAutoSignature = cryptoAutoSignature;
    }
    public synchronized boolean syncRemoteDeletions()
    {
        return mSyncRemoteDeletions;
    }

    public synchronized void setSyncRemoteDeletions(boolean syncRemoteDeletions)
    {
        mSyncRemoteDeletions = syncRemoteDeletions;
    }

    public synchronized String getLastSelectedFolderName()
    {
        return lastSelectedFolderName;
    }

    public synchronized void setLastSelectedFolderName(String folderName)
    {
        lastSelectedFolderName = folderName;
    }

<<<<<<< HEAD
    public boolean isInUse() {
        return mIsInUse;
    }

    /**
     * Set a listener to be informed when the path of the {@link LocalStore} of
     * this account changes. (e.g. via setUsingSDCard())
     * @param listener
     * @see #setUsingSDCard(Context, boolean)
     */
    public void setLocalStoreMigraionListener(LocalStoreMigrationListener listener) {
        this.mLocalStoreMigrationListener = listener;
=======
    public synchronized CryptoProvider getCryptoProvider()
    {
        if (mCryptoProvider == null)
        {
            mCryptoProvider = CryptoProvider.createInstance(getCryptoApp());
        }
        return mCryptoProvider;
>>>>>>> 5aa56e15
    }
}<|MERGE_RESOLUTION|>--- conflicted
+++ resolved
@@ -1582,7 +1582,6 @@
         lastSelectedFolderName = folderName;
     }
 
-<<<<<<< HEAD
     public boolean isInUse() {
         return mIsInUse;
     }
@@ -1595,7 +1594,8 @@
      */
     public void setLocalStoreMigraionListener(LocalStoreMigrationListener listener) {
         this.mLocalStoreMigrationListener = listener;
-=======
+    }
+
     public synchronized CryptoProvider getCryptoProvider()
     {
         if (mCryptoProvider == null)
@@ -1603,6 +1603,6 @@
             mCryptoProvider = CryptoProvider.createInstance(getCryptoApp());
         }
         return mCryptoProvider;
->>>>>>> 5aa56e15
-    }
+    }
+
 }