
package com.fsck.k9;

import java.util.ArrayList;
import java.util.Arrays;
import java.util.Calendar;
import java.util.Collections;
import java.util.Date;
import java.util.LinkedList;
import java.util.List;
import java.util.Map;
import java.util.UUID;
import java.util.HashMap;
import java.util.concurrent.ConcurrentHashMap;

import android.content.ContentResolver;
import android.content.Context;
import android.content.SharedPreferences;
import android.database.Cursor;
import android.graphics.Color;
import android.net.ConnectivityManager;
import android.net.Uri;
import android.util.Log;

import com.fsck.k9.crypto.Apg;
import com.fsck.k9.crypto.CryptoProvider;
import com.fsck.k9.helper.Utility;
import com.fsck.k9.mail.Address;
import com.fsck.k9.mail.MessagingException;
import com.fsck.k9.mail.ServerSettings;
import com.fsck.k9.mail.Store;
<<<<<<< HEAD
import com.fsck.k9.mail.Folder.FolderClass;
=======
import com.fsck.k9.mail.Transport;
>>>>>>> 1e6677f6
import com.fsck.k9.mail.store.LocalStore;
import com.fsck.k9.mail.store.StorageManager;
import com.fsck.k9.mail.store.StorageManager.StorageProvider;
import com.fsck.k9.provider.EmailProvider;
import com.fsck.k9.provider.EmailProvider.StatsColumns;
import com.fsck.k9.search.ConditionsTreeNode;
import com.fsck.k9.search.LocalSearch;
import com.fsck.k9.search.SqlQueryBuilder;
import com.fsck.k9.search.SearchSpecification.Attribute;
import com.fsck.k9.search.SearchSpecification.SearchCondition;
import com.fsck.k9.search.SearchSpecification.Searchfield;
import com.fsck.k9.view.ColorChip;
import com.larswerkman.colorpicker.ColorPicker;

/**
 * Account stores all of the settings for a single account defined by the user. It is able to save
 * and delete itself given a Preferences to work with. Each account is defined by a UUID.
 */
public class Account implements BaseAccount {
    /**
     * Default value for the inbox folder (never changes for POP3 and IMAP)
     */
    public static final String INBOX = "INBOX";

    /**
     * This local folder is used to store messages to be sent.
     */
    public static final String OUTBOX = "K9MAIL_INTERNAL_OUTBOX";

    public static final String EXPUNGE_IMMEDIATELY = "EXPUNGE_IMMEDIATELY";
    public static final String EXPUNGE_MANUALLY = "EXPUNGE_MANUALLY";
    public static final String EXPUNGE_ON_POLL = "EXPUNGE_ON_POLL";

    public static final int DELETE_POLICY_NEVER = 0;
    public static final int DELETE_POLICY_7DAYS = 1;
    public static final int DELETE_POLICY_ON_DELETE = 2;
    public static final int DELETE_POLICY_MARK_AS_READ = 3;

    public static final String TYPE_WIFI = "WIFI";
    public static final String TYPE_MOBILE = "MOBILE";
    public static final String TYPE_OTHER = "OTHER";
    private static final String[] networkTypes = { TYPE_WIFI, TYPE_MOBILE, TYPE_OTHER };

    public static final MessageFormat DEFAULT_MESSAGE_FORMAT = MessageFormat.HTML;
    public static final boolean DEFAULT_MESSAGE_FORMAT_AUTO = false;
    public static final boolean DEFAULT_MESSAGE_READ_RECEIPT = false;
    public static final QuoteStyle DEFAULT_QUOTE_STYLE = QuoteStyle.PREFIX;
    public static final String DEFAULT_QUOTE_PREFIX = ">";
    public static final boolean DEFAULT_QUOTED_TEXT_SHOWN = true;
    public static final boolean DEFAULT_REPLY_AFTER_QUOTE = false;
    public static final boolean DEFAULT_STRIP_SIGNATURE = true;
    public static final int DEFAULT_REMOTE_SEARCH_NUM_RESULTS = 25;

    public static final String ACCOUNT_DESCRIPTION_KEY = "description";
    public static final String STORE_URI_KEY = "storeUri";
    public static final String TRANSPORT_URI_KEY = "transportUri";

    public static final String IDENTITY_NAME_KEY = "name";
    public static final String IDENTITY_EMAIL_KEY = "email";
    public static final String IDENTITY_DESCRIPTION_KEY = "description";
    
    public static final String DONT_STORE_MY_PASSWORD = "DONT_STORE_MY_PASSWORD";

    /*
     * http://developer.android.com/design/style/color.html
     * Note: Order does matter, it's the order in which they will be picked.
     */
    public static final Integer[] PREDEFINED_COLORS = new Integer[] {
            Color.parseColor("#0099CC"),    // blue
            Color.parseColor("#669900"),    // green
            Color.parseColor("#FF8800"),    // orange
            Color.parseColor("#CC0000"),    // red
            Color.parseColor("#9933CC")     // purple
    };

    public enum SortType {
        SORT_DATE(R.string.sort_earliest_first, R.string.sort_latest_first, false),
        SORT_ARRIVAL(R.string.sort_earliest_first, R.string.sort_latest_first, false),
        SORT_SUBJECT(R.string.sort_subject_alpha, R.string.sort_subject_re_alpha, true),
//        SORT_SENDER(R.string.sort_sender_alpha, R.string.sort_sender_re_alpha, true),
        SORT_UNREAD(R.string.sort_unread_first, R.string.sort_unread_last, true),
        SORT_FLAGGED(R.string.sort_flagged_first, R.string.sort_flagged_last, true),
        SORT_ATTACHMENT(R.string.sort_attach_first, R.string.sort_unattached_first, true);

        private int ascendingToast;
        private int descendingToast;
        private boolean defaultAscending;

        SortType(int ascending, int descending, boolean ndefaultAscending) {
            ascendingToast = ascending;
            descendingToast = descending;
            defaultAscending = ndefaultAscending;
        }

        public int getToast(boolean ascending) {
            return (ascending) ? ascendingToast : descendingToast;
        }

        public boolean isDefaultAscending() {
            return defaultAscending;
        }
    }

    public static final SortType DEFAULT_SORT_TYPE = SortType.SORT_DATE;
    public static final boolean DEFAULT_SORT_ASCENDING = false;


    /**
     * <pre>
     * 0 - Never (DELETE_POLICY_NEVER)
     * 1 - After 7 days (DELETE_POLICY_7DAYS)
     * 2 - When I delete from inbox (DELETE_POLICY_ON_DELETE)
     * 3 - Mark as read (DELETE_POLICY_MARK_AS_READ)
     * </pre>
     */
    private int mDeletePolicy;

    private final String mUuid;
    private String mStoreUri;
    private boolean mStoreUri_DontStorePassword;

    /**
     * Storage provider ID, used to locate and manage the underlying DB/file
     * storage
     */
    private String mLocalStorageProviderId;
    private String mTransportUri;
    private boolean mTransportUri_DontStorePassword;
    private String mDescription;
    private String mAlwaysBcc;
    private int mAutomaticCheckIntervalMinutes;
    private int mDisplayCount;
    private int mChipColor;
    private long mLastAutomaticCheckTime;
    private long mLatestOldMessageSeenTime;
    private boolean mNotifyNewMail;
    private boolean mNotifySelfNewMail;
    private String mInboxFolderName;
    private String mDraftsFolderName;
    private String mSentFolderName;
    private String mTrashFolderName;
    private String mArchiveFolderName;
    private String mSpamFolderName;
    private String mAutoExpandFolderName;
    private FolderMode mFolderDisplayMode;
    private FolderMode mFolderSyncMode;
    private FolderMode mFolderPushMode;
    private FolderMode mFolderTargetMode;
    private int mAccountNumber;
    private boolean mPushPollOnConnect;
    private boolean mNotifySync;
    private SortType mSortType;
    private HashMap<SortType, Boolean> mSortAscending = new HashMap<SortType, Boolean>();
    private ShowPictures mShowPictures;
    private boolean mIsSignatureBeforeQuotedText;
    private String mExpungePolicy = EXPUNGE_IMMEDIATELY;
    private int mMaxPushFolders;
    private int mIdleRefreshMinutes;
    private boolean goToUnreadMessageSearch;
    private boolean mNotificationShowsUnreadCount;
    private final Map<String, Boolean> compressionMap = new ConcurrentHashMap<String, Boolean>();
    private Searchable searchableFolders;
    private boolean subscribedFoldersOnly;
    private int maximumPolledMessageAge;
    private int maximumAutoDownloadMessageSize;
    // Tracks if we have sent a notification for this account for
    // current set of fetched messages
    private boolean mRingNotified;
    private MessageFormat mMessageFormat;
    private boolean mMessageFormatAuto;
    private boolean mMessageReadReceipt;
    private QuoteStyle mQuoteStyle;
    private String mQuotePrefix;
    private boolean mDefaultQuotedTextShown;
    private boolean mReplyAfterQuote;
    private boolean mStripSignature;
    private boolean mSyncRemoteDeletions;
    private String mCryptoApp;
    private boolean mCryptoAutoSignature;
    private boolean mCryptoAutoEncrypt;
    private boolean mMarkMessageAsReadOnView;
    private boolean mAlwaysShowCcBcc;
    private boolean mAllowRemoteSearch;
    private boolean mRemoteSearchFullText;
    private int mRemoteSearchNumResults;

    private CryptoProvider mCryptoProvider = null;

    private ColorChip mUnreadColorChip;
    private ColorChip mReadColorChip;

    private ColorChip mFlaggedUnreadColorChip;
    private ColorChip mFlaggedReadColorChip;
    private ColorChip mToMeUnreadColorChip;
    private ColorChip mToMeReadColorChip;
    private ColorChip mCcMeUnreadColorChip;
    private ColorChip mCcMeReadColorChip;
    private ColorChip mFromMeUnreadColorChip;
    private ColorChip mFromMeReadColorChip;
    private ColorChip mCheckmarkChip;


    /**
     * Indicates whether this account is enabled, i.e. ready for use, or not.
     *
     * <p>
     * Right now newly imported accounts are disabled if the settings file didn't contain a
     * password for the incoming and/or outgoing server.
     * </p>
     */
    private boolean mEnabled;

    /**
     * Name of the folder that was last selected for a copy or move operation.
     *
     * Note: For now this value isn't persisted. So it will be reset when
     *       K-9 Mail is restarted.
     */
    private String lastSelectedFolderName = null;

    private List<Identity> identities;

    private NotificationSetting mNotificationSetting = new NotificationSetting();

    public enum FolderMode {
        NONE, ALL, FIRST_CLASS, FIRST_AND_SECOND_CLASS, NOT_SECOND_CLASS
    }

    public enum ShowPictures {
        NEVER, ALWAYS, ONLY_FROM_CONTACTS
    }

    public enum Searchable {
        ALL, DISPLAYABLE, NONE
    }

    public enum QuoteStyle {
        PREFIX, HEADER
    }

    public enum MessageFormat {
        TEXT, HTML, AUTO
    }

    protected Account(Context context) {
        mUuid = UUID.randomUUID().toString();
        mLocalStorageProviderId = StorageManager.getInstance(K9.app).getDefaultProviderId();
        mAutomaticCheckIntervalMinutes = -1;
        mIdleRefreshMinutes = 24;
        mPushPollOnConnect = true;
        mDisplayCount = K9.DEFAULT_VISIBLE_LIMIT;
        mAccountNumber = -1;
        mNotifyNewMail = true;
        mNotifySync = true;
        mNotifySelfNewMail = true;
        mFolderDisplayMode = FolderMode.NOT_SECOND_CLASS;
        mFolderSyncMode = FolderMode.FIRST_CLASS;
        mFolderPushMode = FolderMode.FIRST_CLASS;
        mFolderTargetMode = FolderMode.NOT_SECOND_CLASS;
        mSortType = DEFAULT_SORT_TYPE;
        mSortAscending.put(DEFAULT_SORT_TYPE, DEFAULT_SORT_ASCENDING);
        mShowPictures = ShowPictures.NEVER;
        mIsSignatureBeforeQuotedText = false;
        mExpungePolicy = EXPUNGE_IMMEDIATELY;
        mAutoExpandFolderName = INBOX;
        mInboxFolderName = INBOX;
        mMaxPushFolders = 10;
        mChipColor = pickColor(context);
        goToUnreadMessageSearch = false;
        mNotificationShowsUnreadCount = true;
        subscribedFoldersOnly = false;
        maximumPolledMessageAge = -1;
        maximumAutoDownloadMessageSize = 32768;
        mMessageFormat = DEFAULT_MESSAGE_FORMAT;
        mMessageFormatAuto = DEFAULT_MESSAGE_FORMAT_AUTO;
        mMessageReadReceipt = DEFAULT_MESSAGE_READ_RECEIPT;
        mQuoteStyle = DEFAULT_QUOTE_STYLE;
        mQuotePrefix = DEFAULT_QUOTE_PREFIX;
        mDefaultQuotedTextShown = DEFAULT_QUOTED_TEXT_SHOWN;
        mReplyAfterQuote = DEFAULT_REPLY_AFTER_QUOTE;
        mStripSignature = DEFAULT_STRIP_SIGNATURE;
        mSyncRemoteDeletions = true;
        mCryptoApp = Apg.NAME;
        mCryptoAutoSignature = false;
        mCryptoAutoEncrypt = false;
        mAllowRemoteSearch = false;
        mRemoteSearchFullText = false;
        mRemoteSearchNumResults = DEFAULT_REMOTE_SEARCH_NUM_RESULTS;
        mEnabled = true;
        mMarkMessageAsReadOnView = true;
        mAlwaysShowCcBcc = false;

        searchableFolders = Searchable.ALL;

        identities = new ArrayList<Identity>();

        Identity identity = new Identity();
        identity.setSignatureUse(true);
        identity.setSignature(context.getString(R.string.default_signature));
        identity.setDescription(context.getString(R.string.default_identity_description));
        identities.add(identity);

        mNotificationSetting = new NotificationSetting();
        mNotificationSetting.setVibrate(false);
        mNotificationSetting.setVibratePattern(0);
        mNotificationSetting.setVibrateTimes(5);
        mNotificationSetting.setRing(true);
        mNotificationSetting.setRingtone("content://settings/system/notification_sound");
        mNotificationSetting.setLedColor(mChipColor);

        cacheChips();
    }

    /*
     * Pick a nice Android guidelines color if we haven't used them all yet.
     */
    private int pickColor(Context context) {
        Account[] accounts = Preferences.getPreferences(context).getAccounts();

        List<Integer> availableColors = new ArrayList<Integer>(PREDEFINED_COLORS.length);
        Collections.addAll(availableColors, PREDEFINED_COLORS);

        for (Account account : accounts) {
            Integer color = account.getChipColor();
            if (availableColors.contains(color)) {
                availableColors.remove(color);
                if (availableColors.isEmpty()) {
                    break;
                }
            }
        }

        return (availableColors.isEmpty()) ? ColorPicker.getRandomColor() : availableColors.get(0);
    }

    protected Account(Preferences preferences, String uuid) {
        this.mUuid = uuid;
        loadAccount(preferences);
    }

    /**
     * Load stored settings for this account.
     */
    private synchronized void loadAccount(Preferences preferences) {

        SharedPreferences prefs = preferences.getPreferences();

        mStoreUri = Utility.base64Decode(prefs.getString(mUuid + ".storeUri", null));        
        mStoreUri_DontStorePassword = decodeIfDontStoreIncomingPassword(mStoreUri);
        mLocalStorageProviderId = prefs.getString(mUuid + ".localStorageProvider", StorageManager.getInstance(K9.app).getDefaultProviderId());
        mTransportUri = Utility.base64Decode(prefs.getString(mUuid + ".transportUri", null));
        mTransportUri_DontStorePassword = decodeIfDontStoreOutgoingPassword(mTransportUri);
        mDescription = prefs.getString(mUuid + ".description", null);
        mAlwaysBcc = prefs.getString(mUuid + ".alwaysBcc", mAlwaysBcc);
        mAutomaticCheckIntervalMinutes = prefs.getInt(mUuid + ".automaticCheckIntervalMinutes", -1);
        mIdleRefreshMinutes = prefs.getInt(mUuid + ".idleRefreshMinutes", 24);
        mPushPollOnConnect = prefs.getBoolean(mUuid + ".pushPollOnConnect", true);
        mDisplayCount = prefs.getInt(mUuid + ".displayCount", K9.DEFAULT_VISIBLE_LIMIT);
        if (mDisplayCount < 0) {
            mDisplayCount = K9.DEFAULT_VISIBLE_LIMIT;
        }
        mLastAutomaticCheckTime = prefs.getLong(mUuid + ".lastAutomaticCheckTime", 0);
        mLatestOldMessageSeenTime = prefs.getLong(mUuid + ".latestOldMessageSeenTime", 0);
        mNotifyNewMail = prefs.getBoolean(mUuid + ".notifyNewMail", false);
        mNotifySelfNewMail = prefs.getBoolean(mUuid + ".notifySelfNewMail", true);
        mNotifySync = prefs.getBoolean(mUuid + ".notifyMailCheck", false);
        mDeletePolicy = prefs.getInt(mUuid + ".deletePolicy", 0);
        mInboxFolderName = prefs.getString(mUuid  + ".inboxFolderName", INBOX);
        mDraftsFolderName = prefs.getString(mUuid  + ".draftsFolderName", "Drafts");
        mSentFolderName = prefs.getString(mUuid  + ".sentFolderName", "Sent");
        mTrashFolderName = prefs.getString(mUuid  + ".trashFolderName", "Trash");
        mArchiveFolderName = prefs.getString(mUuid  + ".archiveFolderName", "Archive");
        mSpamFolderName = prefs.getString(mUuid  + ".spamFolderName", "Spam");
        mExpungePolicy = prefs.getString(mUuid  + ".expungePolicy", EXPUNGE_IMMEDIATELY);
        mSyncRemoteDeletions = prefs.getBoolean(mUuid  + ".syncRemoteDeletions", true);

        mMaxPushFolders = prefs.getInt(mUuid + ".maxPushFolders", 10);
        goToUnreadMessageSearch = prefs.getBoolean(mUuid + ".goToUnreadMessageSearch", false);
        mNotificationShowsUnreadCount = prefs.getBoolean(mUuid + ".notificationUnreadCount", true);
        subscribedFoldersOnly = prefs.getBoolean(mUuid + ".subscribedFoldersOnly", false);
        maximumPolledMessageAge = prefs.getInt(mUuid + ".maximumPolledMessageAge", -1);
        maximumAutoDownloadMessageSize = prefs.getInt(mUuid + ".maximumAutoDownloadMessageSize", 32768);
        mMessageFormat = MessageFormat.valueOf(prefs.getString(mUuid + ".messageFormat", DEFAULT_MESSAGE_FORMAT.name()));
        mMessageFormatAuto = prefs.getBoolean(mUuid + ".messageFormatAuto", DEFAULT_MESSAGE_FORMAT_AUTO);
        if (mMessageFormatAuto && mMessageFormat == MessageFormat.TEXT) {
            mMessageFormat = MessageFormat.AUTO;
        }
        mMessageReadReceipt = prefs.getBoolean(mUuid + ".messageReadReceipt", DEFAULT_MESSAGE_READ_RECEIPT);
        mQuoteStyle = QuoteStyle.valueOf(prefs.getString(mUuid + ".quoteStyle", DEFAULT_QUOTE_STYLE.name()));
        mQuotePrefix = prefs.getString(mUuid + ".quotePrefix", DEFAULT_QUOTE_PREFIX);
        mDefaultQuotedTextShown = prefs.getBoolean(mUuid + ".defaultQuotedTextShown", DEFAULT_QUOTED_TEXT_SHOWN);
        mReplyAfterQuote = prefs.getBoolean(mUuid + ".replyAfterQuote", DEFAULT_REPLY_AFTER_QUOTE);
        mStripSignature = prefs.getBoolean(mUuid + ".stripSignature", DEFAULT_STRIP_SIGNATURE);
        for (String type : networkTypes) {
            Boolean useCompression = prefs.getBoolean(mUuid + ".useCompression." + type,
                                     true);
            compressionMap.put(type, useCompression);
        }

        mAutoExpandFolderName = prefs.getString(mUuid  + ".autoExpandFolderName", INBOX);

        mAccountNumber = prefs.getInt(mUuid + ".accountNumber", 0);

        mChipColor = prefs.getInt(mUuid + ".chipColor", ColorPicker.getRandomColor());

        try {
            mSortType = SortType.valueOf(prefs.getString(mUuid + ".sortTypeEnum",
                                                 SortType.SORT_DATE.name()));
        } catch (Exception e) {
            mSortType = SortType.SORT_DATE;
        }

        mSortAscending.put(mSortType, prefs.getBoolean(mUuid + ".sortAscending", false));

        try {
            mShowPictures = ShowPictures.valueOf(prefs.getString(mUuid + ".showPicturesEnum",
                                                 ShowPictures.NEVER.name()));
        } catch (Exception e) {
            mShowPictures = ShowPictures.NEVER;
        }

        mNotificationSetting.setVibrate(prefs.getBoolean(mUuid + ".vibrate", false));
        mNotificationSetting.setVibratePattern(prefs.getInt(mUuid + ".vibratePattern", 0));
        mNotificationSetting.setVibrateTimes(prefs.getInt(mUuid + ".vibrateTimes", 5));
        mNotificationSetting.setRing(prefs.getBoolean(mUuid + ".ring", true));
        mNotificationSetting.setRingtone(prefs.getString(mUuid  + ".ringtone",
                                         "content://settings/system/notification_sound"));
        mNotificationSetting.setLed(prefs.getBoolean(mUuid + ".led", true));
        mNotificationSetting.setLedColor(prefs.getInt(mUuid + ".ledColor", mChipColor));

        try {
            mFolderDisplayMode = FolderMode.valueOf(prefs.getString(mUuid  + ".folderDisplayMode",
                                                    FolderMode.NOT_SECOND_CLASS.name()));
        } catch (Exception e) {
            mFolderDisplayMode = FolderMode.NOT_SECOND_CLASS;
        }

        try {
            mFolderSyncMode = FolderMode.valueOf(prefs.getString(mUuid  + ".folderSyncMode",
                                                 FolderMode.FIRST_CLASS.name()));
        } catch (Exception e) {
            mFolderSyncMode = FolderMode.FIRST_CLASS;
        }

        try {
            mFolderPushMode = FolderMode.valueOf(prefs.getString(mUuid  + ".folderPushMode",
                                                 FolderMode.FIRST_CLASS.name()));
        } catch (Exception e) {
            mFolderPushMode = FolderMode.FIRST_CLASS;
        }

        try {
            mFolderTargetMode = FolderMode.valueOf(prefs.getString(mUuid  + ".folderTargetMode",
                                                   FolderMode.NOT_SECOND_CLASS.name()));
        } catch (Exception e) {
            mFolderTargetMode = FolderMode.NOT_SECOND_CLASS;
        }

        try {
            searchableFolders = Searchable.valueOf(prefs.getString(mUuid  + ".searchableFolders",
                                                   Searchable.ALL.name()));
        } catch (Exception e) {
            searchableFolders = Searchable.ALL;
        }

        mIsSignatureBeforeQuotedText = prefs.getBoolean(mUuid  + ".signatureBeforeQuotedText", false);
        identities = loadIdentities(prefs);

        mCryptoApp = prefs.getString(mUuid + ".cryptoApp", Apg.NAME);
        mCryptoAutoSignature = prefs.getBoolean(mUuid + ".cryptoAutoSignature", false);
        mCryptoAutoEncrypt = prefs.getBoolean(mUuid + ".cryptoAutoEncrypt", false);
        mAllowRemoteSearch = prefs.getBoolean(mUuid + ".allowRemoteSearch", false);
        mRemoteSearchFullText = prefs.getBoolean(mUuid + ".remoteSearchFullText", false);
        mRemoteSearchNumResults = prefs.getInt(mUuid + ".remoteSearchNumResults", DEFAULT_REMOTE_SEARCH_NUM_RESULTS);

        mEnabled = prefs.getBoolean(mUuid + ".enabled", true) && !mStoreUri_DontStorePassword && !mTransportUri_DontStorePassword;
        mMarkMessageAsReadOnView = prefs.getBoolean(mUuid + ".markMessageAsReadOnView", true);
        mAlwaysShowCcBcc = prefs.getBoolean(mUuid + ".alwaysShowCcBcc", false);

        cacheChips();

    }

    protected synchronized void delete(Preferences preferences) {
        // Get the list of account UUIDs
        String[] uuids = preferences.getPreferences().getString("accountUuids", "").split(",");

        // Create a list of all account UUIDs excluding this account
        List<String> newUuids = new ArrayList<String>(uuids.length);
        for (String uuid : uuids) {
            if (!uuid.equals(mUuid)) {
                newUuids.add(uuid);
            }
        }

        SharedPreferences.Editor editor = preferences.getPreferences().edit();

        // Only change the 'accountUuids' value if this account's UUID was listed before
        if (newUuids.size() < uuids.length) {
            String accountUuids = Utility.combine(newUuids.toArray(), ',');
            editor.putString("accountUuids", accountUuids);
        }

        editor.remove(mUuid + ".storeUri");
        editor.remove(mUuid + ".localStoreUri");
        editor.remove(mUuid + ".transportUri");
        editor.remove(mUuid + ".description");
        editor.remove(mUuid + ".name");
        editor.remove(mUuid + ".email");
        editor.remove(mUuid + ".alwaysBcc");
        editor.remove(mUuid + ".automaticCheckIntervalMinutes");
        editor.remove(mUuid + ".pushPollOnConnect");
        editor.remove(mUuid + ".idleRefreshMinutes");
        editor.remove(mUuid + ".lastAutomaticCheckTime");
        editor.remove(mUuid + ".latestOldMessageSeenTime");
        editor.remove(mUuid + ".notifyNewMail");
        editor.remove(mUuid + ".notifySelfNewMail");
        editor.remove(mUuid + ".deletePolicy");
        editor.remove(mUuid + ".draftsFolderName");
        editor.remove(mUuid + ".sentFolderName");
        editor.remove(mUuid + ".trashFolderName");
        editor.remove(mUuid + ".archiveFolderName");
        editor.remove(mUuid + ".spamFolderName");
        editor.remove(mUuid + ".autoExpandFolderName");
        editor.remove(mUuid + ".accountNumber");
        editor.remove(mUuid + ".vibrate");
        editor.remove(mUuid + ".vibratePattern");
        editor.remove(mUuid + ".vibrateTimes");
        editor.remove(mUuid + ".ring");
        editor.remove(mUuid + ".ringtone");
        editor.remove(mUuid + ".lastFullSync");
        editor.remove(mUuid + ".folderDisplayMode");
        editor.remove(mUuid + ".folderSyncMode");
        editor.remove(mUuid + ".folderPushMode");
        editor.remove(mUuid + ".folderTargetMode");
        editor.remove(mUuid + ".hideButtonsEnum");
        editor.remove(mUuid + ".signatureBeforeQuotedText");
        editor.remove(mUuid + ".expungePolicy");
        editor.remove(mUuid + ".syncRemoteDeletions");
        editor.remove(mUuid + ".maxPushFolders");
        editor.remove(mUuid + ".searchableFolders");
        editor.remove(mUuid + ".chipColor");
        editor.remove(mUuid + ".led");
        editor.remove(mUuid + ".ledColor");
        editor.remove(mUuid + ".goToUnreadMessageSearch");
        editor.remove(mUuid + ".notificationUnreadCount");
        editor.remove(mUuid + ".subscribedFoldersOnly");
        editor.remove(mUuid + ".maximumPolledMessageAge");
        editor.remove(mUuid + ".maximumAutoDownloadMessageSize");
        editor.remove(mUuid + ".messageFormatAuto");
        editor.remove(mUuid + ".quoteStyle");
        editor.remove(mUuid + ".quotePrefix");
        editor.remove(mUuid + ".sortTypeEnum");
        editor.remove(mUuid + ".sortAscending");
        editor.remove(mUuid + ".showPicturesEnum");
        editor.remove(mUuid + ".replyAfterQuote");
        editor.remove(mUuid + ".stripSignature");
        editor.remove(mUuid + ".cryptoApp");
        editor.remove(mUuid + ".cryptoAutoSignature");
        editor.remove(mUuid + ".cryptoAutoEncrypt");
        editor.remove(mUuid + ".enabled");
        editor.remove(mUuid + ".hideMoveButtonsEnum");
        editor.remove(mUuid + ".markMessageAsReadOnView");
        editor.remove(mUuid + ".alwaysShowCcBcc");
        for (String type : networkTypes) {
            editor.remove(mUuid + ".useCompression." + type);
        }
        deleteIdentities(preferences.getPreferences(), editor);
        editor.commit();
    }

    public static int findNewAccountNumber(List<Integer> accountNumbers) {
        int newAccountNumber = -1;
        Collections.sort(accountNumbers);
        for (int accountNumber : accountNumbers) {
            if (accountNumber > newAccountNumber + 1) {
                break;
            }
            newAccountNumber = accountNumber;
        }
        newAccountNumber++;
        return newAccountNumber;
    }

    public static List<Integer> getExistingAccountNumbers(Preferences preferences) {
        Account[] accounts = preferences.getAccounts();
        List<Integer> accountNumbers = new LinkedList<Integer>();
        for (int i = 0; i < accounts.length; i++) {
            accountNumbers.add(accounts[i].getAccountNumber());
        }
        return accountNumbers;
    }
    public static int generateAccountNumber(Preferences preferences) {
        List<Integer> accountNumbers = getExistingAccountNumbers(preferences);
        return findNewAccountNumber(accountNumbers);
    }

    public void move(Preferences preferences, boolean moveUp) {
        String[] uuids = preferences.getPreferences().getString("accountUuids", "").split(",");
        SharedPreferences.Editor editor = preferences.getPreferences().edit();
        String[] newUuids = new String[uuids.length];
        if (moveUp) {
            for (int i = 0; i < uuids.length; i++) {
                if (i > 0 && uuids[i].equals(mUuid)) {
                    newUuids[i] = newUuids[i-1];
                    newUuids[i-1] = mUuid;
                }
                else {
                    newUuids[i] = uuids[i];
                }
            }
        }
        else {
            for (int i = uuids.length - 1; i >= 0; i--) {
                if (i < uuids.length - 1 && uuids[i].equals(mUuid)) {
                    newUuids[i] = newUuids[i+1];
                    newUuids[i+1] = mUuid;
                }
                else {
                    newUuids[i] = uuids[i];
                }
            }
        }
        String accountUuids = Utility.combine(newUuids, ',');
        editor.putString("accountUuids", accountUuids);
        editor.commit();
        preferences.loadAccounts();
    }

    public synchronized void save(Preferences preferences) {
        SharedPreferences.Editor editor = preferences.getPreferences().edit();

        if (!preferences.getPreferences().getString("accountUuids", "").contains(mUuid)) {
            /*
             * When the account is first created we assign it a unique account number. The
             * account number will be unique to that account for the lifetime of the account.
             * So, we get all the existing account numbers, sort them ascending, loop through
             * the list and check if the number is greater than 1 + the previous number. If so
             * we use the previous number + 1 as the account number. This refills gaps.
             * mAccountNumber starts as -1 on a newly created account. It must be -1 for this
             * algorithm to work.
             *
             * I bet there is a much smarter way to do this. Anyone like to suggest it?
             */
            Account[] accounts = preferences.getAccounts();
            int[] accountNumbers = new int[accounts.length];
            for (int i = 0; i < accounts.length; i++) {
                accountNumbers[i] = accounts[i].getAccountNumber();
            }
            Arrays.sort(accountNumbers);
            for (int accountNumber : accountNumbers) {
                if (accountNumber > mAccountNumber + 1) {
                    break;
                }
                mAccountNumber = accountNumber;
            }
            mAccountNumber++;

            String accountUuids = preferences.getPreferences().getString("accountUuids", "");
            accountUuids += (accountUuids.length() != 0 ? "," : "") + mUuid;
            editor.putString("accountUuids", accountUuids);
        }

        editor.putString(mUuid + ".storeUri", Utility.base64Encode(encodeIfDontStoreIncomingPassword(mStoreUri, mStoreUri_DontStorePassword)));
        editor.putString(mUuid + ".localStorageProvider", mLocalStorageProviderId);
        editor.putString(mUuid + ".transportUri", Utility.base64Encode(encodeIfDontStoreOutgoingPassword(mTransportUri, mTransportUri_DontStorePassword)));
        editor.putString(mUuid + ".description", mDescription);
        editor.putString(mUuid + ".alwaysBcc", mAlwaysBcc);
        editor.putInt(mUuid + ".automaticCheckIntervalMinutes", mAutomaticCheckIntervalMinutes);
        editor.putInt(mUuid + ".idleRefreshMinutes", mIdleRefreshMinutes);
        editor.putBoolean(mUuid + ".pushPollOnConnect", mPushPollOnConnect);
        editor.putInt(mUuid + ".displayCount", mDisplayCount);
        editor.putLong(mUuid + ".lastAutomaticCheckTime", mLastAutomaticCheckTime);
        editor.putLong(mUuid + ".latestOldMessageSeenTime", mLatestOldMessageSeenTime);
        editor.putBoolean(mUuid + ".notifyNewMail", mNotifyNewMail);
        editor.putBoolean(mUuid + ".notifySelfNewMail", mNotifySelfNewMail);
        editor.putBoolean(mUuid + ".notifyMailCheck", mNotifySync);
        editor.putInt(mUuid + ".deletePolicy", mDeletePolicy);
        editor.putString(mUuid + ".inboxFolderName", mInboxFolderName);
        editor.putString(mUuid + ".draftsFolderName", mDraftsFolderName);
        editor.putString(mUuid + ".sentFolderName", mSentFolderName);
        editor.putString(mUuid + ".trashFolderName", mTrashFolderName);
        editor.putString(mUuid + ".archiveFolderName", mArchiveFolderName);
        editor.putString(mUuid + ".spamFolderName", mSpamFolderName);
        editor.putString(mUuid + ".autoExpandFolderName", mAutoExpandFolderName);
        editor.putInt(mUuid + ".accountNumber", mAccountNumber);
        editor.putString(mUuid + ".sortTypeEnum", mSortType.name());
        editor.putBoolean(mUuid + ".sortAscending", mSortAscending.get(mSortType));
        editor.putString(mUuid + ".showPicturesEnum", mShowPictures.name());
        editor.putString(mUuid + ".folderDisplayMode", mFolderDisplayMode.name());
        editor.putString(mUuid + ".folderSyncMode", mFolderSyncMode.name());
        editor.putString(mUuid + ".folderPushMode", mFolderPushMode.name());
        editor.putString(mUuid + ".folderTargetMode", mFolderTargetMode.name());
        editor.putBoolean(mUuid + ".signatureBeforeQuotedText", this.mIsSignatureBeforeQuotedText);
        editor.putString(mUuid + ".expungePolicy", mExpungePolicy);
        editor.putBoolean(mUuid + ".syncRemoteDeletions", mSyncRemoteDeletions);
        editor.putInt(mUuid + ".maxPushFolders", mMaxPushFolders);
        editor.putString(mUuid + ".searchableFolders", searchableFolders.name());
        editor.putInt(mUuid + ".chipColor", mChipColor);
        editor.putBoolean(mUuid + ".goToUnreadMessageSearch", goToUnreadMessageSearch);
        editor.putBoolean(mUuid + ".notificationUnreadCount", mNotificationShowsUnreadCount);
        editor.putBoolean(mUuid + ".subscribedFoldersOnly", subscribedFoldersOnly);
        editor.putInt(mUuid + ".maximumPolledMessageAge", maximumPolledMessageAge);
        editor.putInt(mUuid + ".maximumAutoDownloadMessageSize", maximumAutoDownloadMessageSize);
        if (MessageFormat.AUTO.equals(mMessageFormat)) {
            // saving MessageFormat.AUTO as is to the database will cause downgrades to crash on
            // startup, so we save as MessageFormat.TEXT instead with a separate flag for auto.
            editor.putString(mUuid + ".messageFormat", Account.MessageFormat.TEXT.name());
            mMessageFormatAuto = true;
        } else {
            editor.putString(mUuid + ".messageFormat", mMessageFormat.name());
            mMessageFormatAuto = false;
        }
        editor.putBoolean(mUuid + ".messageFormatAuto", mMessageFormatAuto);
        editor.putBoolean(mUuid + ".messageReadReceipt", mMessageReadReceipt);
        editor.putString(mUuid + ".quoteStyle", mQuoteStyle.name());
        editor.putString(mUuid + ".quotePrefix", mQuotePrefix);
        editor.putBoolean(mUuid + ".defaultQuotedTextShown", mDefaultQuotedTextShown);
        editor.putBoolean(mUuid + ".replyAfterQuote", mReplyAfterQuote);
        editor.putBoolean(mUuid + ".stripSignature", mStripSignature);
        editor.putString(mUuid + ".cryptoApp", mCryptoApp);
        editor.putBoolean(mUuid + ".cryptoAutoSignature", mCryptoAutoSignature);
        editor.putBoolean(mUuid + ".cryptoAutoEncrypt", mCryptoAutoEncrypt);
        editor.putBoolean(mUuid + ".allowRemoteSearch", mAllowRemoteSearch);
        editor.putBoolean(mUuid + ".remoteSearchFullText", mRemoteSearchFullText);
        editor.putInt(mUuid + ".remoteSearchNumResults", mRemoteSearchNumResults);
        editor.putBoolean(mUuid + ".enabled", mEnabled);
        editor.putBoolean(mUuid + ".markMessageAsReadOnView", mMarkMessageAsReadOnView);
        editor.putBoolean(mUuid + ".alwaysShowCcBcc", mAlwaysShowCcBcc);

        editor.putBoolean(mUuid + ".vibrate", mNotificationSetting.shouldVibrate());
        editor.putInt(mUuid + ".vibratePattern", mNotificationSetting.getVibratePattern());
        editor.putInt(mUuid + ".vibrateTimes", mNotificationSetting.getVibrateTimes());
        editor.putBoolean(mUuid + ".ring", mNotificationSetting.shouldRing());
        editor.putString(mUuid + ".ringtone", mNotificationSetting.getRingtone());
        editor.putBoolean(mUuid + ".led", mNotificationSetting.isLed());
        editor.putInt(mUuid + ".ledColor", mNotificationSetting.getLedColor());

        for (String type : networkTypes) {
            Boolean useCompression = compressionMap.get(type);
            if (useCompression != null) {
                editor.putBoolean(mUuid + ".useCompression." + type, useCompression);
            }
        }
        saveIdentities(preferences.getPreferences(), editor);

        editor.commit();

    }

    public void resetVisibleLimits() {
        try {
            getLocalStore().resetVisibleLimits(getDisplayCount());
        } catch (MessagingException e) {
            Log.e(K9.LOG_TAG, "Unable to reset visible limits", e);
        }

    }

    /**
     * @param context
     * @return <code>null</code> if not available
     * @throws MessagingException
     * @see {@link #isAvailable(Context)}
     */
    public AccountStats getStats(Context context) throws MessagingException {
        if (!isAvailable(context)) {
            return null;
        }

        AccountStats stats = new AccountStats();

        ContentResolver cr = context.getContentResolver();

        Uri uri = Uri.withAppendedPath(EmailProvider.CONTENT_URI,
                "account/" + getUuid() + "/stats");

        String[] projection = {
                StatsColumns.UNREAD_COUNT,
                StatsColumns.FLAGGED_COUNT
        };

        // Create LocalSearch instance to exclude special folders (Trash, Drafts, Spam, Outbox,
        // Sent) and limit the search to displayable folders.
        LocalSearch search = new LocalSearch();
        excludeSpecialFolders(search);
        limitToDisplayableFolders(search);

        // Use the LocalSearch instance to create a WHERE clause to query the content provider
        StringBuilder query = new StringBuilder();
        List<String> queryArgs = new ArrayList<String>();
        ConditionsTreeNode conditions = search.getConditions();
        SqlQueryBuilder.buildWhereClause(this, conditions, query, queryArgs);

        String selection = query.toString();
        String[] selectionArgs = queryArgs.toArray(new String[0]);

        Cursor cursor = cr.query(uri, projection, selection, selectionArgs, null);
        try {
            if (cursor.moveToFirst()) {
                stats.unreadMessageCount = cursor.getInt(0);
                stats.flaggedMessageCount = cursor.getInt(1);
            }
        } finally {
            cursor.close();
        }

        LocalStore localStore = getLocalStore();
        if (K9.measureAccounts()) {
            stats.size = localStore.getSize();
        }

        return stats;
    }


    public synchronized void setChipColor(int color) {
        mChipColor = color;
        cacheChips();
    }

    public synchronized void cacheChips() {
        mReadColorChip = new ColorChip(mChipColor, true, ColorChip.CIRCULAR);
        mUnreadColorChip = new ColorChip(mChipColor, false, ColorChip.CIRCULAR);
        mToMeReadColorChip = new ColorChip(mChipColor, true, ColorChip.RIGHT_POINTING);
        mToMeUnreadColorChip = new ColorChip(mChipColor, false,ColorChip.RIGHT_POINTING);
        mCcMeReadColorChip = new ColorChip(mChipColor, true, ColorChip.RIGHT_NOTCH);
        mCcMeUnreadColorChip = new ColorChip(mChipColor, false,ColorChip.RIGHT_NOTCH);
        mFromMeReadColorChip = new ColorChip(mChipColor, true, ColorChip.LEFT_POINTING);
        mFromMeUnreadColorChip = new ColorChip(mChipColor, false,ColorChip.LEFT_POINTING);
        mFlaggedReadColorChip = new ColorChip(mChipColor, true, ColorChip.STAR);
        mFlaggedUnreadColorChip = new ColorChip(mChipColor, false, ColorChip.STAR);
        mCheckmarkChip = new ColorChip(mChipColor, true, ColorChip.CHECKMARK);
    }

    public ColorChip getCheckmarkChip() {
        return mCheckmarkChip;
    }

    public synchronized int getChipColor() {
        return mChipColor;
    }


    public ColorChip generateColorChip(boolean messageRead, boolean toMe, boolean ccMe,
            boolean fromMe, boolean messageFlagged) {
        ColorChip chip;

        if (messageRead) {
            if (messageFlagged) {
                chip = mFlaggedReadColorChip;
            } else if (toMe) {
                chip = mToMeReadColorChip;
            } else if (ccMe) {
                chip = mCcMeReadColorChip;
            } else if (fromMe) {
                chip = mFromMeReadColorChip;
            } else {
                chip = mReadColorChip;
            }
        } else {
            if (messageFlagged) {
                chip = mFlaggedUnreadColorChip;
            } else if (toMe) {
                chip = mToMeUnreadColorChip;
            } else if (ccMe) {
                chip = mCcMeUnreadColorChip;
            } else if (fromMe) {
                chip = mFromMeUnreadColorChip;
            } else {
                chip = mUnreadColorChip;
            }
        }

        return chip;
    }

    public ColorChip generateColorChip() {
        return new ColorChip(mChipColor, false, ColorChip.CIRCULAR);
    }

    @Override
    public String getUuid() {
        return mUuid;
    }

    public Uri getContentUri() {
        return Uri.parse("content://accounts/" + getUuid());
    }

    public synchronized String getStoreUri() {
        return mStoreUri;
    }

    public synchronized void setStoreUri(String storeUri) {
        this.mStoreUri = storeUri;
    }

    public synchronized boolean getStoreUri_DontStorePassword() {
        return mStoreUri_DontStorePassword;
    }

    public synchronized void setStoreUri_DontStorePassword(boolean dontStorePassword) {
        this.mStoreUri_DontStorePassword = dontStorePassword;
        if (dontStorePassword) {
        	this.mStoreUri = encodeIfDontStoreIncomingPassword(mStoreUri, true);
        	this.mEnabled = false; // Setting changed => disabling account until password is entered
        }
    }
   
    public synchronized String getTransportUri() {
        return mTransportUri;
    }

    public synchronized void setTransportUri(String transportUri) {
        this.mTransportUri = transportUri;
    }

<<<<<<< HEAD
    @Override
=======
    public synchronized boolean getTransportUri_DontStorePassword() {
        return mTransportUri_DontStorePassword;
    }

    public synchronized void setTransportUri_DontStorePassword(boolean dontStorePassword) {
        this.mTransportUri_DontStorePassword = dontStorePassword;
        if (dontStorePassword) {
        	this.mTransportUri = encodeIfDontStoreOutgoingPassword(mTransportUri, true);
        	this.mEnabled = false; // Setting changed => disabling account until password is entered
        }
    }
    
    public synchronized void forgetSessionPasswords() {
    	if (mStoreUri_DontStorePassword) {
    		setStoreUri_DontStorePassword(true); // Will reset the session password
    	}
    	if (mTransportUri_DontStorePassword) {
    		setTransportUri_DontStorePassword(true); // Will reset the session password
    	}
    }

    public synchronized String getUndecoratedDescription() {
    	return mDescription;
    }

    protected boolean decodeIfDontStoreIncomingPassword(String storeUri) {
		ServerSettings incoming = Store.decodeStoreUri(storeUri);
		return ((incoming.password != null) && incoming.password.equals(DONT_STORE_MY_PASSWORD));    	
    }

    protected String encodeIfDontStoreIncomingPassword(String storeUri, boolean DontStorePassword) {
    	if (DontStorePassword) {
    		ServerSettings incoming = Store.decodeStoreUri(storeUri);
    		ServerSettings newIncoming = incoming.newPassword(DONT_STORE_MY_PASSWORD);
    		return Store.createStoreUri(newIncoming);    		
    	}
    	else
    		return storeUri;
    }
    
    protected boolean decodeIfDontStoreOutgoingPassword(String transportUri) {
		ServerSettings outgoing = Transport.decodeTransportUri(transportUri);
		return ((outgoing.password != null) && outgoing.password.equals(DONT_STORE_MY_PASSWORD));    	
    }
    
    protected String encodeIfDontStoreOutgoingPassword(String transportUri, boolean DontStorePassword) {
    	if (DontStorePassword) {
    		ServerSettings outgoing = Transport.decodeTransportUri(transportUri);
    		ServerSettings newOutgoing = outgoing.newPassword(DONT_STORE_MY_PASSWORD);
    		return Transport.createTransportUri(newOutgoing);
    	}
    	else
    		return transportUri;
    }
    
    public synchronized boolean needsToAskForSessionPasswords() {
    	return (!mEnabled) && (mStoreUri_DontStorePassword || mTransportUri_DontStorePassword);
    }

    public synchronized boolean canForgetPasswords() {
    	return (mEnabled) && (mStoreUri_DontStorePassword || mTransportUri_DontStorePassword);
    }
    
>>>>>>> 1e6677f6
    public synchronized String getDescription() {
    	if (!mEnabled)
    		return "[-]"+mDescription;
    	else
    		return mDescription;
    }

    @Override
    public synchronized void setDescription(String description) {
   		this.mDescription = description;
    }

    public synchronized String getName() {
        return identities.get(0).getName();
    }

    public synchronized void setName(String name) {
        identities.get(0).setName(name);
    }

    public synchronized boolean getSignatureUse() {
        return identities.get(0).getSignatureUse();
    }

    public synchronized void setSignatureUse(boolean signatureUse) {
        identities.get(0).setSignatureUse(signatureUse);
    }

    public synchronized String getSignature() {
        return identities.get(0).getSignature();
    }

    public synchronized void setSignature(String signature) {
        identities.get(0).setSignature(signature);
    }

    @Override
    public synchronized String getEmail() {
        return identities.get(0).getEmail();
    }

    @Override
    public synchronized void setEmail(String email) {
        identities.get(0).setEmail(email);
    }

    public synchronized String getAlwaysBcc() {
        return mAlwaysBcc;
    }

    public synchronized void setAlwaysBcc(String alwaysBcc) {
        this.mAlwaysBcc = alwaysBcc;
    }

    /* Have we sent a new mail notification on this account */
    public boolean isRingNotified() {
        return mRingNotified;
    }

    public void setRingNotified(boolean ringNotified) {
        mRingNotified = ringNotified;
    }

    public String getLocalStorageProviderId() {
        return mLocalStorageProviderId;
    }

    public void setLocalStorageProviderId(String id) {

        if (!mLocalStorageProviderId.equals(id)) {

            boolean successful = false;
            try {
                switchLocalStorage(id);
                successful = true;
            } catch (MessagingException e) {
                Log.e(K9.LOG_TAG, "Switching local storage provider from " +
                      mLocalStorageProviderId + " to " + id + " failed.", e);
            } finally {
                // if migration to/from SD-card failed once, it will fail again.
                if (!successful) {
                    return;
                }
            }

            mLocalStorageProviderId = id;
        }

    }

    /**
     * Returns -1 for never.
     */
    public synchronized int getAutomaticCheckIntervalMinutes() {
        return mAutomaticCheckIntervalMinutes;
    }

    /**
     * @param automaticCheckIntervalMinutes or -1 for never.
     */
    public synchronized boolean setAutomaticCheckIntervalMinutes(int automaticCheckIntervalMinutes) {
        int oldInterval = this.mAutomaticCheckIntervalMinutes;
        this.mAutomaticCheckIntervalMinutes = automaticCheckIntervalMinutes;

        return (oldInterval != automaticCheckIntervalMinutes);
    }

    public synchronized int getDisplayCount() {
        return mDisplayCount;
    }

    public synchronized void setDisplayCount(int displayCount) {
        if (displayCount != -1) {
            this.mDisplayCount = displayCount;
        } else {
            this.mDisplayCount = K9.DEFAULT_VISIBLE_LIMIT;
        }
        resetVisibleLimits();
    }

    public synchronized long getLastAutomaticCheckTime() {
        return mLastAutomaticCheckTime;
    }

    public synchronized void setLastAutomaticCheckTime(long lastAutomaticCheckTime) {
        this.mLastAutomaticCheckTime = lastAutomaticCheckTime;
    }

    public synchronized long getLatestOldMessageSeenTime() {
        return mLatestOldMessageSeenTime;
    }

    public synchronized void setLatestOldMessageSeenTime(long latestOldMessageSeenTime) {
        this.mLatestOldMessageSeenTime = latestOldMessageSeenTime;
    }

    public synchronized boolean isNotifyNewMail() {
        return mNotifyNewMail;
    }

    public synchronized void setNotifyNewMail(boolean notifyNewMail) {
        this.mNotifyNewMail = notifyNewMail;
    }

    public synchronized int getDeletePolicy() {
        return mDeletePolicy;
    }

    public synchronized void setDeletePolicy(int deletePolicy) {
        this.mDeletePolicy = deletePolicy;
    }

    public boolean isSpecialFolder(String folderName) {
        return (folderName != null && (folderName.equalsIgnoreCase(getInboxFolderName()) ||
                folderName.equals(getTrashFolderName()) ||
                folderName.equals(getDraftsFolderName()) ||
                folderName.equals(getArchiveFolderName()) ||
                folderName.equals(getSpamFolderName()) ||
                folderName.equals(getOutboxFolderName()) ||
                folderName.equals(getSentFolderName()) ||
                folderName.equals(getErrorFolderName())));
    }

    public synchronized String getDraftsFolderName() {
        return mDraftsFolderName;
    }

    public synchronized void setDraftsFolderName(String draftsFolderName) {
        mDraftsFolderName = draftsFolderName;
    }

    /**
     * Checks if this account has a drafts folder set.
     * @return true if account has a drafts folder set.
     */
    public synchronized boolean hasDraftsFolder() {
        return !K9.FOLDER_NONE.equalsIgnoreCase(mDraftsFolderName);
    }

    public synchronized String getSentFolderName() {
        return mSentFolderName;
    }

    public synchronized String getErrorFolderName() {
        return K9.ERROR_FOLDER_NAME;
    }

    public synchronized void setSentFolderName(String sentFolderName) {
        mSentFolderName = sentFolderName;
    }

    /**
     * Checks if this account has a sent folder set.
     * @return true if account has a sent folder set.
     */
    public synchronized boolean hasSentFolder() {
        return !K9.FOLDER_NONE.equalsIgnoreCase(mSentFolderName);
    }


    public synchronized String getTrashFolderName() {
        return mTrashFolderName;
    }

    public synchronized void setTrashFolderName(String trashFolderName) {
        mTrashFolderName = trashFolderName;
    }

    /**
     * Checks if this account has a trash folder set.
     * @return true if account has a trash folder set.
     */
    public synchronized boolean hasTrashFolder() {
        return !K9.FOLDER_NONE.equalsIgnoreCase(mTrashFolderName);
    }

    public synchronized String getArchiveFolderName() {
        return mArchiveFolderName;
    }

    public synchronized void setArchiveFolderName(String archiveFolderName) {
        mArchiveFolderName = archiveFolderName;
    }

    /**
     * Checks if this account has an archive folder set.
     * @return true if account has an archive folder set.
     */
    public synchronized boolean hasArchiveFolder() {
        return !K9.FOLDER_NONE.equalsIgnoreCase(mArchiveFolderName);
    }

    public synchronized String getSpamFolderName() {
        return mSpamFolderName;
    }

    public synchronized void setSpamFolderName(String spamFolderName) {
        mSpamFolderName = spamFolderName;
    }

    /**
     * Checks if this account has a spam folder set.
     * @return true if account has a spam folder set.
     */
    public synchronized boolean hasSpamFolder() {
        return !K9.FOLDER_NONE.equalsIgnoreCase(mSpamFolderName);
    }

    public synchronized String getOutboxFolderName() {
        return OUTBOX;
    }

    public synchronized String getAutoExpandFolderName() {
        return mAutoExpandFolderName;
    }

    public synchronized void setAutoExpandFolderName(String autoExpandFolderName) {
        mAutoExpandFolderName = autoExpandFolderName;
    }

    public synchronized int getAccountNumber() {
        return mAccountNumber;
    }

    public synchronized FolderMode getFolderDisplayMode() {
        return mFolderDisplayMode;
    }

    public synchronized boolean setFolderDisplayMode(FolderMode displayMode) {
        FolderMode oldDisplayMode = mFolderDisplayMode;
        mFolderDisplayMode = displayMode;
        return oldDisplayMode != displayMode;
    }

    public synchronized FolderMode getFolderSyncMode() {
        return mFolderSyncMode;
    }

    public synchronized boolean setFolderSyncMode(FolderMode syncMode) {
        FolderMode oldSyncMode = mFolderSyncMode;
        mFolderSyncMode = syncMode;

        if (syncMode == FolderMode.NONE && oldSyncMode != FolderMode.NONE) {
            return true;
        }
        if (syncMode != FolderMode.NONE && oldSyncMode == FolderMode.NONE) {
            return true;
        }
        return false;
    }

    public synchronized FolderMode getFolderPushMode() {
        return mFolderPushMode;
    }

    public synchronized boolean setFolderPushMode(FolderMode pushMode) {
        FolderMode oldPushMode = mFolderPushMode;

        mFolderPushMode = pushMode;
        return pushMode != oldPushMode;
    }

    public synchronized boolean isShowOngoing() {
        return mNotifySync;
    }

    public synchronized void setShowOngoing(boolean showOngoing) {
        this.mNotifySync = showOngoing;
    }

    public synchronized SortType getSortType() {
        return mSortType;
    }

    public synchronized void setSortType(SortType sortType) {
        mSortType = sortType;
    }

    public synchronized boolean isSortAscending(SortType sortType) {
        if (mSortAscending.get(sortType) == null) {
            mSortAscending.put(sortType, sortType.isDefaultAscending());
        }
        return mSortAscending.get(sortType);
    }

    public synchronized void setSortAscending(SortType sortType, boolean sortAscending) {
        mSortAscending.put(sortType, sortAscending);
    }

    public synchronized ShowPictures getShowPictures() {
        return mShowPictures;
    }

    public synchronized void setShowPictures(ShowPictures showPictures) {
        mShowPictures = showPictures;
    }

    public synchronized FolderMode getFolderTargetMode() {
        return mFolderTargetMode;
    }

    public synchronized void setFolderTargetMode(FolderMode folderTargetMode) {
        mFolderTargetMode = folderTargetMode;
    }

    public synchronized boolean isSignatureBeforeQuotedText() {
        return mIsSignatureBeforeQuotedText;
    }

    public synchronized void setSignatureBeforeQuotedText(boolean mIsSignatureBeforeQuotedText) {
        this.mIsSignatureBeforeQuotedText = mIsSignatureBeforeQuotedText;
    }

    public synchronized boolean isNotifySelfNewMail() {
        return mNotifySelfNewMail;
    }

    public synchronized void setNotifySelfNewMail(boolean notifySelfNewMail) {
        mNotifySelfNewMail = notifySelfNewMail;
    }

    public synchronized String getExpungePolicy() {
        return mExpungePolicy;
    }

    public synchronized void setExpungePolicy(String expungePolicy) {
        mExpungePolicy = expungePolicy;
    }

    public synchronized int getMaxPushFolders() {
        return mMaxPushFolders;
    }

    public synchronized boolean setMaxPushFolders(int maxPushFolders) {
        int oldMaxPushFolders = mMaxPushFolders;
        mMaxPushFolders = maxPushFolders;
        return oldMaxPushFolders != maxPushFolders;
    }

    public LocalStore getLocalStore() throws MessagingException {
        return Store.getLocalInstance(this, K9.app);
    }

    public Store getRemoteStore() throws MessagingException {
        return Store.getRemoteInstance(this);
    }

    // It'd be great if this actually went into the store implementation
    // to get this, but that's expensive and not easily accessible
    // during initialization
    public boolean isSearchByDateCapable() {
        return (getStoreUri().startsWith("imap"));
    }


    @Override
    public synchronized String toString() {
        return mDescription;
    }

    public synchronized void setCompression(String networkType, boolean useCompression) {
        compressionMap.put(networkType, useCompression);
    }

    public synchronized boolean useCompression(String networkType) {
        Boolean useCompression = compressionMap.get(networkType);
        if (useCompression == null) {
            return true;
        }

        return useCompression;
    }

    public boolean useCompression(int type) {
        String networkType = TYPE_OTHER;
        switch (type) {
        case ConnectivityManager.TYPE_MOBILE:
            networkType = TYPE_MOBILE;
            break;
        case ConnectivityManager.TYPE_WIFI:
            networkType = TYPE_WIFI;
            break;
        }
        return useCompression(networkType);
    }

    @Override
    public boolean equals(Object o) {
        if (o instanceof Account) {
            return ((Account)o).mUuid.equals(mUuid);
        }
        return super.equals(o);
    }

    @Override
    public int hashCode() {
        return mUuid.hashCode();
    }

    private synchronized List<Identity> loadIdentities(SharedPreferences prefs) {
        List<Identity> newIdentities = new ArrayList<Identity>();
        int ident = 0;
        boolean gotOne = false;
        do {
            gotOne = false;
            String name = prefs.getString(mUuid + "." + IDENTITY_NAME_KEY + "." + ident, null);
            String email = prefs.getString(mUuid + "." + IDENTITY_EMAIL_KEY + "." + ident, null);
            boolean signatureUse = prefs.getBoolean(mUuid  + ".signatureUse." + ident, true);
            String signature = prefs.getString(mUuid + ".signature." + ident, null);
            String description = prefs.getString(mUuid + "." + IDENTITY_DESCRIPTION_KEY + "." + ident, null);
            final String replyTo = prefs.getString(mUuid + ".replyTo." + ident, null);
            if (email != null) {
                Identity identity = new Identity();
                identity.setName(name);
                identity.setEmail(email);
                identity.setSignatureUse(signatureUse);
                identity.setSignature(signature);
                identity.setDescription(description);
                identity.setReplyTo(replyTo);
                newIdentities.add(identity);
                gotOne = true;
            }
            ident++;
        } while (gotOne);

        if (newIdentities.isEmpty()) {
            String name = prefs.getString(mUuid + ".name", null);
            String email = prefs.getString(mUuid + ".email", null);
            boolean signatureUse = prefs.getBoolean(mUuid  + ".signatureUse", true);
            String signature = prefs.getString(mUuid + ".signature", null);
            Identity identity = new Identity();
            identity.setName(name);
            identity.setEmail(email);
            identity.setSignatureUse(signatureUse);
            identity.setSignature(signature);
            identity.setDescription(email);
            newIdentities.add(identity);
        }

        return newIdentities;
    }

    private synchronized void deleteIdentities(SharedPreferences prefs, SharedPreferences.Editor editor) {
        int ident = 0;
        boolean gotOne = false;
        do {
            gotOne = false;
            String email = prefs.getString(mUuid + "." + IDENTITY_EMAIL_KEY + "." + ident, null);
            if (email != null) {
                editor.remove(mUuid + "." + IDENTITY_NAME_KEY + "." + ident);
                editor.remove(mUuid + "." + IDENTITY_EMAIL_KEY + "." + ident);
                editor.remove(mUuid + ".signatureUse." + ident);
                editor.remove(mUuid + ".signature." + ident);
                editor.remove(mUuid + "." + IDENTITY_DESCRIPTION_KEY + "." + ident);
                editor.remove(mUuid + ".replyTo." + ident);
                gotOne = true;
            }
            ident++;
        } while (gotOne);
    }

    private synchronized void saveIdentities(SharedPreferences prefs, SharedPreferences.Editor editor) {
        deleteIdentities(prefs, editor);
        int ident = 0;

        for (Identity identity : identities) {
            editor.putString(mUuid + "." + IDENTITY_NAME_KEY + "." + ident, identity.getName());
            editor.putString(mUuid + "." + IDENTITY_EMAIL_KEY + "." + ident, identity.getEmail());
            editor.putBoolean(mUuid + ".signatureUse." + ident, identity.getSignatureUse());
            editor.putString(mUuid + ".signature." + ident, identity.getSignature());
            editor.putString(mUuid + "." + IDENTITY_DESCRIPTION_KEY + "." + ident, identity.getDescription());
            editor.putString(mUuid + ".replyTo." + ident, identity.getReplyTo());
            ident++;
        }
    }

    public synchronized List<Identity> getIdentities() {
        return identities;
    }

    public synchronized void setIdentities(List<Identity> newIdentities) {
        identities = new ArrayList<Identity>(newIdentities);
    }

    public synchronized Identity getIdentity(int i) {
        if (i < identities.size()) {
            return identities.get(i);
        }
        return null;
    }

    public boolean isAnIdentity(Address[] addrs) {
        if (addrs == null) {
            return false;
        }
        for (Address addr : addrs) {
            if (findIdentity(addr) != null) {
                return true;
            }
        }

        return false;
    }

    public boolean isAnIdentity(Address addr) {
        return findIdentity(addr) != null;
    }

    public synchronized Identity findIdentity(Address addr) {
        for (Identity identity : identities) {
            String email = identity.getEmail();
            if (email != null && email.equalsIgnoreCase(addr.getAddress())) {
                return identity;
            }
        }
        return null;
    }

    public synchronized Searchable getSearchableFolders() {
        return searchableFolders;
    }

    public synchronized void setSearchableFolders(Searchable searchableFolders) {
        this.searchableFolders = searchableFolders;
    }

    public synchronized int getIdleRefreshMinutes() {
        return mIdleRefreshMinutes;
    }

    public synchronized void setIdleRefreshMinutes(int idleRefreshMinutes) {
        mIdleRefreshMinutes = idleRefreshMinutes;
    }

    public synchronized boolean isPushPollOnConnect() {
        return mPushPollOnConnect;
    }

    public synchronized void setPushPollOnConnect(boolean pushPollOnConnect) {
        mPushPollOnConnect = pushPollOnConnect;
    }

    /**
     * Are we storing out localStore on the SD-card instead of the local device
     * memory?<br/>
     * Only to be called durin initial account-setup!<br/>
     * Side-effect: changes {@link #mLocalStorageProviderId}.
     *
     * @param newStorageProviderId
     *            Never <code>null</code>.
     * @throws MessagingException
     */
    public void switchLocalStorage(final String newStorageProviderId) throws MessagingException {
        if (!mLocalStorageProviderId.equals(newStorageProviderId)) {
            getLocalStore().switchLocalStorage(newStorageProviderId);
        }
    }

    public synchronized boolean goToUnreadMessageSearch() {
        return goToUnreadMessageSearch;
    }

    public synchronized void setGoToUnreadMessageSearch(boolean goToUnreadMessageSearch) {
        this.goToUnreadMessageSearch = goToUnreadMessageSearch;
    }

    public boolean isNotificationShowsUnreadCount() {
        return mNotificationShowsUnreadCount;
    }

    public void setNotificationShowsUnreadCount(boolean notificationShowsUnreadCount) {
        this.mNotificationShowsUnreadCount = notificationShowsUnreadCount;
    }

    public synchronized boolean subscribedFoldersOnly() {
        return subscribedFoldersOnly;
    }

    public synchronized void setSubscribedFoldersOnly(boolean subscribedFoldersOnly) {
        this.subscribedFoldersOnly = subscribedFoldersOnly;
    }

    public synchronized int getMaximumPolledMessageAge() {
        return maximumPolledMessageAge;
    }

    public synchronized void setMaximumPolledMessageAge(int maximumPolledMessageAge) {
        this.maximumPolledMessageAge = maximumPolledMessageAge;
    }

    public synchronized int getMaximumAutoDownloadMessageSize() {
        return maximumAutoDownloadMessageSize;
    }

    public synchronized void setMaximumAutoDownloadMessageSize(int maximumAutoDownloadMessageSize) {
        this.maximumAutoDownloadMessageSize = maximumAutoDownloadMessageSize;
    }

    public Date getEarliestPollDate() {
        int age = getMaximumPolledMessageAge();
        if (age >= 0) {
            Calendar now = Calendar.getInstance();
            now.set(Calendar.HOUR_OF_DAY, 0);
            now.set(Calendar.MINUTE, 0);
            now.set(Calendar.SECOND, 0);
            now.set(Calendar.MILLISECOND, 0);
            if (age < 28) {
                now.add(Calendar.DATE, age * -1);
            } else switch (age) {
                case 28:
                    now.add(Calendar.MONTH, -1);
                    break;
                case 56:
                    now.add(Calendar.MONTH, -2);
                    break;
                case 84:
                    now.add(Calendar.MONTH, -3);
                    break;
                case 168:
                    now.add(Calendar.MONTH, -6);
                    break;
                case 365:
                    now.add(Calendar.YEAR, -1);
                    break;
                }

            return now.getTime();
        }

        return null;
    }

    public MessageFormat getMessageFormat() {
        return mMessageFormat;
    }

    public void setMessageFormat(MessageFormat messageFormat) {
        this.mMessageFormat = messageFormat;
    }

    public synchronized boolean isMessageReadReceiptAlways() {
        return mMessageReadReceipt;
    }

    public synchronized void setMessageReadReceipt(boolean messageReadReceipt) {
        mMessageReadReceipt = messageReadReceipt;
    }

    public QuoteStyle getQuoteStyle() {
        return mQuoteStyle;
    }

    public void setQuoteStyle(QuoteStyle quoteStyle) {
        this.mQuoteStyle = quoteStyle;
    }

    public synchronized String getQuotePrefix() {
        return mQuotePrefix;
    }

    public synchronized void setQuotePrefix(String quotePrefix) {
        mQuotePrefix = quotePrefix;
    }

    public synchronized boolean isDefaultQuotedTextShown() {
        return mDefaultQuotedTextShown;
    }

    public synchronized void setDefaultQuotedTextShown(boolean shown) {
        mDefaultQuotedTextShown = shown;
    }

    public synchronized boolean isReplyAfterQuote() {
        return mReplyAfterQuote;
    }

    public synchronized void setReplyAfterQuote(boolean replyAfterQuote) {
        mReplyAfterQuote = replyAfterQuote;
    }

    public synchronized boolean isStripSignature() {
        return mStripSignature;
    }

    public synchronized void setStripSignature(boolean stripSignature) {
        mStripSignature = stripSignature;
    }

    public String getCryptoApp() {
        return mCryptoApp;
    }

    public void setCryptoApp(String cryptoApp) {
        mCryptoApp = cryptoApp;
        // invalidate the provider
        mCryptoProvider = null;
    }

    public boolean getCryptoAutoSignature() {
        return mCryptoAutoSignature;
    }

    public void setCryptoAutoSignature(boolean cryptoAutoSignature) {
        mCryptoAutoSignature = cryptoAutoSignature;
    }

    public boolean isCryptoAutoEncrypt() {
        return mCryptoAutoEncrypt;
    }

    public void setCryptoAutoEncrypt(boolean cryptoAutoEncrypt) {
        mCryptoAutoEncrypt = cryptoAutoEncrypt;
    }

    public boolean allowRemoteSearch() {
        return mAllowRemoteSearch;
    }

    public void setAllowRemoteSearch(boolean val) {
        mAllowRemoteSearch = val;
    }

    public int getRemoteSearchNumResults() {
        return mRemoteSearchNumResults;
    }

    public void setRemoteSearchNumResults(int val) {
        mRemoteSearchNumResults = (val >= 0 ? val : 0);
    }

    public String getInboxFolderName() {
        return mInboxFolderName;
    }

    public void setInboxFolderName(String mInboxFolderName) {
        this.mInboxFolderName = mInboxFolderName;
    }

    public synchronized boolean syncRemoteDeletions() {
        return mSyncRemoteDeletions;
    }

    public synchronized void setSyncRemoteDeletions(boolean syncRemoteDeletions) {
        mSyncRemoteDeletions = syncRemoteDeletions;
    }

    public synchronized String getLastSelectedFolderName() {
        return lastSelectedFolderName;
    }

    public synchronized void setLastSelectedFolderName(String folderName) {
        lastSelectedFolderName = folderName;
    }

    public synchronized CryptoProvider getCryptoProvider() {
        if (mCryptoProvider == null) {
            mCryptoProvider = CryptoProvider.createInstance(getCryptoApp());
        }
        return mCryptoProvider;
    }

    public synchronized NotificationSetting getNotificationSetting() {
        return mNotificationSetting;
    }

    /**
     * @return <code>true</code> if our {@link StorageProvider} is ready. (e.g.
     *         card inserted)
     */
    public boolean isAvailable(Context context) {
        String localStorageProviderId = getLocalStorageProviderId();
        if (localStorageProviderId == null) {
            return true; // defaults to internal memory
        }
        return StorageManager.getInstance(K9.app).isReady(localStorageProviderId);
    }

    public synchronized boolean isEnabled() {
        return mEnabled;
    }

    public synchronized void setEnabled(boolean enabled) {
        mEnabled = enabled;
    }

    public synchronized boolean isMarkMessageAsReadOnView() {
        return mMarkMessageAsReadOnView;
    }

    public synchronized void setMarkMessageAsReadOnView(boolean value) {
        mMarkMessageAsReadOnView = value;
    }

    public synchronized boolean isAlwaysShowCcBcc() {
        return mAlwaysShowCcBcc;
    }

    public synchronized void setAlwaysShowCcBcc(boolean show) {
        mAlwaysShowCcBcc = show;
    }
    public boolean isRemoteSearchFullText() {
        return false;   // Temporarily disabled
        //return mRemoteSearchFullText;
    }

    public void setRemoteSearchFullText(boolean val) {
        mRemoteSearchFullText = val;
    }

    /**
     * Modify the supplied {@link LocalSearch} instance to limit the search to displayable folders.
     *
     * <p>
     * This method uses the current folder display mode to decide what folders to include/exclude.
     * </p>
     *
     * @param search
     *         The {@code LocalSearch} instance to modify.
     *
     * @see #getFolderDisplayMode()
     */
    public void limitToDisplayableFolders(LocalSearch search) {
        final Account.FolderMode displayMode = getFolderDisplayMode();

        switch (displayMode) {
            case FIRST_CLASS: {
                // Count messages in the INBOX and non-special first class folders
                search.and(Searchfield.DISPLAY_CLASS, FolderClass.FIRST_CLASS.name(),
                        Attribute.EQUALS);
                break;
            }
            case FIRST_AND_SECOND_CLASS: {
                // Count messages in the INBOX and non-special first and second class folders
                search.and(Searchfield.DISPLAY_CLASS, FolderClass.FIRST_CLASS.name(),
                        Attribute.EQUALS);

                // TODO: Create a proper interface for creating arbitrary condition trees
                SearchCondition searchCondition = new SearchCondition(Searchfield.DISPLAY_CLASS,
                        Attribute.EQUALS, FolderClass.SECOND_CLASS.name());
                ConditionsTreeNode root = search.getConditions();
                if (root.mRight != null) {
                    root.mRight.or(searchCondition);
                } else {
                    search.or(searchCondition);
                }
                break;
            }
            case NOT_SECOND_CLASS: {
                // Count messages in the INBOX and non-special non-second-class folders
                search.and(Searchfield.DISPLAY_CLASS, FolderClass.SECOND_CLASS.name(),
                        Attribute.NOT_EQUALS);
                break;
            }
            default:
            case ALL: {
                // Count messages in the INBOX and non-special folders
                break;
            }
        }
    }

    /**
     * Modify the supplied {@link LocalSearch} instance to exclude special folders.
     *
     * <p>
     * Currently the following folders are excluded:
     * <ul>
     *   <li>Trash</li>
     *   <li>Drafts</li>
     *   <li>Spam</li>
     *   <li>Outbox</li>
     *   <li>Sent</li>
     * </ul>
     * The Inbox will always be included even if one of the special folders is configured to point
     * to the Inbox.
     * </p>
     *
     * @param search
     *         The {@code LocalSearch} instance to modify.
     */
    public void excludeSpecialFolders(LocalSearch search) {
        search.and(Searchfield.FOLDER, getTrashFolderName(), Attribute.NOT_EQUALS);
        search.and(Searchfield.FOLDER, getDraftsFolderName(), Attribute.NOT_EQUALS);
        search.and(Searchfield.FOLDER, getSpamFolderName(), Attribute.NOT_EQUALS);
        search.and(Searchfield.FOLDER, getOutboxFolderName(), Attribute.NOT_EQUALS);
        search.and(Searchfield.FOLDER, getSentFolderName(), Attribute.NOT_EQUALS);
        search.or(new SearchCondition(Searchfield.FOLDER, Attribute.EQUALS, getInboxFolderName()));
    }
}<|MERGE_RESOLUTION|>--- conflicted
+++ resolved
@@ -29,11 +29,8 @@
 import com.fsck.k9.mail.MessagingException;
 import com.fsck.k9.mail.ServerSettings;
 import com.fsck.k9.mail.Store;
-<<<<<<< HEAD
+import com.fsck.k9.mail.Transport;
 import com.fsck.k9.mail.Folder.FolderClass;
-=======
-import com.fsck.k9.mail.Transport;
->>>>>>> 1e6677f6
 import com.fsck.k9.mail.store.LocalStore;
 import com.fsck.k9.mail.store.StorageManager;
 import com.fsck.k9.mail.store.StorageManager.StorageProvider;
@@ -952,9 +949,6 @@
         this.mTransportUri = transportUri;
     }
 
-<<<<<<< HEAD
-    @Override
-=======
     public synchronized boolean getTransportUri_DontStorePassword() {
         return mTransportUri_DontStorePassword;
     }
@@ -1018,7 +1012,7 @@
     	return (mEnabled) && (mStoreUri_DontStorePassword || mTransportUri_DontStorePassword);
     }
     
->>>>>>> 1e6677f6
+    @Override
     public synchronized String getDescription() {
     	if (!mEnabled)
     		return "[-]"+mDescription;
