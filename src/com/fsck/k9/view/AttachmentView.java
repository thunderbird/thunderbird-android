package com.fsck.k9.view;

import java.io.File;
import java.io.FileOutputStream;
import java.io.IOException;
import java.io.InputStream;
import java.io.OutputStream;

import org.apache.commons.io.IOUtils;

import android.content.Context;
import android.content.Intent;
import android.content.pm.PackageManager;
import android.graphics.Bitmap;
import android.graphics.BitmapFactory;
import android.net.Uri;
import android.os.Environment;
import android.util.AttributeSet;
import android.util.Log;
import android.view.View;
import android.widget.Button;
import android.widget.FrameLayout;
import android.widget.ImageView;
import android.widget.TextView;
import android.widget.Toast;

import com.fsck.k9.Account;
import com.fsck.k9.K9;
import com.fsck.k9.R;
import com.fsck.k9.controller.MessagingController;
import com.fsck.k9.controller.MessagingListener;
import com.fsck.k9.helper.MediaScannerNotifier;
import com.fsck.k9.helper.SizeFormatter;
import com.fsck.k9.helper.Utility;
import com.fsck.k9.mail.Message;
import com.fsck.k9.mail.Part;
import com.fsck.k9.mail.internet.MimeUtility;
import com.fsck.k9.mail.store.LocalStore.LocalAttachmentBodyPart;
import com.fsck.k9.provider.AttachmentProvider;

public class AttachmentView extends FrameLayout {

    private Context mContext;
    public Button viewButton;
    public Button downloadButton;
    public LocalAttachmentBodyPart part;
    private Message mMessage;
    private Account mAccount;
    private MessagingController mController;
    private MessagingListener mListener;
    public String name;
    public String contentType;
    public long size;
    public ImageView iconView;
    
    /**
<<<<<<< HEAD
     * Regular expression that represents characters that aren't allowed
     * to be used in file names saved using K-9
     */
    private static final String specialCharacters = new String("[^\\d\\s\\w!" +
    		"#\\$%&'\\(\\)\\-@\\^_`\\{\\}~.,]");
=======
     * Special characters that are not allowed in file names.
     */
    private String[] specialCharacters = {"\\*", "\\?", "\\/", "\\\\"};
>>>>>>> 4a8a34b3

    private AttachmentFileDownloadCallback callback;

    public AttachmentView(Context context, AttributeSet attrs, int defStyle) {
        super(context, attrs, defStyle);
        mContext = context;
    }
    public AttachmentView(Context context, AttributeSet attrs) {
        super(context, attrs);
        mContext = context;
    }
    public AttachmentView(Context context) {
        super(context);
        mContext = context;
    }


    public interface AttachmentFileDownloadCallback {
        /**
         * this method i called by the attachmentview when
         * he wants to show a filebrowser
         * the provider should show the filebrowser activity
         * and save the reference to the attachment view for later.
         * in his onActivityResult he can get the saved reference and
         * call the saveFile method of AttachmentView
         * @param view
         */
        public void showFileBrowser(AttachmentView caller);
    }
    public boolean populateFromPart(Part inputPart, Message message, Account account, MessagingController controller, MessagingListener listener) {
        try {
            part = (LocalAttachmentBodyPart) inputPart;

            contentType = MimeUtility.unfoldAndDecode(part.getContentType());
            String contentDisposition = MimeUtility.unfoldAndDecode(part.getDisposition());

            name = MimeUtility.getHeaderParameter(contentType, "name");
            if (name == null) {
                name = MimeUtility.getHeaderParameter(contentDisposition, "filename");
            }
            if (name == null) {
                return false;
            }

            mAccount = account;
            mMessage = message;
            mController = controller;
            mListener = listener;

            size = Integer.parseInt(MimeUtility.getHeaderParameter(contentDisposition, "size"));
            contentType = MimeUtility.getMimeTypeForViewing(part.getMimeType(), name);
            TextView attachmentName = (TextView) findViewById(R.id.attachment_name);
            TextView attachmentInfo = (TextView) findViewById(R.id.attachment_info);
            ImageView attachmentIcon = (ImageView) findViewById(R.id.attachment_icon);
            viewButton = (Button) findViewById(R.id.view);
            downloadButton = (Button) findViewById(R.id.download);
            if ((!MimeUtility.mimeTypeMatches(contentType, K9.ACCEPTABLE_ATTACHMENT_VIEW_TYPES))
                    || (MimeUtility.mimeTypeMatches(contentType, K9.UNACCEPTABLE_ATTACHMENT_VIEW_TYPES))) {
                viewButton.setVisibility(View.GONE);
            }
            if ((!MimeUtility.mimeTypeMatches(contentType, K9.ACCEPTABLE_ATTACHMENT_DOWNLOAD_TYPES))
                    || (MimeUtility.mimeTypeMatches(contentType, K9.UNACCEPTABLE_ATTACHMENT_DOWNLOAD_TYPES))) {
                downloadButton.setVisibility(View.GONE);
            }
            if (size > K9.MAX_ATTACHMENT_DOWNLOAD_SIZE) {
                viewButton.setVisibility(View.GONE);
                downloadButton.setVisibility(View.GONE);
            }

            viewButton.setOnClickListener(new OnClickListener() {
                @Override
                public void onClick(View v) {
                    onViewButtonClicked();
                    return;
                }
            });


            downloadButton.setOnClickListener(new OnClickListener() {
                @Override
                public void onClick(View v) {
                    onSaveButtonClicked();
                    return;
                }
            });
            downloadButton.setOnLongClickListener(new OnLongClickListener() {

                @Override
                public boolean onLongClick(View v) {
                    callback.showFileBrowser(AttachmentView.this);
                    return true;
                }
            });

            attachmentName.setText(name);
            attachmentInfo.setText(SizeFormatter.formatSize(mContext, size));
            Bitmap previewIcon = getPreviewIcon();
            if (previewIcon != null) {
                attachmentIcon.setImageBitmap(previewIcon);
            } else {
                attachmentIcon.setImageResource(R.drawable.attached_image_placeholder);
            }
        }

        catch (Exception e) {
            Log.e(K9.LOG_TAG, "error ", e);
        }

        return true;
    }

    private Bitmap getPreviewIcon() {
        try {
            return BitmapFactory.decodeStream(
                       mContext.getContentResolver().openInputStream(
                           AttachmentProvider.getAttachmentThumbnailUri(mAccount,
                                   part.getAttachmentId(),
                                   62,
                                   62)));
        } catch (Exception e) {
            /*
             * We don't care what happened, we just return null for the preview icon.
             */
            return null;
        }
    }

    private void onViewButtonClicked() {
        if (mMessage != null) {
            mController.loadAttachment(mAccount, mMessage, part, new Object[] { false, this }, mListener);
        }
    }


    private void onSaveButtonClicked() {
        saveFile();
    }

    /**
     * Writes the attachment onto the given path
     * @param directory: the base dir where the file should be saved.
     */
    public void writeFile(File directory) {
        try {
<<<<<<< HEAD
        	String filename = removeSpecialCharacters(name);
=======
       	   String filename = removeSpecialCharacters(name);

>>>>>>> 4a8a34b3
            File file = Utility.createUniqueFile(directory, filename);
            Uri uri = AttachmentProvider.getAttachmentUri(mAccount, part.getAttachmentId());
            InputStream in = mContext.getContentResolver().openInputStream(uri);
            OutputStream out = new FileOutputStream(file);
            IOUtils.copy(in, out);
            out.flush();
            out.close();
            in.close();
            attachmentSaved(filename.toString());
            new MediaScannerNotifier(mContext, file);
        } catch (IOException ioe) {
            attachmentNotSaved();
        }
    }

<<<<<<< HEAD
    /**
     * Removes characters that aren't allowed to be used in file names saved
     * in K-9 application.
     * 
     * @param filename The original file name.
     * @return A file name with only legal characters.
     */
    private String removeSpecialCharacters(String filename) {
    	return filename.replaceAll(specialCharacters, "");
=======
    private String removeSpecialCharacters(String string) {
    	StringBuilder regex = new StringBuilder("(");

    	for (String specialCharacter : specialCharacters) {
	        regex.append(specialCharacter + "|");
    	}

    	regex.deleteCharAt(regex.length()-1);
    	regex.append(")");

    	return string.replaceAll(regex.toString(), "");
>>>>>>> 4a8a34b3
    }

    /**
     * saves the file to the defaultpath setting in the config, or if the config
     * is not set => to the Environment
     */
    public void writeFile() {
        writeFile(new File(K9.getAttachmentDefaultPath()));
    }

    public void saveFile() {
        //TODO: Can the user save attachments on the internal filesystem or sd card only?
        if (!Environment.getExternalStorageState().equals(Environment.MEDIA_MOUNTED)) {
            /*
             * Abort early if there's no place to save the attachment. We don't want to spend
             * the time downloading it and then abort.
             */
            Toast.makeText(mContext,
                           mContext.getString(R.string.message_view_status_attachment_not_saved),
                           Toast.LENGTH_SHORT).show();
            return;
        }
        if (mMessage != null) {
            mController.loadAttachment(mAccount, mMessage, part, new Object[] {true, this}, mListener);
        }
    }


    public void showFile() {
        Uri uri = AttachmentProvider.getAttachmentUriForViewing(mAccount, part.getAttachmentId());
        Intent intent = new Intent(Intent.ACTION_VIEW);
        // We explicitly set the ContentType in addition to the URI because some attachment viewers (such as Polaris office 3.0.x) choke on documents without a mime type
        intent.setDataAndType(uri, contentType);
        intent.addFlags(Intent.FLAG_GRANT_READ_URI_PERMISSION | Intent.FLAG_ACTIVITY_CLEAR_WHEN_TASK_RESET);

        try {
            mContext.startActivity(intent);
        } catch (Exception e) {
            Log.e(K9.LOG_TAG, "Could not display attachment of type " + contentType, e);
            Toast toast = Toast.makeText(mContext, mContext.getString(R.string.message_view_no_viewer, contentType), Toast.LENGTH_LONG);
            toast.show();
        }
    }

    /**
     * Check the {@link PackageManager} if the phone has an application
     * installed to view this type of attachment.
     * If not, {@link #viewButton} is disabled.
     * This should be done in any place where
     * attachment.viewButton.setEnabled(enabled); is called.
     * This method is safe to be called from the UI-thread.
     */
    public void checkViewable() {
        if (viewButton.getVisibility() == View.GONE) {
            // nothing to do
            return;
        }
        if (!viewButton.isEnabled()) {
            // nothing to do
            return;
        }
        try {
            Uri uri = AttachmentProvider.getAttachmentUriForViewing(mAccount, part.getAttachmentId());
            Intent intent = new Intent(Intent.ACTION_VIEW);
            intent.setData(uri);
            intent.addFlags(Intent.FLAG_GRANT_READ_URI_PERMISSION | Intent.FLAG_ACTIVITY_CLEAR_WHEN_TASK_RESET);
            if (intent.resolveActivity(mContext.getPackageManager()) == null) {
                viewButton.setEnabled(false);
            }
            // currently we do not cache re result.
        } catch (Exception e) {
            Log.e(K9.LOG_TAG, "Cannot resolve activity to determine if we shall show the 'view'-button for an attachment", e);
        }
    }

    public void attachmentSaved(final String filename) {
        Toast.makeText(mContext, String.format(
                           mContext.getString(R.string.message_view_status_attachment_saved), filename),
                       Toast.LENGTH_LONG).show();
    }

    public void attachmentNotSaved() {
        Toast.makeText(mContext,
                       mContext.getString(R.string.message_view_status_attachment_not_saved),
                       Toast.LENGTH_LONG).show();
    }
    public AttachmentFileDownloadCallback getCallback() {
        return callback;
    }
    public void setCallback(AttachmentFileDownloadCallback callback) {
        this.callback = callback;
    }

}
<|MERGE_RESOLUTION|>--- conflicted
+++ resolved
@@ -54,17 +54,11 @@
     public ImageView iconView;
     
     /**
-<<<<<<< HEAD
      * Regular expression that represents characters that aren't allowed
      * to be used in file names saved using K-9
      */
     private static final String specialCharacters = new String("[^\\d\\s\\w!" +
     		"#\\$%&'\\(\\)\\-@\\^_`\\{\\}~.,]");
-=======
-     * Special characters that are not allowed in file names.
-     */
-    private String[] specialCharacters = {"\\*", "\\?", "\\/", "\\\\"};
->>>>>>> 4a8a34b3
 
     private AttachmentFileDownloadCallback callback;
 
@@ -209,12 +203,7 @@
      */
     public void writeFile(File directory) {
         try {
-<<<<<<< HEAD
-        	String filename = removeSpecialCharacters(name);
-=======
-       	   String filename = removeSpecialCharacters(name);
-
->>>>>>> 4a8a34b3
+       	    String filename = removeSpecialCharacters(name);
             File file = Utility.createUniqueFile(directory, filename);
             Uri uri = AttachmentProvider.getAttachmentUri(mAccount, part.getAttachmentId());
             InputStream in = mContext.getContentResolver().openInputStream(uri);
@@ -230,7 +219,6 @@
         }
     }
 
-<<<<<<< HEAD
     /**
      * Removes characters that aren't allowed to be used in file names saved
      * in K-9 application.
@@ -240,19 +228,6 @@
      */
     private String removeSpecialCharacters(String filename) {
     	return filename.replaceAll(specialCharacters, "");
-=======
-    private String removeSpecialCharacters(String string) {
-    	StringBuilder regex = new StringBuilder("(");
-
-    	for (String specialCharacter : specialCharacters) {
-	        regex.append(specialCharacter + "|");
-    	}
-
-    	regex.deleteCharAt(regex.length()-1);
-    	regex.append(")");
-
-    	return string.replaceAll(regex.toString(), "");
->>>>>>> 4a8a34b3
     }
 
     /**
