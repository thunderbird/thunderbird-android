package com.fsck.k9.view;

import java.io.File;
import java.io.FileOutputStream;
import java.io.IOException;
import java.io.InputStream;
import java.io.OutputStream;

import org.apache.commons.io.IOUtils;

import android.content.Context;
import android.content.Intent;
import android.content.pm.PackageManager;
import android.graphics.Bitmap;
import android.graphics.BitmapFactory;
import android.net.Uri;
import android.os.Environment;
import android.util.AttributeSet;
import android.util.Log;
import android.view.View;
import android.widget.Button;
import android.widget.FrameLayout;
import android.widget.ImageView;
import android.widget.TextView;
import android.widget.Toast;

import com.fsck.k9.Account;
import com.fsck.k9.K9;
import com.fsck.k9.R;
import com.fsck.k9.controller.MessagingController;
import com.fsck.k9.controller.MessagingListener;
import com.fsck.k9.helper.MediaScannerNotifier;
import com.fsck.k9.helper.SizeFormatter;
import com.fsck.k9.helper.Utility;
import com.fsck.k9.mail.Message;
import com.fsck.k9.mail.Part;
import com.fsck.k9.mail.internet.MimeUtility;
import com.fsck.k9.mail.store.LocalStore.LocalAttachmentBodyPart;
import com.fsck.k9.provider.AttachmentProvider;

public class AttachmentView extends FrameLayout {

    private Context mContext;
    public Button viewButton;
    public Button downloadButton;
    public LocalAttachmentBodyPart part;
    private Message mMessage;
    private Account mAccount;
    private MessagingController mController;
    private MessagingListener mListener;
    public String name;
    public String contentType;
    public long size;
    public ImageView iconView;
    
    /**
     * Special characters that are not allowed in file names.
     */
    private String[] specialCharacters = {"\\*", "\\?", "\\/", "\\\\"};

    /**
     * Special characters that are not allowed in file names.
     */
    private String[] specialCharacters = {"\\*", "\\?", "\\/", "\\\\"};

    private AttachmentFileDownloadCallback callback;

    public AttachmentView(Context context, AttributeSet attrs, int defStyle) {
        super(context, attrs, defStyle);
        mContext = context;
    }
    public AttachmentView(Context context, AttributeSet attrs) {
        super(context, attrs);
        mContext = context;
    }
    public AttachmentView(Context context) {
        super(context);
        mContext = context;
    }


    public interface AttachmentFileDownloadCallback {
        /**
         * this method i called by the attachmentview when
         * he wants to show a filebrowser
         * the provider should show the filebrowser activity
         * and save the reference to the attachment view for later.
         * in his onActivityResult he can get the saved reference and
         * call the saveFile method of AttachmentView
         * @param view
         */
        public void showFileBrowser(AttachmentView caller);
    }
    public boolean populateFromPart(Part inputPart, Message message, Account account, MessagingController controller, MessagingListener listener) {
        try {
            part = (LocalAttachmentBodyPart) inputPart;

            contentType = MimeUtility.unfoldAndDecode(part.getContentType());
            String contentDisposition = MimeUtility.unfoldAndDecode(part.getDisposition());

            name = MimeUtility.getHeaderParameter(contentType, "name");
            if (name == null) {
                name = MimeUtility.getHeaderParameter(contentDisposition, "filename");
            }
            if (name == null) {
                return false;
            }

            mAccount = account;
            mMessage = message;
            mController = controller;
            mListener = listener;

            size = Integer.parseInt(MimeUtility.getHeaderParameter(contentDisposition, "size"));
            contentType = MimeUtility.getMimeTypeForViewing(part.getMimeType(), name);
            TextView attachmentName = (TextView) findViewById(R.id.attachment_name);
            TextView attachmentInfo = (TextView) findViewById(R.id.attachment_info);
            ImageView attachmentIcon = (ImageView) findViewById(R.id.attachment_icon);
            viewButton = (Button) findViewById(R.id.view);
            downloadButton = (Button) findViewById(R.id.download);
            if ((!MimeUtility.mimeTypeMatches(contentType, K9.ACCEPTABLE_ATTACHMENT_VIEW_TYPES))
                    || (MimeUtility.mimeTypeMatches(contentType, K9.UNACCEPTABLE_ATTACHMENT_VIEW_TYPES))) {
                viewButton.setVisibility(View.GONE);
            }
            if ((!MimeUtility.mimeTypeMatches(contentType, K9.ACCEPTABLE_ATTACHMENT_DOWNLOAD_TYPES))
                    || (MimeUtility.mimeTypeMatches(contentType, K9.UNACCEPTABLE_ATTACHMENT_DOWNLOAD_TYPES))) {
                downloadButton.setVisibility(View.GONE);
            }
            if (size > K9.MAX_ATTACHMENT_DOWNLOAD_SIZE) {
                viewButton.setVisibility(View.GONE);
                downloadButton.setVisibility(View.GONE);
            }

            viewButton.setOnClickListener(new OnClickListener() {
                @Override
                public void onClick(View v) {
                    onViewButtonClicked();
                    return;
                }
            });


            downloadButton.setOnClickListener(new OnClickListener() {
                @Override
                public void onClick(View v) {
                    onSaveButtonClicked();
                    return;
                }
            });
            downloadButton.setOnLongClickListener(new OnLongClickListener() {

                @Override
                public boolean onLongClick(View v) {
                    callback.showFileBrowser(AttachmentView.this);
                    return true;
                }
            });

            attachmentName.setText(name);
            attachmentInfo.setText(SizeFormatter.formatSize(mContext, size));
            Bitmap previewIcon = getPreviewIcon();
            if (previewIcon != null) {
                attachmentIcon.setImageBitmap(previewIcon);
            } else {
                attachmentIcon.setImageResource(R.drawable.attached_image_placeholder);
            }
        }

        catch (Exception e) {
            Log.e(K9.LOG_TAG, "error ", e);
        }

        return true;
    }

    private Bitmap getPreviewIcon() {
        try {
            return BitmapFactory.decodeStream(
                       mContext.getContentResolver().openInputStream(
                           AttachmentProvider.getAttachmentThumbnailUri(mAccount,
                                   part.getAttachmentId(),
                                   62,
                                   62)));
        } catch (Exception e) {
            /*
             * We don't care what happened, we just return null for the preview icon.
             */
            return null;
        }
    }

    private void onViewButtonClicked() {
        if (mMessage != null) {
            mController.loadAttachment(mAccount, mMessage, part, new Object[] { false, this }, mListener);
        }
    }


    private void onSaveButtonClicked() {
        saveFile();
    }

    /**
     * Writes the attachment onto the given path
     * @param directory: the base dir where the file should be saved.
     */
    public void writeFile(File directory) {
        try {
<<<<<<< HEAD
        	String filename = removeSpecialCharacters(name);
=======
		String filename = removeSpecialCharacters(name);
>>>>>>> fe6962c0
            File file = Utility.createUniqueFile(directory, filename);
            Uri uri = AttachmentProvider.getAttachmentUri(mAccount, part.getAttachmentId());
            InputStream in = mContext.getContentResolver().openInputStream(uri);
            OutputStream out = new FileOutputStream(file);
            IOUtils.copy(in, out);
            out.flush();
            out.close();
            in.close();
            attachmentSaved(filename.toString());
            new MediaScannerNotifier(mContext, file);
        } catch (IOException ioe) {
            attachmentNotSaved();
        }
    }

    private String removeSpecialCharacters(String string) {
    	StringBuilder regex = new StringBuilder("(");

    	for (String specialCharacter : specialCharacters) {
<<<<<<< HEAD
    		regex.append(specialCharacter + "|");
    	}

    	regex.deleteCharAt(regex.length()-1);

=======
		regex.append(specialCharacter + "|");
    	}

    	regex.deleteCharAt(regex.length()-1);
>>>>>>> fe6962c0
    	regex.append(")");

    	return string.replaceAll(regex.toString(), "");
    }

    /**
     * saves the file to the defaultpath setting in the config, or if the config
     * is not set => to the Environment
     */
    public void writeFile() {
        writeFile(new File(K9.getAttachmentDefaultPath()));
    }

    public void saveFile() {
        //TODO: Can the user save attachments on the internal filesystem or sd card only?
        if (!Environment.getExternalStorageState().equals(Environment.MEDIA_MOUNTED)) {
            /*
             * Abort early if there's no place to save the attachment. We don't want to spend
             * the time downloading it and then abort.
             */
            Toast.makeText(mContext,
                           mContext.getString(R.string.message_view_status_attachment_not_saved),
                           Toast.LENGTH_SHORT).show();
            return;
        }
        if (mMessage != null) {
            mController.loadAttachment(mAccount, mMessage, part, new Object[] {true, this}, mListener);
        }
    }


    public void showFile() {
        Uri uri = AttachmentProvider.getAttachmentUriForViewing(mAccount, part.getAttachmentId());
        Intent intent = new Intent(Intent.ACTION_VIEW);
        // We explicitly set the ContentType in addition to the URI because some attachment viewers (such as Polaris office 3.0.x) choke on documents without a mime type
        intent.setDataAndType(uri, contentType);
        intent.addFlags(Intent.FLAG_GRANT_READ_URI_PERMISSION | Intent.FLAG_ACTIVITY_CLEAR_WHEN_TASK_RESET);

        try {
            mContext.startActivity(intent);
        } catch (Exception e) {
            Log.e(K9.LOG_TAG, "Could not display attachment of type " + contentType, e);
            Toast toast = Toast.makeText(mContext, mContext.getString(R.string.message_view_no_viewer, contentType), Toast.LENGTH_LONG);
            toast.show();
        }
    }

    /**
     * Check the {@link PackageManager} if the phone has an application
     * installed to view this type of attachment.
     * If not, {@link #viewButton} is disabled.
     * This should be done in any place where
     * attachment.viewButton.setEnabled(enabled); is called.
     * This method is safe to be called from the UI-thread.
     */
    public void checkViewable() {
        if (viewButton.getVisibility() == View.GONE) {
            // nothing to do
            return;
        }
        if (!viewButton.isEnabled()) {
            // nothing to do
            return;
        }
        try {
            Uri uri = AttachmentProvider.getAttachmentUriForViewing(mAccount, part.getAttachmentId());
            Intent intent = new Intent(Intent.ACTION_VIEW);
            intent.setData(uri);
            intent.addFlags(Intent.FLAG_GRANT_READ_URI_PERMISSION | Intent.FLAG_ACTIVITY_CLEAR_WHEN_TASK_RESET);
            if (intent.resolveActivity(mContext.getPackageManager()) == null) {
                viewButton.setEnabled(false);
            }
            // currently we do not cache re result.
        } catch (Exception e) {
            Log.e(K9.LOG_TAG, "Cannot resolve activity to determine if we shall show the 'view'-button for an attachment", e);
        }
    }

    public void attachmentSaved(final String filename) {
        Toast.makeText(mContext, String.format(
                           mContext.getString(R.string.message_view_status_attachment_saved), filename),
                       Toast.LENGTH_LONG).show();
    }

    public void attachmentNotSaved() {
        Toast.makeText(mContext,
                       mContext.getString(R.string.message_view_status_attachment_not_saved),
                       Toast.LENGTH_LONG).show();
    }
    public AttachmentFileDownloadCallback getCallback() {
        return callback;
    }
    public void setCallback(AttachmentFileDownloadCallback callback) {
        this.callback = callback;
    }

}
<|MERGE_RESOLUTION|>--- conflicted
+++ resolved
@@ -206,11 +206,8 @@
      */
     public void writeFile(File directory) {
         try {
-<<<<<<< HEAD
-        	String filename = removeSpecialCharacters(name);
-=======
-		String filename = removeSpecialCharacters(name);
->>>>>>> fe6962c0
+       	    String filename = removeSpecialCharacters(name);
+
             File file = Utility.createUniqueFile(directory, filename);
             Uri uri = AttachmentProvider.getAttachmentUri(mAccount, part.getAttachmentId());
             InputStream in = mContext.getContentResolver().openInputStream(uri);
@@ -230,18 +227,10 @@
     	StringBuilder regex = new StringBuilder("(");
 
     	for (String specialCharacter : specialCharacters) {
-<<<<<<< HEAD
     		regex.append(specialCharacter + "|");
     	}
 
     	regex.deleteCharAt(regex.length()-1);
-
-=======
-		regex.append(specialCharacter + "|");
-    	}
-
-    	regex.deleteCharAt(regex.length()-1);
->>>>>>> fe6962c0
     	regex.append(")");
 
     	return string.replaceAll(regex.toString(), "");
