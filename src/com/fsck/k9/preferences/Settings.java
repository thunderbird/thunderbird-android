--- conflicted
+++ resolved
@@ -35,11 +35,7 @@
      *
      * @see SettingsExporter
      */
-<<<<<<< HEAD
-    public static final int VERSION = 12;
-=======
-    public static final int VERSION = 19;
->>>>>>> f1d985dc
+    public static final int VERSION = 20;
 
     public static Map<String, Object> validate(int version, Map<String,
             TreeMap<Integer, SettingsDescription>> settings,
