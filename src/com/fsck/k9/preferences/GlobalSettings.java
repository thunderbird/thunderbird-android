--- conflicted
+++ resolved
@@ -194,16 +194,9 @@
         s.put("useVolumeKeysForNavigation", Settings.versions(
                 new V(1, new BooleanSetting(false))
             ));
-<<<<<<< HEAD
-        s.put("zoomControlsEnabled", Settings.versions(
-                new V(1, new BooleanSetting(false)),
-                new V(4, new BooleanSetting(true))
-            ));
         s.put("wrapFolderNames", Settings.versions(
-                new V(11, new BooleanSetting(false))
-            ));
-=======
->>>>>>> f1d985dc
+                new V(20, new BooleanSetting(false))
+            ));
         s.put("batchButtonsMarkRead", Settings.versions(
                 new V(8, new BooleanSetting(true))
             ));
