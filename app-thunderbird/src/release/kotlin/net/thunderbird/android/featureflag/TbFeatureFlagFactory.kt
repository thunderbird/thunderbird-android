package net.thunderbird.android.featureflag

import net.thunderbird.core.featureflag.FeatureFlag
import net.thunderbird.core.featureflag.FeatureFlagFactory
import net.thunderbird.core.featureflag.toFeatureFlagKey

/**
 * Feature flags for Thunderbird (release)
 */
class TbFeatureFlagFactory : FeatureFlagFactory {
    override fun createFeatureCatalog(): List<FeatureFlag> {
        return listOf(
            FeatureFlag("archive_marks_as_read".toFeatureFlagKey(), enabled = true),
            FeatureFlag("new_account_settings".toFeatureFlagKey(), enabled = false),
            FeatureFlag("disable_font_size_config".toFeatureFlagKey(), enabled = true),
            FeatureFlag("email_notification_default".toFeatureFlagKey(), enabled = true),
            FeatureFlag("enable_dropdown_drawer".toFeatureFlagKey(), enabled = true),
<<<<<<< HEAD
=======
            FeatureFlag("enable_dropdown_drawer_ui".toFeatureFlagKey(), enabled = false),
>>>>>>> 6a3a489e
        )
    }
}<|MERGE_RESOLUTION|>--- conflicted
+++ resolved
@@ -15,10 +15,7 @@
             FeatureFlag("disable_font_size_config".toFeatureFlagKey(), enabled = true),
             FeatureFlag("email_notification_default".toFeatureFlagKey(), enabled = true),
             FeatureFlag("enable_dropdown_drawer".toFeatureFlagKey(), enabled = true),
-<<<<<<< HEAD
-=======
             FeatureFlag("enable_dropdown_drawer_ui".toFeatureFlagKey(), enabled = false),
->>>>>>> 6a3a489e
         )
     }
 }