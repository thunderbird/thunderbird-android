import javax.xml.parsers.DocumentBuilderFactory
import javax.xml.xpath.XPathConstants
import javax.xml.xpath.XPathFactory

plugins {
    id(ThunderbirdPlugins.App.androidCompose)
    alias(libs.plugins.dependency.guard)
    id("thunderbird.quality.badging")
}

val testCoverageEnabled: Boolean by extra
if (testCoverageEnabled) {
    apply(plugin = "jacoco")
}

android {
    namespace = "net.thunderbird.android"

    defaultConfig {
        applicationId = "net.thunderbird.android"
        testApplicationId = "net.thunderbird.android.tests"

<<<<<<< HEAD
        versionCode = 5
        versionName = "8.1"
=======
        versionCode = 10
        versionName = "9.0"
>>>>>>> 663b6e6b

        // Keep in sync with the resource string array "supported_languages"
        resourceConfigurations.addAll(
            listOf(
                "ar",
                "be",
                "bg",
                "ca",
                "co",
                "cs",
                "cy",
                "da",
                "de",
                "el",
                "en",
                "en_GB",
                "eo",
                "es",
                "et",
                "eu",
                "fa",
                "fi",
                "fr",
                "fy",
                "ga",
                "gl",
                "hr",
                "hu",
                "in",
                "is",
                "it",
                "iw",
                "ja",
                "ko",
                "lt",
                "lv",
                "nb",
                "nl",
                "nn",
                "pl",
                "pt_BR",
                "pt_PT",
                "ro",
                "ru",
                "sl",
                "sq",
                "sr",
                "sv",
                "tr",
                "uk",
                "vi",
                "zh_CN",
                "zh_TW",
            ),
        )

        buildConfigField("String", "CLIENT_INFO_APP_NAME", "\"Thunderbird for Android\"")
    }

    signingConfigs {
        val useUploadKey = properties.getOrDefault("tb.useUploadKey", "true") == "true"

        createSigningConfig(project, SigningType.TB_RELEASE, isUpload = useUploadKey)
        createSigningConfig(project, SigningType.TB_BETA, isUpload = useUploadKey)
        createSigningConfig(project, SigningType.TB_DAILY, isUpload = useUploadKey)
    }

    buildTypes {
        debug {
            applicationIdSuffix = ".debug"
            versionNameSuffix = "-SNAPSHOT"

            isMinifyEnabled = false
            isShrinkResources = false
            isDebuggable = true

            buildConfigField("String", "GLEAN_RELEASE_CHANNEL", "null")
        }

        release {
            signingConfig = signingConfigs.getByType(SigningType.TB_RELEASE)

            isMinifyEnabled = true
            isShrinkResources = true
            isDebuggable = false

            proguardFiles(
                getDefaultProguardFile("proguard-android.txt"),
                "proguard-rules.pro",
            )

            buildConfigField("String", "GLEAN_RELEASE_CHANNEL", "\"release\"")
        }

        create("beta") {
            signingConfig = signingConfigs.getByType(SigningType.TB_BETA)

            applicationIdSuffix = ".beta"
<<<<<<< HEAD
            versionNameSuffix = "b1"
=======
            versionNameSuffix = "b2"
>>>>>>> 663b6e6b

            isMinifyEnabled = true
            isShrinkResources = true
            isDebuggable = false

            matchingFallbacks += listOf("release")

            proguardFiles(
                getDefaultProguardFile("proguard-android.txt"),
                "proguard-rules.pro",
            )

            buildConfigField("String", "GLEAN_RELEASE_CHANNEL", "\"beta\"")
        }

        create("daily") {
            signingConfig = signingConfigs.getByType(SigningType.TB_DAILY)

            applicationIdSuffix = ".daily"
            versionNameSuffix = "a1"

            isMinifyEnabled = true
            isShrinkResources = true
            isDebuggable = false

            matchingFallbacks += listOf("release")

            proguardFiles(
                getDefaultProguardFile("proguard-android.txt"),
                "proguard-rules.pro",
            )

            // See https://bugzilla.mozilla.org/show_bug.cgi?id=1918151
            buildConfigField("String", "GLEAN_RELEASE_CHANNEL", "\"nightly\"")
        }
    }

    flavorDimensions += listOf("app")
    productFlavors {
        create("foss") {
            dimension = "app"
            buildConfigField("String", "PRODUCT_FLAVOR_APP", "\"foss\"")
        }

        create("full") {
            dimension = "app"
            buildConfigField("String", "PRODUCT_FLAVOR_APP", "\"full\"")
        }
    }

    @Suppress("UnstableApiUsage")
    bundle {
        language {
            // Don't split by language. Otherwise our in-app language switcher won't work.
            enableSplit = false
        }
    }

    packaging {
        jniLibs {
            excludes += listOf("kotlin/**")
        }

        resources {
            excludes += listOf(
                "META-INF/*.kotlin_module",
                "META-INF/*.version",
                "kotlin/**",
                "DebugProbesKt.bin",
            )
        }
    }
}

// Initialize placeholders for the product flavor and build type combinations needed for dependency declarations.
// They are required to avoid "Unresolved configuration" errors.
val fullDebugImplementation by configurations.creating
val fullDailyImplementation by configurations.creating
val fullBetaImplementation by configurations.creating
val fullReleaseImplementation by configurations.creating

dependencies {
    implementation(projects.appCommon)
    implementation(projects.core.ui.compose.theme2.thunderbird)
    implementation(projects.core.ui.legacy.theme2.thunderbird)
    implementation(projects.feature.launcher)

    implementation(projects.legacy.core)
    implementation(projects.legacy.ui.legacy)

    implementation(projects.core.featureflags)

    implementation(projects.feature.widget.messageList)
    implementation(projects.feature.widget.shortcut)
    implementation(projects.feature.widget.unread)

    debugImplementation(projects.feature.telemetry.noop)
    "dailyImplementation"(projects.feature.telemetry.noop)
    "betaImplementation"(projects.feature.telemetry.noop)
    releaseImplementation(projects.feature.telemetry.noop)

    implementation(libs.androidx.work.runtime)

    implementation(projects.feature.autodiscovery.api)
    debugImplementation(projects.backend.demo)
    debugImplementation(projects.feature.autodiscovery.demo)

    "fossImplementation"(projects.feature.funding.link)

    fullDebugImplementation(projects.feature.funding.googleplay)
    fullDailyImplementation(projects.feature.funding.googleplay)
    fullBetaImplementation(projects.feature.funding.googleplay)
    fullReleaseImplementation(projects.feature.funding.googleplay)

    implementation(projects.feature.onboarding.migration.thunderbird)
    implementation(projects.feature.migration.launcher.thunderbird)

    // TODO remove once OAuth ids have been moved from TBD to TBA
    "betaImplementation"(libs.appauth)
    releaseImplementation(libs.appauth)

    testImplementation(libs.robolectric)

    // Required for DependencyInjectionTest to be able to resolve OpenPgpApiManager
    testImplementation(projects.plugins.openpgpApiLib.openpgpApi)
    testImplementation(projects.feature.account.setup)
}

dependencyGuard {
    configuration("fossDailyRuntimeClasspath")
    configuration("fossBetaRuntimeClasspath")
    configuration("fossReleaseRuntimeClasspath")

    configuration("fullDailyRuntimeClasspath")
    configuration("fullBetaRuntimeClasspath")
    configuration("fullReleaseRuntimeClasspath")
}

tasks.create("printConfigurations") {
    doLast {
        configurations.forEach { configuration ->
            println("Configuration: ${configuration.name}")
            configuration.dependencies.forEach { dependency ->
                println("  - ${dependency.group}:${dependency.name}:${dependency.version}")
            }
        }
    }
}

tasks.create("printVersionInfo") {
    val targetBuildType = project.findProperty("buildType") ?: "debug"
    val targetFlavorName = project.findProperty("flavorName") ?: "full"

    doLast {
        android.applicationVariants.all { variant ->
            if (variant.buildType.name == targetBuildType && variant.flavorName == targetFlavorName) {
                val flavor = variant.mergedFlavor

                var buildTypeSource = android.sourceSets.getByName(targetBuildType).res.srcDirs.first()
                var stringsXmlFile = File(buildTypeSource, "values/strings.xml")
                if (!stringsXmlFile.exists()) {
                    buildTypeSource = android.sourceSets.getByName("main").res.srcDirs.first()
                    stringsXmlFile = File(buildTypeSource, "values/strings.xml")
                }

                val xmlDocument = DocumentBuilderFactory.newInstance().newDocumentBuilder().parse(stringsXmlFile)
                val xPath = XPathFactory.newInstance().newXPath()
                val expression = "/resources/string[@name='app_name']/text()"
                val appName = xPath.evaluate(expression, xmlDocument, XPathConstants.STRING) as String

                val output = """
                    APPLICATION_ID=${variant.applicationId}
                    APPLICATION_LABEL=$appName
                    VERSION_CODE=${flavor.versionCode}
                    VERSION_NAME=${flavor.versionName}
                    VERSION_NAME_SUFFIX=${variant.buildType.versionNameSuffix ?: ""}
                    FULL_VERSION_NAME=${flavor.versionName}${variant.buildType.versionNameSuffix ?: ""}
                """.trimIndent()

                println(output)
                val githubOutput = System.getenv("GITHUB_OUTPUT")
                if (githubOutput != null) {
                    val outputFile = File(githubOutput)
                    outputFile.writeText(output + "\n")
                }
            }
            true
        }
    }
}<|MERGE_RESOLUTION|>--- conflicted
+++ resolved
@@ -20,13 +20,8 @@
         applicationId = "net.thunderbird.android"
         testApplicationId = "net.thunderbird.android.tests"
 
-<<<<<<< HEAD
         versionCode = 5
         versionName = "8.1"
-=======
-        versionCode = 10
-        versionName = "9.0"
->>>>>>> 663b6e6b
 
         // Keep in sync with the resource string array "supported_languages"
         resourceConfigurations.addAll(
@@ -125,11 +120,7 @@
             signingConfig = signingConfigs.getByType(SigningType.TB_BETA)
 
             applicationIdSuffix = ".beta"
-<<<<<<< HEAD
-            versionNameSuffix = "b1"
-=======
             versionNameSuffix = "b2"
->>>>>>> 663b6e6b
 
             isMinifyEnabled = true
             isShrinkResources = true
