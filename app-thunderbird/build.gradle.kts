--- conflicted
+++ resolved
@@ -20,13 +20,8 @@
         applicationId = "net.thunderbird.android"
         testApplicationId = "net.thunderbird.android.tests"
 
-<<<<<<< HEAD
         versionCode = 8
-        versionName = "8.2"
-=======
-        versionCode = 11
         versionName = "9.0"
->>>>>>> 1773ada0
 
         // Keep in sync with the resource string array "supported_languages"
         resourceConfigurations.addAll(
@@ -125,7 +120,6 @@
             signingConfig = signingConfigs.getByType(SigningType.TB_BETA)
 
             applicationIdSuffix = ".beta"
-            versionNameSuffix = "b3"
 
             isMinifyEnabled = true
             isShrinkResources = true
