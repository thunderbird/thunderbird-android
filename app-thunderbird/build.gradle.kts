plugins {
    id(ThunderbirdPlugins.App.androidCompose)
    alias(libs.plugins.dependency.guard)
    id("thunderbird.app.version.info")
    id("thunderbird.quality.badging")
}

val testCoverageEnabled: Boolean by extra
if (testCoverageEnabled) {
    apply(plugin = "jacoco")
}

android {
    namespace = "net.thunderbird.android"

    defaultConfig {
        applicationId = "net.thunderbird.android"
        testApplicationId = "net.thunderbird.android.tests"

<<<<<<< HEAD
        versionCode = 16
        versionName = "13.0"
=======
        versionCode = 34
        versionName = "14.0"
>>>>>>> b1e43aa2

        buildConfigField("String", "CLIENT_INFO_APP_NAME", "\"Thunderbird for Android\"")
    }

    androidResources {
        // Keep in sync with the resource string array "supported_languages"
        localeFilters += listOf(
            "ar",
            "be",
            "bg",
            "br",
            "ca",
            "co",
            "cs",
            "cy",
            "da",
            "de",
            "el",
            "en",
            "en-rGB",
            "eo",
            "es",
            "et",
            "eu",
            "fa",
            "fi",
            "fr",
            "fy",
            "ga",
            "gd",
            "gl",
            "hr",
            "hu",
            "in",
            "is",
            "it",
            "iw",
            "ja",
            "ko",
            "lt",
            "lv",
            "nb",
            "nl",
            "nn",
            "pl",
            "pt-rBR",
            "pt-rPT",
            "ro",
            "ru",
            "sk",
            "sl",
            "sq",
            "sr",
            "sv",
            "ta-rIN",
            "tr",
            "uk",
            "vi",
            "zh-rCN",
            "zh-rTW",
        )
    }

    signingConfigs {
        val useUploadKey = properties.getOrDefault("tb.useUploadKey", "true") == "true"

        createSigningConfig(project, SigningType.TB_RELEASE, isUpload = useUploadKey)
        createSigningConfig(project, SigningType.TB_BETA, isUpload = useUploadKey)
        createSigningConfig(project, SigningType.TB_DAILY, isUpload = useUploadKey)
    }

    buildTypes {
        debug {
            applicationIdSuffix = ".debug"
            versionNameSuffix = "-SNAPSHOT"

            isMinifyEnabled = false
            isShrinkResources = false
            isDebuggable = true

            buildConfigField("String", "GLEAN_RELEASE_CHANNEL", "null")
        }

        release {
            signingConfig = signingConfigs.getByType(SigningType.TB_RELEASE)

            isMinifyEnabled = true
            isShrinkResources = true
            isDebuggable = false

            proguardFiles(
                getDefaultProguardFile("proguard-android.txt"),
                "proguard-rules.pro",
            )

            buildConfigField("String", "GLEAN_RELEASE_CHANNEL", "\"release\"")
        }

        create("beta") {
            signingConfig = signingConfigs.getByType(SigningType.TB_BETA)

            applicationIdSuffix = ".beta"
<<<<<<< HEAD
=======
            versionNameSuffix = "b3"
>>>>>>> b1e43aa2

            isMinifyEnabled = true
            isShrinkResources = true
            isDebuggable = false

            matchingFallbacks += listOf("release")

            proguardFiles(
                getDefaultProguardFile("proguard-android.txt"),
                "proguard-rules.pro",
            )

            buildConfigField("String", "GLEAN_RELEASE_CHANNEL", "\"beta\"")
        }

        create("daily") {
            signingConfig = signingConfigs.getByType(SigningType.TB_DAILY)

            applicationIdSuffix = ".daily"
            versionNameSuffix = "a1"

            isMinifyEnabled = true
            isShrinkResources = true
            isDebuggable = false

            matchingFallbacks += listOf("release")

            proguardFiles(
                getDefaultProguardFile("proguard-android.txt"),
                "proguard-rules.pro",
            )

            // See https://bugzilla.mozilla.org/show_bug.cgi?id=1918151
            buildConfigField("String", "GLEAN_RELEASE_CHANNEL", "\"nightly\"")
        }
    }

    flavorDimensions += listOf("app")
    productFlavors {
        create("foss") {
            dimension = "app"
            buildConfigField("String", "PRODUCT_FLAVOR_APP", "\"foss\"")
        }

        create("full") {
            dimension = "app"
            buildConfigField("String", "PRODUCT_FLAVOR_APP", "\"full\"")
        }
    }

    @Suppress("UnstableApiUsage")
    bundle {
        language {
            // Don't split by language. Otherwise our in-app language switcher won't work.
            enableSplit = false
        }
    }

    packaging {
        jniLibs {
            excludes += listOf("kotlin/**")
        }

        resources {
            excludes += listOf(
                "META-INF/*.kotlin_module",
                "kotlin/**",
                "DebugProbesKt.bin",
            )
        }
    }
}

androidComponents {
    onVariants(selector().withBuildType("release")) { variant ->
        variant.packaging.resources.excludes.addAll(
            "META-INF/*.version",
        )
    }
}

// Initialize placeholders for the product flavor and build type combinations needed for dependency declarations.
// They are required to avoid "Unresolved configuration" errors.
val fullDebugImplementation by configurations.creating
val fullDailyImplementation by configurations.creating
val fullBetaImplementation by configurations.creating
val fullReleaseImplementation by configurations.creating

dependencies {
    implementation(projects.appCommon)
    implementation(projects.core.ui.compose.theme2.thunderbird)
    implementation(projects.core.ui.legacy.theme2.thunderbird)
    implementation(projects.feature.launcher)

    implementation(projects.legacy.core)
    implementation(projects.legacy.ui.legacy)

    implementation(projects.core.featureflag)

    implementation(projects.feature.account.settings.impl)
    implementation(projects.feature.mail.message.list)

    implementation(projects.feature.widget.messageList)
    implementation(projects.feature.widget.messageListGlance)
    implementation(projects.feature.widget.shortcut)
    implementation(projects.feature.widget.unread)

    debugImplementation(projects.feature.telemetry.noop)
    "dailyImplementation"(projects.feature.telemetry.noop)
    "betaImplementation"(projects.feature.telemetry.noop)
    releaseImplementation(projects.feature.telemetry.noop)

    implementation(libs.androidx.work.runtime)

    implementation(projects.feature.autodiscovery.api)
    debugImplementation(projects.backend.demo)
    "dailyImplementation"(projects.backend.demo)
    debugImplementation(projects.feature.autodiscovery.demo)
    "dailyImplementation"(projects.feature.autodiscovery.demo)

    "fossImplementation"(projects.feature.funding.link)

    fullDebugImplementation(projects.feature.funding.googleplay)
    fullDailyImplementation(projects.feature.funding.googleplay)
    fullBetaImplementation(projects.feature.funding.googleplay)
    fullReleaseImplementation(projects.feature.funding.googleplay)

    implementation(projects.feature.onboarding.migration.thunderbird)
    implementation(projects.feature.migration.launcher.thunderbird)

    // TODO remove once OAuth ids have been moved from TBD to TBA
    "betaImplementation"(libs.appauth)
    releaseImplementation(libs.appauth)

    // Required for DependencyInjectionTest
    testImplementation(projects.feature.account.api)
    testImplementation(projects.feature.account.common)
    testImplementation(projects.plugins.openpgpApiLib.openpgpApi)
    testImplementation(libs.appauth)
}

dependencyGuard {
    configuration("fossDailyRuntimeClasspath")
    configuration("fossBetaRuntimeClasspath")
    configuration("fossReleaseRuntimeClasspath")

    configuration("fullDailyRuntimeClasspath")
    configuration("fullBetaRuntimeClasspath")
    configuration("fullReleaseRuntimeClasspath")
}

tasks.register("printConfigurations") {
    doLast {
        configurations.forEach { configuration ->
            println("Configuration: ${configuration.name}")
            configuration.dependencies.forEach { dependency ->
                println("  - ${dependency.group}:${dependency.name}:${dependency.version}")
            }
        }
    }
}<|MERGE_RESOLUTION|>--- conflicted
+++ resolved
@@ -17,13 +17,8 @@
         applicationId = "net.thunderbird.android"
         testApplicationId = "net.thunderbird.android.tests"
 
-<<<<<<< HEAD
         versionCode = 16
-        versionName = "13.0"
-=======
-        versionCode = 34
         versionName = "14.0"
->>>>>>> b1e43aa2
 
         buildConfigField("String", "CLIENT_INFO_APP_NAME", "\"Thunderbird for Android\"")
     }
@@ -126,10 +121,6 @@
             signingConfig = signingConfigs.getByType(SigningType.TB_BETA)
 
             applicationIdSuffix = ".beta"
-<<<<<<< HEAD
-=======
-            versionNameSuffix = "b3"
->>>>>>> b1e43aa2
 
             isMinifyEnabled = true
             isShrinkResources = true
