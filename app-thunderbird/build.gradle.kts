plugins {
    id(ThunderbirdPlugins.App.androidCompose)
    alias(libs.plugins.dependency.guard)
    id("thunderbird.app.version.info")
    id("thunderbird.quality.badging")
}

val testCoverageEnabled: Boolean by extra
if (testCoverageEnabled) {
    apply(plugin = "jacoco")
}

android {
    namespace = "net.thunderbird.android"

    defaultConfig {
        applicationId = "net.thunderbird.android"
        testApplicationId = "net.thunderbird.android.tests"

<<<<<<< HEAD
        versionCode = 13
        versionName = "10.0"
=======
        versionCode = 4
        versionName = "11.0"
>>>>>>> 411c7ed4

        // Keep in sync with the resource string array "supported_languages"
        resourceConfigurations.addAll(
            listOf(
                "ar",
                "be",
                "bg",
                "ca",
                "co",
                "cs",
                "cy",
                "da",
                "de",
                "el",
                "en",
                "en_GB",
                "eo",
                "es",
                "et",
                "eu",
                "fa",
                "fi",
                "fr",
                "fy",
                "ga",
                "gl",
                "hr",
                "hu",
                "in",
                "is",
                "it",
                "iw",
                "ja",
                "ko",
                "lt",
                "lv",
                "nb",
                "nl",
                "nn",
                "pl",
                "pt_BR",
                "pt_PT",
                "ro",
                "ru",
                "sl",
                "sk",
                "sq",
                "sr",
                "sv",
                "tr",
                "uk",
                "vi",
                "zh_CN",
                "zh_TW",
            ),
        )

        buildConfigField("String", "CLIENT_INFO_APP_NAME", "\"Thunderbird for Android\"")
    }

    signingConfigs {
        val useUploadKey = properties.getOrDefault("tb.useUploadKey", "true") == "true"

        createSigningConfig(project, SigningType.TB_RELEASE, isUpload = useUploadKey)
        createSigningConfig(project, SigningType.TB_BETA, isUpload = useUploadKey)
        createSigningConfig(project, SigningType.TB_DAILY, isUpload = useUploadKey)
    }

    buildTypes {
        debug {
            applicationIdSuffix = ".debug"
            versionNameSuffix = "-SNAPSHOT"

            isMinifyEnabled = false
            isShrinkResources = false
            isDebuggable = true

            buildConfigField("String", "GLEAN_RELEASE_CHANNEL", "null")
        }

        release {
            signingConfig = signingConfigs.getByType(SigningType.TB_RELEASE)

            isMinifyEnabled = true
            isShrinkResources = true
            isDebuggable = false

            proguardFiles(
                getDefaultProguardFile("proguard-android.txt"),
                "proguard-rules.pro",
            )

            buildConfigField("String", "GLEAN_RELEASE_CHANNEL", "\"release\"")
        }

        create("beta") {
            signingConfig = signingConfigs.getByType(SigningType.TB_BETA)

            applicationIdSuffix = ".beta"
            versionNameSuffix = "b2"

            isMinifyEnabled = true
            isShrinkResources = true
            isDebuggable = false

            matchingFallbacks += listOf("release")

            proguardFiles(
                getDefaultProguardFile("proguard-android.txt"),
                "proguard-rules.pro",
            )

            buildConfigField("String", "GLEAN_RELEASE_CHANNEL", "\"beta\"")
        }

        create("daily") {
            signingConfig = signingConfigs.getByType(SigningType.TB_DAILY)

            applicationIdSuffix = ".daily"
            versionNameSuffix = "a1"

            isMinifyEnabled = true
            isShrinkResources = true
            isDebuggable = false

            matchingFallbacks += listOf("release")

            proguardFiles(
                getDefaultProguardFile("proguard-android.txt"),
                "proguard-rules.pro",
            )

            // See https://bugzilla.mozilla.org/show_bug.cgi?id=1918151
            buildConfigField("String", "GLEAN_RELEASE_CHANNEL", "\"nightly\"")
        }
    }

    flavorDimensions += listOf("app")
    productFlavors {
        create("foss") {
            dimension = "app"
            buildConfigField("String", "PRODUCT_FLAVOR_APP", "\"foss\"")
        }

        create("full") {
            dimension = "app"
            buildConfigField("String", "PRODUCT_FLAVOR_APP", "\"full\"")
        }
    }

    @Suppress("UnstableApiUsage")
    bundle {
        language {
            // Don't split by language. Otherwise our in-app language switcher won't work.
            enableSplit = false
        }
    }

    packaging {
        jniLibs {
            excludes += listOf("kotlin/**")
        }

        resources {
            excludes += listOf(
                "META-INF/*.kotlin_module",
                "META-INF/*.version",
                "kotlin/**",
                "DebugProbesKt.bin",
            )
        }
    }
}

// Initialize placeholders for the product flavor and build type combinations needed for dependency declarations.
// They are required to avoid "Unresolved configuration" errors.
val fullDebugImplementation by configurations.creating
val fullDailyImplementation by configurations.creating
val fullBetaImplementation by configurations.creating
val fullReleaseImplementation by configurations.creating

dependencies {
    implementation(projects.appCommon)
    implementation(projects.core.ui.compose.theme2.thunderbird)
    implementation(projects.core.ui.legacy.theme2.thunderbird)
    implementation(projects.feature.launcher)

    implementation(projects.legacy.core)
    implementation(projects.legacy.ui.legacy)

    implementation(projects.core.featureflags)

    implementation(projects.feature.account.settings.impl)

    implementation(projects.feature.widget.messageList)
    implementation(projects.feature.widget.messageListGlance)
    implementation(projects.feature.widget.shortcut)
    implementation(projects.feature.widget.unread)

    debugImplementation(projects.feature.telemetry.noop)
    "dailyImplementation"(projects.feature.telemetry.noop)
    "betaImplementation"(projects.feature.telemetry.noop)
    releaseImplementation(projects.feature.telemetry.noop)

    implementation(libs.androidx.work.runtime)

    implementation(projects.feature.autodiscovery.api)
    debugImplementation(projects.backend.demo)
    debugImplementation(projects.feature.autodiscovery.demo)

    "fossImplementation"(projects.feature.funding.link)

    fullDebugImplementation(projects.feature.funding.googleplay)
    fullDailyImplementation(projects.feature.funding.googleplay)
    fullBetaImplementation(projects.feature.funding.googleplay)
    fullReleaseImplementation(projects.feature.funding.googleplay)

    implementation(projects.feature.onboarding.migration.thunderbird)
    implementation(projects.feature.migration.launcher.thunderbird)

    // TODO remove once OAuth ids have been moved from TBD to TBA
    "betaImplementation"(libs.appauth)
    releaseImplementation(libs.appauth)

    testImplementation(libs.robolectric)
}

dependencyGuard {
    configuration("fossDailyRuntimeClasspath")
    configuration("fossBetaRuntimeClasspath")
    configuration("fossReleaseRuntimeClasspath")

    configuration("fullDailyRuntimeClasspath")
    configuration("fullBetaRuntimeClasspath")
    configuration("fullReleaseRuntimeClasspath")
}

tasks.register("printConfigurations") {
    doLast {
        configurations.forEach { configuration ->
            println("Configuration: ${configuration.name}")
            configuration.dependencies.forEach { dependency ->
                println("  - ${dependency.group}:${dependency.name}:${dependency.version}")
            }
        }
    }
}<|MERGE_RESOLUTION|>--- conflicted
+++ resolved
@@ -17,13 +17,8 @@
         applicationId = "net.thunderbird.android"
         testApplicationId = "net.thunderbird.android.tests"
 
-<<<<<<< HEAD
         versionCode = 13
-        versionName = "10.0"
-=======
-        versionCode = 4
         versionName = "11.0"
->>>>>>> 411c7ed4
 
         // Keep in sync with the resource string array "supported_languages"
         resourceConfigurations.addAll(
@@ -123,7 +118,7 @@
             signingConfig = signingConfigs.getByType(SigningType.TB_BETA)
 
             applicationIdSuffix = ".beta"
-            versionNameSuffix = "b2"
+            versionNameSuffix = "b1"
 
             isMinifyEnabled = true
             isShrinkResources = true
