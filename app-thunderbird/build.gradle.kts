plugins {
    id(ThunderbirdPlugins.App.androidCompose)
    alias(libs.plugins.dependency.guard)
    id("thunderbird.app.version.info")
    id("thunderbird.quality.badging")
}

val testCoverageEnabled: Boolean by extra
if (testCoverageEnabled) {
    apply(plugin = "jacoco")
}

android {
    namespace = "net.thunderbird.android"

    defaultConfig {
        applicationId = "net.thunderbird.android"
        testApplicationId = "net.thunderbird.android.tests"

<<<<<<< HEAD
        versionCode = 35
        versionName = "15.0"
=======
        versionCode = 4
        versionName = "16.0"
>>>>>>> 3d81fb05

        buildConfigField("String", "CLIENT_INFO_APP_NAME", "\"Thunderbird for Android\"")
    }

    androidResources {
        // Keep in sync with the resource string array "supported_languages"
        localeFilters += listOf(
            "ar",
            "be",
            "bg",
            "br",
            "ca",
            "co",
            "cs",
            "cy",
            "da",
            "de",
            "el",
            "en",
            "en-rGB",
            "eo",
            "es",
            "et",
            "eu",
            "fa",
            "fi",
            "fr",
            "fy",
            "ga",
            "gd",
            "gl",
            "hr",
            "hu",
            "in",
            "is",
            "it",
            "iw",
            "ja",
            "ko",
            "lt",
            "lv",
            "nb",
            "nl",
            "nn",
            "pl",
            "pt-rBR",
            "pt-rPT",
            "ro",
            "ru",
            "sk",
            "sl",
            "sq",
            "sr",
            "sv",
            "ta-rIN",
            "tr",
            "uk",
            "vi",
            "zh-rCN",
            "zh-rTW",
        )
    }

    signingConfigs {
        val useUploadKey = properties.getOrDefault("tb.useUploadKey", "true") == "true"

        createSigningConfig(project, SigningType.TB_RELEASE, isUpload = useUploadKey)
        createSigningConfig(project, SigningType.TB_BETA, isUpload = useUploadKey)
        createSigningConfig(project, SigningType.TB_DAILY, isUpload = useUploadKey)
    }

    buildTypes {
        debug {
            applicationIdSuffix = ".debug"
            versionNameSuffix = "-SNAPSHOT"

            isMinifyEnabled = false
            isShrinkResources = false
            isDebuggable = true

            buildConfigField("String", "GLEAN_RELEASE_CHANNEL", "null")
        }

        release {
            signingConfig = signingConfigs.getByType(SigningType.TB_RELEASE)

            isMinifyEnabled = true
            isShrinkResources = true
            isDebuggable = false

            proguardFiles(
                getDefaultProguardFile("proguard-android.txt"),
                "proguard-rules.pro",
            )

            buildConfigField("String", "GLEAN_RELEASE_CHANNEL", "\"release\"")
        }

        create("beta") {
            signingConfig = signingConfigs.getByType(SigningType.TB_BETA)

            applicationIdSuffix = ".beta"
            versionNameSuffix = "b1"

            isMinifyEnabled = true
            isShrinkResources = true
            isDebuggable = false

            matchingFallbacks += listOf("release")

            proguardFiles(
                getDefaultProguardFile("proguard-android.txt"),
                "proguard-rules.pro",
            )

            buildConfigField("String", "GLEAN_RELEASE_CHANNEL", "\"beta\"")
        }

        create("daily") {
            signingConfig = signingConfigs.getByType(SigningType.TB_DAILY)

            applicationIdSuffix = ".daily"
            versionNameSuffix = "a1"

            isMinifyEnabled = true
            isShrinkResources = true
            isDebuggable = false

            matchingFallbacks += listOf("release")

            proguardFiles(
                getDefaultProguardFile("proguard-android.txt"),
                "proguard-rules.pro",
            )

            // See https://bugzilla.mozilla.org/show_bug.cgi?id=1918151
            buildConfigField("String", "GLEAN_RELEASE_CHANNEL", "\"nightly\"")
        }
    }

    flavorDimensions += listOf("app")
    productFlavors {
        create("foss") {
            dimension = "app"
            buildConfigField("String", "PRODUCT_FLAVOR_APP", "\"foss\"")
        }

        create("full") {
            dimension = "app"
            buildConfigField("String", "PRODUCT_FLAVOR_APP", "\"full\"")
        }
    }

    bundle {
        language {
            // Don't split by language. Otherwise our in-app language switcher won't work.
            enableSplit = false
        }
    }

    packaging {
        jniLibs {
            excludes += listOf("kotlin/**")
        }

        resources {
            excludes += listOf(
                "META-INF/*.kotlin_module",
                "kotlin/**",
                "DebugProbesKt.bin",
            )
        }
    }
}

androidComponents {
    onVariants(selector().withBuildType("release")) { variant ->
        variant.packaging.resources.excludes.addAll(
            "META-INF/*.version",
        )
    }
}

// Initialize placeholders for the product flavor and build type combinations needed for dependency declarations.
// They are required to avoid "Unresolved configuration" errors.
val fullDebugImplementation by configurations.creating
val fullDailyImplementation by configurations.creating
val fullBetaImplementation by configurations.creating
val fullReleaseImplementation by configurations.creating

dependencies {
    implementation(projects.appCommon)
    implementation(projects.core.ui.compose.theme2.thunderbird)
    implementation(projects.core.ui.legacy.theme2.thunderbird)
    implementation(projects.feature.launcher)

    implementation(projects.legacy.core)
    implementation(projects.legacy.ui.legacy)

    implementation(projects.core.featureflag)

    implementation(projects.feature.account.settings.impl)
    implementation(projects.feature.mail.message.list)
    implementation(projects.feature.mail.message.reader.api)

    implementation(projects.feature.widget.messageList)
    implementation(projects.feature.widget.messageListGlance)
    implementation(projects.feature.widget.shortcut)
    implementation(projects.feature.widget.unread)

    debugImplementation(projects.feature.telemetry.noop)
    "dailyImplementation"(projects.feature.telemetry.noop)
    "betaImplementation"(projects.feature.telemetry.noop)
    releaseImplementation(projects.feature.telemetry.noop)

    implementation(libs.androidx.work.runtime)

    implementation(projects.feature.autodiscovery.api)
    debugImplementation(projects.backend.demo)
    "dailyImplementation"(projects.backend.demo)
    debugImplementation(projects.feature.autodiscovery.demo)
    "dailyImplementation"(projects.feature.autodiscovery.demo)

    "fossImplementation"(projects.feature.funding.link)

    fullDebugImplementation(projects.feature.funding.googleplay)
    fullDailyImplementation(projects.feature.funding.googleplay)
    fullBetaImplementation(projects.feature.funding.googleplay)
    fullReleaseImplementation(projects.feature.funding.googleplay)

    implementation(projects.feature.onboarding.migration.thunderbird)
    implementation(projects.feature.migration.launcher.thunderbird)

    // TODO remove once OAuth ids have been moved from TBD to TBA
    releaseImplementation(libs.appauth)

    // Required for DependencyInjectionTest
    testImplementation(projects.feature.account.api)
    testImplementation(projects.feature.account.common)
    testImplementation(projects.plugins.openpgpApiLib.openpgpApi)
    testImplementation(libs.appauth)
}

dependencyGuard {
    configuration("fossDailyRuntimeClasspath")
    configuration("fossBetaRuntimeClasspath")
    configuration("fossReleaseRuntimeClasspath")

    configuration("fullDailyRuntimeClasspath")
    configuration("fullBetaRuntimeClasspath")
    configuration("fullReleaseRuntimeClasspath")
}

tasks.register("printConfigurations") {
    doLast {
        configurations.forEach { configuration ->
            println("Configuration: ${configuration.name}")
            configuration.dependencies.forEach { dependency ->
                println("  - ${dependency.group}:${dependency.name}:${dependency.version}")
            }
        }
    }
}<|MERGE_RESOLUTION|>--- conflicted
+++ resolved
@@ -17,13 +17,8 @@
         applicationId = "net.thunderbird.android"
         testApplicationId = "net.thunderbird.android.tests"
 
-<<<<<<< HEAD
         versionCode = 35
-        versionName = "15.0"
-=======
-        versionCode = 4
         versionName = "16.0"
->>>>>>> 3d81fb05
 
         buildConfigField("String", "CLIENT_INFO_APP_NAME", "\"Thunderbird for Android\"")
     }
