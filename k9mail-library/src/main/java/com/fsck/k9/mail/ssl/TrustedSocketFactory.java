package com.fsck.k9.mail.ssl;

import com.fsck.k9.mail.MessagingException;
import com.fsck.k9.mail.ProxySettings;

import java.io.IOException;
import java.net.Socket;
import java.security.KeyManagementException;
import java.security.NoSuchAlgorithmException;

public interface TrustedSocketFactory {
    Socket createSocket(Socket socket, String host, int port, String clientCertificateAlias)
            throws NoSuchAlgorithmException, KeyManagementException, MessagingException, IOException;

<<<<<<< HEAD
    boolean isSecure(Socket socket);
=======
    ProxySettings getProxySettings();
>>>>>>> 205c9a74
}<|MERGE_RESOLUTION|>--- conflicted
+++ resolved
@@ -12,9 +12,7 @@
     Socket createSocket(Socket socket, String host, int port, String clientCertificateAlias)
             throws NoSuchAlgorithmException, KeyManagementException, MessagingException, IOException;
 
-<<<<<<< HEAD
     boolean isSecure(Socket socket);
-=======
+
     ProxySettings getProxySettings();
->>>>>>> 205c9a74
 }