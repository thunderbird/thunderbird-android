--- conflicted
+++ resolved
@@ -86,11 +86,11 @@
     private boolean shouldHideHostname;
 
 
-    public SmtpTransport(String transportUri, TrustedSocketFactory trustedSocketFactory,
+    public SmtpTransport(StoreConfig storeConfig, TrustedSocketFactory trustedSocketFactory,
             OAuth2TokenProvider oAuth2TokenProvider) throws MessagingException {
         ServerSettings settings;
         try {
-            settings = TransportUris.decodeTransportUri(transportUri);
+            settings = TransportUris.decodeTransportUri(storeConfig.getTransportUri());
         } catch (IllegalArgumentException e) {
             throw new MessagingException("Error while decoding transport URI", e);
         }
@@ -110,12 +110,8 @@
         clientCertificateAlias = settings.clientCertificateAlias;
 
         this.trustedSocketFactory = trustedSocketFactory;
-<<<<<<< HEAD
         this.oauthTokenProvider = oAuth2TokenProvider;
-=======
-        this.oauthTokenProvider = oauthTokenProvider;
         this.shouldHideHostname = storeConfig.shouldHideHostname();
->>>>>>> a8c4f69c
     }
 
     @Override
