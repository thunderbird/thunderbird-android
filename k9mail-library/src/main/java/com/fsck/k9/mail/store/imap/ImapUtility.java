/*
 * Copyright (C) 2012 The K-9 Dog Walkers
 * Copyright (C) 2011 The Android Open Source Project
 *
 * Licensed under the Apache License, Version 2.0 (the "License");
 * you may not use this file except in compliance with the License.
 * You may obtain a copy of the License at
 *
 *      http://www.apache.org/licenses/LICENSE-2.0
 *
 * Unless required by applicable law or agreed to in writing, software
 * distributed under the License is distributed on an "AS IS" BASIS,
 * WITHOUT WARRANTIES OR CONDITIONS OF ANY KIND, either express or implied.
 * See the License for the specific language governing permissions and
 * limitations under the License.
 */

package com.fsck.k9.mail.store.imap;


import java.util.ArrayList;
import java.util.Collection;
import java.util.List;

import com.fsck.k9.mail.Flag;
<<<<<<< HEAD
import com.fsck.k9.mail.MessagingException;
=======
>>>>>>> af59c529
import timber.log.Timber;


/**
 * Utility methods for use with IMAP.
 */
public class ImapUtility {
    /**
     * Gets all of the values in a sequence set per RFC 3501.
     *
     * <p>
     * Any ranges are expanded into a list of individual numbers.
     * </p>
     *
     * <pre>
     * sequence-number = nz-number / "*"
     * sequence-range  = sequence-number ":" sequence-number
     * sequence-set    = (sequence-number / sequence-range) *("," sequence-set)
     * </pre>
     *
     * @param set
     *         The sequence set string as received by the server.
     *
     * @return The list of IDs as strings in this sequence set. If the set is invalid, an empty
     *         list is returned.
     */
    public static List<String> getImapSequenceValues(String set) {
        List<String> list = new ArrayList<String>();
        if (set != null) {
            String[] setItems = set.split(",");
            for (String item : setItems) {
                if (item.indexOf(':') == -1) {
                    // simple item
                    if (isNumberValid(item)) {
                        list.add(item);
                    }
                } else {
                    // range
                    list.addAll(getImapRangeValues(item));
                }
            }
        }

        return list;
    }

    /**
     * Expand the given number range into a list of individual numbers.
     *
     * <pre>
     * sequence-number = nz-number / "*"
     * sequence-range  = sequence-number ":" sequence-number
     * sequence-set    = (sequence-number / sequence-range) *("," sequence-set)
     * </pre>
     *
     * @param range
     *         The range string as received by the server.
     *
     * @return The list of IDs as strings in this range. If the range is not valid, an empty list
     *         is returned.
     */
    public static List<String> getImapRangeValues(String range) {
        List<String> list = new ArrayList<String>();
        try {
            if (range != null) {
                int colonPos = range.indexOf(':');
                if (colonPos > 0) {
                    long first  = Long.parseLong(range.substring(0, colonPos));
                    long second = Long.parseLong(range.substring(colonPos + 1));
                    if (is32bitValue(first) && is32bitValue(second)) {
                        if (first < second) {
                            for (long i = first; i <= second; i++) {
                                list.add(Long.toString(i));
                            }
                        } else {
                            for (long i = first; i >= second; i--) {
                                list.add(Long.toString(i));
                            }
                        }
                    } else {
                        Timber.d("Invalid range: %s", range);
                    }
                }
            }
        } catch (NumberFormatException e) {
            Timber.d(e, "Invalid range value: %s", range);
        }

        return list;
    }

    private static boolean isNumberValid(String number) {
        try {
            long value = Long.parseLong(number);
            if (is32bitValue(value)) {
                return true;
            }
        } catch (NumberFormatException e) {
            // do nothing
        }

        Timber.d("Invalid UID value: %s", number);

        return false;
    }

    private static boolean is32bitValue(long value) {
        return ((value & ~0xFFFFFFFFL) == 0L);
    }

    /**
     * Encode a string to be able to use it in an IMAP command.
     *
     * "A quoted string is a sequence of zero or more 7-bit characters,
     *  excluding CR and LF, with double quote (<">) characters at each
     *  end." - Section 4.3, RFC 3501
     *
     * Double quotes and backslash are escaped by prepending a backslash.
     *
     * @param str
     *         The input string (only 7-bit characters allowed).
     *
     * @return The string encoded as quoted (IMAP) string.
     */
    //TODO use a literal string
    public static String encodeString(String str) {
        return "\"" + str.replace("\\", "\\\\").replace("\"", "\\\"") + "\"";
    }

    public static ImapResponse getLastResponse(List<ImapResponse> responses) {
        int lastIndex = responses.size() - 1;

        return responses.get(lastIndex);
    }

    public static String combineFlags(Iterable<Flag> flags, boolean canCreateForwardedFlag) {
        List<String> flagNames = new ArrayList<String>();
        for (Flag flag : flags) {
            if (flag == Flag.SEEN) {
                flagNames.add("\\Seen");
            } else if (flag == Flag.DELETED) {
                flagNames.add("\\Deleted");
            } else if (flag == Flag.ANSWERED) {
                flagNames.add("\\Answered");
            } else if (flag == Flag.FLAGGED) {
                flagNames.add("\\Flagged");
            } else if (flag == Flag.FORWARDED && canCreateForwardedFlag) {
                flagNames.add("$Forwarded");
            }
        }

        return ImapUtility.join(" ", flagNames);
    }

    public static String join(String delimiter, Collection<? extends Object> tokens) {
        if (tokens == null) {
            return null;
        }
        StringBuilder sb = new StringBuilder();
        boolean firstTime = true;
        for (Object token: tokens) {
            if (firstTime) {
                firstTime = false;
            } else {
                sb.append(delimiter);
            }
            sb.append(token);
        }
        return sb.toString();
    }
<<<<<<< HEAD


    static void setMessageFlags(ImapList fetchList, ImapMessage message, ImapStore store) throws MessagingException {
        ImapList flags = fetchList.getKeyedList("FLAGS");
        if (flags != null) {
            for (int i = 0, count = flags.size(); i < count; i++) {
                String flag = flags.getString(i);
                if (flag.equalsIgnoreCase("\\Deleted")) {
                    message.setFlagInternal(Flag.DELETED, true);
                } else if (flag.equalsIgnoreCase("\\Answered")) {
                    message.setFlagInternal(Flag.ANSWERED, true);
                } else if (flag.equalsIgnoreCase("\\Seen")) {
                    message.setFlagInternal(Flag.SEEN, true);
                } else if (flag.equalsIgnoreCase("\\Flagged")) {
                    message.setFlagInternal(Flag.FLAGGED, true);
                } else if (flag.equalsIgnoreCase("$Forwarded")) {
                    message.setFlagInternal(Flag.FORWARDED, true);
                    /* a message contains FORWARDED FLAG -> so we can also create them */
                    store.getPermanentFlagsIndex().add(Flag.FORWARDED);
                }
            }
        }
    }

    static Long extractHighestModSeq(ImapResponse imapResponse) {
        for (Object token : imapResponse) {
            if (token instanceof ImapList) {
                ImapList list = (ImapList) token;
                if (list.size() < 2 || !(ImapResponseParser.equalsIgnoreCase(list.get(0), Responses.HIGHESTMODSEQ)
                        || ImapResponseParser.equalsIgnoreCase(list.get(0), Responses.NOMODSEQ)) ||
                        !list.isString(1)) {
                    continue;
                }

                if (ImapResponseParser.equalsIgnoreCase(list.get(0), Responses.HIGHESTMODSEQ)) {
                    return Long.parseLong(list.getString(1));
                }
            }
        }
        return null;
    }

    static List<String> extractVanishedUids(List<ImapResponse> imapResponses) {
        List<String> uids = new ArrayList<>();
        for (ImapResponse imapResponse : imapResponses) {
            if (imapResponse.getTag() == null && ImapResponseParser.equalsIgnoreCase(imapResponse.get(0), "VANISHED")) {

                //For VANISHED responses. ex : * VANISHED 505,507,510,625
                if (imapResponse.isString(1)) {
                    uids = ImapUtility.getImapSequenceValues(imapResponse.getString(1));
                }

                //For VANISHED (EARLIER) responses. ex : * VANISHED (EARLIER) 300:310,405,411
                if (imapResponse.isList(1) && imapResponse.getList(1).getString(0).equals("EARLIER")
                        && imapResponse.isString(2)) {
                    uids = ImapUtility.getImapSequenceValues(imapResponse.getString(2));
                }
            }
        }
        return uids;
    }
=======
>>>>>>> af59c529
}<|MERGE_RESOLUTION|>--- conflicted
+++ resolved
@@ -23,10 +23,7 @@
 import java.util.List;
 
 import com.fsck.k9.mail.Flag;
-<<<<<<< HEAD
 import com.fsck.k9.mail.MessagingException;
-=======
->>>>>>> af59c529
 import timber.log.Timber;
 
 
@@ -197,8 +194,6 @@
         }
         return sb.toString();
     }
-<<<<<<< HEAD
-
 
     static void setMessageFlags(ImapList fetchList, ImapMessage message, ImapStore store) throws MessagingException {
         ImapList flags = fetchList.getKeyedList("FLAGS");
@@ -259,6 +254,4 @@
         }
         return uids;
     }
-=======
->>>>>>> af59c529
 }