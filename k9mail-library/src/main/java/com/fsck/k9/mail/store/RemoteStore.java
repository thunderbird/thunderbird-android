package com.fsck.k9.mail.store;


import java.util.HashMap;
import java.util.List;
import java.util.Map;

import android.content.Context;
import android.net.ConnectivityManager;

import com.fsck.k9.mail.Folder;
import com.fsck.k9.mail.Message;
import com.fsck.k9.mail.MessagingException;
import com.fsck.k9.mail.PushReceiver;
import com.fsck.k9.mail.Pusher;
import com.fsck.k9.mail.ServerSettings;
import com.fsck.k9.mail.ServerSettings.Type;
<<<<<<< HEAD
import com.fsck.k9.mail.Store;
import com.fsck.k9.mail.oauth.OAuth2AuthorizationCodeFlowTokenProvider;
=======
>>>>>>> a8c4f69c
import com.fsck.k9.mail.oauth.OAuth2TokenProvider;
import com.fsck.k9.mail.ssl.DefaultTrustedSocketFactory;
import com.fsck.k9.mail.ssl.TrustedSocketFactory;
import com.fsck.k9.mail.store.imap.ImapStore;
import com.fsck.k9.mail.store.pop3.Pop3Store;
import com.fsck.k9.mail.store.webdav.WebDavHttpClient;
import com.fsck.k9.mail.store.webdav.WebDavStore;


public abstract class RemoteStore {
    public static final int SOCKET_CONNECT_TIMEOUT = 30000;
    public static final int SOCKET_READ_TIMEOUT = 60000;

    protected StoreConfig mStoreConfig;
    protected TrustedSocketFactory mTrustedSocketFactory;

    /**
     * Remote stores indexed by Uri.
     */
    private static Map<String, RemoteStore> sStores = new HashMap<>();


    public RemoteStore(StoreConfig storeConfig, TrustedSocketFactory trustedSocketFactory) {
        mStoreConfig = storeConfig;
        mTrustedSocketFactory = trustedSocketFactory;
    }

    /**
     * Get an instance of a remote mail store.
     */
<<<<<<< HEAD
    public synchronized static Store getInstance(Context context, StoreConfig storeConfig,
                                                 OAuth2TokenProvider oAuth2TokenProvider)
=======
    public static synchronized RemoteStore getInstance(Context context, StoreConfig storeConfig)
>>>>>>> a8c4f69c
            throws MessagingException {
        String uri = storeConfig.getStoreUri();

        if (uri.startsWith("local")) {
            throw new RuntimeException("Asked to get non-local Store object but given LocalStore URI");
        }

        RemoteStore store = sStores.get(uri);
        if (store == null) {
            if (uri.startsWith("imap")) {
                store = new ImapStore(
                            storeConfig,
                            new DefaultTrustedSocketFactory(context),
                            (ConnectivityManager) context
                                    .getSystemService(Context.CONNECTIVITY_SERVICE),
                        oAuth2TokenProvider
                        );
            } else if (uri.startsWith("pop3")) {
                store = new Pop3Store(storeConfig, new DefaultTrustedSocketFactory(context));
            } else if (uri.startsWith("webdav")) {
                store = new WebDavStore(storeConfig, new WebDavHttpClient.WebDavHttpClientFactory());
            }

            if (store != null) {
                sStores.put(uri, store);
            }
        }

        if (store == null) {
            throw new MessagingException("Unable to locate an applicable Store for " + uri);
        }

        return store;
    }

    /**
     * Release reference to a remote mail store instance.
     *
     * @param storeConfig {@link com.fsck.k9.mail.store.StoreConfig} instance that is used to get the remote mail store instance.
     */
    public static void removeInstance(StoreConfig storeConfig) {
        String uri = storeConfig.getStoreUri();
        if (uri.startsWith("local")) {
            throw new RuntimeException("Asked to get non-local Store object but given " +
                    "LocalStore URI");
        }
        sStores.remove(uri);
    }

    /**
     * Decodes the contents of store-specific URIs and puts them into a {@link com.fsck.k9.mail.ServerSettings}
     * object.
     *
     * @param uri
     *         the store-specific URI to decode
     *
     * @return A {@link com.fsck.k9.mail.ServerSettings} object holding the settings contained in the URI.
     *
     * @see com.fsck.k9.mail.store.imap.ImapStore#decodeUri(String)
     * @see com.fsck.k9.mail.store.pop3.Pop3Store#decodeUri(String)
     * @see com.fsck.k9.mail.store.webdav.WebDavStore#decodeUri(String)
     */
    public static ServerSettings decodeStoreUri(String uri) {
        if (uri.startsWith("imap")) {
            return ImapStore.decodeUri(uri);
        } else if (uri.startsWith("pop3")) {
            return Pop3Store.decodeUri(uri);
        } else if (uri.startsWith("webdav")) {
            return WebDavStore.decodeUri(uri);
        } else {
            throw new IllegalArgumentException("Not a valid store URI");
        }
    }

    /**
     * Creates a store URI from the information supplied in the {@link com.fsck.k9.mail.ServerSettings} object.
     *
     * @param server
     *         The {@link com.fsck.k9.mail.ServerSettings} object that holds the server settings.
     *
     * @return A store URI that holds the same information as the {@code server} parameter.
     *
     * @see com.fsck.k9.mail.store.imap.ImapStore#createUri(com.fsck.k9.mail.ServerSettings)
     * @see com.fsck.k9.mail.store.pop3.Pop3Store#createUri(com.fsck.k9.mail.ServerSettings)
     * @see com.fsck.k9.mail.store.webdav.WebDavStore#createUri(com.fsck.k9.mail.ServerSettings)
     */
    public static String createStoreUri(ServerSettings server) {
        if (Type.IMAP == server.type) {
            return ImapStore.createUri(server);
        } else if (Type.POP3 == server.type) {
            return Pop3Store.createUri(server);
        } else if (Type.WebDAV == server.type) {
            return WebDavStore.createUri(server);
        } else {
            throw new IllegalArgumentException("Not a valid store URI");
        }
    }

    public abstract Folder<? extends Message> getFolder(String name);

    public abstract List<? extends Folder > getPersonalNamespaces(boolean forceListAll) throws MessagingException;

    public abstract void checkSettings() throws MessagingException;

    public boolean isCopyCapable() {
        return false;
    }

    public boolean isMoveCapable() {
        return false;
    }

    public boolean isPushCapable() {
        return false;
    }

    public boolean isExpungeCapable() {
        return false;
    }

    public boolean isSeenFlagSupported() {
        return true;
    }

    public void sendMessages(List<? extends Message> messages) throws MessagingException { }

    public Pusher getPusher(PushReceiver receiver) {
        return null;
    }
}<|MERGE_RESOLUTION|>--- conflicted
+++ resolved
@@ -15,11 +15,6 @@
 import com.fsck.k9.mail.Pusher;
 import com.fsck.k9.mail.ServerSettings;
 import com.fsck.k9.mail.ServerSettings.Type;
-<<<<<<< HEAD
-import com.fsck.k9.mail.Store;
-import com.fsck.k9.mail.oauth.OAuth2AuthorizationCodeFlowTokenProvider;
-=======
->>>>>>> a8c4f69c
 import com.fsck.k9.mail.oauth.OAuth2TokenProvider;
 import com.fsck.k9.mail.ssl.DefaultTrustedSocketFactory;
 import com.fsck.k9.mail.ssl.TrustedSocketFactory;
@@ -50,12 +45,8 @@
     /**
      * Get an instance of a remote mail store.
      */
-<<<<<<< HEAD
-    public synchronized static Store getInstance(Context context, StoreConfig storeConfig,
+    public synchronized static RemoteStore getInstance(Context context, StoreConfig storeConfig,
                                                  OAuth2TokenProvider oAuth2TokenProvider)
-=======
-    public static synchronized RemoteStore getInstance(Context context, StoreConfig storeConfig)
->>>>>>> a8c4f69c
             throws MessagingException {
         String uri = storeConfig.getStoreUri();
 
