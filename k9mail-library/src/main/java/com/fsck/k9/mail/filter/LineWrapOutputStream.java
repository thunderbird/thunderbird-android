--- conflicted
+++ resolved
@@ -40,34 +40,6 @@
     public void write(int oneByte) throws IOException {
         // Buffer full?
         if (lineLength == buffer.length) {
-<<<<<<< HEAD
-            // Can skip the char if end of word
-            // Usable word-boundary found earlier?
-            if (endOfLastWord > 0 && oneByte != ' ') {
-                // Yes, so output everything up to that word-boundary
-                out.write(buffer, bufferStart, endOfLastWord - bufferStart);
-                out.write(CRLF);
-
-                bufferStart = 0;
-
-                // Skip the <SPACE> in the buffer
-                endOfLastWord++;
-                lineLength = buffer.length - endOfLastWord;
-                if (lineLength > 0) {
-                    // Copy rest of the buffer to the front
-                    System.arraycopy(buffer, endOfLastWord + 0, buffer, 0, lineLength);
-                }
-                endOfLastWord = 0;
-            } else {
-                // No word-boundary found, so output whole buffer
-                out.write(buffer, bufferStart, buffer.length - bufferStart);
-                out.write(CRLF);
-                lineLength = 0;
-                bufferStart = 0;
-            }
-            if (oneByte == ' ')
-                return;
-=======
             int splitLocation = findSplitLocation();
             out.write(buffer, bufferStart, splitLocation);
             out.write(CRLF);
@@ -82,7 +54,6 @@
             System.arraycopy(buffer,newStart,buffer,0,newLine);
             bufferStart = 0;
             lineLength = newLine;
->>>>>>> a4fd4408
         }
 
         if (((oneByte == '\n') || (oneByte == '\r')) && lineLength <= maxLength) {
