package com.fsck.k9.mail.store.webdav;

import com.fsck.k9.mail.AuthType;
import com.fsck.k9.mail.CertificateValidationException;
import com.fsck.k9.mail.ConnectionSecurity;
import com.fsck.k9.mail.Folder;
import com.fsck.k9.mail.MessagingException;
import com.fsck.k9.mail.ServerSettings;
import com.fsck.k9.mail.filter.Base64;
import com.fsck.k9.mail.store.StoreConfig;

import org.apache.http.HttpEntity;
import org.apache.http.HttpResponse;
import org.apache.http.HttpVersion;
import org.apache.http.client.protocol.ClientContext;
import org.apache.http.conn.ClientConnectionManager;
import org.apache.http.conn.scheme.Scheme;
import org.apache.http.conn.scheme.SchemeRegistry;
import org.apache.http.entity.BasicHttpEntity;
import org.apache.http.entity.StringEntity;
import org.apache.http.impl.client.BasicCookieStore;
import org.apache.http.impl.cookie.BasicClientCookie;
import org.apache.http.message.BasicHttpResponse;
import org.apache.http.message.BasicStatusLine;
import org.apache.http.params.BasicHttpParams;
import org.apache.http.params.HttpParams;
import org.apache.http.protocol.HttpContext;
import org.junit.Before;
import org.junit.Test;
import org.junit.runner.RunWith;
import org.mockito.ArgumentCaptor;
import org.mockito.Mock;
import org.mockito.MockitoAnnotations;
import org.mockito.invocation.InvocationOnMock;
import org.mockito.stubbing.Answer;
import org.robolectric.RobolectricTestRunner;
import org.robolectric.annotation.Config;

import java.io.ByteArrayInputStream;
import java.io.IOException;
<<<<<<< HEAD
import java.util.Collections;
=======
import java.io.UnsupportedEncodingException;
>>>>>>> ea47f81b
import java.util.HashMap;
import java.util.List;

import javax.net.ssl.SSLException;

import static org.junit.Assert.assertEquals;
import static org.junit.Assert.assertFalse;
import static org.junit.Assert.assertTrue;
import static org.mockito.Matchers.any;
import static org.mockito.Mockito.mock;
import static org.mockito.Mockito.verify;
import static org.mockito.Mockito.when;

@RunWith(RobolectricTestRunner.class)
@Config(manifest = Config.NONE, sdk = 21)
public class WebDavStoreTest {

    private static final HttpResponse OK_200_RESPONSE =
            new BasicHttpResponse(new BasicStatusLine(HttpVersion.HTTP_1_1, 200, null));
    private static final Answer<HttpResponse> OK_200_RESPONSE_WITH_COOKIE =
            new Answer<HttpResponse>() {
        @Override
        public HttpResponse answer(InvocationOnMock invocation) throws Throwable {
            HttpContext context = (HttpContext) invocation.getArguments()[1];
            if(context.getAttribute(ClientContext.COOKIE_STORE) != null) {
                BasicCookieStore cookieStore = (BasicCookieStore) context.
                        getAttribute(ClientContext.COOKIE_STORE);
                BasicClientCookie cookie = new BasicClientCookie("cookie", "meLikeCookie");
                cookieStore.addCookie(cookie);
            }
            return OK_200_RESPONSE;
        }
    };
    private static final HttpResponse UNAUTHORIZARD_401_RESPONSE =
            new BasicHttpResponse(new BasicStatusLine(HttpVersion.HTTP_1_1, 401, null));
    private static final HttpResponse SERVER_ERROR_500_RESPONSE =
            new BasicHttpResponse(new BasicStatusLine(HttpVersion.HTTP_1_1, 500, null));
    @Mock private WebDavHttpClient.WebDavHttpClientFactory mockHttpClientFactory;

    private StoreConfig storeConfig;
    private WebDavStore webDavStore;
    private HttpParams httpParams;

    @Mock
    private WebDavHttpClient mockHttpClient;
    @Mock
    private ClientConnectionManager mockClientConnectionManager;
    @Mock
    private SchemeRegistry mockSchemeRegistry;

    private HttpResponse okPropfindResponse;

    private HttpResponse okSearchResponse;

    @Before
    public void setUp() throws Exception {
        buildResponses();

        MockitoAnnotations.initMocks(this);
        httpParams = new BasicHttpParams();
        when(mockHttpClientFactory.create()).thenReturn(mockHttpClient);
        when(mockHttpClient.getParams()).thenReturn(httpParams);
        when(mockHttpClient.getConnectionManager()).thenReturn(mockClientConnectionManager);
        when(mockClientConnectionManager.getSchemeRegistry()).thenReturn(mockSchemeRegistry);

        storeConfig = createStoreConfig("webdav://user:password@example.org:80");
        webDavStore = new WebDavStore(storeConfig, mockHttpClientFactory);
    }

    //TODO: Replace XML with actual XML from an Exchange server
    private void buildResponses() throws UnsupportedEncodingException {
        okPropfindResponse =
                new BasicHttpResponse(new BasicStatusLine(HttpVersion.HTTP_1_1, 200, null));
        HttpEntity propfindResponseEntity = new StringEntity(
                "<?xml version=\"1.0\" encoding=\"UTF-8\"?>\n" +
                "<D:multistatus xmlns:D=\"DAV:\" xmlns:e=\"urn:schemas:httpmail:\">\n" +
                "  <D:response><e:inbox>http://example.org/Exchange/user/Inbox</e:inbox></D:response>\n" +
                "</D:multistatus>");
        okPropfindResponse.setEntity(propfindResponseEntity);

        okSearchResponse =
                new BasicHttpResponse(new BasicStatusLine(HttpVersion.HTTP_1_1, 200, null));
        HttpEntity searchResponseEntity = new StringEntity(
                "<?xml version=\"1.0\" encoding=\"UTF-8\"?>\n" +
                "   <D:multistatus xmlns:D=\"DAV:\"\n" +
                "      xmlns:R=\"http://example.org/propschema\">\n" +
                "     <D:response>" +
                "       <D:propstat>\n" +
                "       <uid>Inbox</uid>" +
                "       <href>http://example.org/Exchange/user/Inbox</href>\n" +
                "     </D:propstat></D:response>\n" +
                "     <D:response>" +
                "       <D:propstat>\n" +
                "       <uid>Drafts</uid>" +
                "       <href>http://example.org/Exchange/user/Drafts</href>\n" +
                "     </D:propstat></D:response>\n" +
                "     <D:response>" +
                "       <D:propstat>\n" +
                "       <uid>Folder2</uid>" +
                "       <href>http://example.org/Exchange/user/Folder2</href>\n" +
                "     </D:propstat></D:response>\n" +
                "   </D:multistatus>");
        okSearchResponse.setEntity(searchResponseEntity);
    }

    private StoreConfig createStoreConfig(String storeUri) {
        StoreConfig storeConfig = mock(StoreConfig.class);
        when(storeConfig.getInboxFolderName()).thenReturn("INBOX");
        when(storeConfig.getStoreUri()).thenReturn(storeUri);
        return storeConfig;
    }

    private boolean clientUsesSSLConnection() throws IOException, MessagingException {
        ArgumentCaptor<HttpGeneric> requestCaptor = ArgumentCaptor.forClass(HttpGeneric.class);
        when(mockHttpClient.executeOverride(requestCaptor.capture(), any(HttpContext.class)))
                .thenReturn(UNAUTHORIZARD_401_RESPONSE).thenReturn(OK_200_RESPONSE);
        webDavStore.checkSettings();
        return requestCaptor.getValue().getURI().getScheme().startsWith("https");
    }

    @Test
<<<<<<< HEAD
    public void can_create_uris_from_server_settings() {

        assertEquals("webdav://username:password@example.org:123456/%7C%7C",
                WebDavStore.createUri(new ServerSettings(ServerSettings.Type.WebDAV,
                    "example.org", 123456, ConnectionSecurity.NONE,
                    AuthType.PLAIN, "username", "password", null)));
        assertEquals("webdav+ssl+://username:password@example.org:123456/%7C%7C",
                WebDavStore.createUri(new ServerSettings(ServerSettings.Type.WebDAV,
                        "example.org", 123456, ConnectionSecurity.SSL_TLS_REQUIRED,
                        AuthType.PLAIN, "username", "password", null)));
        assertEquals("webdav://username:password@example.org:123456/customPath%7C%7C",
                WebDavStore.createUri(new ServerSettings(ServerSettings.Type.WebDAV,
                        "example.org", 123456, ConnectionSecurity.NONE,
                        AuthType.PLAIN, "username", "password", null,
                        Collections.singletonMap("path","customPath"))));
        assertEquals("webdav://username:password@example.org:123456/%7CcustomAuthPath%7C",
                WebDavStore.createUri(new ServerSettings(ServerSettings.Type.WebDAV,
                        "example.org", 123456, ConnectionSecurity.NONE,
                        AuthType.PLAIN, "username", "password", null,
                        Collections.singletonMap("authPath","customAuthPath"))));
        assertEquals("webdav://username:password@example.org:123456/%7C%7CcustomMailboxPath",
                WebDavStore.createUri(new ServerSettings(ServerSettings.Type.WebDAV,
                        "example.org", 123456, ConnectionSecurity.NONE,
                        AuthType.PLAIN, "username", "password", null,
                        Collections.singletonMap("mailboxPath","customMailboxPath"))));
=======
    public void createUri_withSetting_shouldProvideUri() {
        assertEquals("webdav://user:password@example.org:123456/%7C%7C",
                WebDavStore.createUri(new ServerSettings(
                    ServerSettings.Type.WebDAV, "example.org", 123456,
                    ConnectionSecurity.NONE, AuthType.PLAIN, "user", "password", null)));
    }

    @Test
    public void createUri_withSettingsWithTLS_shouldProvideSSLUri() {
        assertEquals("webdav+ssl+://user:password@example.org:123456/%7C%7C",
                WebDavStore.createUri(new ServerSettings(
                        ServerSettings.Type.WebDAV, "example.org", 123456,
                        ConnectionSecurity.SSL_TLS_REQUIRED, AuthType.PLAIN,
                        "user", "password", null)));
    }

    @Test
    public void createUri_withSettingsWithExtras_shouldProvideUriWithExtras() {
        HashMap<String,String> extras = new HashMap<>();
        extras.put(WebDavStoreSettings.PATH_KEY, "path");
        extras.put(WebDavStoreSettings.AUTH_PATH_KEY, "authPath");
        extras.put(WebDavStoreSettings.MAILBOX_PATH_KEY, "mailboxPath");
        ServerSettings serverSettings = new ServerSettings(
                ServerSettings.Type.WebDAV, "example.org", 123456,
                ConnectionSecurity.NONE, AuthType.PLAIN,
                "user", "password", null, extras);

        assertEquals("webdav://user:password@example.org:123456/path%7CauthPath%7CmailboxPath",
                WebDavStore.createUri(serverSettings));
>>>>>>> ea47f81b
    }

    @Test(expected = MessagingException.class)
    public void should_throw_MessagingException_when_passed_IMAP_store_URI()
    throws MessagingException {
        storeConfig = createStoreConfig ("imap://user:password@imap.example.org");
        webDavStore = new WebDavStore(storeConfig, mockHttpClientFactory);
    }

    @Test
    public void should_support_http_prefixed_webdav_url() throws MessagingException, IOException {
        storeConfig = createStoreConfig ("webdav://user:password@http://server:123456");
        webDavStore = new WebDavStore(storeConfig, mockHttpClientFactory);
        assertFalse(clientUsesSSLConnection());
    }

    @Test
    public void should_provide_insecure_connection_when_passed_webdav_url() throws MessagingException, IOException {
        storeConfig = createStoreConfig ("webdav://user:password@server:123456");
        webDavStore = new WebDavStore(storeConfig, mockHttpClientFactory);
        assertFalse(clientUsesSSLConnection());
    }

    @Test
    public void should_provide_secure_connection_when_passed_webdavSsl_url() throws MessagingException, IOException {
        storeConfig = createStoreConfig ("webdav+ssl://user:password@server:123456");
        webDavStore = new WebDavStore(storeConfig, mockHttpClientFactory);
        assertTrue(clientUsesSSLConnection());
    }

    @Test
    public void should_provide_secure_connection_when_passed_webdavTls_url() throws MessagingException, IOException {
        storeConfig = createStoreConfig ("webdav+tls://user:password@server:123456");
        webDavStore = new WebDavStore(storeConfig, mockHttpClientFactory);
        assertTrue(clientUsesSSLConnection());
    }

    @Test
    public void checkSettings_should_create_initial_connection_and_perform_form_based_auth_if_200_is_returned()
            throws Exception {
        ArgumentCaptor<HttpGeneric> requestCaptor = ArgumentCaptor.forClass(HttpGeneric.class);

        BasicHttpResponse okayResponseWithForm =
                new BasicHttpResponse(new BasicStatusLine(HttpVersion.HTTP_1_1, 200, null));
        BasicHttpEntity okayResponseWithFormEntity = new BasicHttpEntity();
        String form = "<form action=\"owaauth.dll\"></form>";
        okayResponseWithFormEntity.setContent(new ByteArrayInputStream(form.getBytes()));
        okayResponseWithForm.setEntity(okayResponseWithFormEntity);

        when(mockHttpClient.executeOverride(requestCaptor.capture(), any(HttpContext.class)))
                .thenReturn(OK_200_RESPONSE)
                .thenReturn(okayResponseWithForm)
                .thenAnswer(OK_200_RESPONSE_WITH_COOKIE)
                .thenReturn(OK_200_RESPONSE);
        webDavStore.checkSettings();
        List<HttpGeneric> requests = requestCaptor.getAllValues();
        assertEquals(4, requests.size());
        assertEquals("GET", requests.get(0).getMethod()); // Checking auth type
        assertEquals("POST", requests.get(1).getMethod()); // Posting form data
        assertEquals("http://example.org:80/exchweb/bin/auth/owaauth.dll", requests.get(1).getURI().toString());
        assertEquals("POST", requests.get(2).getMethod()); // Confirming login
        assertEquals("http://example.org:80/exchweb/bin/auth/owaauth.dll", requests.get(2).getURI().toString());
        assertEquals("GET", requests.get(3).getMethod()); // Getting response
    }

    @Test
    public void checkSettings_should_create_initial_connection_and_perform_basic_auth_if_401_is_returned()
            throws Exception {
        ArgumentCaptor<HttpGeneric> requestCaptor = ArgumentCaptor.forClass(HttpGeneric.class);
        when(mockHttpClient.executeOverride(requestCaptor.capture(), any(HttpContext.class)))
                .thenReturn(UNAUTHORIZARD_401_RESPONSE).thenReturn(OK_200_RESPONSE);
        webDavStore.checkSettings();
        List<HttpGeneric> requests = requestCaptor.getAllValues();
        assertEquals(2, requests.size());
        assertEquals("GET", requests.get(0).getMethod());
        assertEquals("GET", requests.get(1).getMethod());
        assertEquals("Basic " + Base64.encode("user:password"),
                requests.get(1).getHeaders("Authorization")[0].getValue());
    }

    @Test(expected = MessagingException.class)
    public void checkSettings_should_throw_MessagingException_if_unauthorized_following_basic_auth()
            throws Exception {
        ArgumentCaptor<HttpGeneric> requestCaptor = ArgumentCaptor.forClass(HttpGeneric.class);
        when(mockHttpClient.executeOverride(requestCaptor.capture(), any(HttpContext.class)))
                .thenReturn(UNAUTHORIZARD_401_RESPONSE).thenReturn(UNAUTHORIZARD_401_RESPONSE);
        webDavStore.checkSettings();
        assertEquals("GET", requestCaptor.getValue().getMethod());
    }

    @Test(expected = MessagingException.class)
    public void checkSettings_should_throw_MessagingException_if_error_following_basic_auth()
            throws Exception {
        ArgumentCaptor<HttpGeneric> requestCaptor = ArgumentCaptor.forClass(HttpGeneric.class);
        when(mockHttpClient.executeOverride(requestCaptor.capture(), any(HttpContext.class)))
                .thenReturn(UNAUTHORIZARD_401_RESPONSE).thenReturn(SERVER_ERROR_500_RESPONSE);
        webDavStore.checkSettings();
    }

    @Test(expected = CertificateValidationException.class)
    public void checkSettings_should_throw_CertificateValidationException_if_SSLException_thrown()
            throws Exception {
        ArgumentCaptor<HttpGeneric> requestCaptor = ArgumentCaptor.forClass(HttpGeneric.class);
        when(mockHttpClient.executeOverride(requestCaptor.capture(), any(HttpContext.class)))
                .thenThrow(new SSLException("Test"));
        webDavStore.checkSettings();
    }

    @Test
    public void registers_https_scheme_with_registry_when_creating_client() throws IOException, MessagingException {
        when(mockHttpClient.executeOverride(any(HttpGeneric.class), any(HttpContext.class)))
                .thenReturn(UNAUTHORIZARD_401_RESPONSE).thenReturn(OK_200_RESPONSE);
        webDavStore.checkSettings();
        ArgumentCaptor<Scheme> schemeCaptor = ArgumentCaptor.forClass(Scheme.class);
        verify(mockSchemeRegistry).register(schemeCaptor.capture());
        assertEquals("https", schemeCaptor.getValue().getName());
        assertEquals(WebDavSocketFactory.class, schemeCaptor.getValue().getSocketFactory().getClass());
    }

    @Test
    public void getFolder_should_return_WebDavFolder_instance() throws Exception {
        Folder result = webDavStore.getFolder("INBOX");
        assertEquals(WebDavFolder.class, result.getClass());
    }

    @Test
    public void getFolder_calledTwice_shouldReturnFirstInstance() throws Exception {
        String folderName = "Trash";
        Folder webDavFolder = webDavStore.getFolder(folderName);
        Folder result = webDavStore.getFolder(folderName);
        assertEquals(webDavFolder, result);
    }

    @Test
    public void getPersonalNamespaces_shouldProvideListOfAllFolders() throws MessagingException, IOException {
        ArgumentCaptor<HttpGeneric> requestCaptor = ArgumentCaptor.forClass(HttpGeneric.class);
        when(mockHttpClient.executeOverride(requestCaptor.capture(), any(HttpContext.class)))
                .thenReturn(UNAUTHORIZARD_401_RESPONSE).thenReturn(OK_200_RESPONSE)
                .thenReturn(okPropfindResponse).thenReturn(okSearchResponse);
        assertEquals("INBOX", webDavStore.getStoreConfig().getInboxFolderName());


        List<? extends Folder> folders = webDavStore.getPersonalNamespaces(true);
        verify(storeConfig).setInboxFolderName("Inbox");

        List<HttpGeneric> requests = requestCaptor.getAllValues();
        assertEquals(4, requests.size()); // AUTH + 2
        assertEquals("PROPFIND", requests.get(2).getMethod()); //Special Folders
        assertEquals("SEARCH", requests.get(3).getMethod()); //Folder List

        assertEquals(3, folders.size());
    }


}<|MERGE_RESOLUTION|>--- conflicted
+++ resolved
@@ -38,11 +38,8 @@
 
 import java.io.ByteArrayInputStream;
 import java.io.IOException;
-<<<<<<< HEAD
+import java.io.UnsupportedEncodingException;
 import java.util.Collections;
-=======
-import java.io.UnsupportedEncodingException;
->>>>>>> ea47f81b
 import java.util.HashMap;
 import java.util.List;
 
@@ -164,13 +161,12 @@
     }
 
     @Test
-<<<<<<< HEAD
     public void can_create_uris_from_server_settings() {
 
         assertEquals("webdav://username:password@example.org:123456/%7C%7C",
                 WebDavStore.createUri(new ServerSettings(ServerSettings.Type.WebDAV,
-                    "example.org", 123456, ConnectionSecurity.NONE,
-                    AuthType.PLAIN, "username", "password", null)));
+                        "example.org", 123456, ConnectionSecurity.NONE,
+                        AuthType.PLAIN, "username", "password", null)));
         assertEquals("webdav+ssl+://username:password@example.org:123456/%7C%7C",
                 WebDavStore.createUri(new ServerSettings(ServerSettings.Type.WebDAV,
                         "example.org", 123456, ConnectionSecurity.SSL_TLS_REQUIRED,
@@ -179,18 +175,18 @@
                 WebDavStore.createUri(new ServerSettings(ServerSettings.Type.WebDAV,
                         "example.org", 123456, ConnectionSecurity.NONE,
                         AuthType.PLAIN, "username", "password", null,
-                        Collections.singletonMap("path","customPath"))));
+                        Collections.singletonMap("path", "customPath"))));
         assertEquals("webdav://username:password@example.org:123456/%7CcustomAuthPath%7C",
                 WebDavStore.createUri(new ServerSettings(ServerSettings.Type.WebDAV,
                         "example.org", 123456, ConnectionSecurity.NONE,
                         AuthType.PLAIN, "username", "password", null,
-                        Collections.singletonMap("authPath","customAuthPath"))));
+                        Collections.singletonMap("authPath", "customAuthPath"))));
         assertEquals("webdav://username:password@example.org:123456/%7C%7CcustomMailboxPath",
                 WebDavStore.createUri(new ServerSettings(ServerSettings.Type.WebDAV,
                         "example.org", 123456, ConnectionSecurity.NONE,
                         AuthType.PLAIN, "username", "password", null,
-                        Collections.singletonMap("mailboxPath","customMailboxPath"))));
-=======
+                        Collections.singletonMap("mailboxPath", "customMailboxPath"))));
+    }
     public void createUri_withSetting_shouldProvideUri() {
         assertEquals("webdav://user:password@example.org:123456/%7C%7C",
                 WebDavStore.createUri(new ServerSettings(
@@ -220,7 +216,6 @@
 
         assertEquals("webdav://user:password@example.org:123456/path%7CauthPath%7CmailboxPath",
                 WebDavStore.createUri(serverSettings));
->>>>>>> ea47f81b
     }
 
     @Test(expected = MessagingException.class)
@@ -373,6 +368,4 @@
 
         assertEquals(3, folders.size());
     }
-
-
 }