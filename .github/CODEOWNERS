--- conflicted
+++ resolved
@@ -1,12 +1,7 @@
-<<<<<<< HEAD
-* @kewisch @wmontwe
-/.github/ @coreycb @jfx2006 @dandarnell
-=======
 # General module owners
 * @kewisch @wmontwe @asoucar @rafaeltonholo
 
 # Release Engineering
 /.github/ @coreycb @dandarnell
 /docs/ci/ @coreycb @dandarnell
-/scripts/ci/ @coreycb @dandarnell
->>>>>>> 391bdd95
+/scripts/ci/ @coreycb @dandarnell