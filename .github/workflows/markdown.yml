--- conflicted
+++ resolved
@@ -34,11 +34,7 @@
         uses: gradle/actions/setup-gradle@06832c7b30a0129d7fb559bcc6e43d26f6374244 # v4.3.1
 
       - name: Quality - Spotless Markdown Check
-<<<<<<< HEAD
-        run: ./gradlew spotlessMarkdownCheck
-=======
         run: ./gradlew spotlessFlexmarkCheck
->>>>>>> 224d0e31
 
       - name: Test mdbook docs
         run: mdbook test docs