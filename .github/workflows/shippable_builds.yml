---
name: Shippable Build & Signing
on:
  workflow_call:
  workflow_dispatch:
    inputs:
      skipThunderbird:
        type: boolean
        description: Skip building Thunderbird
      skipK9Mail:
        type: boolean
        description: Skip building K-9 Mail
      skipTests:
        type: boolean
        description: Skip running tests
      skipBetaBump:
        type: boolean
        description: Skip version bump (beta)
      skipGooglePlay:
        type: boolean
        description: Skip Google Play publish
      draftGooglePlay:
        type: boolean
        description: Leave Play Store version in draft state
      skipFtp:
        type: boolean
        description: Skip FTP upload
      uploadFtpStage:
        type: boolean
        description: Upload to FTP stage instead of prod

permissions:
  contents: read

jobs:
  get_environment:
    name: Determine Release Environment
    runs-on: ubuntu-latest
    outputs:
      releaseEnv: ${{ steps.releaseEnv.outputs.result }}
    steps:
      - uses: actions/github-script@60a0d83039c74a4aee543508d2ffcb1c3799cdea # v7.0.1
        id: releaseEnv
        with:
          result-encoding: string
          script: |
            const RELEASE_ENVS = {
              "refs/heads/main": "thunderbird_daily",
              "refs/heads/beta": "thunderbird_beta",
              "refs/heads/release": "thunderbird_release",
            };

            if (context.ref in RELEASE_ENVS) {
              return RELEASE_ENVS[context.ref];
            } else {
              core.setFailed(`Unknown branch ${context.ref} for shippable builds!`)
              return "";
            }

  dump_config:
    name: Show Release Environment
    runs-on: ubuntu-latest
    needs: get_environment
    environment: ${{ needs.get_environment.outputs.releaseEnv }}
    outputs:
      matrixInclude: ${{ steps.dump.outputs.matrixInclude }}
      releaseDate: ${{ steps.dump.outputs.releaseDate }}
      releaseType: ${{ vars.RELEASE_TYPE }}
    steps:
      - name: Show Environment
        uses: actions/github-script@60a0d83039c74a4aee543508d2ffcb1c3799cdea # v7.0.1
        id: dump
        env:
          matrixInclude: ${{ vars.MATRIX_INCLUDE }}
          releaseType: ${{ vars.RELEASE_TYPE }}
          skipThunderbird: ${{ inputs.skipThunderbird }}
          skipK9Mail: ${{ inputs.skipK9Mail }}
          skipTests: ${{ inputs.skipTests }}
          skipBetaBump: ${{ inputs.skipBetaBump }}
          skipGooglePlay: ${{ inputs.skipGooglePlay }}
          draftGooglePlay: ${{ inputs.draftGooglePlay }}
          skipFtp: ${{ inputs.skipFtp }}
          uploadFtpStage: ${{ inputs.uploadFtpStage }}
        with:
          script: |
            const NOW = new Date();
            let matrix = JSON.parse(process.env.matrixInclude);
            let skipThunderbird = process.env.skipThunderbird == "true";
            let skipK9Mail = process.env.skipK9Mail == "true";

            if (!matrix.every(item => !!item.appName && !!item.packageFormat)) {
              core.setFailed("MATRIX_INCLUDE is missing appName or packageFormat");
            }

            let matrixFull = matrix.filter(item => {
              return !((item.appName == "k9mail" && skipK9Mail) ||
                       (item.appName == "thunderbird" && skipThunderbird));
            });

            if (!matrixFull.length) {
              core.setFailed("There are no builds to run");
              return;
            }

            core.setOutput("releaseDate", NOW.toString());
            core.setOutput("matrixInclude", matrixFull);

            await core.summary
              .addRaw(`Beginning a <b>${process.env.releaseType}</b> build with the following configurations:`, true)
              .addTable([
                [
                  { data: "App Name", header: true },
                  { data: "Flavor", header: true },
                  { data: "Format", header: true },
                  { data: "Release Target", header: true },
                  { data: "Play Store Track", header: true },
                ],
                ...matrixFull.map(item => [
                  { data: item.appName },
                  { data: item.packageFlavor },
                  { data: item.packageFormat },
                  { data: item.releaseTarget?.replace(/\|/g, ", ") || "artifact only" },
                  { data: item.playTargetTrack || "none" },
                ])
              ])
              .write();

              if (skipThunderbird) {
                await core.summary.addList(["Thunderbird build is being skipped"]).write();
              }
              if (skipK9Mail) {
                await core.summary.addList(["K-9 Mail build is being skipped"]).write();
              }
              if (process.env.skipTests == "true") {
                await core.summary.addList(["Tests are being skipped"]).write();
              }
              if (process.env.skipBetaBump == "true" && process.env.releaseType == "beta") {
                await core.summary.addList(["Beta bump is being skipped"]).write();
              }
              if (process.env.skipGooglePlay == "true") {
                await core.summary.addList(["Play Store upload is being skipped"]).write();
              }
              if (process.env.skipGooglePlay != "true" && process.env.draftGooglePlay == "true") {
                await core.summary.addList(["Play Store upload is being kept in the draft state"]).write();
              }
              if (process.env.skipFtp == "true") {
                await core.summary.addList(["FTP upload is being skipped"]).write();
              } else if (process.env.uploadFtpStage == "true") {
                await core.summary.addList(["FTP upload destination is stage (ftp.stage.mozaws.net)"]).write();
              } else if (process.env.uploadFtpStage == "false") {
                await core.summary.addList(["FTP upload destination is prod (ftp.mozilla.org)"]).write();
              }


  notify_build_start:
    name: Notify Build Start
    runs-on: ubuntu-latest
    needs: [ dump_config ]
    if: ${{ needs.dump_config.outputs.releaseType == 'beta' || needs.dump_config.outputs.releaseType == 'release' }}
    environment: notify_matrix
    outputs:
      actorLink: ${{ steps.actorLink.outputs.actorLink }}
    steps:
      - name: Triggering Actor Link
        id: actorLink
        uses: actions/github-script@60a0d83039c74a4aee543508d2ffcb1c3799cdea # v7.0.1
        env:
          userMap: ${{ vars.MATRIX_NOTIFY_USER_MAP }}
        with:
          script: |
            let userMap = JSON.parse(process.env.userMap || "{}");
            if (Object.hasOwn(userMap, context.actor)) {
              let mxid = userMap[context.actor];
              core.setOutput("actorLink", `[${mxid}](https://matrix.to/#/${mxid})`);
            } else {
              core.setOutput("actorLink", `[@${context.actor}](https://github.com/${context.actor})`);
            }

      - name: Notify Build Start
        if: ${{ vars.MATRIX_NOTIFY_ROOM }}
        uses: kewisch/action-matrix-notify@3c45d89acd032c84b955b54c8a9001833ac91d17 # v1
        with:
          matrixHomeserver: ${{ vars.MATRIX_NOTIFY_HOMESERVER }}
          matrixRoomId: ${{ vars.MATRIX_NOTIFY_ROOM }}
          matrixToken: ${{ secrets.MATRIX_NOTIFY_TOKEN }}
          message: >-
            🔵 [${{ vars.RELEASE_TYPE }} build ${{ github.run_number}}](${{ github.server_url }}/${{ github.repository }}/actions/runs/${{ github.run_id }})
            was started by ${{ steps.actorLink.outputs.actorLink }}


  release_commit:
    name: Release Bumps
    runs-on: ubuntu-latest
    needs: [ dump_config, get_environment ]
    environment: ${{ needs.get_environment.outputs.releaseEnv }}
    strategy:
      max-parallel: 1
      matrix:
        include: "${{ fromJSON(needs.dump_config.outputs.matrixInclude) }}"
    outputs:
      k9mail_sha: ${{ steps.commit.outputs.k9mail_sha }}
      thunderbird_sha: ${{ steps.commit.outputs.thunderbird_sha }}
      k9mail_github_notes: ${{ steps.render_notes.outputs.k9mail_github_notes }}
      thunderbird_github_notes: ${{ steps.render_notes.outputs.thunderbird_github_notes }}
      old_version_code: ${{ steps.new_version_code.outputs.old_version_code }}
      new_version_code: ${{ steps.new_version_code.outputs.new_version_code }}
    steps:
      - name: App Token Generate
        uses: actions/create-github-app-token@3ff1caaa28b64c9cc276ce0a02e2ff584f3900c5 # v2.0.2
        if: ${{ vars.BOT_CLIENT_ID }}
        id: app-token
        with:
          app-id: ${{ vars.BOT_CLIENT_ID }}
          private-key: ${{ secrets.BOT_PRIVATE_KEY }}

      - name: Checkout repository
        if: ${{ contains(matrix.releaseTarget, 'github') || needs.dump_config.outputs.releaseType == 'daily' }}
        uses: actions/checkout@11bd71901bbe5b1630ceea73d27597364c9af683 # v4.2.2
        with:
          fetch-depth: 0
          token: ${{ steps.app-token.outputs.token || github.token }}

      - name: Copy CI gradle.properties
        if: ${{ contains(matrix.releaseTarget, 'github') || needs.dump_config.outputs.releaseType == 'daily' }}
        shell: bash
        run: mkdir -p ~/.gradle ; cp .github/ci-gradle.properties ~/.gradle/gradle.properties

      - uses: actions/setup-java@c5195efecf7bdfc987ee8bae7a71cb8b11521c00 # v4.7.1
        if: ${{ contains(matrix.releaseTarget, 'github') || needs.dump_config.outputs.releaseType == 'daily' }}
        with:
          distribution: 'temurin'
          java-version: '17'

      - name: Setup Gradle
        uses: gradle/actions/setup-gradle@06832c7b30a0129d7fb559bcc6e43d26f6374244 # v4.3.1
        if: ${{ contains(matrix.releaseTarget, 'github') || needs.dump_config.outputs.releaseType == 'daily' }}
        with:
          cache-disabled: "${{ contains(fromJSON('[\"beta\", \"release\"]'), needs.dump_config.outputs.releaseType) }}"
          add-job-summary: never

      - name: Get application info
        id: appinfo
        shell: bash
        if: ${{ contains(matrix.releaseTarget, 'github') || needs.dump_config.outputs.releaseType == 'daily' }}
        env:
          RELEASE_TYPE: ${{ vars.RELEASE_TYPE }}
          PACKAGE_FLAVOR: ${{ matrix.packageFlavor }}
          APP_NAME: ${{ matrix.appName }}
        run: |
          if [[ "${APP_NAME}" == "k9mail" && "${RELEASE_TYPE}" == "beta" ]]; then
            # k9mail uses release for betas as well. Later on we should align the structures and
            # remove this hack
            RELEASE_TYPE=release
          fi

          ./gradlew :app-${APP_NAME}:printVersionInfo${PACKAGE_FLAVOR^}${RELEASE_TYPE^} -PoutputFile=${GITHUB_OUTPUT}

      - name: Determine new version code
        id: new_version_code
        if: ${{ contains(matrix.releaseTarget, 'github') || needs.dump_config.outputs.releaseType == 'daily' }}
        shell: bash
        env:
          APP_NAME: ${{ matrix.appName }}
          OLD_VERSION_CODE: ${{ steps.appinfo.outputs.VERSION_CODE }}
          RELEASE_TYPE: ${{ vars.RELEASE_TYPE }}
          RELEASE_DATE: ${{ needs.dump_config.outputs.releaseDate }}
        run: |
          date_version_code() {
            # Daily uses date-based calculation for version code in yDDDHHmm format
            # y: Years since 2023 (e.g. 2024 is 1)
            # DDD: Day of the year (3 digits, zero-padded)
            # HH: Hour of the day (2 digits, 00-23)
            # mm: Minute of the hour (2 digits)
            datetime="$1"
            year=$(( $(date -d "${datetime}" +"%Y") - 2023 ))
            day=$(date -d "${datetime}" +"%j")
            time=$(date -d "${datetime}" +"%H%M")
            echo "${year}${day}${time}"
          }
          # Android version codes max out at 2100000000. If we accidentally reach that number then
          # all we can do is start with a new application id. These protections are meant to avoid
          # unexpected edge cases. If the build fails here please double check the generated version
          # code and bump it a year into the future.
          if [[ "$RELEASE_TYPE" = "beta" || "$RELEASE_TYPE" = "release" ]]; then
            NEW_VERSION_CODE=$(($OLD_VERSION_CODE + 1))
            if [[ "$APP_NAME" = "thunderbird" ]]; then
                # Estimated max version code to get through 2025 is "30"
                MAX_VERSION_CODE="30"
            else
                # Estimated max version code to get through 2025 is "39037"
                MAX_VERSION_CODE="39037"
            fi
          elif [[ "$RELEASE_TYPE" = "daily" ]]; then
            NEW_VERSION_CODE=$(date_version_code "$RELEASE_DATE")
            # Max version code for "2025-11-30 23:59" is "23342359"
            MAX_VERSION_CODE="23342359"
          fi
          if [[ "$NEW_VERSION_CODE" -gt "$MAX_VERSION_CODE" ]]; then
            echo "New version code ${NEW_VERSION_CODE} is greater than ${MAX_VERSION_CODE}"
            exit 1
          fi
          sed "s/versionCode = $OLD_VERSION_CODE/versionCode = $NEW_VERSION_CODE/" app-${APP_NAME}/build.gradle.kts > tmp_gradle_kts

          ! diff -u app-${APP_NAME}/build.gradle.kts tmp_gradle_kts # flip return value to force error if no bump
          mv tmp_gradle_kts app-${APP_NAME}/build.gradle.kts

          echo "old_version_code=${OLD_VERSION_CODE}" | tee -a $GITHUB_OUTPUT
          echo "new_version_code=${NEW_VERSION_CODE}" | tee -a $GITHUB_OUTPUT

      - name: Bump version suffix
        id: bump_version_suffix
        if: ${{ !inputs.skipBetaBump && contains(matrix.releaseTarget, 'github') && vars.RELEASE_TYPE == 'beta' }}
        shell: bash
        env:
          APP_NAME: ${{ matrix.appName }}
          OLD_VERSION_SUFFIX: ${{ steps.appinfo.outputs.VERSION_NAME_SUFFIX }}
        run: |
          NEW_VERSION_SUFFIX=b$((${OLD_VERSION_SUFFIX:1} + 1))
          sed "s/versionNameSuffix = \"$OLD_VERSION_SUFFIX\"/versionNameSuffix = \"$NEW_VERSION_SUFFIX\"/" app-${APP_NAME}/build.gradle.kts > tmp_gradle_kts

          ! diff -u app-${APP_NAME}/build.gradle.kts tmp_gradle_kts # flip return value to force error if no bump
          mv tmp_gradle_kts app-${APP_NAME}/build.gradle.kts

          echo "SUFFIX=${NEW_VERSION_SUFFIX}" >> $GITHUB_OUTPUT

          cat $GITHUB_OUTPUT

      - name: Render Release Notes
        id: render_notes
        if: "${{ contains(matrix.releaseTarget, 'github') && contains(fromJSON('[\"beta\", \"release\"]'), needs.dump_config.outputs.releaseType) }}"
        shell: bash
        env:
          APP_NAME: ${{ matrix.appName }}
          APPLICATION_ID: ${{ steps.appinfo.outputs.APPLICATION_ID }}
          APPLICATION_LABEL: ${{ steps.appinfo.outputs.APPLICATION_LABEL }}
          VERSION_CODE: ${{ steps.new_version_code.outputs.new_version_code }}
          FULL_VERSION_NAME: ${{ steps.appinfo.outputs.VERSION_NAME }}${{ steps.bump_version_suffix.outputs.SUFFIX || steps.appinfo.outputs.VERSION_NAME_SUFFIX }}
        run: |
          mkdir -p ./app-metadata/${APPLICATION_ID}/en-US/changelogs
          GITHUB_NOTES_FILE="$(mktemp -d)/long-notes.txt"
          python ./scripts/ci/render-notes.py ${APPLICATION_ID} ${FULL_VERSION_NAME} ${VERSION_CODE} ${GITHUB_NOTES_FILE}

          echo "${APP_NAME}_github_notes<<EOF" >> $GITHUB_OUTPUT
          cat $GITHUB_NOTES_FILE >> $GITHUB_OUTPUT
          echo "EOF" >> $GITHUB_OUTPUT

          echo "<h2>${APPLICATION_LABEL} ${FULL_VERSION_NAME} Release Notes (${VERSION_CODE})</h2>" | tee -a $GITHUB_STEP_SUMMARY
          echo -e "Summarized Version Notes\n\n\`\`\`" | tee -a $GITHUB_STEP_SUMMARY
          cat ./app-metadata/${APPLICATION_ID}/en-US/changelogs/${VERSION_CODE}.txt | tee -a $GITHUB_STEP_SUMMARY
          echo -e "\n\`\`\`\n\nLong Version Notes\n\n\`\`\`" | tee -a $GITHUB_STEP_SUMMARY
          cat $GITHUB_NOTES_FILE | tee -a $GITHUB_STEP_SUMMARY
          echo -e "\`\`\`" | tee -a $GITHUB_STEP_SUMMARY

      - name: Validate Release Notes Length
        if: "${{ contains(matrix.releaseTarget, 'github') && contains(fromJSON('[\"beta\", \"release\"]'), needs.dump_config.outputs.releaseType) }}"
        shell: bash
        env:
          APPLICATION_ID: ${{ steps.appinfo.outputs.APPLICATION_ID }}
          VERSION_CODE: ${{ steps.new_version_code.outputs.new_version_code }}
        run: |
          wc -c ./app-metadata/${APPLICATION_ID}/en-US/changelogs/${VERSION_CODE}.txt
          RELNOTES_LENGTH=$(wc -c ./app-metadata/${APPLICATION_ID}/en-US/changelogs/${VERSION_CODE}.txt | awk '{print $1}')

          if [[ "${RELNOTES_LENGTH}" -gt 500 ]]; then
            echo "Release Notes are too long. Found ${RELNOTES_LENGTH} characters, need a maximum of 500"
            exit 1
          fi

      - name: Release Commits
        if: "${{ contains(matrix.releaseTarget, 'github') && contains(fromJSON('[\"beta\", \"release\"]'), needs.dump_config.outputs.releaseType) }}"
        id: commit
        shell: bash
        env:
          APPLICATION_LABEL: ${{ steps.appinfo.outputs.APPLICATION_LABEL }}
          APPLICATION_ID: ${{ steps.appinfo.outputs.APPLICATION_ID }}
          APP_NAME: ${{ matrix.appName }}
          FULL_VERSION_NAME: ${{ steps.appinfo.outputs.VERSION_NAME }}${{ steps.bump_version_suffix.outputs.SUFFIX || steps.appinfo.outputs.VERSION_NAME_SUFFIX }}
          RELEASE_TYPE: ${{ vars.RELEASE_TYPE }}
<<<<<<< HEAD
=======
          APP_SLUG: ${{ steps.app-token.outputs.app-slug || 'github-actions'}}
          APP_USER_ID: ${{ vars.BOT_USER_ID || '41898282' }}
>>>>>>> 411c7ed4
        run: |
          git config --global user.name "${APP_SLUG}"
          git config --global user.email "${APP_USER_ID}+${APP_SLUG}[bot]@users.noreply.github.com"

          # We need the metadata to point to the right application for the release commit
          set -x
          git pull
          ls -l metadata
          rm metadata
          ln -sf app-metadata/${APPLICATION_ID} metadata
          ls -l metadata

          # Add changelogs, build version changes and metadata symlink
          git add ./app-metadata/${APPLICATION_ID}/en-US/changelogs/*
          if [[ "$APP_NAME" = "k9mail" ]]; then
            git add ./app-${APP_NAME}/src/main/res/raw/changelog_master.xml
          elif [[ "$APP_NAME" = "thunderbird" ]]; then
<<<<<<< HEAD
            case "$RELEASE_TYPE" in
              "daily")
                git add ./app-${APP_NAME}/src/daily/res/raw/changelog_master.xml
                ;;
              "beta")
                git add ./app-${APP_NAME}/src/beta/res/raw/changelog_master.xml
                ;;
              "release")
                git add ./app-${APP_NAME}/src/release/res/raw/changelog_master.xml
                ;;
            esac
=======
            git add ./app-${APP_NAME}/src/${RELEASE_TYPE}/res/raw/changelog_master.xml
>>>>>>> 411c7ed4
          fi
          git add ./app-${APP_NAME}/build.gradle.kts
          git add metadata

          # Ready to commit. There should be no race conditions with max-parallel set to 1.
          git status
          git commit -m "Release: ${APPLICATION_LABEL} ${FULL_VERSION_NAME}"
          git diff HEAD~1 HEAD
          git log -n 5
          git push
          set +x

          echo "${APP_NAME}_sha=$(git rev-parse HEAD)" >> $GITHUB_OUTPUT
          echo "sha=$(git rev-parse HEAD)" >> $GITHUB_OUTPUT

      - name: Summary
        if: ${{ contains(matrix.releaseTarget, 'github') || needs.dump_config.outputs.releaseType == 'daily' }}
        uses: actions/github-script@60a0d83039c74a4aee543508d2ffcb1c3799cdea # v7.0.1
        env:
          bump_sha: ${{ steps.commit.outputs.sha }}
          applicationId: ${{ steps.appinfo.outputs.APPLICATION_ID }}
          oldFullVersion: ${{ steps.appinfo.outputs.VERSION_NAME }}${{ steps.appinfo.outputs.VERSION_NAME_SUFFIX }}
          oldVersionCode: ${{ steps.new_version_code.outputs.old_version_code }}
          newFullVersion: ${{ steps.appinfo.outputs.VERSION_NAME }}${{ steps.bump_version_suffix.outputs.SUFFIX || steps.appinfo.outputs.VERSION_NAME_SUFFIX }}
          newVersionCode: ${{ steps.new_version_code.outputs.new_version_code }}
          releaseType: ${{ vars.RELEASE_TYPE }}
        with:
          script: |
            let env = process.env;
            console.log(env);
            if (process.env.releaseType == "daily") {
              await core.summary
                .addRaw(`Version for ${env.applicationId} changed from ${env.oldFullVersion} (${env.oldVersionCode}) to ${env.newFullVersion} (${env.newVersionCode}) (uncommitted) and will build from `)
                .addLink(process.env.GITHUB_SHA, `${context.serverUrl}/${context.repo.owner}/${context.repo.repo}/commit/${process.env.GITHUB_SHA}`)
                .addEOL()
                .write();
            } else {
              await core.summary
                .addRaw(`Version for ${env.applicationId} bumped from ${env.oldFullVersion} (${env.oldVersionCode}) to ${env.newFullVersion} (${env.newVersionCode}) in `)
                .addLink(process.env.bump_sha, `${context.serverUrl}/${context.repo.owner}/${context.repo.repo}/commit/${env.bump_sha}`)
                .addEOL()
                .write();
            }

  build_unsigned:
    name: Build Unsigned
    runs-on: ubuntu-latest
    timeout-minutes: 90
    if: ${{ !failure() && !cancelled() }} # Run if release_commit is skipped
    needs: [ dump_config, get_environment, release_commit ]
    strategy:
      matrix:
        include: "${{ fromJSON(needs.dump_config.outputs.matrixInclude) }}"
    environment: ${{ needs.get_environment.outputs.releaseEnv }}
    steps:
      - name: Get release sha
        id: sha
        shell: bash
        env:
          THUNDERBIRD_SHA: ${{ needs.release_commit.outputs.thunderbird_sha }}
          K9MAIL_SHA: ${{ needs.release_commit.outputs.k9mail_sha }}
          RELEASE_TYPE: ${{ vars.RELEASE_TYPE }}
          APP_NAME: ${{ matrix.appName }}
        run: |
          APP_SHA_NAME=${APP_NAME^^}_SHA
          APP_SHA="${!APP_SHA_NAME:-$GITHUB_SHA}"
          echo "app_sha=${APP_SHA}" >> $GITHUB_OUTPUT
          cat $GITHUB_OUTPUT

      - name: Checkout repository
        uses: actions/checkout@11bd71901bbe5b1630ceea73d27597364c9af683 # v4.2.2
        with:
          ref: ${{ steps.sha.outputs.app_sha }}

      - name: Copy CI gradle.properties
        shell: bash
        run: mkdir -p ~/.gradle ; cp .github/ci-gradle.properties ~/.gradle/gradle.properties

      - uses: actions/setup-java@c5195efecf7bdfc987ee8bae7a71cb8b11521c00 # v4.7.1
        with:
          distribution: 'temurin'
          java-version: '17'

      - name: Setup Gradle
        uses: gradle/actions/setup-gradle@06832c7b30a0129d7fb559bcc6e43d26f6374244 # v4.3.1
        with:
          cache-disabled: "${{ contains(fromJSON('[\"beta\", \"release\"]'), needs.dump_config.outputs.releaseType) }}"
          add-job-summary: on-failure

      - name: Set Version Code for Daily
        if: ${{ needs.dump_config.outputs.releaseType == 'daily' }}
        shell: bash
        env:
          APP_NAME: ${{ matrix.appName }}
          OLD_VERSION_CODE: ${{ needs.release_commit.outputs.old_version_code }}
          NEW_VERSION_CODE: ${{ needs.release_commit.outputs.new_version_code }}
        run: |
          sed "s/versionCode = $OLD_VERSION_CODE/versionCode = $NEW_VERSION_CODE/" app-${APP_NAME}/build.gradle.kts > tmp_gradle_kts
          ! diff -u app-${APP_NAME}/build.gradle.kts tmp_gradle_kts # flip return value to force error if no bump
          mv tmp_gradle_kts app-${APP_NAME}/build.gradle.kts

      - name: Build It
        shell: bash
        env:
          PACKAGE_FORMAT: ${{ matrix.packageFormat }}
          PACKAGE_FLAVOR: ${{ matrix.packageFlavor }}
          APP_NAME: ${{ matrix.appName }}
          RELEASE_TYPE: ${{ vars.RELEASE_TYPE }}
        run: |
          if [[ "$APP_NAME" = "thunderbird" && "$PACKAGE_FORMAT" = "apk" ]]; then
            BUILD_COMMAND="assemble${PACKAGE_FLAVOR^}${RELEASE_TYPE^}"
          elif [[ "$APP_NAME" = "thunderbird" && "${PACKAGE_FORMAT}" = "aab" ]]; then
            BUILD_COMMAND="bundle${PACKAGE_FLAVOR^}${RELEASE_TYPE^}"
          elif [[ "$APP_NAME" = "k9mail" ]]; then
            BUILD_COMMAND="assemble${PACKAGE_FLAVOR^}Release"
          fi

          echo "BUILDING: :app-${APP_NAME}:${BUILD_COMMAND}"
          ./gradlew clean :app-${APP_NAME}:${BUILD_COMMAND} --no-build-cache --no-configuration-cache
          echo "Status: $?"

      - name: Test It
        if: ${{ !inputs.skipTests }}
        shell: bash
        run: ./gradlew testsOnCi

      - name: Move apps to upload directory
        shell: bash
        env:
          PACKAGE_FORMAT: ${{ matrix.packageFormat }}
          PACKAGE_FLAVOR: ${{ matrix.packageFlavor }}
          APP_NAME: ${{ matrix.appName }}
          RELEASE_TYPE: ${{ vars.RELEASE_TYPE }}
          UPLOAD_PATH: "uploads"
        run: |
          OUT_BASE=app-${APP_NAME}/build/outputs/

          if [[ "$APP_NAME" = "thunderbird" && "$PACKAGE_FORMAT" = "apk" ]]; then
            OUT_PATH="${OUT_BASE}/apk/${PACKAGE_FLAVOR}/${RELEASE_TYPE}"
            OUT_FILE="app-${APP_NAME}-${PACKAGE_FLAVOR}-${RELEASE_TYPE}-unsigned.apk"
            UPLOAD_FILE="${APP_NAME}-${PACKAGE_FLAVOR}-${RELEASE_TYPE}.apk"
          elif [[ "$APP_NAME" = "thunderbird" && "${PACKAGE_FORMAT}" = "aab" ]]; then
            OUT_PATH="${OUT_BASE}/bundle/${PACKAGE_FLAVOR}${RELEASE_TYPE^}"
            OUT_FILE="app-${APP_NAME}-${PACKAGE_FLAVOR}-${RELEASE_TYPE}.aab"
            UPLOAD_FILE="${APP_NAME}-${PACKAGE_FLAVOR}-${RELEASE_TYPE}.aab"
          elif [[ "$APP_NAME" = "k9mail" ]]; then
            OUT_PATH="${OUT_BASE}/apk/${PACKAGE_FLAVOR}/release"
            OUT_FILE="app-${APP_NAME}-${PACKAGE_FLAVOR}-release-unsigned.apk"
            UPLOAD_FILE="${APP_NAME}-${PACKAGE_FLAVOR}-${RELEASE_TYPE}.apk"
          else
            echo "PACKAGE_FORMAT $PACKAGE_FORMAT is unknown. Exiting."
            exit 23
          fi

          mkdir -p "${UPLOAD_PATH}"

          if [[ -f "${OUT_PATH}/${OUT_FILE}" ]]; then
            mv -f "${OUT_PATH}/${OUT_FILE}" "${UPLOAD_PATH}/${UPLOAD_FILE}"
          else
            echo "Build file ${OUT_PATH}/${OUT_FILE} not found. Exiting."
            ls -l ${OUT_PATH}
            exit 24
          fi
          echo "Upload contents:"
          ls -l ${UPLOAD_PATH}/

      - name: Upload unsigned
        uses: actions/upload-artifact@ea165f8d65b6e75b540449e92b4886f43607fa02 # v4.6.2
        env:
          UPLOAD_PATH: "uploads"
        with:
          name: unsigned-${{ matrix.appName }}-${{ matrix.packageFormat }}-${{ matrix.packageFlavor }}
          path: ${{ env.UPLOAD_PATH }}/
          if-no-files-found: error

  sign_mobile:
    name: Sign Packages
    runs-on: ubuntu-latest
    if: ${{ !failure() && !cancelled() }} # Run if previous step is skipped
    needs: [ build_unsigned, dump_config ]
    strategy:
      matrix:
        include: "${{ fromJSON(needs.dump_config.outputs.matrixInclude) }}"
    environment: ${{ matrix.appName }}_${{ needs.dump_config.outputs.releaseType }}_${{ matrix.packageFlavor }}
    env:
      RELEASE_TYPE: ${{ needs.dump_config.outputs.releaseType }}
    steps:
      - uses: actions/download-artifact@d3f86a106a0bac45b974a628896c90dbdf5c8093 # v4.3.0
        with:
          name: unsigned-${{ matrix.appName }}-${{ matrix.packageFormat }}-${{ matrix.packageFlavor }}
          path: uploads/

      - uses: noriban/sign-android-release@5f144321d3c7c2233266e78b42360345d8bbe403   # v5.1
        name: Sign package
        with:
          releaseDirectory: uploads/
          signingKeyBase64: ${{ secrets.SIGNING_KEY }}
          alias: ${{ secrets.KEY_ALIAS }}
          keyPassword: ${{ secrets.KEY_PASSWORD }}
          keyStorePassword: ${{ secrets.KEY_STORE_PASSWORD }}

      - name: Rename assets
        if: ${{ matrix.packageFormat == 'apk' }}
        env:
          APP_NAME: ${{ matrix.appName }}
          PACKAGE_FLAVOR: ${{ matrix.packageFlavor }}
        run: |
          mv uploads/${APP_NAME}-${PACKAGE_FLAVOR}-${RELEASE_TYPE}-signed.apk uploads/${APP_NAME}-${PACKAGE_FLAVOR}-${RELEASE_TYPE}.apk
          rm uploads/*-aligned.apk

      - name: Remove JKS file
        shell: bash
        run: |
          rm -f uploads/*.jks

      - name: Upload signed
        uses: actions/upload-artifact@ea165f8d65b6e75b540449e92b4886f43607fa02 # v4.6.2
        with:
          name: signed-${{ matrix.appName }}-${{ matrix.packageFormat }}-${{ matrix.packageFlavor }}
          if-no-files-found: error
          path: |
            uploads/*.apk
            uploads/*.aab

  notify_pre_publish:
    name: Notify Publish Approval
    needs: [ dump_config, sign_mobile, notify_build_start ]
    if: "${{ contains(fromJSON('[\"beta\", \"release\"]'), needs.dump_config.outputs.releaseType) }}"
    runs-on: ubuntu-latest
    environment: notify_matrix
    steps:
      - uses: kewisch/action-matrix-notify@3c45d89acd032c84b955b54c8a9001833ac91d17 # v1
        with:
          matrixHomeserver: ${{ vars.MATRIX_NOTIFY_HOMESERVER }}
          matrixRoomId: ${{ vars.MATRIX_NOTIFY_ROOM }}
          matrixToken: ${{ secrets.MATRIX_NOTIFY_TOKEN }}
          message: >-
            🟡 [${{ needs.dump_config.outputs.releaseType }} build ${{ github.run_number}}](${{ github.server_url }}/${{ github.repository }}/actions/runs/${{ github.run_id }})
            waiting for publish approval (triggered by ${{ needs.notify_build_start.outputs.actorLink }})

  pre_publish:
    # This is a holding job meant to require approval before proceeding with the publishing jobs below
    # The environment has a deployment protection rule requiring approval from a set of named reviewers
    # before proceeding.
    name: Wait for Approval
    needs: [ dump_config, sign_mobile ]
    if: "${{ contains(fromJSON('[\"beta\", \"release\"]'), needs.dump_config.outputs.releaseType) }}"
    environment: publish_hold
    runs-on: ubuntu-latest
    steps:
      - name: Approval
        shell: bash
        run: |
          true

  publish_release:
    name: Publish Release
    needs: [ pre_publish, dump_config, release_commit ]
    if: ${{ !failure() && !cancelled() }} # Run if previous step is skipped
    runs-on: ubuntu-latest
    strategy:
      matrix:
        include: "${{ fromJSON(needs.dump_config.outputs.matrixInclude) }}"
    environment: publish_release
    outputs:
      thunderbird_release_url: ${{ steps.summary.outputs.thunderbird_release_url }}
      k9mail_release_url: ${{ steps.summary.outputs.k9mail_release_url }}
      thunderbird_full_version_name: ${{ steps.summary.outputs.thunderbird_full_version_name }}
      k9mail_full_version_name: ${{ steps.summary.outputs.k9mail_full_version_name }}
    env:
      RELEASE_DATE: ${{ needs.dump_config.outputs.releaseDate }}
      RELEASE_TYPE: ${{ needs.dump_config.outputs.releaseType }}
      APP_NAME: ${{ matrix.appName }}
      PACKAGE_FLAVOR: ${{ matrix.packageFlavor}}
      PACKAGE_FORMAT: ${{ matrix.packageFormat }}
    permissions:
      id-token: 'write'  # For GCS publishing (ftp.mo)
    steps:
      - name: Get release sha and notes
        id: shanotes
        shell: bash
        env:
          THUNDERBIRD_GITHUB_NOTES: ${{ needs.release_commit.outputs.thunderbird_github_notes }}
          K9MAIL_GITHUB_NOTES: ${{ needs.release_commit.outputs.k9mail_github_notes }}
          THUNDERBIRD_SHA: ${{ needs.release_commit.outputs.thunderbird_sha }}
          K9MAIL_SHA: ${{ needs.release_commit.outputs.k9mail_sha }}
          APP_NAME: ${{ matrix.appName }}
          RELEASE_TYPE: ${{ env.RELEASE_TYPE }}
        run: |
          app_sha_name=${APP_NAME^^}_SHA
          app_sha="${!app_sha_name:-$GITHUB_SHA}"
          echo "app_sha=${app_sha}" >> $GITHUB_OUTPUT

          if [[ "$RELEASE_TYPE" = "beta" || "$RELEASE_TYPE" = "release" ]]; then
            app_relnotes_name=${APP_NAME^^}_GITHUB_NOTES
            echo "app_github_notes<<EOF" >> $GITHUB_OUTPUT
            echo "${!app_relnotes_name}" >> $GITHUB_OUTPUT
            echo "EOF" >> $GITHUB_OUTPUT
          fi

          cat $GITHUB_OUTPUT

      - name: Checkout repository
        uses: actions/checkout@11bd71901bbe5b1630ceea73d27597364c9af683 # v4.2.2
        with:
          ref: ${{ steps.shanotes.outputs.app_sha }}

      - name: Download Artifacts
        uses: actions/download-artifact@d3f86a106a0bac45b974a628896c90dbdf5c8093 # v4.3.0
        with:
          name: signed-${{ matrix.appName }}-${{ matrix.packageFormat }}-${{ matrix.packageFlavor }}
          path: "uploads/"

      - name: Get Package Info
        id: pkginfo
        shell: bash
        env:
          GH_TOKEN: ${{ github.token }}
        run: |
          PKG_FILE="uploads/${APP_NAME}-${PACKAGE_FLAVOR}-${RELEASE_TYPE}.${PACKAGE_FORMAT}"
          if [[ "${PACKAGE_FORMAT}" == "apk" ]]; then
            LATEST_BUILD_TOOLS=$(ls -d ${ANDROID_SDK_ROOT}/build-tools/* | sort -V | tail -n1)
            AAPT=${LATEST_BUILD_TOOLS}/aapt

            VERSION_NAME=$(${AAPT} dump badging $PKG_FILE | sed -n "s/^package:.*versionName='\([^']*\)'.*$/\1/p")
            VERSION_CODE=$(${AAPT} dump badging $PKG_FILE | sed -n "s/^package:.*versionCode='\([^']*\)'.*$/\1/p")
            APPLICATION_ID=$(${AAPT} dump badging $PKG_FILE | sed -n "s/^package: name='\([^']*\)'.*$/\1/p")
            APPLICATION_LABEL=$(${AAPT} dump badging $PKG_FILE | sed -n "s/^application-label:'\([^']*\)'.*$/\1/p")
          elif [[ "${PACKAGE_FORMAT}" == "aab" ]]; then
            if [ ! -f bundletool.jar ]; then
              gh release download -R google/bundletool -p 'bundletool-all-*.jar' -O bundletool.jar
            fi
            BUNDLETOOL="java -jar bundletool.jar"

            VERSION_NAME=$(${BUNDLETOOL} dump manifest --bundle ${PKG_FILE} --xpath '/manifest/@android:versionName')
            VERSION_CODE=$(${BUNDLETOOL} dump manifest --bundle ${PKG_FILE} --xpath '/manifest/@android:versionCode')
            APPLICATION_ID=$(${BUNDLETOOL} dump manifest --bundle ${PKG_FILE} --xpath '/manifest/@package')

            # Unfortunately no application label in the bundle
            case "$APPLICATION_ID" in
              net.thunderbird.android) APPLICATION_LABEL="Thunderbird" ;;
              net.thunderbird.android.beta) APPLICATION_LABEL="Thunderbird Beta" ;;
              net.thunderbird.android.daily) APPLICATION_LABEL="Thunderbird Daily" ;;
              com.fsck.k9) APPLICATION_LABEL="K-9 Mail" ;;
            esac
          fi

          echo "TAG_NAME=${APP_NAME^^}_${VERSION_NAME//./_}" >> $GITHUB_OUTPUT
          echo "FULL_VERSION_NAME=${APPLICATION_LABEL} ${VERSION_NAME}" >> $GITHUB_OUTPUT
          echo "VERSION_NAME=${VERSION_NAME}" >> $GITHUB_OUTPUT
          echo "VERSION_CODE=${VERSION_CODE}" >> $GITHUB_OUTPUT
          echo "APPLICATION_ID=${APPLICATION_ID}" >> $GITHUB_OUTPUT

          cat $GITHUB_OUTPUT

      - name: Rename release assets
        id: rename
        shell: bash
        env:
          VERSION_NAME: ${{ steps.pkginfo.outputs.VERSION_NAME }}
        run: |
          PKG_FILE="${APP_NAME}-${PACKAGE_FLAVOR}-${RELEASE_TYPE}.${PACKAGE_FORMAT}"
          PKG_FILE_PRETTY="${APP_NAME}-${VERSION_NAME}.${PACKAGE_FORMAT}"
          mv uploads/${PKG_FILE} uploads/${PKG_FILE_PRETTY}

          echo "PKG_FILE=${PKG_FILE_PRETTY}" >> $GITHUB_OUTPUT
          ls -l uploads/${PKG_FILE_PRETTY}

      - name: App Token Generate
        uses: actions/create-github-app-token@3ff1caaa28b64c9cc276ce0a02e2ff584f3900c5  # v2.0.2
        if: ${{ contains(matrix.releaseTarget, 'github') && vars.BOT_CLIENT_ID }}
        id: app-token
        with:
          app-id: ${{ vars.BOT_CLIENT_ID }}
          private-key: ${{ secrets.BOT_PRIVATE_KEY }}

      - name: Publish to GitHub Releases
        id: publish_gh
        if: ${{ contains(matrix.releaseTarget, 'github') }}
        uses: softprops/action-gh-release@da05d552573ad5aba039eaac05058a918a7bf631  # v2.2.2
        with:
          token: ${{ steps.app-token.outputs.token || github.token }}
          target_commitish: ${{ steps.shanotes.outputs.app_sha }}
          tag_name: ${{ steps.pkginfo.outputs.TAG_NAME }}
          name: ${{ steps.pkginfo.outputs.FULL_VERSION_NAME }}
          body: ${{ steps.shanotes.outputs.app_github_notes }}
          prerelease: ${{ env.RELEASE_TYPE != 'release' }}
          fail_on_unmatched_files: true
          files: |
            uploads/${{ steps.rename.outputs.PKG_FILE }}

      - name: Adjust release notes for play store upload
        if: ${{ !inputs.skipGooglePlay && contains(matrix.releaseTarget, 'play') && matrix.playTargetTrack }}
        shell: bash
        env:
          VERSION_CODE: ${{ steps.pkginfo.outputs.VERSION_CODE }}
          VERSION_NAME: ${{ steps.pkginfo.outputs.VERSION_NAME }}
          APPLICATION_ID: ${{ steps.pkginfo.outputs.APPLICATION_ID }}
          REPO: ${{ github.repository }}
          APP_SHA: ${{ steps.shanotes.outputs.app_sha }}
          RELEASE_TYPE: ${{ env.RELEASE_TYPE }}
          APP_NAME: ${{ matrix.appName }}
        run: |
          # r0adkll/upload-google-play expects the release notes in a different structure
          mkdir whatsnew
          if [[ "$RELEASE_TYPE" = "beta" || "$RELEASE_TYPE" = "release" ]]; then
            FILEPATH=app-metadata/${APPLICATION_ID}/en-US/changelogs/${VERSION_CODE}.txt
            wget --header="Accept: application/vnd.github.v3.raw" -O whatsnew/whatsnew-en-US https://api.github.com/repos/${REPO}/contents/${FILEPATH}?ref=${APP_SHA}
          elif [[ "$RELEASE_TYPE" = "daily" ]]; then
            COMMIT_URL="${GITHUB_SERVER_URL}/${GITHUB_REPOSITORY}/commit/${GITHUB_SHA}"
            WORKFLOW_URL="${GITHUB_SERVER_URL}/${GITHUB_REPOSITORY}/actions/runs/${GITHUB_RUN_ID}"
            sed 's/^[[:space:]]*//' > whatsnew/whatsnew-en-US <<EOF
              ${APP_NAME^} ${VERSION_NAME} (${VERSION_CODE}) Daily Build

              The Daily version is an unstable testing and development platform, make sure you back up important data regularly!
              If you find any issues, get in touch at https://github.com/thunderbird/thunderbird-android/issues/

              - Built from GitHub commit: ${COMMIT_URL}
              - Built with GitHub workflow: ${WORKFLOW_URL}
          EOF
          fi

      - name: Publish to Google Play
        id: publish_play
        uses: r0adkll/upload-google-play@935ef9c68bb393a8e6116b1575626a7f5be3a7fb # v1.1.3
        if: ${{ !inputs.skipGooglePlay && contains(matrix.releaseTarget, 'play') && matrix.playTargetTrack }}
        with:
          serviceAccountJsonPlainText: ${{ secrets.PLAY_STORE_ACCOUNT }}
          packageName: ${{ steps.pkginfo.outputs.APPLICATION_ID }}
          track: ${{ matrix.playTargetTrack }}
          releaseName: ${{ steps.pkginfo.outputs.VERSION_NAME }} (${{ steps.pkginfo.outputs.VERSION_CODE }})
          status: completed
          changesNotSentForReview: ${{ inputs.draftGooglePlay }}
          whatsNewDirectory: whatsnew
          releaseFiles: |
            uploads/${{ steps.rename.outputs.PKG_FILE }}

      - name: Generate source tar
        id: generate_tar
        if: ${{ !inputs.skipFtp && contains(matrix.releaseTarget, 'ftp') && matrix.packageFormat == 'apk' }}
        shell: bash
        env:
          APP_SHA: ${{ steps.shanotes.outputs.app_sha }}
          TAG_NAME: ${{ steps.pkginfo.outputs.TAG_NAME }}
        run: |
          FTP_TAR_FILENAME=$(echo "${TAG_NAME,,}.tar.gz" | sed 's/_/-/g')
          git archive --format=tar.gz --output=uploads/${FTP_TAR_FILENAME} ${APP_SHA}
          ls -l uploads
          echo "FTP_TAR_FILENAME=${FTP_TAR_FILENAME}" | tee -a $GITHUB_OUTPUT

      - name: Prepare for FTP Uploads
        id: prepare_ftp
        if: ${{ !inputs.skipFtp && contains(matrix.releaseTarget, 'ftp') && matrix.packageFormat == 'apk' }}
        shell: bash
        env:
          RELEASE_TYPE: ${{ env.RELEASE_TYPE }}
          VERSION_NAME: ${{ steps.pkginfo.outputs.VERSION_NAME }}
          UPLOAD_FTP_STAGE: ${{ inputs.uploadFtpStage }}
          PKG_FILE: ${{ steps.rename.outputs.PKG_FILE }}
          FTP_TAR_FILENAME: ${{ steps.generate_tar.outputs.FTP_TAR_FILENAME }}
        run: |
          GCP_ENV=prod
          GCP_PROJECT=moz-fx-productdelivery-pr-38b5
          FTP_URL_PREFIX="https://ftp.mozilla.org/pub/thunderbird-mobile/android"
          if [[ "$UPLOAD_FTP_STAGE" = "true" ]]; then
            GCP_ENV=stage
            GCP_PROJECT=moz-fx-productdelivery-no-7d6a
            FTP_URL_PREFIX="https://ftp.stage.mozaws.net/pub/thunderbird-mobile/android"
          fi
          SERVICE_ACCOUNT="thunderbird-team-${GCP_ENV}@${GCP_PROJECT}.iam.gserviceaccount.com"
          WORKLOAD_IDENTITY_PROVIDER="projects/324168772199/locations/global/workloadIdentityPools/github-actions/providers/github-actions"

          FTP_SUBDIR="releases"
          FTP_LOCAL_PATH="ftp/${FTP_SUBDIR}/${VERSION_NAME}"
          FTP_DESTINATION="${GCP_PROJECT}-productdelivery/pub/thunderbird-mobile/android/${FTP_SUBDIR}/${VERSION_NAME}"
          FTP_URL_PATH="${FTP_URL_PREFIX}/${FTP_SUBDIR}/${VERSION_NAME}/"
          if [[ "$RELEASE_TYPE" = "daily" ]]; then
            YEAR=$(date -d "${RELEASE_DATE}" +"%Y")
            MONTH=$(date -d "${RELEASE_DATE}" +%m)
            DAY=$(date -d "${RELEASE_DATE}" +"%d")
            HOUR=$(date -d "${RELEASE_DATE}" +"%H")
            MIN=$(date -d "${RELEASE_DATE}" +"%M")
            SEC=$(date -d "${RELEASE_DATE}" +"%S")
            DATETIME_SUBDIR="${YEAR}/${MONTH}/${YEAR}-${MONTH}-${DAY}-${HOUR}-${MIN}-${SEC}-main"
            FTP_SUBDIR="nightly"
            FTP_LOCAL_PATH="ftp/${FTP_SUBDIR}/${DATETIME_SUBDIR}"
            FTP_LOCAL_PATH_NIGHTLY_LATEST="ftp/${FTP_SUBDIR}/latest-main"
            FTP_DESTINATION="${GCP_PROJECT}-productdelivery/pub/thunderbird-mobile/android/${FTP_SUBDIR}/${DATETIME_SUBDIR}"
            FTP_DESTINATION_NIGHTLY_LATEST="${GCP_PROJECT}-productdelivery/pub/thunderbird-mobile/android/${FTP_SUBDIR}/latest-main"
            FTP_URL_PATH="${FTP_URL_PREFIX}/${FTP_SUBDIR}/${DATETIME_SUBDIR}/"
            FTP_URL_PATH_NIGHTLY_LATEST="${FTP_URL_PREFIX}/${FTP_SUBDIR}/latest-main/"
          fi

          mkdir -p "${FTP_LOCAL_PATH}"
          cp "uploads/${PKG_FILE}" "${FTP_LOCAL_PATH}"
          cp "uploads/${FTP_TAR_FILENAME}" "${FTP_LOCAL_PATH}"
          echo "$(pwd)/${FTP_LOCAL_PATH}/" | sed -e "s/\.\///"
          ls "${FTP_LOCAL_PATH}"
          if [[ "$RELEASE_TYPE" = "daily" ]]; then
            mkdir -p "${FTP_LOCAL_PATH_NIGHTLY_LATEST}"
            cp "uploads/${PKG_FILE}" "${FTP_LOCAL_PATH_NIGHTLY_LATEST}"
            cp "uploads/${FTP_TAR_FILENAME}" "${FTP_LOCAL_PATH_NIGHTLY_LATEST}"
            echo "$(pwd)/${FTP_LOCAL_PATH}/" | sed -e "s/\.\///"
            ls "${FTP_LOCAL_PATH}"
          fi

          echo "SERVICE_ACCOUNT=${SERVICE_ACCOUNT}" | tee -a $GITHUB_OUTPUT
          echo "WORKLOAD_IDENTITY_PROVIDER=${WORKLOAD_IDENTITY_PROVIDER}" | tee -a $GITHUB_OUTPUT
          echo "FTP_LOCAL_PATH=${FTP_LOCAL_PATH}" | tee -a $GITHUB_OUTPUT
          echo "FTP_LOCAL_PATH_NIGHTLY_LATEST=${FTP_LOCAL_PATH_NIGHTLY_LATEST}" | tee -a $GITHUB_OUTPUT
          echo "FTP_DESTINATION=${FTP_DESTINATION}" | tee -a $GITHUB_OUTPUT
          echo "FTP_DESTINATION_NIGHTLY_LATEST=${FTP_DESTINATION_NIGHTLY_LATEST}" | tee -a $GITHUB_OUTPUT
          echo "FTP_URL_PATH=${FTP_URL_PATH}" | tee -a $GITHUB_OUTPUT
          echo "FTP_URL_PATH_NIGHTLY_LATEST=${FTP_URL_PATH_NIGHTLY_LATEST}" | tee -a $GITHUB_OUTPUT

      - name: Auth to GCS for FTP
        if: ${{ !inputs.skipFtp && contains(matrix.releaseTarget, 'ftp') && matrix.packageFormat == 'apk' }}
        uses: google-github-actions/auth@ba79af03959ebeac9769e648f473a284504d9193 # v2.1.10
        with:
          service_account: ${{ steps.prepare_ftp.outputs.SERVICE_ACCOUNT }}
          workload_identity_provider: ${{ steps.prepare_ftp.outputs.WORKLOAD_IDENTITY_PROVIDER }}
          gzip: false

      - name: GCS Upload of APK Package to FTP
        if: ${{ !inputs.skipFtp && contains(matrix.releaseTarget, 'ftp') && matrix.packageFormat == 'apk' }}
        uses: google-github-actions/upload-cloud-storage@7c6e11cb7291594c5dfe0bc1dd9cd905e31e600c # v2.2.2
        with:
          path: ${{ steps.prepare_ftp.outputs.FTP_LOCAL_PATH }}/${{ steps.rename.outputs.PKG_FILE }}
          destination: ${{ steps.prepare_ftp.outputs.FTP_DESTINATION }}
          gzip: false

      - name: GCS Upload of APK Package to FTP Nightly Latest
        if: ${{ !inputs.skipFtp && contains(matrix.releaseTarget, 'ftp') && matrix.packageFormat == 'apk' && needs.dump_config.outputs.releaseType == 'daily'}}
        uses: google-github-actions/upload-cloud-storage@7c6e11cb7291594c5dfe0bc1dd9cd905e31e600c # v2.2.2
        with:
          path: ${{ steps.prepare_ftp.outputs.FTP_LOCAL_PATH_NIGHTLY_LATEST }}/${{ steps.rename.outputs.PKG_FILE }}
          destination: ${{ steps.prepare_ftp.outputs.FTP_DESTINATION_NIGHTLY_LATEST }}
          gzip: false

      - name: GCS Upload of Source Tar to FTP
        if: ${{ !inputs.skipFtp && contains(matrix.releaseTarget, 'ftp') && matrix.packageFormat == 'apk' }}
        uses: google-github-actions/upload-cloud-storage@7c6e11cb7291594c5dfe0bc1dd9cd905e31e600c # v2.2.2
        with:
          path: ${{ steps.prepare_ftp.outputs.FTP_LOCAL_PATH }}/${{ steps.generate_tar.outputs.FTP_TAR_FILENAME }}
          destination: ${{ steps.prepare_ftp.outputs.FTP_DESTINATION }}
          gzip: false

      - name: GCS Upload of Source Tar to FTP Nightly Latest
        if: ${{ !inputs.skipFtp && contains(matrix.releaseTarget, 'ftp') && matrix.packageFormat == 'apk' && needs.dump_config.outputs.releaseType == 'daily'}}
        uses: google-github-actions/upload-cloud-storage@7c6e11cb7291594c5dfe0bc1dd9cd905e31e600c # v2.2.2
        with:
          path: ${{ steps.prepare_ftp.outputs.FTP_LOCAL_PATH_NIGHTLY_LATEST }}/${{ steps.generate_tar.outputs.FTP_TAR_FILENAME }}
          destination: ${{ steps.prepare_ftp.outputs.FTP_DESTINATION_NIGHTLY_LATEST }}
          gzip: false

      - name: Summary
        uses: actions/github-script@60a0d83039c74a4aee543508d2ffcb1c3799cdea # v7.0.1
        id: summary
        env:
          tagName: ${{ steps.pkginfo.outputs.TAG_NAME }}
          fullVersionName: ${{ steps.pkginfo.outputs.FULL_VERSION_NAME }}
          ghReleaseUrl: ${{ steps.publish_gh.outputs.url }}
          playTargetTrack: ${{ matrix.playTargetTrack }}
          applicationId: ${{ steps.pkginfo.outputs.APPLICATION_ID }}
          releaseTarget: ${{ matrix.releaseTarget }}
          releaseType: ${{ env.RELEASE_TYPE }}
          appSha: ${{ steps.shanotes.outputs.app_sha }}
          appName: ${{ matrix.appName }}
          skipGooglePlay: ${{ inputs.skipGooglePlay }}
          ftpUrlPath: ${{ steps.prepare_ftp.outputs.FTP_URL_PATH }}
          ftpUrlPathNightlyLatest: ${{ steps.prepare_ftp.outputs.FTP_URL_PATH_NIGHTLY_LATEST }}
          skipFtp: ${{ inputs.skipFtp }}
          packageFormat: ${{ matrix.packageFormat }}
        with:
          script: |
            await core.summary
              .addHeading(`${process.env.fullVersionName} (${process.env.applicationId})`, 2)
              .write();
            core.setOutput(`${process.env.appName}_full_version_name`, process.env.fullVersionName);

            if (!process.env.releaseTarget) {
              await core.summary
                .addRaw(`Artifact-only build at `)
                .addLink(process.env.appSha, `${context.serverUrl}/${context.repo.owner}/${context.repo.repo}/commit/${process.env.appSha}`)
                .addEOL()
                .write();
            } else if (process.env.ghReleaseUrl) {
              await core.summary
                .addRaw(`Tag ${process.env.tagName} at `)
                .addLink(process.env.appSha, `${context.serverUrl}/${context.repo.owner}/${context.repo.repo}/commit/${process.env.appSha}`)
                .addEOL()
                .addRaw(`Released to Github at `)
                .addLink(process.env.ghReleaseUrl, process.env.ghReleaseUrl)
                .addEOL()
                .write();

              core.setOutput(`${process.env.appName}_release_url`, process.env.ghReleaseUrl);
            }

            if (process.env.skipGooglePlay != "true" && process.env.playTargetTrack && process.env.releaseTarget.includes("play")) {
              await core.summary.addRaw(`Released to the <b>${process.env.playTargetTrack}</b> track on Google Play`, true).write();
            }

            if (process.env.skipFtp != "true" && process.env.releaseTarget.includes("ftp") && process.env.packageFormat == 'apk') {
              await core.summary
                .addRaw(`Published to FTP at`)
                .addEOL()
                .addLink(process.env.ftpUrlPath, process.env.ftpUrlPath)
                .addEOL();

              if (process.env.releaseType == 'daily') {
                await core.summary
                  .addLink(process.env.ftpUrlPathNightlyLatest, process.env.ftpUrlPathNightlyLatest)
                  .addEOL();
              }
              await core.summary.write();
            }

  notify_build_result:
    name: Notify Build Result
    if: ${{ always() }}
    needs: [ dump_config, release_commit, build_unsigned, sign_mobile, publish_release, notify_build_start ]
    runs-on: ubuntu-latest
    environment: notify_matrix
    steps:
      - name: Get previous workflow status
        uses: Mercymeilya/last-workflow-status@3418710aefe8556d73b6f173a0564d38bcfd9a43
        id: last_status
        with:
          github_token: ${{ secrets.GITHUB_TOKEN }}

      - name: Info
        uses: actions/github-script@60a0d83039c74a4aee543508d2ffcb1c3799cdea # v7.0.1
        id: info
        env:
          needs: ${{ toJSON(needs) }}
        with:
          script: |
            let needs = JSON.parse(process.env.needs);
            let failures = [];
            for (let [job, need] of Object.entries(needs)) {
              if (need.result == 'failure') {
                failures.push(job.replace(/([-_])/g, "\\$1"));
              }
            }
            core.setOutput("fail_steps", failures.join(`, `));

      - name: Notify Failure
        if: ${{ vars.MATRIX_NOTIFY_ROOM && contains(needs.*.result, 'failure') }}
        uses: kewisch/action-matrix-notify@3c45d89acd032c84b955b54c8a9001833ac91d17 # v1
        with:
          matrixHomeserver: ${{ vars.MATRIX_NOTIFY_HOMESERVER }}
          matrixRoomId: ${{ vars.MATRIX_NOTIFY_ROOM }}
          matrixToken: ${{ secrets.MATRIX_NOTIFY_TOKEN }}
          message: >-
            🔴 [${{ needs.dump_config.outputs.releaseType }} build ${{ github.run_number}}](${{ github.server_url }}/${{ github.repository }}/actions/runs/${{ github.run_id }})
            has failed at step ${{ steps.info.outputs.fail_steps }} (triggered by ${{ needs.notify_build_start.outputs.actorLink }})

      - name: Notify Cancelled
        if: ${{ vars.MATRIX_NOTIFY_ROOM && !contains(needs.*.result, 'failure') && contains(needs.*.result, 'cancelled')  }}
        uses: kewisch/action-matrix-notify@3c45d89acd032c84b955b54c8a9001833ac91d17 # v1
        with:
          matrixHomeserver: ${{ vars.MATRIX_NOTIFY_HOMESERVER }}
          matrixRoomId: ${{ vars.MATRIX_NOTIFY_ROOM }}
          matrixToken: ${{ secrets.MATRIX_NOTIFY_TOKEN }}
          message: >-
            ⚪ [${{ needs.dump_config.outputs.releaseType }} build ${{ github.run_number}}](${{ github.server_url }}/${{ github.repository }}/actions/runs/${{ github.run_id }})
            was cancelled

      - name: Notify Success (Beta/Release)
        if: "${{ vars.MATRIX_NOTIFY_ROOM && !contains(needs.*.result, 'failure') && !contains(needs.*.result, 'cancelled') && contains(fromJSON('[\"beta\", \"release\"]'), needs.dump_config.outputs.releaseType) }}"
        uses: kewisch/action-matrix-notify@3c45d89acd032c84b955b54c8a9001833ac91d17 # v1
        with:
          matrixHomeserver: ${{ vars.MATRIX_NOTIFY_HOMESERVER }}
          matrixRoomId: ${{ vars.MATRIX_NOTIFY_ROOM }}
          matrixToken: ${{ secrets.MATRIX_NOTIFY_TOKEN }}
          message: >-
            🟢 [${{ needs.dump_config.outputs.releaseType }} build ${{ github.run_number}}](${{ github.server_url }}/${{ github.repository }}/actions/runs/${{ github.run_id }})
            has succeeded (triggered by ${{ needs.notify_build_start.outputs.actorLink }})

      - name: Thunderbird Publish URL (Beta/Release)
        if: ${{ vars.MATRIX_NOTIFY_ROOM && needs.publish_release.outputs.thunderbird_release_url && !contains(needs.*.result, 'failure') && !contains(needs.*.result, 'cancelled') }}
        uses: kewisch/action-matrix-notify@3c45d89acd032c84b955b54c8a9001833ac91d17 # v1
        with:
          matrixHomeserver: ${{ vars.MATRIX_NOTIFY_HOMESERVER }}
          matrixRoomId: ${{ vars.MATRIX_NOTIFY_ROOM }}
          matrixToken: ${{ secrets.MATRIX_NOTIFY_TOKEN }}
          message: >-
            ${{ needs.publish_release.outputs.thunderbird_full_version_name }} [is available](${{ needs.publish_release.outputs.thunderbird_release_url }})

      - name: K-9 Mail Publish URL (Beta/Release)
        if: ${{ vars.MATRIX_NOTIFY_ROOM && needs.publish_release.outputs.k9mail_release_url && !contains(needs.*.result, 'failure') && !contains(needs.*.result, 'cancelled') }}
        uses: kewisch/action-matrix-notify@3c45d89acd032c84b955b54c8a9001833ac91d17 # v1
        with:
          matrixHomeserver: ${{ vars.MATRIX_NOTIFY_HOMESERVER }}
          matrixRoomId: ${{ vars.MATRIX_NOTIFY_ROOM }}
          matrixToken: ${{ secrets.MATRIX_NOTIFY_TOKEN }}
          message: >-
            ${{ needs.publish_release.outputs.k9mail_full_version_name }} [is available](${{ needs.publish_release.outputs.k9mail_release_url }})

      - name: Notify Success (Daily)
        if: ${{ vars.MATRIX_NOTIFY_ROOM && !contains(needs.*.result, 'failure') && !contains(needs.*.result, 'cancelled') && needs.dump_config.outputs.releaseType == 'daily' && steps.last_status.outputs.last_status == 'failure' }}
        uses: kewisch/action-matrix-notify@3c45d89acd032c84b955b54c8a9001833ac91d17 # v1
        with:
          matrixHomeserver: ${{ vars.MATRIX_NOTIFY_HOMESERVER }}
          matrixRoomId: ${{ vars.MATRIX_NOTIFY_ROOM }}
          matrixToken: ${{ secrets.MATRIX_NOTIFY_TOKEN }}
          message: >-
            🟢 [${{ needs.dump_config.outputs.releaseType }} build ${{ github.run_number}}](${{ github.server_url }}/${{ github.repository }}/actions/runs/${{ github.run_id }})
            has recovered<|MERGE_RESOLUTION|>--- conflicted
+++ resolved
@@ -376,11 +376,8 @@
           APP_NAME: ${{ matrix.appName }}
           FULL_VERSION_NAME: ${{ steps.appinfo.outputs.VERSION_NAME }}${{ steps.bump_version_suffix.outputs.SUFFIX || steps.appinfo.outputs.VERSION_NAME_SUFFIX }}
           RELEASE_TYPE: ${{ vars.RELEASE_TYPE }}
-<<<<<<< HEAD
-=======
           APP_SLUG: ${{ steps.app-token.outputs.app-slug || 'github-actions'}}
           APP_USER_ID: ${{ vars.BOT_USER_ID || '41898282' }}
->>>>>>> 411c7ed4
         run: |
           git config --global user.name "${APP_SLUG}"
           git config --global user.email "${APP_USER_ID}+${APP_SLUG}[bot]@users.noreply.github.com"
@@ -398,21 +395,7 @@
           if [[ "$APP_NAME" = "k9mail" ]]; then
             git add ./app-${APP_NAME}/src/main/res/raw/changelog_master.xml
           elif [[ "$APP_NAME" = "thunderbird" ]]; then
-<<<<<<< HEAD
-            case "$RELEASE_TYPE" in
-              "daily")
-                git add ./app-${APP_NAME}/src/daily/res/raw/changelog_master.xml
-                ;;
-              "beta")
-                git add ./app-${APP_NAME}/src/beta/res/raw/changelog_master.xml
-                ;;
-              "release")
-                git add ./app-${APP_NAME}/src/release/res/raw/changelog_master.xml
-                ;;
-            esac
-=======
             git add ./app-${APP_NAME}/src/${RELEASE_TYPE}/res/raw/changelog_master.xml
->>>>>>> 411c7ed4
           fi
           git add ./app-${APP_NAME}/build.gradle.kts
           git add metadata
