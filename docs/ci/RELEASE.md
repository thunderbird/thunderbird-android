# Releases

Thunderbird for Android follows a release train model to ensure timely and predictable releases. This model allows for regular feature rollouts, stability improvements, and bug fixes.

## Branches in the Release Train Model

### Daily

Daily builds are used for initial testing of new features and changes. Feature flags are used to work on features that are not yet ready for consumption.

- **Branch:** `main`
- **Purpose:** Active development of new features and improvements
- **Release Cadence:** Daily
- **Audience:** Developers and highly technical users who want to test the bleeding edge of Thunderbird. Daily builds are unstable and not recommended for production use.
- **Availability:** Daily builds are available on the Play Store internal channel. APKs are available on [ftp.mozilla.org](https://ftp.mozilla.org/pub/thunderbird-mobile/).

### Beta

After features are stabilized in Daily, they are merged into the Beta branch for broader testing. Uplifts are limited to bug/security fixes only. The Beta branch serves as a preview of what will be included in the next stable release, allowing for user feedback and final adjustments before general availability.

- **Branch:** `beta`
- **Purpose:** Pre-release testing
- **Release Cadence:** Weekly with the option to skip if not needed
- **Merge Cadence:** Every 4 weeks
- **Audience:** Early adopters and testers. Testers are encouraged to provide error logs and help reproduce issues filed.
- **Availability:** Beta builds are available from the [Play Store](https://play.google.com/store/apps/details?id=net.thunderbird.android.beta) and [F-Droid](https://f-droid.org/packages/net.thunderbird.android.beta).

### Release

This branch represents the stable version of Thunderbird. It is tested and suitable for general use. Uplifts to Release are limited to stability/security fixes only.

- **Branch:** `release`
- **Purpose:** Stable releases
- **Release Cadence:** Major releases every 4 weeks. Minor release 2 weeks after a major release with the option to skip if not needed.
- **Merge Cadence:** Every 4 weeks
- **Audience:** General users. Users may be filing bug reports or leaving reviews to express their level of satisfaction.
- **Availability:** Release builds are available from the [Play Store](https://play.google.com/store/apps/details?id=net.thunderbird.android) and [F-Droid](https://f-droid.org/packages/net.thunderbird.android).

## Sample Release Timeline

|           Milestone           |  Details  |  Date  |
|-------------------------------|-----------|--------|
| TfA 14.0a1 starts             |           | Aug 28 |
| TfA 12.0                      |           | Sep 1  |
| TfA 13.0b1                    |           | Sep 1  |
| TfA 13.0bX                    | If needed | Sep 8  |
| TfA 12.1                      | If needed | Sep 15 |
| TfA 13.0bX                    | If needed | Sep 15 |
| TfA 14.0a1 soft freeze starts |           | Sep 18 |
| TfA 13.0bX                    | If needed | Sep 22 |
| TfA merge 13.0 beta->release  |           | Sep 22 |
| TfA merge 14.0 main->beta     |           | Sep 25 |
| TfA 15.0a1 starts             |           | Sep 25 |
| TfA 13.0                      |           | Sep 29 |
| TfA 14.0b1                    |           | Sep 29 |

## Soft Freeze

A week long soft freeze occurs for the `main` branch prior to merging into the `beta` branch. During this time:

- Risky code should not land
- Disabled feature flags should not be enabled

## Feature Flags

Thunderbird for Android uses Feature Flags to disable features not yet ready for consumption.

- On `main`, feature flags are enabled as soon as developers have completed all pull requests related to the feature.
- On `beta`, feature flags remain enabled unless the feature has not been fully completed and the developers would like to pause the feature.
- On `release`, feature flags are disabled until an explicit decision has been made to enable the feature for all users.

## Uplifts

Uplifts should be avoided if possible and fixes should ride the train. There are cases, however, where a bug is severe enough to warrant an uplift.
If the urgency of a fix requires it to uplifted to the Beta or Release channel before the next merge, the uplift process must be followed.

### Uplift Criteria

Beta uplifts should:

- Be limited to bug/security fixes only. Features ride the train.
- Not change any localizable strings.
- Have tests, or a strong statement of what can be done in the absence of tests.
- Have landed in main and stabilized on the daily channel.
- Have a comment in the GitHub issue assessing the reasons the patch is needed and risks involved in taking the patch.

Release uplifts should additionally:

- Be limited to stability/security fixes only. Features ride the train.
- Have landed in beta and stabilized on the beta channel.

Examples: Fixes for security vulnerabilies, dataloss, or a crash that affects a large number of users.

### Uplift Process

1. The requestor creates a pull request against the target uplift branch.
2. The requestor adds a comment to the pull request with the Approval Request template filled out.
3. The release driver reviews the uplift request, merging if approved, or closing with a comment if rejected.

Template for uplift requests:

```sh
[Approval Request]
Original Issue/Pull request:
Regression caused by (issue #):
User impact if declined:
Testing completed (on daily, etc.):
Risk to taking this patch (and alternatives if risky):
```

## Versioning System

### Version Names

Thunderbird for Android stable release versions follow the `X.Y` format, where:

- **X (Major version):** Incremented for each new release cycle.
- **Y (Patch version):** Incremented when changes are added to an existing major version.

For beta builds, the suffix `b1` is appended, where the number increments for each beta. For daily builds, the suffix `a1` is appended, which remains constant.

### Version Codes

The version code is an internal version number for Android that helps determine whether one version is more recent than another.

The version code for beta and release is an integer value that increments for each new release.

The version code for daily is calculated based on the date and has the format `yDDDHHmm`:

- **y**: The number of years since a base year, with 2023 as the starting point (e.g., 2024 is 1)
- **DDD**: The day of the year in 3 digits, zero-padded
- **HH**: The hour of the day in 2 digits (00–23)
- **mm**: The minute of the hour in 2 digits

For example:

- `2024-02-09 16:45` → `1 | 040 | 16 | 45` → `10401645`
- `2025-10-12 09:23` → `2 | 285 | 09 | 23` → `22850923`
- `2122-02-09 16:45` → `99 | 040 | 16 | 45` → `990401645`

## Merge Days

Active development occurs on the `main` branch and becomes part of the daily build. Every 4 weeks:

1. `main` is merged into `beta`, for testing.
2. `beta` is merged into `release`, making it publicly available.

On the former, `main` carries over to `beta`, where the community can test the changes as part of “Thunderbird Beta for Testers” (`net.thunderbird.android.beta`) until the next merge day.
On the latter, code that was in beta goes to release, where the general population receives product updates (`net.thunderbird.android`).

When a merge occurs, the version name is carried forward to the next branch, and the alpha/beta suffixes are removed/reset accordingly. For example, let’s say we are shortly before the Thunderbird 9.0 release. The latest releases were Thunderbird 8.1, Thunderbird Beta 9.0b4, and Thunderbird Daily 10.0a1. Here is what happens:

- The `beta` branch is merged to `release`. The resulting version on release changes from 8.1 to 9.0.
- The `main` branch is merged to `beta`. The resulting version on beta changes from 9.0b4 to 10.0b1
- The `main` branch version number is changed from 10.0a1 to 11.0a1

While the version name changes, it must be ensured that the version code remains on the same sequence for each branch. For example:

- If the version code on the beta branch is 20 at 9.0b4, it will be 21 at 10.0b1.
- If the version code on the release branch is 12 at 8.1, it will be 13 at 9.0.

Our application IDs are specific to the branch they are on. For example:

- Beta always uses `net.thunderbird.android.beta` as the app ID for TfA.
- Release always uses `net.thunderbird.android` as the app ID for TfA.
- Release always uses `com.fsck.k9` as the app ID for K-9.

## Milestones

We use GitHub Milestones to track work for each major release. There is only one milestone for the whole major release, so work going into 9.0 and 9.1 would both be in the "Thunderbird 9" milestone. Each milestone has the due date set to the anticipated release date.

There are exactly three open milestones at any given time, some of our automation depends on this being the case. The milestone with the date furthest into the future is the target for the `main` branch, the one closest is the target for the `release` branch. When an uplift occurs, the milestone is changed to the respective next target.

Learn more on the [milestones page](https://github.com/thunderbird/thunderbird-android/milestones)

## Merge Process

The merge process enables various benefits, including:

- Carrying forward main branch history to beta, and beta branch history to release.
- No branch history is lost.
- Git tags are retained in the git log.
- Files/code that is unique per branch can remain that way (e.g. notes files such as changelog_master.xml, version codes).

The following steps are taken when merging main into beta:
1. Lock the main branch with the 'CLOSED TREE (main)' ruleset
2. Send a message to the #tb-mobile-dev:mozilla.org matrix channel to let them know:
- You will be performing the merge from main into beta
- The main branch is locked and cannot be changed during the merge
- You will let them know when the merge is complete and main is re-opened
3. Review merge results and ensure correctness
4. Ensure feature flags are following the rules
5. Push the merge
6. Submit a pull request that increments the version in main
7. Open a new milestone for the new version on github
8. Once the version increment is merged into main, unlock the branch
9. Send a message to the #tb-mobile-dev:mozilla.org channel to notify of merge completion and that main is re-opened

The following steps are taken when merging beta into release:
1. Send a message to the #tb-mobile-dev:mozilla.org matrix channel to let them know:
- You will be performing the merge from beta into release
- You will let them know when the merge is complete
2. Review merge results and ensure correctness
3. Ensure feature flags are following the rules
4. Push the merge
5. Close the milestone for the version that was previously in release
6. Send a message to the #tb-mobile-dev:mozilla.org channel to notify of merge completion

Merges are performed with the `do_merge.sh` script.

The following will merge main into beta:
`scripts/ci/merges/do_merge.sh beta`

And the following will merge beta into release:
`scripts/ci/merges/do_merge.sh release`

Be sure to review merge results and ensure correctness before pushing to the repository.

Files of particular importance are:

- app-k9mail/build.gradle.kts
- app-thunderbird/build.gradle.kts
- app-k9mail/src/main/res/raw/changelog_master.xml

These build.gradle.kts files must be handled as described in "Merge Days" section above. This is part of the do_merge.sh automation.
The app-k9mail/src/main/res/raw/changelog_master.xml should not include any beta notes in the release branch.

<<<<<<< HEAD
## Branch Uplifts

If the urgency of a fix requires it to be included in the Beta or Release channel before the next merge, the uplift process is followed.
If possible, uplifts should be avoided and patches should “ride the train” instead, following the merge day cycle.

### Uplift Criteria

Beta uplifts should:

- Be limited to bug/security fixes only (features ride the train).
- Not change any localizable strings
- Have tests, or a strong statement of what can be done in the absence of tests.
- Have landed in main and stabilized on the daily channel.
- Have a comment in the GitHub issue assessing performance impact, risk, and reasons the patch is needed on beta.

Release uplifts should additionally:

- Be limited to stability/security fixes only (features ride the train).
- Have landed in beta and stabilized on the beta channel.

### Uplift Process

1. The requestor creates a pull request against the target uplift branch.
2. The requestor adds a comment to the pull request with the Approval Request template filled out.
3. The release driver reviews the uplift request, merging if approved, or closing with a comment if rejected.

Template for uplift requests:

```sh
[Approval Request]
Original Issue/Pull request:
Regression caused by (issue #):
User impact if declined:
Testing completed (on daily, etc.):
Risk to taking this patch (and alternatives if risky):
```

=======
>>>>>>> 89fff901
## Releases

Releases for both K-9 and Thunderbird for Android are automated with github actions.
Daily builds are scheduled with the [Daily Builds](https://github.com/thunderbird/thunderbird-android/actions/workflows/daily_builds.yml) action and all builds are performed by the [Shippable Build & Signing](https://github.com/thunderbird/thunderbird-android/actions/workflows/shippable_builds.yml) action.

For the historical manual release process, see [Releasing](HISTORICAL_RELEASE.md).

### Release Process

These are the general steps for a release:

1. Perform merge or uplifts. Each release is the result of either a merge or uplift.
2. Draft release notes at [thunderbird-notes](https://github.com/thunderbird/thunderbird-notes).
3. Trigger build via the [Shippable Build & Signing](https://github.com/thunderbird/thunderbird-android/actions/workflows/shippable_builds.yml) action.
4. Review the build results by reviewing the action summary and the git commits resulting from the build.
   - Make sure the version code is incremented properly and not wildly off
   - Ensure the commits are correct
   - Ensure the symlink `app-metadata` points to the right product at this commit
5. Test the build in the internal testing track
   - Release versions should be thoroughly tested with the test plan in Testrail
   - Beta versions only require a basic smoke test to ensure it installs
6. Promote TfA and K-9 releases to production track in Play Store.
   - Set rollout to a low rate (generally 10-30%).
   - Betas are only released for TfA. K-9 beta users are advised to use Thunderbird.
7. Wait for Play Store review to complete.
   - Release versions of TfA and K-9 have managed publishing enabled. Once the review has completed you need to publish the release
   - Beta versions of TfA do not have managed publishing enabled. It will be available once Google has reviewed, even on a weekend.
8. Update F-Droid to new TfA and K-9 releases by sending a pull request to [fdroiddata](https://gitlab.com/fdroid/fdroiddata)
9. Send community updates to Matrix channels, and beta or planning mailing lists as needed.
10. Approximately 24 hours after initial release to production, assess the following before updating rollout to a higher rate:
    - Crash rates, GitHub issues, install base, and reviews.
<|MERGE_RESOLUTION|>--- conflicted
+++ resolved
@@ -225,46 +225,6 @@
 These build.gradle.kts files must be handled as described in "Merge Days" section above. This is part of the do_merge.sh automation.
 The app-k9mail/src/main/res/raw/changelog_master.xml should not include any beta notes in the release branch.
 
-<<<<<<< HEAD
-## Branch Uplifts
-
-If the urgency of a fix requires it to be included in the Beta or Release channel before the next merge, the uplift process is followed.
-If possible, uplifts should be avoided and patches should “ride the train” instead, following the merge day cycle.
-
-### Uplift Criteria
-
-Beta uplifts should:
-
-- Be limited to bug/security fixes only (features ride the train).
-- Not change any localizable strings
-- Have tests, or a strong statement of what can be done in the absence of tests.
-- Have landed in main and stabilized on the daily channel.
-- Have a comment in the GitHub issue assessing performance impact, risk, and reasons the patch is needed on beta.
-
-Release uplifts should additionally:
-
-- Be limited to stability/security fixes only (features ride the train).
-- Have landed in beta and stabilized on the beta channel.
-
-### Uplift Process
-
-1. The requestor creates a pull request against the target uplift branch.
-2. The requestor adds a comment to the pull request with the Approval Request template filled out.
-3. The release driver reviews the uplift request, merging if approved, or closing with a comment if rejected.
-
-Template for uplift requests:
-
-```sh
-[Approval Request]
-Original Issue/Pull request:
-Regression caused by (issue #):
-User impact if declined:
-Testing completed (on daily, etc.):
-Risk to taking this patch (and alternatives if risky):
-```
-
-=======
->>>>>>> 89fff901
 ## Releases
 
 Releases for both K-9 and Thunderbird for Android are automated with github actions.
