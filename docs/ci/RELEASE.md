# Releases

Thunderbird for Android follows a release train model to ensure timely and predictable releases. This model allows for regular feature rollouts, stability improvements, and bug fixes.

## Branches in the Release Train Model

### Daily

Daily builds are used for initial testing of new features and changes. Feature flags are additionally used to work on features that are not yet ready for consumption.

- **Branch:** `main`
- **Purpose:** Active development of new features and improvements
- **Release Cadence:** Daily
- **Audience:** Developers and highly technical users who want to test the bleeding edge of Thunderbird. Daily builds are unstable and not recommended for production use.
- **Availability:** Daily builds are available on the Play Store internal channel. APKs are available on [ftp.mozilla.org](https://ftp.mozilla.org/pub/thunderbird-mobile/).

### Beta

After features are stabilized in Daily, they are merged into the Beta branch for broader testing. Uplifts are limited to bug/security fixes only. The Beta branch serves as a preview of what will be included in the next stable release, allowing for user feedback and final adjustments before general availability.

- **Branch:** `beta`
- **Purpose:** Pre-release testing
- **Release Cadence:** Weekly with the option to skip if not needed
- **Merge Cadence:** Every 2 Months
- **Audience:** Early adopters and testers. Testers are encouraged to provide error logs and help reproduce issues filed.
- **Availability:** Beta builds are available from the [Play Store](https://play.google.com/store/apps/details?id=net.thunderbird.android.beta) and [F-Droid](https://f-droid.org/packages/net.thunderbird.android.beta).

### Release

This branch represents the stable version of Thunderbird, which is released to the public. It is tested and suitable for general use. Bug fixes and minor updates are periodically applied between major releases. Uplifts to Release are limited to stability/security fixes only.

- **Branch:** `release`
- **Purpose:** Stable releases
- **Release Cadence:** Major releases every 2 months. Minor releases every 2 weeks with the option to skip if not needed.
- **Merge Cadence:** Every 2 months
- **Audience:** General users. Users may be filing bug reports or leaving reviews to express their level of satisfaction.
- **Availability:** Release builds are available from the [Play Store](https://play.google.com/store/apps/details?id=net.thunderbird.android) and [F-Droid](https://f-droid.org/packages/net.thunderbird.android).

## Example Feature Release Flow

1. A new feature is developed and merged via pull requests into the `main` branch.
2. Every 2 months, `main` is merged into the `beta` branch for external testing and feedback.
3. Every 2 months, `beta` is merged into the `release` branch, and a release is made available to all users.

## Example Bug Release Flow

1. A high-impact bug is fixed and merged via pull request into the `main` branch.
2. After it has received adequate testing on `daily`, the fix is cherry-picked (uplifted) to the `beta` branch and released in the next scheduled beta.
3. After it has received adequate testing on `beta`, the fix is cherry-picked (uplifted) to the `release` branch and released in the next stable minor release.

## Sample Release Timeline

|           Milestone            |  Details  |  Date  |
|--------------------------------|-----------|--------|
| TfA 11.0a1 starts              |           | Feb 28 |
| TfA merge 11.0a1 main->beta    |           | May 2  |
| TfA 11.0b1                     |           | May 5  |
| TfA 11.0bX                     | If needed | May 12 |
| TfA 11.0bX                     | If needed | May 19 |
| TfA 11.0bX                     | If needed | May 26 |
| TfA 11.0bX                     | If needed | Jun 2  |
| TfA 11.0bX                     | If needed | Jun 9  |
| TfA 11.0bX                     | If needed | Jun 16 |
| TfA 11.0bX                     | If needed | Jun 23 |
| TfA 11.0bX                     | If needed | Jun 30 |
| TfA merge 11.0bX beta->release |           | Jun 30 |
| TfA 11.0                       |           | Jul 7  |
| TfA 11.X                       | If needed | Jul 21 |
| TfA 11.X                       | If needed | Aug 4  |
| TfA 11.X                       | If needed | Aug 18 |
| TfA 11.X                       | If needed | Sep 1  |

## Feature Flags

Thunderbird for Android uses Feature Flags to disable features not yet ready for consumption.

- On `main`, feature flags are enabled as soon as developers have completed all pull requests related to the feature.
- On `beta`, feature flags remain enabled unless the feature has not been fully completed and the developers would like to pause the feature.
- On `release`, feature flags are disabled until an explicit decision has been made to enable the feature for all users.

## Versioning System

### Version Names

Thunderbird for Android stable release versions follow the `X.Y` format, where:

- **X (Major version):** Incremented for each new release cycle.
- **Y (Patch version):** Incremented when changes are added to an existing major version.

For beta builds, the suffix `b1` is appended, where the number increments for each beta. For daily builds, the suffix `a1` is appended, which remains constant.

### Version Codes

The version code is an internal version number for Android that helps determine whether one version is more recent than another.

The version code for beta and release is an integer value that increments for each new release.

The version code for daily is calculated based on the date and has the format `yDDDHHmm`:

- **y**: The number of years since a base year, with 2023 as the starting point (e.g., 2024 is 1)
- **DDD**: The day of the year in 3 digits, zero-padded
- **HH**: The hour of the day in 2 digits (00–23)
- **mm**: The minute of the hour in 2 digits

For example:

- `2024-02-09 16:45` → `1 | 040 | 16 | 45` → `10401645`
- `2025-10-12 09:23` → `2 | 285 | 09 | 23` → `22850923`
- `2122-02-09 16:45` → `99 | 040 | 16 | 45` → `990401645`

## Merge Days

Active development occurs on the `main` branch and becomes part of daily. Every 2 months:

1. `main` is merged into `beta`, for testing.
2. `beta` is merged into `release`, making it publicly available.

On the former, `main` carries over to `beta`, where the community can test the changes as part of “Thunderbird Beta for Testers” (`net.thunderbird.android.beta`) until the next merge day.
On the latter, code that was in beta goes to release, where the general population receives product updates (`net.thunderbird.android`).

When a merge occurs, the version name is carried forward to the next branch. However, the alpha and beta suffixes are removed/reset accordingly. For example, let’s say we are shortly before the Thunderbird 9.0 release. The latest releases were Thunderbird 8.2, Thunderbird Beta 9.0b4, and Thunderbird Daily 10.0a1. Here is what happens:

- The `beta` branch is merged to `release`. The resulting version on release changes from 8.2 to 9.0.
- The `main` branch is merged to `beta`. The resulting version on beta changes from 9.0b4 to 10.0b1
- The `main` branch version number is changed from 10.0a1 to 11.0a1

While the version name changes, it must be ensured that the version code stays the same for each branch. Our application IDs are specific to the branch they are on. For example:

- Beta always uses `net.thunderbird.android.beta` as the app ID. Let's say the version code is 20 at 9.0b4, it will be 21 at 10.0b1.
- Likewise, when 9.0b4 becomes 9.0, if the version code on beta is 20 and on release it is 12, then 9.0 becomes 13 and not 21.

## Milestones

<<<<<<< HEAD
=======
We're using GitHub Milestones to track work for each major release. There is only one milestone for the whole major release, so work going into 9.0 and 9.1 would both be in the "Thunderbird 9" milestone. Each milestone has the due date set to the anticipated release date.

There are exactly three open milestones at any given time, some of our automation depends on this being the case. The milestone with the date furthest into the future is the target for the `main` branch, the one closest is the target for the `release` branch. When an uplift occurs, the milestone is changed to the respective next target.

Learn more on the [milestones page](https://github.com/thunderbird/thunderbird-android/milestones)

## Merge Process

>>>>>>> 224d0e31
The merge process enables various benefits, including:

- Carrying forward main branch history to beta, and beta branch history to release.
- No branch history is lost.
- Git tags are retained in the git log.
- Files/code that is unique per branch can remain that way (e.g. notes files such as changelog_master.xml, version codes).

The following steps are taken when merging main into beta:
1. Lock the main branch with the 'CLOSED TREE (main)' ruleset
2. Send a message to the #tb-mobile-dev:mozilla.org matrix channel to let them know:
- You will be performing the merge from main into beta
- The main branch is locked and cannot be changed during the merge
- You will let them know when the merge is complete and main is re-opened
3. Review merge results and ensure correctness
4. Ensure feature flags are following the rules
5. Push the merge
6. Submit a pull request that increments the version in main
7. Open a new milestone for the new version on github
8. Once the version increment is merged into main, unlock the branch
9. Send a message to the #tb-mobile-dev:mozilla.org channel to notify of merge completion and that main is re-opened

The following steps are taken when merging beta into release:
1. Send a message to the #tb-mobile-dev:mozilla.org matrix channel to let them know:
- You will be performing the merge from beta into release
- You will let them know when the merge is complete
2. Review merge results and ensure correctness
3. Ensure feature flags are following the rules
4. Push the merge
5. Close the milestone for the version that was previously in release
6. Send a message to the #tb-mobile-dev:mozilla.org channel to notify of merge completion

Merges are performed with the `do_merge.sh` script.

The following will merge main into beta:
`scripts/ci/merges/do_merge.sh beta`

And the following will merge beta into release:
`scripts/ci/merges/do_merge.sh release`

Be sure to review merge results and ensure correctness before pushing to the repository.

Files of particular importance are:

- app-k9mail/build.gradle.kts
- app-thunderbird/build.gradle.kts
- app-k9mail/src/main/res/raw/changelog_master.xml

These build.gradle.kts files must be handled as described in "Merge Days" section above. This is part of the do_merge.sh automation.
The app-k9mail/src/main/res/raw/changelog_master.xml should not include any beta notes in the release branch.

## Branch Uplifts

If the urgency of a fix requires it to be included in the Beta or Release channel before the next merge, the uplift process is followed. If possible, uplifts should be avoided and patches should “ride the train” instead, following the merge day cycle.

### Uplift Criteria

Beta uplifts should:

- Be limited to bug/security fixes only (features ride the train).
- Not change any localizable strings
- Have tests, or a strong statement of what can be done in the absence of tests.
- Have landed in main and stabilized on the daily channel.
- Have a comment in the GitHub issue assessing performance impact, risk, and reasons the patch is needed on beta.

Release uplifts should additionally:

- Be limited to stability/security fixes only (features ride the train).
- Have landed in beta and stabilized on the beta channel.

### Uplift Process

1. The requestor adds the "task: uplift to beta" or "task: uplift to release" label to a merged pull request.
2. The requestor makes a comment in the associated issue with the Approval Request Comment template filled out.
3. The release driver reviews all uplift requests and, retaining the label for approved uplifts and removing the label for rejected uplifts.
4. The release driver runs the Uplift Merges action for the specified target branch, which will remove the label, adjust the milestone, cherry-pick the commits, and push to the target branch.

Template for uplift requests:

```sh
[Approval Request Comment]
Original Issue/Pull request:
Regression caused by (issue #):
User impact if declined:
Testing completed (on daily, etc.):
Risk to taking this patch (and alternatives if risky):
```

## Releases

Releases for both K-9 and Thunderbird for Android are automated with github actions.
Daily builds are scheduled with the [Daily Builds](https://github.com/thunderbird/thunderbird-android/actions/workflows/daily_builds.yml) action and all builds are performed by the [Shippable Build & Signing](https://github.com/thunderbird/thunderbird-android/actions/workflows/shippable_builds.yml) action.

For the historical manual release process, see [Releasing](HISTORICAL_RELEASE.md).

### Release Process

These are the general steps for a release:

1. Perform merge or uplifts. Each release is the result of either a merge or uplift.
2. Draft release notes at [thunderbird-notes](https://github.com/thunderbird/thunderbird-notes).
3. Trigger build via the [Shippable Build & Signing](https://github.com/thunderbird/thunderbird-android/actions/workflows/shippable_builds.yml) action.
4. Review the build results by reviewing the action summary and the git commits resulting from the build.
   - Make sure the version code is incremented properly and not wildly off
   - Ensure the commits are correct
   - Ensure the symlink `app-metadata` points to the right product at this commit
5. Test the build in the internal testing track
   - Release versions should be thoroughly tested with the test plan in Testrail
   - Beta versions only require a basic smoke test to ensure it installs
6. Promote TfA and K-9 releases to production track in Play Store.
   - Set rollout to a low rate (generally 10-30%).
   - Betas are only released for TfA. K-9 beta users are advised to use Thunderbird.
7. Wait for Play Store review to complete.
   - Release versions of TfA and K-9 have managed publishing enabled. Once the review has completed you need to publish the release
   - Beta versions of TfA do not have managed publishing enabled. It will be available once Google has reviewed, even on a weekend.
8. Update F-Droid to new TfA and K-9 releases by sending a pull request to [fdroiddata](https://gitlab.com/fdroid/fdroiddata)
9. Send community updates to Matrix channels, and beta or planning mailing lists as needed.
10. Approximately 24 hours after initial release to production, assess the following before updating rollout to a higher rate:
    - Crash rates, GitHub issues, install base, and reviews.
<|MERGE_RESOLUTION|>--- conflicted
+++ resolved
@@ -131,8 +131,6 @@
 
 ## Milestones
 
-<<<<<<< HEAD
-=======
 We're using GitHub Milestones to track work for each major release. There is only one milestone for the whole major release, so work going into 9.0 and 9.1 would both be in the "Thunderbird 9" milestone. Each milestone has the due date set to the anticipated release date.
 
 There are exactly three open milestones at any given time, some of our automation depends on this being the case. The milestone with the date furthest into the future is the target for the `main` branch, the one closest is the target for the `release` branch. When an uplift occurs, the milestone is changed to the respective next target.
@@ -141,7 +139,6 @@
 
 ## Merge Process
 
->>>>>>> 224d0e31
 The merge process enables various benefits, including:
 
 - Carrying forward main branch history to beta, and beta branch history to release.
