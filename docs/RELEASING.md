# Create K-9 Mail releases

## One-time setup

1. Download `tb-android keystore` from 1Password and place it somewhere outside the root of the Git repository.
2. Add the following to `~/.gradle/gradle.properties` (create the file if necessary)
   ```
   k9mail.storeFile=<path to keystore>
   k9mail.storePassword=<password 'tb-android keystore' in 1Password>
   k9mail.keyAlias=k9mail
   k9mail.keyPassword=<password 'k9mail@tb-android' in 1Password>
   ```

### One-time setup for F-Droid builds

1. Install _fdroidserver_ by following
   the [installation instructions](https://f-droid.org/docs/Installing_the_Server_and_Repo_Tools).
   1. On MacOS, it's best to install the latest version from source, because the version in Homebrew has some issues.
      1. Install the android command line tools if not available already.
         ```
         brew install --cask android-commandlinetools
         ```
      2. Install latest _fdroidserver_ from source:
         ```
         python -m venv fdroidserver-env
         source fdroidserver-env/bin/activate
         pip install git+https://gitlab.com/fdroid/fdroidserver.git
         ```
      3. To use _fdroidserver_ from the command line, you need to activate the virtual environment before each use:
         ```
         source fdroidserver-env/bin/activate
         ```
      4. To deactivate the virtual environment:
         ```
         deactivate
         ```
2. [Sign up for a Gitlab account](https://gitlab.com/users/sign_up) and fork
   the [fdroiddata](https://gitlab.com/fdroid/fdroiddata) repository.
3. Clone your fork of the _fdroiddata_ repository.

## Release a beta version

1. Update versionCode and versionName in `app-k9mail/build.gradle.kts`
2. Create change log entries in
   - `app/ui/legacy/src/main/res/raw/changelog_master.xml`
   - `app-metadata/com.fsck.k9/en-US/changelogs/${versionCode}.txt`
     Use past tense. Try to keep them high level. Focus on the user (experience).
3. Commit the changes. Message: "Version $versionName"
4. Run `./gradlew clean :app-k9mail:assembleRelease --no-build-cache --no-configuration-cache`
5. Update an existing installation to make sure the app is signed with the proper key and runs on a real device.
   ```
   adb install -r app-k9mail/build/outputs/apk/release/app-k9mail-release.apk
   ```
6. Tag as $versionName, e.g. `6.508`
7. Copy `app-k9mail/build/outputs/apk/release/app-k9mail-release.apk` as `k9-${versionName}.apk` to Google Drive (MZLA
   Team > K9 > APKs)
8. Change versionName in `app-k9mail/build.gradle.kts` to next version name followed by `-SNAPSHOT`
9. Commit the changes. Message: "Prepare for version $newVersionName"
10. Update `gh-pages` branch with the new change log
11. Push `main` branch
12. Push tags
13. Push `gh-pages` branch

### Create release on GitHub

1. Go to https://github.com/thunderbird/thunderbird-android/tags and select the appropriate tag
2. Click "Create release from tag"
3. Fill out the form
   - Click "Generate release notes"
   - Replace contents under "What's changed" with change log entries
   - Add GitHub handles in parentheses to change log entries
   - If necessary, add another entry "Internal changes" (or similar) so people who contributed changes outside of the
     entries mentioned in the change log can be mentioned via GitHub handle.
   - Attach the APK
   - Select "Set as a pre-release"
   - Click "Publish release"

### Create release on F-Droid

1. Fetch the latest changes from the _fdroiddata_ repository.
2. Switch to a new branch in your copy of the _fdroiddata_ repository.
3. Edit `metadata/com.fsck.k9.yml` to create a new entry for the version you want to release. Usually it's copy & paste
   of the previous entry and adjusting `versionName`, `versionCode`, and `commit` (use the tag name).
   Leave `CurrentVersion` and `CurrentVersionCode` unchanged. Those specify which version is the stable/recommended
   build.
<<<<<<< HEAD
4. Commit the changes. Message: "Update K-9 Mail to $newVersionName (beta)"
=======

   Example:

   ```yaml
   - versionName: "${versionName}"
     versionCode: ${versionCode}
     commit: "${tagName}"
     subdir: app-k9mail
     prebuild: ( cd .. && ln -s app-metadata/com.fsck.k9 metadata )
     sudo:
       - apt-get update
       - apt-get install -y openjdk-17-jdk-headless
       - update-alternatives --auto java
     gradle:
       - yes
     scandelete:
       - build-plugin/build
   ```

4. Commit the changes. Message: "Update K-9 Mail to $newVersionName"
>>>>>>> 1414dde5
5. Run `fdroid build --latest com.fsck.k9` to build the project using F-Droid's toolchain.
6. Push the changes to your fork of the _fdroiddata_ repository.
7. Open a merge request on Gitlab. (The message from the server after the push in the previous step should contain a
   URL)
8. Select the _App update_ template and fill it out.
9. Create merge request and the F-Droid team will do the rest.

### Create release on Google Play

1. Go to the [Google Play Console](https://play.google.com/console/)
2. Select the _K-9 Mail_ app
3. Click on _Open testing_ in the left sidebar
4. Click on _Create new release_
5. Upload the APK to _App bundles_
6. Fill out Release name (e.g. "$versionCode ($versionName)")
7. Fill out Release notes (copy from `app-metadata/com.fsck.k9/en-US/changelogs/${versionCode}.txt`)
8. Click _Next_
9. Review the release
10. Configure a full rollout for beta versions
11. On the Publishing overview page, click _Send change for review_
12. Wait for the review to complete
13. In case of a rejection, fix the issues and repeat the process

## Release a stable version

1. If this is the first stable release in a series, create a new maintenance branch, e.g. `6.8-MAINT`
2. Switch to the appropriate maintenance branch
3. Update versionCode and versionName in `app-k9mail/build.gradle.kts` (stable releases use an even digit after the
   dot, e.g. `5.400`, `6.603`)
4. Create change log entries in
   - `app/ui/legacy/src/main/res/raw/changelog_master.xml`
   - `app-k9mail/fastlane/metadata/android/en-US/changelogs/${versionCode}.txt`
     Use past tense. Try to keep them high level. Focus on the user (experience).
5. Commit the changes. Message: "Version $versionName"
6. Run `./gradlew clean :app-k9mail:assembleRelease --no-build-cache --no-configuration-cache`
7. Update an existing installation to make sure the app is signed with the proper key and runs on a real device.
   ```
   adb install -r app-k9mail/build/outputs/apk/release/app-k9mail-release.apk
   ```
8. Tag as $versionName, e.g. `6.800`
9. Copy `app-k9mail/build/outputs/apk/release/app-k9mail-release.apk` as `k9-${versionName}.apk` to Google Drive (MZLA
   Team > K9 > APKs)
10. Update `gh-pages` branch with the new change log. Create a new file if it's the first stable release in a series.
11. Push maintenance branch
12. Push tags
13. Push `gh-pages` branch

### Create release on GitHub

1. Go to https://github.com/thunderbird/thunderbird-android/tags and select the appropriate tag
2. Click "Create release from tag"
3. Fill out the form
   - Click "Generate release notes"
   - Replace contents under "What's changed" with change log entries
   - Add GitHub handles in parentheses to change log entries
   - If necessary, add another entry "Internal changes" (or similar) so people who contributed changes outside of the
     entries mentioned in the change log can be mentioned via GitHub handle.
   - Attach the APK
   - Select "Set as the latest release"
   - Click "Publish release"

### Create release on F-Droid

1. Fetch the latest changes from the _fdroiddata_ repository.
2. Switch to a new branch in your copy of the _fdroiddata_ repository.
3. Edit `metadata/com.fsck.k9.yml` to create a new entry for the version you want to release. Usually it's copy & paste
   of the previous entry and adjusting `versionName`, `versionCode`, and `commit` (use the tag name).
   Change `CurrentVersion` and `CurrentVersionCode` to the new values, making this the new stable/recommended build.
4. Commit the changes. Message: "Update K-9 Mail to $newVersionName"
5. Run `fdroid build --latest com.fsck.k9` to build the project using F-Droid's toolchain.
6. Push the changes to your fork of the _fdroiddata_ repository.
7. Open a merge request on Gitlab. (The message from the server after the push in the previous step should contain a
   URL)
8. Select the _App update_ template and fill it out.
9. Create merge request and the F-Droid team will do the rest.

### Create release on Google Play

1. Go to the [Google Play Console](https://play.google.com/console/)
2. Select the _K-9 Mail_ app
3. Click on _Production_ in the left sidebar
4. Click on _Create new release_
5. Upload the APK to _App bundles_
6. Fill out Release name (e.g. "$versionCode ($versionName)")
7. Fill out Release notes (copy from `app-k9mail/fastlane/metadata/android/en-US/changelogs/${versionCode}.txt`)
8. Click _Next_
9. Review the release
10. Start with a staged rollout (usually 20%)
11. On the Publishing overview page, click _Send change for review_
12. Wait for the review to complete
13. In case of a rejection, fix the issues and repeat the process
14. Once the review is complete, monitor the staged rollout for issues and increase the rollout percentage as necessary

## Troubleshooting

### F-Droid

If the app doesn't show up in the F-Droid client:

- Check the build cycle, maybe you just missed it and it will be available in the next cycle. (The cycle is usually every 5 days.)
- Check [F-Droid Status](https://fdroidstatus.org/status/fdroid) for any issues.
- Check [F-Droid Monitor](https://monitor.f-droid.org/builds) for any errors mentioning `com.fsck.k9`.<|MERGE_RESOLUTION|>--- conflicted
+++ resolved
@@ -83,9 +83,6 @@
    of the previous entry and adjusting `versionName`, `versionCode`, and `commit` (use the tag name).
    Leave `CurrentVersion` and `CurrentVersionCode` unchanged. Those specify which version is the stable/recommended
    build.
-<<<<<<< HEAD
-4. Commit the changes. Message: "Update K-9 Mail to $newVersionName (beta)"
-=======
 
    Example:
 
@@ -105,8 +102,7 @@
        - build-plugin/build
    ```
 
-4. Commit the changes. Message: "Update K-9 Mail to $newVersionName"
->>>>>>> 1414dde5
+4. Commit the changes. Message: "Update K-9 Mail to $newVersionName (beta)"
 5. Run `fdroid build --latest com.fsck.k9` to build the project using F-Droid's toolchain.
 6. Push the changes to your fork of the _fdroiddata_ repository.
 7. Open a merge request on Gitlab. (The message from the server after the push in the previous step should contain a
@@ -175,6 +171,25 @@
 3. Edit `metadata/com.fsck.k9.yml` to create a new entry for the version you want to release. Usually it's copy & paste
    of the previous entry and adjusting `versionName`, `versionCode`, and `commit` (use the tag name).
    Change `CurrentVersion` and `CurrentVersionCode` to the new values, making this the new stable/recommended build.
+
+   Example:
+
+   ```yaml
+   - versionName: "${versionName}"
+     versionCode: ${versionCode}
+     commit: "${tagName}"
+     subdir: app-k9mail
+     prebuild: ( cd .. && ln -s app-metadata/com.fsck.k9 metadata )
+     sudo:
+       - apt-get update
+       - apt-get install -y openjdk-17-jdk-headless
+       - update-alternatives --auto java
+     gradle:
+       - yes
+     scandelete:
+       - build-plugin/build
+   ```
+
 4. Commit the changes. Message: "Update K-9 Mail to $newVersionName"
 5. Run `fdroid build --latest com.fsck.k9` to build the project using F-Droid's toolchain.
 6. Push the changes to your fork of the _fdroiddata_ repository.
