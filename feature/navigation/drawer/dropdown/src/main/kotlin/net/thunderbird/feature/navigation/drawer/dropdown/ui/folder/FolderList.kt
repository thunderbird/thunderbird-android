--- conflicted
+++ resolved
@@ -41,28 +41,11 @@
                     "Null DisplayFolder for folder ${folder.displayName}"
                 },
                 treeFolder = folder,
-<<<<<<< HEAD
-                selected = currentDisplayFolder == selectedFolder,
-=======
->>>>>>> 85b07945
                 showStarredCount = showStarredCount,
                 onClick = onFolderClick,
                 folderNameFormatter = folderNameFormatter,
                 selectedFolderId = selectedFolder?.id,
             )
-<<<<<<< HEAD
-            if (currentDisplayFolder is DisplayUnifiedFolder) {
-                DividerHorizontal(
-                    modifier = Modifier
-                        .fillMaxWidth()
-                        .padding(
-                            vertical = MainTheme.spacings.default,
-                            horizontal = MainTheme.spacings.triple,
-                        ),
-                )
-            }
-=======
->>>>>>> 85b07945
         }
     }
 }