package net.thunderbird.feature.navigation.drawer.dropdown.ui

import androidx.compose.ui.test.onChildAt
import androidx.compose.ui.test.printToString
import androidx.lifecycle.compose.collectAsStateWithLifecycle
import app.k9mail.core.ui.compose.testing.ComposeTest
import app.k9mail.core.ui.compose.testing.onNodeWithTag
import app.k9mail.core.ui.compose.testing.setContentWithTheme
import assertk.assertThat
import assertk.assertions.isEqualTo
import kotlin.test.Test
import kotlinx.coroutines.flow.MutableStateFlow
import kotlinx.coroutines.test.runTest
import net.thunderbird.account.fake.FakeAccountData.ACCOUNT_ID_RAW
import net.thunderbird.feature.navigation.drawer.dropdown.FolderDrawerState
import net.thunderbird.feature.navigation.drawer.dropdown.ui.DrawerContract.Effect
import net.thunderbird.feature.navigation.drawer.dropdown.ui.DrawerContract.Event
import net.thunderbird.feature.navigation.drawer.dropdown.ui.DrawerContract.State

internal class DrawerViewKtTest : ComposeTest() {

    @Test
    fun `should delegate effects`() = runTest {
        val initialState = State()
        val viewModel = FakeDrawerViewModel(initialState)
        val counter = Counter()
        val verifyCounter = Counter()

        setContentWithTheme {
            DrawerView(
                drawerState = FolderDrawerState(),
                openAccount = { counter.openAccountCount++ },
                openFolder = { _, _ -> counter.openFolderCount++ },
                openUnifiedFolder = { counter.openUnifiedFolderCount++ },
                openManageFolders = { counter.openManageFoldersCount++ },
                openSettings = { counter.openSettingsCount++ },
                openAddAccount = { counter.openAddAccountCount++ },
                closeDrawer = { counter.closeDrawerCount++ },
                featureFlagProvider = FakeFeatureFlagProvider(isEnabled = true),
                viewModel = viewModel,
            )
        }

        assertThat(counter).isEqualTo(verifyCounter)

        viewModel.effect(Effect.OpenAccount(FakeData.MAIL_DISPLAY_ACCOUNT.id))

        verifyCounter.openAccountCount++
        assertThat(counter).isEqualTo(verifyCounter)

        verifyCounter.openFolderCount++
        viewModel.effect(
            Effect.OpenFolder(
<<<<<<< HEAD
                accountId = "accountId",
=======
                accountId = ACCOUNT_ID_RAW,
>>>>>>> 85b07945
                folderId = 1,
            ),
        )

        verifyCounter.openUnifiedFolderCount++
        viewModel.effect(Effect.OpenUnifiedFolder)

        verifyCounter.openManageFoldersCount++
        viewModel.effect(Effect.OpenManageFolders)

        verifyCounter.openSettingsCount++
        viewModel.effect(Effect.OpenSettings)

        verifyCounter.closeDrawerCount++
        viewModel.effect(Effect.CloseDrawer)

        verifyCounter.openAddAccountCount++
        viewModel.effect(Effect.OpenAddAccount)
    }

    @Test
    fun `should register to drawer state and send events to view model`() = runTest {
        val initialState = State()
        val viewModel = FakeDrawerViewModel(initialState)
        val initialDrawerState = FolderDrawerState()
        val drawerStateFlow = MutableStateFlow(initialDrawerState)

        setContentWithTheme {
            val state = drawerStateFlow.collectAsStateWithLifecycle()

            DrawerView(
                drawerState = state.value,
                openAccount = { },
                openFolder = { _, _ -> },
                openUnifiedFolder = { },
                openManageFolders = { },
                openSettings = { },
                openAddAccount = { },
                closeDrawer = { },
                featureFlagProvider = FakeFeatureFlagProvider(isEnabled = true),
                viewModel = viewModel,
            )
        }

        drawerStateFlow.emit(initialDrawerState.copy(selectedAccountUuid = FakeData.ACCOUNT.uuid))

        viewModel.events.contains(Event.SelectAccount(FakeData.ACCOUNT.uuid))

        drawerStateFlow.emit(initialDrawerState.copy(selectedAccountUuid = null))

        viewModel.events.contains(Event.SelectAccount(null))

        drawerStateFlow.emit(initialDrawerState.copy(selectedFolderId = "1"))

        viewModel.events.contains(Event.SelectFolder("1"))

        drawerStateFlow.emit(initialDrawerState.copy(selectedFolderId = null))

        viewModel.events.contains(Event.SelectFolder(null))
    }

    @Test
    fun `pull refresh should listen to view model state`() = runTest {
        val initialState = State(
            isLoading = false,
        )
        val viewModel = FakeDrawerViewModel(initialState)

        setContentWithTheme {
            DrawerView(
                drawerState = FolderDrawerState(),
                openAccount = {},
                openFolder = { _, _ -> },
                openUnifiedFolder = {},
                openManageFolders = {},
                openSettings = {},
                openAddAccount = {},
                closeDrawer = {},
                featureFlagProvider = FakeFeatureFlagProvider(isEnabled = true),
                viewModel = viewModel,
            )
        }

        onNodeWithTag("PullToRefreshBox").assertExists()
        onNodeWithTag("PullToRefreshIndicator").assertExists()
            .onChildAt(0).assertExists()
            .printToString()
            .contains("ProgressBarRangeInfo(current=0.0, range=0.0..1.0, steps=0)")

        viewModel.applyState(initialState.copy(isLoading = true))

        onNodeWithTag("PullToRefreshIndicator").assertExists()
            .onChildAt(0).assertExists()
            .printToString()
            .contains("ProgressBarRangeInfo(current=0.0, range=0.0..0.0, steps=0)")

        viewModel.applyState(initialState.copy(isLoading = false))

        onNodeWithTag("PullToRefreshIndicator").assertExists()
            .onChildAt(0).assertExists()
            .printToString()
            .contains("ProgressBarRangeInfo(current=0.0, range=0.0..1.0, steps=0)")
    }

    @Suppress("DataClassShouldBeImmutable")
    private data class Counter(
        var openAccountCount: Int = 0,
        var openFolderCount: Int = 0,
        var openUnifiedFolderCount: Int = 0,
        var openManageFoldersCount: Int = 0,
        var openSettingsCount: Int = 0,
        var openAddAccountCount: Int = 0,
        var closeDrawerCount: Int = 0,
    )
}<|MERGE_RESOLUTION|>--- conflicted
+++ resolved
@@ -51,11 +51,7 @@
         verifyCounter.openFolderCount++
         viewModel.effect(
             Effect.OpenFolder(
-<<<<<<< HEAD
-                accountId = "accountId",
-=======
                 accountId = ACCOUNT_ID_RAW,
->>>>>>> 85b07945
                 folderId = 1,
             ),
         )
