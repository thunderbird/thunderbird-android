--- conflicted
+++ resolved
@@ -329,12 +329,9 @@
         val displayFolders = displayFoldersMap[displayAccounts[0].id] ?: emptyList()
         testSubject.event(Event.OnFolderClick(displayFolders[1]))
 
-<<<<<<< HEAD
-=======
         // Consume the state update
         turbines.awaitStateItem()
 
->>>>>>> 85b07945
         assertThat(turbines.awaitEffectItem()).isEqualTo(
             Effect.OpenFolder(
                 accountId = displayFolders[1].accountId,
