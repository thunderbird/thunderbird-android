--- conflicted
+++ resolved
@@ -10,11 +10,7 @@
 import com.fsck.k9.activity.MessageList
 import com.fsck.k9.ui.messagelist.DefaultFolderProvider
 import kotlinx.coroutines.runBlocking
-<<<<<<< HEAD
-import net.thunderbird.core.android.account.LegacyAccount
-=======
 import net.thunderbird.core.android.account.LegacyAccountDto
->>>>>>> 5ed2351d
 import net.thunderbird.core.logging.legacy.Log
 import net.thunderbird.feature.search.legacy.LocalMessageSearch
 import net.thunderbird.feature.search.legacy.SearchAccount
@@ -86,11 +82,7 @@
         return UnreadWidgetData(configuration, title, unreadCount, clickIntent)
     }
 
-<<<<<<< HEAD
-    private fun getFolderDisplayName(account: LegacyAccount, folderId: Long): String {
-=======
     private fun getFolderDisplayName(account: LegacyAccountDto, folderId: Long): String {
->>>>>>> 5ed2351d
         val folder = runBlocking { folderRepository.getFolder(account, folderId) }
         return if (folder != null) {
             folderNameFormatter.displayName(folder)
