--- conflicted
+++ resolved
@@ -45,12 +45,7 @@
     </plurals>
     <plurals name="account_setup_options_email_display_count_messages">
         <item quantity="one">הודעה אחת</item>
-<<<<<<< HEAD
-        <item quantity="two">2 הודעות</item>
-        <item quantity="many">%d הודעות</item>
-=======
         <item quantity="two">שתי הודעות</item>
->>>>>>> 89fff901
         <item quantity="other">%d הודעות</item>
     </plurals>
     <string name="account_setup_options_show_notifications_label">הצג התראות</string>
