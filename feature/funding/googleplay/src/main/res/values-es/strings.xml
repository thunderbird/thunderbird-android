--- conflicted
+++ resolved
@@ -1,11 +1,6 @@
 <?xml version="1.0" encoding="utf-8"?>
-<<<<<<< HEAD
 <resources xmlns:xliff="urn:oasis:names:tc:xliff:document:1.2">
-    <string name="funding_googleplay_contribution_header_description">Nunca mostramos anuncios ni vendemos tus datos. Nos financiamos completamente con contribuciones financieras de nuestros usuarios. Si disfrutas de Thunderbird, por favor, ayúdanos a mantenerlo. ¡No podemos hacer esto sin ti!</string>
-=======
-<resources>
     <string name="funding_googleplay_contribution_header_description">Thunderbird se financia en su totalidad con contribuciones de usuarios como tú. Nunca mostramos anuncios ni vendemos tus datos. Si disfrutas de Thunderbird, por favor, ayúdanos a mantenerlo. ¡No podemos hacer esto sin ti!</string>
->>>>>>> 651d704b
     <string name="funding_googleplay_contribution_footer_payment_button">Continuar con el pago</string>
     <string name="funding_googleplay_contribution_list_type_recurring">Mensual</string>
     <string name="funding_googleplay_contribution_list_type_one_time">Donación única</string>
