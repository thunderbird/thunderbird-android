--- conflicted
+++ resolved
@@ -34,14 +34,8 @@
     <string name="settings_import_oauth_error_oauth_flow_canceled">תהליך האישור בוטל</string>
     <plurals name="settings_import_password_prompt">
         <item quantity="one">על מנת להשתמש בחשבון \"<xliff:g id="account">%s</xliff:g>\" עליך לספק את סיסמת השרת.</item>
-<<<<<<< HEAD
-        <item quantity="two">על מנת להשתמש בחשבון \"<xliff:g id="account">%s</xliff:g>\" עליך לספק את סיסמאות השרת.</item>
-        <item quantity="many">על מנת להשתמש בחשבון \"<xliff:g id="account">%s</xliff:g>\" עליך לספק את סיסמאות השרת.</item>
-        <item quantity="other">על מנת להשתמש בחשבון \"<xliff:g id="account">%s</xliff:g>\" עליך לספק את סיסמאות השרת.</item>
-=======
         <item quantity="two">על מנת להשתמש בחשבונות \"<xliff:g id="account">%s</xliff:g>\" עליך לספק את סיסמאות השרת.</item>
         <item quantity="other">על מנת להשתמש בחשבונות \"<xliff:g id="account">%s</xliff:g>\" עליך לספק את סיסמאות השרת.</item>
->>>>>>> 89fff901
     </plurals>
     <string name="settings_import_pick_app_button">ייבא מיישום</string>
     <string name="settings_import_pick_app_dialog_title">ייבא מיישום</string>
