package com.fsck.k9.controller;


import java.util.ArrayList;
import java.util.Collection;
import java.util.Collections;
import java.util.EnumSet;
import java.util.HashMap;
import java.util.HashSet;
import java.util.LinkedList;
import java.util.List;
import java.util.Map;
import java.util.Map.Entry;
import java.util.Set;
import java.util.concurrent.BlockingQueue;
import java.util.concurrent.CopyOnWriteArraySet;
import java.util.concurrent.CountDownLatch;
import java.util.concurrent.ExecutorService;
import java.util.concurrent.Executors;
import java.util.concurrent.Future;
import java.util.concurrent.PriorityBlockingQueue;
import java.util.concurrent.atomic.AtomicInteger;

import android.content.Context;
import android.os.Process;
import android.os.SystemClock;

import androidx.annotation.NonNull;
import androidx.annotation.VisibleForTesting;
import app.k9mail.legacy.di.DI;
import app.k9mail.legacy.mailstore.FolderDetailsAccessor;
import app.k9mail.legacy.mailstore.MessageStore;
import app.k9mail.legacy.mailstore.MessageStoreManager;
import app.k9mail.legacy.mailstore.SaveMessageData;
import app.k9mail.legacy.message.controller.MessageReference;
import app.k9mail.legacy.message.controller.MessagingControllerMailChecker;
import app.k9mail.legacy.message.controller.MessagingControllerRegistry;
import app.k9mail.legacy.message.controller.MessagingListener;
import app.k9mail.legacy.message.controller.SimpleMessagingListener;
import com.fsck.k9.K9;
import com.fsck.k9.Preferences;
import com.fsck.k9.backend.BackendManager;
import com.fsck.k9.backend.api.Backend;
import com.fsck.k9.backend.api.SyncConfig;
import com.fsck.k9.backend.api.SyncListener;
import com.fsck.k9.controller.ControllerExtension.ControllerInternals;
import com.fsck.k9.controller.MessagingControllerCommands.PendingAppend;
import com.fsck.k9.controller.MessagingControllerCommands.PendingCommand;
import com.fsck.k9.controller.MessagingControllerCommands.PendingDelete;
import com.fsck.k9.controller.MessagingControllerCommands.PendingEmptySpam;
import com.fsck.k9.controller.MessagingControllerCommands.PendingEmptyTrash;
import com.fsck.k9.controller.MessagingControllerCommands.PendingExpunge;
import com.fsck.k9.controller.MessagingControllerCommands.PendingMarkAllAsRead;
import com.fsck.k9.controller.MessagingControllerCommands.PendingMoveAndMarkAsRead;
import com.fsck.k9.controller.MessagingControllerCommands.PendingMoveOrCopy;
import com.fsck.k9.controller.MessagingControllerCommands.PendingReplace;
import com.fsck.k9.controller.MessagingControllerCommands.PendingSetFlag;
import com.fsck.k9.controller.ProgressBodyFactory.ProgressListener;
import com.fsck.k9.core.BuildConfig;
import com.fsck.k9.helper.MutableBoolean;
import com.fsck.k9.mail.AuthType;
import com.fsck.k9.mail.AuthenticationFailedException;
import com.fsck.k9.mail.CertificateValidationException;
import com.fsck.k9.mail.FetchProfile;
import com.fsck.k9.mail.Flag;
import com.fsck.k9.mail.Message;
import com.fsck.k9.mail.MessageDownloadState;
import com.fsck.k9.mail.Part;
import com.fsck.k9.mail.ServerSettings;
import com.fsck.k9.mail.power.PowerManager;
import com.fsck.k9.mail.power.WakeLock;
import com.fsck.k9.mailstore.LocalFolder;
import com.fsck.k9.mailstore.LocalMessage;
import com.fsck.k9.mailstore.LocalStore;
import com.fsck.k9.mailstore.LocalStoreProvider;
import com.fsck.k9.mailstore.MessageListCache;
import com.fsck.k9.mailstore.OutboxState;
import com.fsck.k9.mailstore.OutboxStateRepository;
import com.fsck.k9.mailstore.SaveMessageDataCreator;
import com.fsck.k9.mailstore.SendState;
import com.fsck.k9.mailstore.SpecialLocalFoldersCreator;
import com.fsck.k9.notification.NotificationController;
import com.fsck.k9.notification.NotificationStrategy;
import net.thunderbird.core.android.account.DeletePolicy;
import net.thunderbird.core.android.account.LegacyAccountDto;
import net.thunderbird.core.common.exception.MessagingException;
import net.thunderbird.core.featureflag.FeatureFlagProvider;
import net.thunderbird.core.featureflag.compat.FeatureFlagProviderCompat;
import net.thunderbird.core.logging.Logger;
import net.thunderbird.core.logging.legacy.Log;
import net.thunderbird.feature.mail.folder.api.OutboxFolderManager;
import net.thunderbird.feature.mail.folder.api.OutboxFolderManagerKt;
<<<<<<< HEAD
=======
import net.thunderbird.feature.notification.api.NotificationManager;
import net.thunderbird.feature.notification.api.content.AuthenticationErrorNotification;
import net.thunderbird.feature.notification.api.content.NotificationFactoryCoroutineCompat;
import net.thunderbird.feature.notification.api.dismisser.compat.NotificationDismisserCompat;
import net.thunderbird.feature.notification.api.sender.compat.NotificationSenderCompat;
>>>>>>> 5ed2351d
import net.thunderbird.feature.search.legacy.LocalMessageSearch;
import org.jetbrains.annotations.NotNull;
import org.jetbrains.annotations.Nullable;

import static com.fsck.k9.K9.MAX_SEND_ATTEMPTS;
import static com.fsck.k9.controller.Preconditions.requireNotNull;
import static com.fsck.k9.helper.ExceptionHelper.getRootCauseMessage;
import static com.fsck.k9.mail.Flag.X_REMOTE_COPY_STARTED;
import static net.thunderbird.core.android.account.AccountDefaultsProvider.DEFAULT_VISIBLE_LIMIT;


/**
 * Starts a long running (application) Thread that will run through commands
 * that require remote mailbox access. This class is used to serialize and
 * prioritize these commands. Each method that will submit a command requires a
 * MessagingListener instance to be provided. It is expected that that listener
 * has also been added as a registered listener using addListener(). When a
 * command is to be executed, if the listener that was provided with the command
 * is no longer registered the command is skipped. The design idea for the above
 * is that when an Activity starts it registers as a listener. When it is paused
 * it removes itself. Thus, any commands that that activity submitted are
 * removed from the queue once the activity is no longer active.
 */
public class MessagingController implements MessagingControllerRegistry, MessagingControllerMailChecker {
    public static final Set<Flag> SYNC_FLAGS = EnumSet.of(Flag.SEEN, Flag.FLAGGED, Flag.ANSWERED, Flag.FORWARDED);

    private static final long FOLDER_LIST_STALENESS_THRESHOLD = 30 * 60 * 1000L;

    private final Context context;
    private final NotificationController notificationController;
    private final NotificationStrategy notificationStrategy;
    private final LocalStoreProvider localStoreProvider;
    private final BackendManager backendManager;
    private final Preferences preferences;
    private final MessageStoreManager messageStoreManager;
    private final SaveMessageDataCreator saveMessageDataCreator;
    private final SpecialLocalFoldersCreator specialLocalFoldersCreator;
    private final LocalDeleteOperationDecider localDeleteOperationDecider;

    private final Thread controllerThread;

    private final BlockingQueue<Command> queuedCommands = new PriorityBlockingQueue<>();
    private final Set<MessagingListener> listeners = new CopyOnWriteArraySet<>();
    private final ExecutorService threadPool = Executors.newCachedThreadPool();
    private final MemorizingMessagingListener memorizingMessagingListener = new MemorizingMessagingListener();
    private final DraftOperations draftOperations;
    private final NotificationOperations notificationOperations;
    private final ArchiveOperations archiveOperations;
    private final FeatureFlagProvider featureFlagProvider;
    private final Logger syncDebugLogger;
    private final OutboxFolderManager outboxFolderManager;
<<<<<<< HEAD

=======
    private final NotificationSenderCompat notificationSender;
    private final NotificationDismisserCompat notificationDismisser;
>>>>>>> 5ed2351d

    private volatile boolean stopped = false;


    public static MessagingController getInstance(Context context) {
        return DI.get(MessagingController.class);
    }


    MessagingController(
        Context context,
        NotificationController notificationController,
        NotificationStrategy notificationStrategy,
        LocalStoreProvider localStoreProvider,
        BackendManager backendManager,
        Preferences preferences,
        MessageStoreManager messageStoreManager,
        SaveMessageDataCreator saveMessageDataCreator,
        SpecialLocalFoldersCreator specialLocalFoldersCreator,
        LocalDeleteOperationDecider localDeleteOperationDecider,
        List<ControllerExtension> controllerExtensions,
        FeatureFlagProvider featureFlagProvider,
        Logger syncDebugLogger,
<<<<<<< HEAD
=======
        NotificationManager notificationManager,
>>>>>>> 5ed2351d
        OutboxFolderManager outboxFolderManager
    ) {
        this.context = context;
        this.notificationController = notificationController;
        this.notificationStrategy = notificationStrategy;
        this.localStoreProvider = localStoreProvider;
        this.backendManager = backendManager;
        this.preferences = preferences;
        this.messageStoreManager = messageStoreManager;
        this.saveMessageDataCreator = saveMessageDataCreator;
        this.specialLocalFoldersCreator = specialLocalFoldersCreator;
        this.localDeleteOperationDecider = localDeleteOperationDecider;
        this.featureFlagProvider = featureFlagProvider;
        this.syncDebugLogger = syncDebugLogger;
<<<<<<< HEAD
=======
        this.notificationSender = new NotificationSenderCompat(notificationManager);
        this.notificationDismisser = new NotificationDismisserCompat(notificationManager);
>>>>>>> 5ed2351d
        this.outboxFolderManager = outboxFolderManager;

        controllerThread = new Thread(new Runnable() {
            @Override
            public void run() {
                runInBackground();
            }
        });
        controllerThread.setName("MessagingController");
        controllerThread.start();
        addListener(memorizingMessagingListener);

        initializeControllerExtensions(controllerExtensions);

        draftOperations = new DraftOperations(this, messageStoreManager, saveMessageDataCreator);
        notificationOperations = new NotificationOperations(notificationController, preferences, messageStoreManager);
        archiveOperations = new ArchiveOperations(this, featureFlagProvider);
    }

    private void initializeControllerExtensions(List<ControllerExtension> controllerExtensions) {
        if (controllerExtensions.isEmpty()) {
            return;
        }

        ControllerInternals internals = new ControllerInternals() {
            @Override
            public void put(@NotNull String description, @Nullable MessagingListener listener,
                    @NotNull Runnable runnable) {
                MessagingController.this.put(description, listener, runnable);
            }

            @Override
            public void putBackground(@NotNull String description, @Nullable MessagingListener listener,
                    @NotNull Runnable runnable) {
                MessagingController.this.putBackground(description, listener, runnable);
            }
        };

        for (ControllerExtension extension : controllerExtensions) {
            extension.init(this, backendManager, internals);
        }
    }

    @VisibleForTesting
    void stop() throws InterruptedException {
        stopped = true;
        controllerThread.interrupt();
        controllerThread.join(1000L);
    }

    private void runInBackground() {
        Process.setThreadPriority(Process.THREAD_PRIORITY_BACKGROUND);
        while (!stopped) {
            String commandDescription = null;
            try {
                final Command command = queuedCommands.take();

                if (command != null) {
                    commandDescription = command.description;

                    Log.i("Running command '%s', seq = %s (%s priority)",
                            command.description,
                            command.sequence,
                            command.isForegroundPriority ? "foreground" : "background");

                    command.runnable.run();

                    Log.i(" Command '%s' completed", command.description);
                }
            } catch (Exception e) {
                Log.e(e, "Error running command '%s'", commandDescription);
            }
        }
    }

    private void put(String description, MessagingListener listener, Runnable runnable) {
        putCommand(queuedCommands, description, listener, runnable, true);
    }

    void putBackground(String description, MessagingListener listener, Runnable runnable) {
        putCommand(queuedCommands, description, listener, runnable, false);
    }

    private void putCommand(BlockingQueue<Command> queue, String description, MessagingListener listener,
            Runnable runnable, boolean isForeground) {
        int retries = 10;
        Exception e = null;
        while (retries-- > 0) {
            try {
                Command command = new Command();
                command.listener = listener;
                command.runnable = runnable;
                command.description = description;
                command.isForegroundPriority = isForeground;
                queue.put(command);
                return;
            } catch (InterruptedException ie) {
                SystemClock.sleep(200);
                e = ie;
            }
        }
        throw new Error(e);
    }

    Backend getBackend(LegacyAccountDto account) {
        return backendManager.getBackend(account);
    }

    LocalStore getLocalStoreOrThrow(LegacyAccountDto account) {
        try {
            return localStoreProvider.getInstance(account);
        } catch (MessagingException e) {
            throw new IllegalStateException("Couldn't get LocalStore for account " + account);
        }
    }

    private String getFolderServerId(LegacyAccountDto account, long folderId) {
        MessageStore messageStore = messageStoreManager.getMessageStore(account);
        String folderServerId = messageStore.getFolderServerId(folderId);
        if (folderServerId == null) {
            throw new IllegalStateException("Folder not found (ID: " + folderId + ")");
        }
        return folderServerId;
    }

    private long getFolderId(LegacyAccountDto account, String folderServerId) {
        MessageStore messageStore = messageStoreManager.getMessageStore(account);
        Long folderId = messageStore.getFolderId(folderServerId);
        if (folderId == null) {
            throw new IllegalStateException("Folder not found (server ID: " + folderServerId + ")");
        }
        return folderId;
    }

    public void addListener(@NonNull MessagingListener listener) {
        listeners.add(listener);
        refreshListener(listener);
    }

    public void refreshListener(MessagingListener listener) {
        if (listener != null) {
            memorizingMessagingListener.refreshOther(listener);
        }
    }

    public void removeListener(@NonNull MessagingListener listener) {
        listeners.remove(listener);
    }

    public Set<MessagingListener> getListeners() {
        return listeners;
    }


    public Set<MessagingListener> getListeners(MessagingListener listener) {
        if (listener == null) {
            return listeners;
        }

        Set<MessagingListener> listeners = new HashSet<>(this.listeners);
        listeners.add(listener);
        return listeners;

    }


    void suppressMessages(LegacyAccountDto account, List<LocalMessage> messages) {
        MessageListCache cache = MessageListCache.getCache(account.getUuid());
        cache.hideMessages(messages);
    }

    private void unsuppressMessages(LegacyAccountDto account, List<LocalMessage> messages) {
        MessageListCache cache = MessageListCache.getCache(account.getUuid());
        cache.unhideMessages(messages);
    }

    public boolean isMessageSuppressed(LocalMessage message) {
        long messageId = message.getDatabaseId();
        long folderId = message.getFolder().getDatabaseId();

        MessageListCache cache = MessageListCache.getCache(message.getFolder().getAccountUuid());
        return cache.isMessageHidden(messageId, folderId);
    }

    private void setFlagInCache(final LegacyAccountDto account, final List<Long> messageIds,
            final Flag flag, final boolean newState) {

        MessageListCache cache = MessageListCache.getCache(account.getUuid());
        cache.setFlagForMessages(messageIds, flag, newState);
    }

    private void removeFlagFromCache(final LegacyAccountDto account, final List<Long> messageIds,
            final Flag flag) {

        MessageListCache cache = MessageListCache.getCache(account.getUuid());
        cache.removeFlagForMessages(messageIds, flag);
    }

    private void setFlagForThreadsInCache(final LegacyAccountDto account, final List<Long> threadRootIds,
            final Flag flag, final boolean newState) {

        MessageListCache cache = MessageListCache.getCache(account.getUuid());
        cache.setValueForThreads(threadRootIds, flag, newState);
    }

    private void removeFlagForThreadsFromCache(final LegacyAccountDto account, final List<Long> messageIds,
            final Flag flag) {

        MessageListCache cache = MessageListCache.getCache(account.getUuid());
        cache.removeFlagForThreads(messageIds, flag);
    }

    public void refreshFolderList(final LegacyAccountDto account) {
        put("refreshFolderList", null, () -> refreshFolderListSynchronous(account));
    }

    public void refreshFolderListBlocking(LegacyAccountDto account) {
        final CountDownLatch latch = new CountDownLatch(1);
        putBackground("refreshFolderListBlocking", null, () -> {
            try {
                refreshFolderListSynchronous(account);
            } finally {
                latch.countDown();
            }
        });

        try {
            latch.await();
        } catch (Exception e) {
            Log.e(e, "Interrupted while awaiting latch release");
        }
    }

    void refreshFolderListSynchronous(LegacyAccountDto account) {
        try {
            if (isAuthenticationProblem(account, true)) {
                Log.d("Authentication will fail. Skip refreshing the folder list.");
                handleAuthenticationFailure(account, true);
                return;
            }

            final Backend backend = getBackend(account);
            final String folderPathDelimiter = backend.refreshFolderList();
            if (folderPathDelimiter != null &&
                !folderPathDelimiter.isEmpty() &&
                !folderPathDelimiter.equals(account.folderPathDelimiter())) {
                account.setFolderPathDelimiter(folderPathDelimiter);
            }

            long now = System.currentTimeMillis();
            Log.d("Folder list successfully refreshed @ %tc", now);

            account.setLastFolderListRefreshTime(now);
            preferences.saveAccount(account);
        } catch (Exception e) {
            Log.e(e, "Could not refresh folder list for account %s", account);
            handleException(account, e);
        }
    }

    public Future<?> searchRemoteMessages(String acctUuid, long folderId, String query, Set<Flag> requiredFlags,
            Set<Flag> forbiddenFlags, MessagingListener listener) {
        Log.i("searchRemoteMessages (acct = %s, folderId = %d, query = %s)", acctUuid, folderId, query);

        return threadPool.submit(() ->
                searchRemoteMessagesSynchronous(acctUuid, folderId, query, requiredFlags, forbiddenFlags, listener)
        );
    }

    @VisibleForTesting
    void searchRemoteMessagesSynchronous(String acctUuid, long folderId, String query, Set<Flag> requiredFlags,
            Set<Flag> forbiddenFlags, MessagingListener listener) {

        LegacyAccountDto account = preferences.getAccount(acctUuid);

        if (listener != null) {
            listener.remoteSearchStarted(folderId);
        }

        List<String> extraResults = new ArrayList<>();
        try {
            LocalStore localStore = localStoreProvider.getInstance(account);

            LocalFolder localFolder = localStore.getFolder(folderId);
            if (!localFolder.exists()) {
                throw new MessagingException("Folder not found");
            }

            localFolder.open();
            String folderServerId = localFolder.getServerId();

            Backend backend = getBackend(account);

            boolean performFullTextSearch = account.isRemoteSearchFullText();
            List<String> messageServerIds = backend.search(folderServerId, query, requiredFlags, forbiddenFlags,
                    performFullTextSearch);

            Log.i("Remote search got %d results", messageServerIds.size());

            // There's no need to fetch messages already completely downloaded
            messageServerIds = localFolder.extractNewMessages(messageServerIds);

            if (listener != null) {
                listener.remoteSearchServerQueryComplete(folderId, messageServerIds.size(),
                        account.getRemoteSearchNumResults());
            }

            int resultLimit = account.getRemoteSearchNumResults();
            if (resultLimit > 0 && messageServerIds.size() > resultLimit) {
                extraResults = messageServerIds.subList(resultLimit, messageServerIds.size());
                messageServerIds = messageServerIds.subList(0, resultLimit);
            }

            loadSearchResultsSynchronous(account, messageServerIds, localFolder);
        } catch (Exception e) {
            if (Thread.currentThread().isInterrupted()) {
                Log.i(e, "Caught exception on aborted remote search; safe to ignore.");
            } else {
                Log.e(e, "Could not complete remote search");
                if (listener != null) {
                    listener.remoteSearchFailed(null, e.getMessage());
                }
                Log.e(e, "Remote search failed for account %s, folder %d", acctUuid, folderId);
            }
        } finally {
            if (listener != null) {
                listener.remoteSearchFinished(folderId, 0, account.getRemoteSearchNumResults(), extraResults);
            }
        }

    }

    public void loadSearchResults(LegacyAccountDto account, long folderId, List<String> messageServerIds,
            MessagingListener listener) {
        threadPool.execute(() -> {
            if (listener != null) {
                listener.enableProgressIndicator(true);
            }

            try {
                LocalStore localStore = localStoreProvider.getInstance(account);
                LocalFolder localFolder = localStore.getFolder(folderId);
                if (!localFolder.exists()) {
                    throw new MessagingException("Folder not found");
                }

                localFolder.open();

                loadSearchResultsSynchronous(account, messageServerIds, localFolder);
            } catch (MessagingException e) {
                Log.e(e, "Exception in loadSearchResults");
            } finally {
                if (listener != null) {
                    listener.enableProgressIndicator(false);
                }
            }
        });
    }

    private void loadSearchResultsSynchronous(LegacyAccountDto account, List<String> messageServerIds, LocalFolder localFolder)
            throws MessagingException {

        Backend backend = getBackend(account);
        String folderServerId = localFolder.getServerId();

        for (String messageServerId : messageServerIds) {
            LocalMessage localMessage = localFolder.getMessage(messageServerId);

            if (localMessage == null) {
                backend.downloadMessageStructure(folderServerId, messageServerId);
            }
        }
    }

    public void loadMoreMessages(LegacyAccountDto account, long folderId) {
        putBackground("loadMoreMessages", null, () -> loadMoreMessagesSynchronous(account, folderId));
    }

    public void loadMoreMessagesSynchronous(LegacyAccountDto account, long folderId) {
        MessageStore messageStore = messageStoreManager.getMessageStore(account);
        Integer visibleLimit = messageStore.getFolder(folderId, FolderDetailsAccessor::getVisibleLimit);
        if (visibleLimit == null) {
            Log.v("loadMoreMessages(%s, %d): Folder not found", account, folderId);
            return;
        }

        if (visibleLimit > 0) {
            int newVisibleLimit = visibleLimit + account.getDisplayCount();
            messageStore.setVisibleLimit(folderId, newVisibleLimit);
        }

        synchronizeMailboxSynchronous(account, folderId, false, null, new NotificationState());
    }

    /**
     * Start background synchronization of the specified folder.
     */
    public void synchronizeMailbox(LegacyAccountDto account, long folderId, boolean notify, MessagingListener listener) {
        putBackground("synchronizeMailbox", listener, () ->
                synchronizeMailboxSynchronous(account, folderId, notify, listener, new NotificationState())
        );
    }

    public void synchronizeMailboxBlocking(LegacyAccountDto account, String folderServerId) {
        long folderId = getFolderId(account, folderServerId);

        final CountDownLatch latch = new CountDownLatch(1);
        putBackground("synchronizeMailbox", null, () -> {
            try {
                synchronizeMailboxSynchronous(account, folderId, true, null, new NotificationState());
            } finally {
                latch.countDown();
            }
        });

        try {
            latch.await();
        } catch (Exception e) {
            Log.e(e, "Interrupted while awaiting latch release");
        }
    }

    private void synchronizeMailboxSynchronous(LegacyAccountDto account, long folderId, boolean notify,
            MessagingListener listener, NotificationState notificationState) {
        refreshFolderListIfStale(account);

        Backend backend = getBackend(account);
        syncFolder(account, folderId, notify, listener, backend, notificationState);
    }

    private void refreshFolderListIfStale(LegacyAccountDto account) {
        long lastFolderListRefresh = account.getLastFolderListRefreshTime();
        long now = System.currentTimeMillis();

        if (lastFolderListRefresh > now || lastFolderListRefresh + FOLDER_LIST_STALENESS_THRESHOLD <= now) {
            Log.d("Last folder list refresh @ %tc. Refreshing now…", lastFolderListRefresh);
            refreshFolderListSynchronous(account);
        } else {
            Log.d("Last folder list refresh @ %tc. Not refreshing now.", lastFolderListRefresh);
        }
    }

    private void syncFolder(LegacyAccountDto account, long folderId, boolean notify, MessagingListener listener, Backend backend,
            NotificationState notificationState) {
        if (isAuthenticationProblem(account, true)) {
            Log.d("Authentication will fail. Skip synchronizing folder %d.", folderId);
            handleAuthenticationFailure(account, true);
            return;
        }

        Exception commandException = null;
        try {
            processPendingCommandsSynchronous(account);
        } catch (Exception e) {
            Log.e(e, "Failure processing command, but allow message sync attempt");
            commandException = e;
        }

        LocalFolder localFolder;
        try {
            LocalStore localStore = localStoreProvider.getInstance(account);
            localFolder = localStore.getFolder(folderId);
            localFolder.open();
        } catch (MessagingException e) {

            syncDebugLogger.error("MessagingException",null, e::getMessage);
            Log.e(e, "syncFolder: Couldn't load local folder %d", folderId);
            return;
        }

        // We can't sync local folders
        if (localFolder.isLocalOnly()) {
            return;
        }

        final boolean suppressNotifications;
        if (notify) {
            MessageStore messageStore = messageStoreManager.getMessageStore(account);
            Long lastChecked = messageStore.getFolder(folderId, FolderDetailsAccessor::getLastChecked);
            suppressNotifications = lastChecked == null;
        } else {
            suppressNotifications = true;
        }

        String folderServerId = localFolder.getServerId();
        SyncConfig syncConfig = createSyncConfig(account);
        ControllerSyncListener syncListener =
                new ControllerSyncListener(account, listener, suppressNotifications, notificationState);

        backend.sync(folderServerId, syncConfig, syncListener);

        if (commandException != null && !syncListener.syncFailed) {
            String rootMessage = getRootCauseMessage(commandException);
            syncDebugLogger.error("MessagingException",null, () -> rootMessage);
            Log.e("Root cause failure in %s:%s was '%s'", account, folderServerId, rootMessage);
            updateFolderStatus(account, folderId, rootMessage);
            listener.synchronizeMailboxFailed(account, folderId, rootMessage);
        }
    }

    private SyncConfig createSyncConfig(LegacyAccountDto account) {
        return new SyncConfig(
                    account.getExpungePolicy().toBackendExpungePolicy(),
                    account.getEarliestPollDate(),
                    account.isSyncRemoteDeletions(),
                    account.getMaximumAutoDownloadMessageSize(),
                    DEFAULT_VISIBLE_LIMIT,
                    SYNC_FLAGS);
    }

    private void updateFolderStatus(LegacyAccountDto account, long folderId, String status) {
        MessageStore messageStore = messageStoreManager.getMessageStore(account);
        messageStore.setStatus(folderId, status);
    }

    public void handleAuthenticationFailure(LegacyAccountDto account, boolean incoming) {
        if (account.shouldMigrateToOAuth()) {
            migrateAccountToOAuth(account);
        }

        if (FeatureFlagProviderCompat.provide(featureFlagProvider, "display_in_app_notifications").isEnabled()) {
            Log.d("handleAuthenticationFailure: sending in-app notification");
            final AuthenticationErrorNotification notification = createAuthenticationErrorNotification(account, incoming);

            notificationSender.send(notification, outcome -> {
                Log.v("notificationSender outcome = " + outcome);
            });
        }

        if (FeatureFlagProviderCompat.provide(featureFlagProvider,
            "use_notification_sender_for_system_notifications").isDisabled()) {
            Log.d("handleAuthenticationFailure: sending system notification via old notification controller");
            notificationController.showAuthenticationErrorNotification(account, incoming);
        }
    }

    private AuthenticationErrorNotification createAuthenticationErrorNotification(
        LegacyAccountDto account, boolean incoming) {
        return NotificationFactoryCoroutineCompat.create(
            continuation ->
                AuthenticationErrorNotification.Companion.invoke(
                    account.getUuid(),
                    account.getDisplayName(),
                    account.getAccountNumber(),
                    incoming,
                    continuation
                )
        );
    }

    private void migrateAccountToOAuth(LegacyAccountDto account) {
        account.setIncomingServerSettings(account.getIncomingServerSettings().newAuthenticationType(AuthType.XOAUTH2));
        account.setOutgoingServerSettings(account.getOutgoingServerSettings().newAuthenticationType(AuthType.XOAUTH2));
        account.setShouldMigrateToOAuth(false);

        preferences.saveAccount(account);
    }

    public void handleException(LegacyAccountDto account, Exception exception) {
        if (exception instanceof AuthenticationFailedException) {
            handleAuthenticationFailure(account, true);
        } else {
            notifyUserIfCertificateProblem(account, exception, true);
        }
    }

    void queuePendingCommand(LegacyAccountDto account, PendingCommand command) {
        try {
            LocalStore localStore = localStoreProvider.getInstance(account);
            localStore.addPendingCommand(command);
        } catch (Exception e) {
            throw new RuntimeException("Unable to enqueue pending command", e);
        }
    }

    void processPendingCommands(final LegacyAccountDto account) {
        putBackground("processPendingCommands", null, new Runnable() {
            @Override
            public void run() {
                try {
                    processPendingCommandsSynchronous(account);
                } catch (MessagingException me) {
                    Log.e(me, "processPendingCommands");

                    /*
                     * Ignore any exceptions from the commands. Commands will be processed
                     * on the next round.
                     */
                }
            }
        });
    }

    public void processPendingCommandsSynchronous(LegacyAccountDto account) throws MessagingException {
        LocalStore localStore = localStoreProvider.getInstance(account);
        List<PendingCommand> commands = localStore.getPendingCommands();

        PendingCommand processingCommand = null;
        try {
            for (PendingCommand command : commands) {
                processingCommand = command;
                String commandName = command.getCommandName();
                Log.d("Processing pending command '%s'", commandName);

                /*
                 * We specifically do not catch any exceptions here. If a command fails it is
                 * most likely due to a server or IO error and it must be retried before any
                 * other command processes. This maintains the order of the commands.
                 */
                try {
                    command.execute(this, account);

                    localStore.removePendingCommand(command);

                    Log.d("Done processing pending command '%s'", commandName);
                } catch (MessagingException me) {
                    if (me.isPermanentFailure()) {
                        Log.e(me, "Failure of command '%s' was permanent, removing command from queue", commandName);
                        localStore.removePendingCommand(processingCommand);
                    } else {
                        throw me;
                    }
                } catch (Exception e) {
                    Log.e(e, "Unexpected exception with command '%s', removing command from queue", commandName);
                    localStore.removePendingCommand(processingCommand);

                    if (BuildConfig.DEBUG) {
                        throw new AssertionError("Unexpected exception while processing pending command", e);
                    }
                }

                // TODO: When removing a pending command due to an error the local changes should be reverted. Pending
                //  commands that depend on this command should be canceled and local changes be reverted. In most cases
                //  the user should be notified about the failure as well.
            }
        } catch (MessagingException me) {
            notifyUserIfCertificateProblem(account, me, true);
            Log.e(me, "Could not process command '%s'", processingCommand);
            throw me;
        }
    }

    /**
     * Process a pending append message command. This command uploads a local message to the
     * server, first checking to be sure that the server message is not newer than
     * the local message. Once the local message is successfully processed it is deleted so
     * that the server message will be synchronized down without an additional copy being
     * created.
     */
    void processPendingAppend(PendingAppend command, LegacyAccountDto account) throws MessagingException {
        LocalStore localStore = localStoreProvider.getInstance(account);
        long folderId = command.folderId;
        LocalFolder localFolder = localStore.getFolder(folderId);
        localFolder.open();

        String folderServerId = localFolder.getServerId();
        String uid = command.uid;

        LocalMessage localMessage = localFolder.getMessage(uid);
        if (localMessage == null) {
            return;
        }

        if (!localMessage.getUid().startsWith(K9.LOCAL_UID_PREFIX)) {
            //FIXME: This should never happen. Throw in debug builds.
            return;
        }

        Backend backend = getBackend(account);

        if (localMessage.isSet(Flag.X_REMOTE_COPY_STARTED)) {
            Log.w("Local message with uid %s has flag %s  already set, checking for remote message with " +
                    "same message id", localMessage.getUid(), X_REMOTE_COPY_STARTED);

            String messageServerId = backend.findByMessageId(folderServerId, localMessage.getMessageId());
            if (messageServerId != null) {
                Log.w("Local message has flag %s already set, and there is a remote message with uid %s, " +
                        "assuming message was already copied and aborting this copy",
                        X_REMOTE_COPY_STARTED, messageServerId);

                String oldUid = localMessage.getUid();
                localMessage.setUid(messageServerId);
                localFolder.changeUid(localMessage);

                for (MessagingListener l : getListeners()) {
                    l.messageUidChanged(account, folderId, oldUid, localMessage.getUid());
                }

                return;
            } else {
                Log.w("No remote message with message-id found, proceeding with append");
            }
        }

        /*
         * If the message does not exist remotely we just upload it and then
         * update our local copy with the new uid.
         */
        FetchProfile fp = new FetchProfile();
        fp.add(FetchProfile.Item.BODY);
        localFolder.fetch(Collections.singletonList(localMessage), fp, null);
        String oldUid = localMessage.getUid();
        localMessage.setFlag(Flag.X_REMOTE_COPY_STARTED, true);

        String messageServerId = backend.uploadMessage(folderServerId, localMessage);

        if (messageServerId == null) {
            // We didn't get the server UID of the uploaded message. Remove the local message now. The uploaded
            // version will be downloaded during the next sync.
            localFolder.destroyMessages(Collections.singletonList(localMessage));
        } else {
            localMessage.setUid(messageServerId);
            localFolder.changeUid(localMessage);

            for (MessagingListener l : getListeners()) {
                l.messageUidChanged(account, folderId, oldUid, localMessage.getUid());
            }
        }
    }

    void processPendingReplace(PendingReplace pendingReplace, LegacyAccountDto account) {
        draftOperations.processPendingReplace(pendingReplace, account);
    }

    private void queueMoveOrCopy(LegacyAccountDto account, long srcFolderId, long destFolderId, MoveOrCopyFlavor operation,
            Map<String, String> uidMap) {
        PendingCommand command;
        switch (operation) {
            case MOVE:
                command = PendingMoveOrCopy.create(srcFolderId, destFolderId, false, uidMap);
                break;
            case COPY:
                command = PendingMoveOrCopy.create(srcFolderId, destFolderId, true, uidMap);
                break;
            case MOVE_AND_MARK_AS_READ:
                command = PendingMoveAndMarkAsRead.create(srcFolderId, destFolderId, uidMap);
                break;
            default:
                return;
        }
        queuePendingCommand(account, command);
    }

    void processPendingMoveOrCopy(PendingMoveOrCopy command, LegacyAccountDto account) throws MessagingException {
        long srcFolder = command.srcFolderId;
        long destFolder = command.destFolderId;
        MoveOrCopyFlavor operation = command.isCopy ? MoveOrCopyFlavor.COPY : MoveOrCopyFlavor.MOVE;

        Map<String, String> newUidMap = command.newUidMap;
        List<String> uids = newUidMap != null ? new ArrayList<>(newUidMap.keySet()) : command.uids;

        processPendingMoveOrCopy(account, srcFolder, destFolder, uids, operation, newUidMap);
    }

    void processPendingMoveAndRead(PendingMoveAndMarkAsRead command, LegacyAccountDto account) throws MessagingException {
        long srcFolder = command.srcFolderId;
        long destFolder = command.destFolderId;
        Map<String, String> newUidMap = command.newUidMap;
        List<String> uids = new ArrayList<>(newUidMap.keySet());

        processPendingMoveOrCopy(account, srcFolder, destFolder, uids,
                MoveOrCopyFlavor.MOVE_AND_MARK_AS_READ, newUidMap);
    }

    @VisibleForTesting
    void processPendingMoveOrCopy(LegacyAccountDto account, long srcFolderId, long destFolderId, List<String> uids,
                                  MoveOrCopyFlavor operation, Map<String, String> newUidMap) throws MessagingException {
        requireNotNull(newUidMap);

        LocalStore localStore = localStoreProvider.getInstance(account);

        LocalFolder localSourceFolder = localStore.getFolder(srcFolderId);
        localSourceFolder.open();
        String srcFolderServerId = localSourceFolder.getServerId();

        LocalFolder localDestFolder = localStore.getFolder(destFolderId);
        localDestFolder.open();
        String destFolderServerId = localDestFolder.getServerId();

        Backend backend = getBackend(account);

        Map<String, String> remoteUidMap;
        switch (operation) {
            case COPY:
                remoteUidMap = backend.copyMessages(srcFolderServerId, destFolderServerId, uids);
                break;
            case MOVE:
                remoteUidMap = backend.moveMessages(srcFolderServerId, destFolderServerId, uids);
                break;
            case MOVE_AND_MARK_AS_READ:
                remoteUidMap = backend.moveMessagesAndMarkAsRead(srcFolderServerId, destFolderServerId, uids);
                break;
            default:
                throw new RuntimeException("Unsupported messaging operation");
        }

        if (operation != MoveOrCopyFlavor.COPY) {
            destroyPlaceholderMessages(localSourceFolder, uids);
        }

        // TODO: Change Backend interface to ensure we never receive null for remoteUidMap
        if (remoteUidMap == null) {
            remoteUidMap = Collections.emptyMap();
        }

        // Update local messages (that currently have local UIDs) with new server IDs
        for (String uid : uids) {
            String localUid = newUidMap.get(uid);
            String newUid = remoteUidMap.get(uid);

            LocalMessage localMessage = localDestFolder.getMessage(localUid);
            if (localMessage == null) {
                // Local message no longer exists
                continue;
            }

            if (newUid != null) {
                // Update local message with new server ID
                localMessage.setUid(newUid);
                localDestFolder.changeUid(localMessage);
                for (MessagingListener l : getListeners()) {
                    l.messageUidChanged(account, destFolderId, localUid, newUid);
                }
            } else {
                // New server ID wasn't provided. Remove local message.
                localMessage.destroy();
            }
        }
    }

    void destroyPlaceholderMessages(LocalFolder localFolder, List<String> uids) throws MessagingException {
        for (String uid : uids) {
            LocalMessage placeholderMessage = localFolder.getMessage(uid);
            if (placeholderMessage == null) {
                continue;
            }

            if (placeholderMessage.isSet(Flag.DELETED)) {
                placeholderMessage.destroy();
            } else {
                Log.w("Expected local message %s in folder %s to be a placeholder, but DELETE flag wasn't set",
                        uid, localFolder.getServerId());

                if (BuildConfig.DEBUG) {
                    throw new AssertionError("Placeholder message must have the DELETED flag set");
                }
            }
        }
    }

    private void queueSetFlag(LegacyAccountDto account, long folderId, boolean newState, Flag flag, List<String> uids) {
        PendingCommand command = PendingSetFlag.create(folderId, newState, flag, uids);
        queuePendingCommand(account, command);
    }

    /**
     * Processes a pending mark read or unread command.
     */
    void processPendingSetFlag(PendingSetFlag command, LegacyAccountDto account) throws MessagingException {
        Backend backend = getBackend(account);
        String folderServerId = getFolderServerId(account, command.folderId);
        backend.setFlag(folderServerId, command.uids, command.flag, command.newState);
    }

    private void queueDelete(LegacyAccountDto account, long folderId, List<String> uids) {
        PendingCommand command = PendingDelete.create(folderId, uids);
        queuePendingCommand(account, command);
    }

    void processPendingDelete(PendingDelete command, LegacyAccountDto account) throws MessagingException {
        long folderId = command.folderId;
        List<String> uids = command.uids;

        Backend backend = getBackend(account);
        String folderServerId = getFolderServerId(account, folderId);
        backend.deleteMessages(folderServerId, uids);

        LocalStore localStore = localStoreProvider.getInstance(account);
        LocalFolder localFolder = localStore.getFolder(folderId);
        localFolder.open();
        destroyPlaceholderMessages(localFolder, uids);
    }

    private void queueExpunge(LegacyAccountDto account, long folderId) {
        PendingCommand command = PendingExpunge.create(folderId);
        queuePendingCommand(account, command);
    }

    void processPendingExpunge(PendingExpunge command, LegacyAccountDto account) throws MessagingException {
        Backend backend = getBackend(account);
        String folderServerId = getFolderServerId(account, command.folderId);
        backend.expunge(folderServerId);
    }

    void processPendingMarkAllAsRead(PendingMarkAllAsRead command, LegacyAccountDto account) throws MessagingException {
        long folderId = command.folderId;
        LocalStore localStore = localStoreProvider.getInstance(account);
        LocalFolder localFolder = localStore.getFolder(folderId);

        localFolder.open();
        String folderServerId = localFolder.getServerId();

        Log.i("Marking all messages in %s:%s as read", account, folderServerId);

        // TODO: Make this one database UPDATE operation
        List<LocalMessage> messages = localFolder.getMessages(false);
        for (Message message : messages) {
            if (!message.isSet(Flag.SEEN)) {
                message.setFlag(Flag.SEEN, true);
            }
        }

        for (MessagingListener l : getListeners()) {
            l.folderStatusChanged(account, folderId);
        }

        Backend backend = getBackend(account);
        if (backend.getSupportsFlags()) {
            backend.markAllAsRead(folderServerId);
        }
    }

    public void markAllMessagesRead(LegacyAccountDto account, long folderId) {
        PendingCommand command = PendingMarkAllAsRead.create(folderId);
        queuePendingCommand(account, command);
        processPendingCommands(account);
    }

    public void setFlag(final LegacyAccountDto account, final List<Long> messageIds, final Flag flag,
            final boolean newState) {

        setFlagInCache(account, messageIds, flag, newState);

        putBackground("setFlag", null, () ->
            setFlagSynchronous(account, messageIds, flag, newState, false)
        );
    }

    public void setFlagForThreads(final LegacyAccountDto account, final List<Long> threadRootIds,
            final Flag flag, final boolean newState) {

        setFlagForThreadsInCache(account, threadRootIds, flag, newState);

        putBackground("setFlagForThreads", null, () ->
            setFlagSynchronous(account, threadRootIds, flag, newState, true)
        );
    }

    private void setFlagSynchronous(final LegacyAccountDto account, final List<Long> ids,
            final Flag flag, final boolean newState, final boolean threadedList) {

        LocalStore localStore;
        try {
            localStore = localStoreProvider.getInstance(account);
        } catch (MessagingException e) {
            Log.e(e, "Couldn't get LocalStore instance");
            return;
        }

        // Update affected messages in the database. This should be as fast as possible so the UI
        // can be updated with the new state.
        try {
            if (threadedList) {
                localStore.setFlagForThreads(ids, flag, newState);
                removeFlagForThreadsFromCache(account, ids, flag);
            } else {
                localStore.setFlag(ids, flag, newState);
                removeFlagFromCache(account, ids, flag);
            }
        } catch (MessagingException e) {
            Log.e(e, "Couldn't set flags in local database");
        }

        // Read folder ID and UID of messages from the database
        Map<Long, List<String>> folderMap;
        try {
            folderMap = localStore.getFolderIdsAndUids(ids, threadedList);
        } catch (MessagingException e) {
            Log.e(e, "Couldn't get folder name and UID of messages");
            return;
        }

        boolean accountSupportsFlags = supportsFlags(account);

        // Loop over all folders
        for (Entry<Long, List<String>> entry : folderMap.entrySet()) {
            long folderId = entry.getKey();
            List<String> uids = entry.getValue();

            // Notify listeners of changed folder status
            for (MessagingListener l : getListeners()) {
                l.folderStatusChanged(account, folderId);
            }

            if (flag == Flag.SEEN && newState) {
                cancelNotificationsForMessages(account, folderId, uids);
            }

            if (accountSupportsFlags) {
                LocalFolder localFolder = localStore.getFolder(folderId);
                try {
                    localFolder.open();
                    if (!localFolder.isLocalOnly()) {
                        // Send flag change to server
                        queueSetFlag(account, folderId, newState, flag, uids);
                        processPendingCommands(account);
                    }
                } catch (MessagingException e) {
                    Log.e(e, "Couldn't open folder. Account: %s, folder ID: %d", account, folderId);
                }
            }
        }
    }

    private void cancelNotificationsForMessages(LegacyAccountDto account, long folderId, List<String> uids) {
        for (String uid : uids) {
            MessageReference messageReference = new MessageReference(account.getUuid(), folderId, uid);
            notificationController.removeNewMailNotification(account, messageReference);
        }
    }

    /**
     * Set or remove a flag for a set of messages in a specific folder.
     * <p>
     * The {@link Message} objects passed in are updated to reflect the new flag state.
     * </p>
     */
    public void setFlag(LegacyAccountDto account, long folderId, List<LocalMessage> messages, Flag flag, boolean newState) {
        // TODO: Put this into the background, but right now some callers depend on the message
        //       objects being modified right after this method returns.
        try {
            LocalStore localStore = localStoreProvider.getInstance(account);
            LocalFolder localFolder = localStore.getFolder(folderId);
            localFolder.open();

            // Update the messages in the local store
            localFolder.setFlags(messages, Collections.singleton(flag), newState);

            for (MessagingListener l : getListeners()) {
                l.folderStatusChanged(account, folderId);
            }

            // Handle the remote side
            if (supportsFlags(account) && !localFolder.isLocalOnly()) {
                List<String> uids = getUidsFromMessages(messages);
                queueSetFlag(account, folderId, newState, flag, uids);
                processPendingCommands(account);
            }
        } catch (MessagingException me) {
            throw new RuntimeException(me);
        }
    }

    /**
     * Set or remove a flag for a message referenced by message UID.
     */
    public void setFlag(LegacyAccountDto account, long folderId, String uid, Flag flag, boolean newState) {
        try {
            LocalStore localStore = localStoreProvider.getInstance(account);
            LocalFolder localFolder = localStore.getFolder(folderId);
            localFolder.open();

            LocalMessage message = localFolder.getMessage(uid);
            if (message != null) {
                setFlag(account, folderId, Collections.singletonList(message), flag, newState);
            }
        } catch (MessagingException me) {
            throw new RuntimeException(me);
        }
    }

    public void loadMessageRemotePartial(LegacyAccountDto account, long folderId, String uid, MessagingListener listener) {
        put("loadMessageRemotePartial", listener, () ->
            loadMessageRemoteSynchronous(account, folderId, uid, listener, true)
        );
    }

    //TODO: Fix the callback mess. See GH-782
    public void loadMessageRemote(LegacyAccountDto account, long folderId, String uid, MessagingListener listener) {
        put("loadMessageRemote", listener, () ->
            loadMessageRemoteSynchronous(account, folderId, uid, listener, false)
        );
    }

    private void loadMessageRemoteSynchronous(LegacyAccountDto account, long folderId, String messageServerId,
            MessagingListener listener, boolean loadPartialFromSearch) {
        try {
            if (messageServerId.startsWith(K9.LOCAL_UID_PREFIX)) {
                throw new IllegalArgumentException("Must not be called with a local UID");
            }

            MessageStore messageStore = messageStoreManager.getMessageStore(account);

            String folderServerId = messageStore.getFolderServerId(folderId);
            if (folderServerId == null) {
                throw new IllegalStateException("Folder not found (ID: " + folderId + ")");
            }

            Backend backend = getBackend(account);

            if (loadPartialFromSearch) {
                SyncConfig syncConfig = createSyncConfig(account);
                backend.downloadMessage(syncConfig, folderServerId, messageServerId);
            } else {
                backend.downloadCompleteMessage(folderServerId, messageServerId);
            }

            for (MessagingListener l : getListeners(listener)) {
                l.loadMessageRemoteFinished(account, folderId, messageServerId);
            }
        } catch (Exception e) {
            for (MessagingListener l : getListeners(listener)) {
                l.loadMessageRemoteFailed(account, folderId, messageServerId, e);
            }

            notifyUserIfCertificateProblem(account, e, true);
            Log.e(e, "Error while loading remote message");
            syncDebugLogger.error("MessagingException",null, () -> "Error while loading remote message");
        }
    }

    public LocalMessage loadMessage(LegacyAccountDto account, long folderId, String uid) throws MessagingException {
        LocalStore localStore = localStoreProvider.getInstance(account);
        LocalFolder localFolder = localStore.getFolder(folderId);
        localFolder.open();

        LocalMessage message = localFolder.getMessage(uid);
        if (message == null || message.getDatabaseId() == 0) {
            String folderName = localFolder.getName();
            throw new IllegalArgumentException("Message not found: folder=" + folderName + ", uid=" + uid);
        }

        FetchProfile fp = new FetchProfile();
        fp.add(FetchProfile.Item.BODY);
        localFolder.fetch(Collections.singletonList(message), fp, null);

        return message;
    }

    public LocalMessage loadMessageMetadata(LegacyAccountDto account, long folderId, String uid) throws MessagingException {
        LocalStore localStore = localStoreProvider.getInstance(account);
        LocalFolder localFolder = localStore.getFolder(folderId);
        localFolder.open();

        LocalMessage message = localFolder.getMessage(uid);
        if (message == null || message.getDatabaseId() == 0) {
            String folderName = localFolder.getName();
            throw new IllegalArgumentException("Message not found: folder=" + folderName + ", uid=" + uid);
        }

        FetchProfile fp = new FetchProfile();
        fp.add(FetchProfile.Item.ENVELOPE);
        localFolder.fetch(Collections.singletonList(message), fp, null);

        return message;
    }

    public void markMessageAsOpened(LegacyAccountDto account, LocalMessage message) {
        threadPool.execute(() ->
            notificationController.removeNewMailNotification(account, message.makeMessageReference())
        );

        if (message.isSet(Flag.SEEN)) {
            // Nothing to do if the message is already marked as read
            return;
        }

        boolean markMessageAsRead = account.isMarkMessageAsReadOnView();
        if (markMessageAsRead) {
            // Mark the message itself as read right away
            try {
                message.setFlagInternal(Flag.SEEN, true);
            } catch (MessagingException e) {
                Log.e(e, "Error while marking message as read");
            }

            // Also mark the message as read in the cache
            List<Long> messageIds = Collections.singletonList(message.getDatabaseId());
            setFlagInCache(account, messageIds, Flag.SEEN, true);
        }

        putBackground("markMessageAsOpened", null, () -> {
            markMessageAsOpenedBlocking(account, message, markMessageAsRead);
        });
    }

    private void markMessageAsOpenedBlocking(LegacyAccountDto account, LocalMessage message, boolean markMessageAsRead) {
        if (markMessageAsRead) {
            markMessageAsRead(account, message);
        } else {
            // Marking a message as read will automatically mark it as "not new". But if we don't mark the message
            // as read on opening, we have to manually mark it as "not new".
            markMessageAsNotNew(account, message);
        }
    }

    private void markMessageAsRead(LegacyAccountDto account, LocalMessage message) {
        List<Long> messageIds = Collections.singletonList(message.getDatabaseId());
        setFlagSynchronous(account, messageIds, Flag.SEEN, true, false);
    }

    private void markMessageAsNotNew(LegacyAccountDto account, LocalMessage message) {
        MessageStore messageStore = messageStoreManager.getMessageStore(account);
        long folderId = message.getFolder().getDatabaseId();
        String messageServerId = message.getUid();
        messageStore.setNewMessageState(folderId, messageServerId, false);
    }

    public void clearNewMessages(LegacyAccountDto account) {
        put("clearNewMessages", null, () -> clearNewMessagesBlocking(account));
    }

    private void clearNewMessagesBlocking(LegacyAccountDto account) {
        MessageStore messageStore = messageStoreManager.getMessageStore(account);
        messageStore.clearNewMessageState();
    }

    public void loadAttachment(final LegacyAccountDto account, final LocalMessage message, final Part part,
            final MessagingListener listener) {

        put("loadAttachment", listener, new Runnable() {
            @Override
            public void run() {
                try {
                    String folderServerId = message.getFolder().getServerId();

                    LocalStore localStore = localStoreProvider.getInstance(account);
                    LocalFolder localFolder = localStore.getFolder(folderServerId);

                    ProgressBodyFactory bodyFactory = new ProgressBodyFactory(new ProgressListener() {
                        @Override
                        public void updateProgress(int progress) {
                            for (MessagingListener listener : getListeners()) {
                                listener.updateProgress(progress);
                            }
                        }
                    });

                    Backend backend = getBackend(account);
                    backend.fetchPart(folderServerId, message.getUid(), part, bodyFactory);

                    localFolder.addPartToMessage(message, part);

                    for (MessagingListener l : getListeners(listener)) {
                        l.loadAttachmentFinished(account, message, part);
                    }
                } catch (MessagingException me) {
                    Log.v(me, "Exception loading attachment");

                    for (MessagingListener l : getListeners(listener)) {
                        l.loadAttachmentFailed(account, message, part, me.getMessage());
                    }
                    notifyUserIfCertificateProblem(account, me, true);
                }
            }
        });
    }

    /**
     * Stores the given message in the Outbox and starts a sendPendingMessages command to attempt to send the message.
     */
    public void sendMessage(LegacyAccountDto account, Message message, String plaintextSubject, MessagingListener listener) {
        try {
            final long outboxFolderId = OutboxFolderManagerKt.getOutboxFolderIdSync(
                outboxFolderManager,
                account.getUuid(),
                true
            );

            message.setFlag(Flag.SEEN, true);

            MessageStore messageStore = messageStoreManager.getMessageStore(account);
            SaveMessageData messageData = saveMessageDataCreator.createSaveMessageData(
                    message, MessageDownloadState.FULL, plaintextSubject);
            long messageId = messageStore.saveLocalMessage(outboxFolderId, messageData, null);

            LocalStore localStore = localStoreProvider.getInstance(account);
            OutboxStateRepository outboxStateRepository = localStore.getOutboxStateRepository();
            outboxStateRepository.initializeOutboxState(messageId);

            sendPendingMessages(account, listener);
        } catch (Exception e) {
            Log.e(e, "Error sending message");
        }
    }

    public void sendMessageBlocking(LegacyAccountDto account, Message message) throws MessagingException {
        Backend backend = getBackend(account);
        backend.sendMessage(message);
    }

    /**
     * Attempt to send any messages that are sitting in the Outbox.
     */
    public void sendPendingMessages(final LegacyAccountDto account,
            MessagingListener listener) {
        putBackground("sendPendingMessages", listener, new Runnable() {
            @Override
            public void run() {
                if (OutboxFolderManagerKt.hasPendingMessagesSync(outboxFolderManager, account.getUuid())) {

                    showSendingNotificationIfNecessary(account);

                    try {
                        sendPendingMessagesSynchronous(account);
                    } finally {
                        clearSendingNotificationIfNecessary(account);
                    }
                }
            }
        });
    }

    private void showSendingNotificationIfNecessary(LegacyAccountDto account) {
        if (account.isNotifySync()) {
            notificationController.showSendingNotification(account);
        }
    }

    private void clearSendingNotificationIfNecessary(LegacyAccountDto account) {
        if (account.isNotifySync()) {
            notificationController.clearSendingNotification(account);
        }
    }

<<<<<<< HEAD
    private boolean messagesPendingSend(final LegacyAccount account) {
=======
    private boolean messagesPendingSend(final LegacyAccountDto account) {
>>>>>>> 5ed2351d
        final long outboxFolderId = OutboxFolderManagerKt.getOutboxFolderIdSync(
            outboxFolderManager,
            account.getUuid(),
            true
        );
        if (outboxFolderId == -1L) {
            Log.w("Could not get Outbox folder ID from Account");
            return false;
        }

        MessageStore messageStore = messageStoreManager.getMessageStore(account);
        return messageStore.getMessageCount(outboxFolderId) > 0;
    }

    /**
     * Attempt to send any messages that are sitting in the Outbox.
     */
    @VisibleForTesting
    protected void sendPendingMessagesSynchronous(final LegacyAccountDto account) {
        Exception lastFailure = null;
        try {
            if (isAuthenticationProblem(account, false)) {
                Log.d("Authentication will fail. Skip sending messages.");
                handleAuthenticationFailure(account, false);
                return;
            }

            final LocalStore localStore = localStoreProvider.getInstance(account);
            final OutboxStateRepository outboxStateRepository = localStore.getOutboxStateRepository();
            final long outboxFolderId = OutboxFolderManagerKt.getOutboxFolderIdSync(
                outboxFolderManager,
                account.getUuid(),
                true
            );
            final LocalFolder localFolder = localStore.getFolder(outboxFolderId);
            if (!localFolder.exists()) {
                Log.w("Outbox does not exist");
                return;
            }

            localFolder.open();

            final List<LocalMessage> localMessages = localFolder.getMessages();
            int progress = 0;
            int todo = localMessages.size();
            for (MessagingListener l : getListeners()) {
                l.synchronizeMailboxProgress(account, outboxFolderId, progress, todo);
            }
            /*
             * The profile we will use to pull all of the content
             * for a given local message into memory for sending.
             */
            FetchProfile fp = new FetchProfile();
            fp.add(FetchProfile.Item.ENVELOPE);
            fp.add(FetchProfile.Item.BODY);

            Log.i("Scanning Outbox folder for messages to send");

            Backend backend = getBackend(account);

            for (LocalMessage message : localMessages) {
                if (message.isSet(Flag.DELETED)) {
                    //FIXME: When uploading a message to the remote Sent folder the move code creates a placeholder
                    // message in the Outbox. This code gets rid of these messages. It'd be preferable if the
                    // placeholder message was never created, though.
                    message.destroy();
                    continue;
                }
                try {
                    long messageId = message.getDatabaseId();
                    OutboxState outboxState = outboxStateRepository.getOutboxState(messageId);

                    SendState sendState = outboxState.getSendState();
                    if (sendState != SendState.READY) {
                        Log.v("Skipping sending message %s (reason: %s - %s)", message.getUid(),
                                sendState.getDatabaseName(), outboxState.getSendError());

                        if (sendState == SendState.RETRIES_EXCEEDED) {
                            lastFailure = new MessagingException("Retries exceeded", true);
                        } else {
                            lastFailure = new MessagingException(outboxState.getSendError(), true);
                        }
                        continue;
                    }

                    Log.i("Send count for message %s is %d", message.getUid(),
                            outboxState.getNumberOfSendAttempts());

                    localFolder.fetch(Collections.singletonList(message), fp, null);
                    try {
                        if (message.getHeader(K9.IDENTITY_HEADER).length > 0 || message.isSet(Flag.DRAFT)) {
                            Log.v("The user has set the Outbox and Drafts folder to the same thing. " +
                                    "This message appears to be a draft, so K-9 will not send it");
                            continue;
                        }

                        outboxStateRepository.incrementSendAttempts(messageId);
                        message.setFlag(Flag.X_SEND_IN_PROGRESS, true);

                        Log.i("Sending message with UID %s", message.getUid());
                        backend.sendMessage(message);

                        message.setFlag(Flag.X_SEND_IN_PROGRESS, false);
                        message.setFlag(Flag.SEEN, true);
                        progress++;
                        for (MessagingListener l : getListeners()) {
                            l.synchronizeMailboxProgress(account, outboxFolderId, progress, todo);
                        }
                        moveOrDeleteSentMessage(account, localStore, message);

                        outboxStateRepository.removeOutboxState(messageId);
                    } catch (AuthenticationFailedException e) {
                        outboxStateRepository.decrementSendAttempts(messageId);
                        lastFailure = e;

                        handleAuthenticationFailure(account, false);
                        handleSendFailure(account, localFolder, message, e);
                    } catch (CertificateValidationException e) {
                        outboxStateRepository.decrementSendAttempts(messageId);
                        lastFailure = e;

                        notifyUserIfCertificateProblem(account, e, false);
                        handleSendFailure(account, localFolder, message, e);
                    } catch (MessagingException e) {
                        lastFailure = e;

                        if (e.isPermanentFailure()) {
                            String errorMessage = e.getMessage();
                            outboxStateRepository.setSendAttemptError(messageId, errorMessage);
                        } else if (outboxState.getNumberOfSendAttempts() + 1 >= MAX_SEND_ATTEMPTS) {
                            outboxStateRepository.setSendAttemptsExceeded(messageId);
                        }

                        handleSendFailure(account, localFolder, message, e);
                    } catch (Exception e) {
                        lastFailure = e;

                        handleSendFailure(account, localFolder, message, e);
                    }
                } catch (Exception e) {
                    lastFailure = e;

                    Log.e(e, "Failed to fetch message for sending");
                    notifySynchronizeMailboxFailed(account, localFolder, e);
                }
            }

            if (lastFailure != null) {
                notificationController.showSendFailedNotification(account, lastFailure);
            }
        } catch (Exception e) {
            Log.v(e, "Failed to send pending messages");
        } finally {
            if (lastFailure == null) {
                notificationController.clearSendFailedNotification(account);
            }
        }
    }

    private void moveOrDeleteSentMessage(LegacyAccountDto account, LocalStore localStore, LocalMessage message)
            throws MessagingException {
        if (!account.hasSentFolder() || !account.isUploadSentMessages()) {
            Log.i("Not uploading sent message; deleting local message");
            message.destroy();
        } else {
            long sentFolderId = account.getSentFolderId();
            LocalFolder sentFolder = localStore.getFolder(sentFolderId);
            sentFolder.open();
            String sentFolderServerId = sentFolder.getServerId();
            Log.i("Moving sent message to folder '%s' (%d)", sentFolderServerId, sentFolderId);

            MessageStore messageStore = messageStoreManager.getMessageStore(account);
            long destinationMessageId = messageStore.moveMessage(message.getDatabaseId(), sentFolderId);

            Log.i("Moved sent message to folder '%s' (%d)", sentFolderServerId, sentFolderId);

            if (!sentFolder.isLocalOnly()) {
                String destinationUid = messageStore.getMessageServerId(destinationMessageId);
                if (destinationUid != null) {
                    PendingCommand command = PendingAppend.create(sentFolderId, destinationUid);
                    queuePendingCommand(account, command);
                    processPendingCommands(account);
                }
            }
        }

        final long outboxFolderId = OutboxFolderManagerKt.getOutboxFolderIdSync(
            outboxFolderManager,
            account.getUuid(),
            true
        );
        for (MessagingListener listener : getListeners()) {
            listener.folderStatusChanged(account, outboxFolderId);
        }
    }

    private void handleSendFailure(LegacyAccountDto account, LocalFolder localFolder, Message message, Exception exception)
            throws MessagingException {

        Log.e(exception, "Failed to send message");
        message.setFlag(Flag.X_SEND_FAILED, true);

        notifySynchronizeMailboxFailed(account, localFolder, exception);
    }

    private void notifySynchronizeMailboxFailed(LegacyAccountDto account, LocalFolder localFolder, Exception exception) {
        long folderId = localFolder.getDatabaseId();
        String errorMessage = getRootCauseMessage(exception);
        for (MessagingListener listener : getListeners()) {
            listener.synchronizeMailboxFailed(account, folderId, errorMessage);
        }
    }

    public boolean isMoveCapable(MessageReference messageReference) {
        return !messageReference.getUid().startsWith(K9.LOCAL_UID_PREFIX);
    }

    public boolean isCopyCapable(MessageReference message) {
        return isMoveCapable(message);
    }

    public boolean isMoveCapable(final LegacyAccountDto account) {
        return getBackend(account).getSupportsMove();
    }

    public boolean isCopyCapable(final LegacyAccountDto account) {
        return getBackend(account).getSupportsCopy();
    }

    public boolean isPushCapable(LegacyAccountDto account) {
        return getBackend(account).isPushCapable();
    }

    public boolean supportsFlags(LegacyAccountDto account) {
        return getBackend(account).getSupportsFlags();
    }

    public boolean supportsExpunge(LegacyAccountDto account) {
        return getBackend(account).getSupportsExpunge();
    }

    public boolean supportsSearchByDate(LegacyAccountDto account) {
        return getBackend(account).getSupportsSearchByDate();
    }

    public boolean supportsUpload(LegacyAccountDto account) {
        return getBackend(account).getSupportsUpload();
    }

    public boolean supportsFolderSubscriptions(LegacyAccountDto account) {
        return getBackend(account).getSupportsFolderSubscriptions();
    }

    public void moveMessages(LegacyAccountDto srcAccount, long srcFolderId,
            List<MessageReference> messageReferences, long destFolderId) {
        actOnMessageGroup(srcAccount, srcFolderId, messageReferences, (account, messageFolder, messages) -> {
            suppressMessages(account, messages);

            putBackground("moveMessages", null, () ->
                    moveOrCopyMessageSynchronous(account, srcFolderId, messages, destFolderId, MoveOrCopyFlavor.MOVE)
            );
        });
    }

    public void moveMessagesInThread(LegacyAccountDto srcAccount, long srcFolderId,
            List<MessageReference> messageReferences, long destFolderId) {
        actOnMessageGroup(srcAccount, srcFolderId, messageReferences, (account, messageFolder, messages) -> {
            suppressMessages(account, messages);

            putBackground("moveMessagesInThread", null, () -> {
                try {
                    List<LocalMessage> messagesInThreads = collectMessagesInThreads(account, messages);
                    moveOrCopyMessageSynchronous(account, srcFolderId, messagesInThreads, destFolderId,
                            MoveOrCopyFlavor.MOVE);
                } catch (MessagingException e) {
                    Log.e(e, "Exception while moving messages");
                }
            });
        });
    }

    public void moveMessage(LegacyAccountDto account, long srcFolderId, MessageReference message, long destFolderId) {
        moveMessages(account, srcFolderId, Collections.singletonList(message), destFolderId);
    }

    public void copyMessages(LegacyAccountDto srcAccount, long srcFolderId,
            List<MessageReference> messageReferences, long destFolderId) {
        actOnMessageGroup(srcAccount, srcFolderId, messageReferences, (account, messageFolder, messages) -> {
            putBackground("copyMessages", null, () ->
                    moveOrCopyMessageSynchronous(srcAccount, srcFolderId, messages, destFolderId, MoveOrCopyFlavor.COPY)
            );
        });
    }

    public void copyMessagesInThread(LegacyAccountDto srcAccount, long srcFolderId,
            final List<MessageReference> messageReferences, long destFolderId) {
        actOnMessageGroup(srcAccount, srcFolderId, messageReferences, (account, messageFolder, messages) -> {
            putBackground("copyMessagesInThread", null, () -> {
                try {
                    List<LocalMessage> messagesInThreads = collectMessagesInThreads(account, messages);
                    moveOrCopyMessageSynchronous(account, srcFolderId, messagesInThreads, destFolderId,
                            MoveOrCopyFlavor.COPY);
                } catch (MessagingException e) {
                    Log.e(e, "Exception while copying messages");
                }
            });
        });
    }

    public void copyMessage(LegacyAccountDto account, long srcFolderId, MessageReference message, long destFolderId) {
        copyMessages(account, srcFolderId, Collections.singletonList(message), destFolderId);
    }

    void moveOrCopyMessageSynchronous(LegacyAccountDto account, long srcFolderId, List<LocalMessage> inMessages,
            long destFolderId, MoveOrCopyFlavor operation) {

        try {
            LocalStore localStore = localStoreProvider.getInstance(account);
            if (operation == MoveOrCopyFlavor.MOVE && !isMoveCapable(account)) {
                return;
            }
            if (operation == MoveOrCopyFlavor.COPY && !isCopyCapable(account)) {
                return;
            }

            LocalFolder localSrcFolder = localStore.getFolder(srcFolderId);
            localSrcFolder.open();

            LocalFolder localDestFolder = localStore.getFolder(destFolderId);
            localDestFolder.open();

            boolean unreadCountAffected = false;
            List<String> uids = new LinkedList<>();
            for (Message message : inMessages) {
                String uid = message.getUid();
                if (!uid.startsWith(K9.LOCAL_UID_PREFIX)) {
                    uids.add(uid);
                }

                if (operation == MoveOrCopyFlavor.MOVE_AND_MARK_AS_READ) {
                    if (!message.isSet(Flag.SEEN)) {
                        unreadCountAffected = true;
                        message.setFlag(Flag.SEEN, true);
                    }
                } else {
                    if (!unreadCountAffected && !message.isSet(Flag.SEEN)) {
                        unreadCountAffected = true;
                    }
                }
            }

            List<LocalMessage> messages = localSrcFolder.getMessagesByUids(uids);
            if (messages.size() > 0) {
                Log.i("moveOrCopyMessageSynchronous: source folder = %s, %d messages, destination folder = %s, " +
                        "operation = %s", srcFolderId, messages.size(), destFolderId, operation.name());

                MessageStore messageStore = messageStoreManager.getMessageStore(account);

                List<Long> messageIds = new ArrayList<>();
                Map<Long, String> messageIdToUidMapping = new HashMap<>();
                for (LocalMessage message : messages) {
                    long messageId = message.getDatabaseId();
                    messageIds.add(messageId);
                    messageIdToUidMapping.put(messageId, message.getUid());
                }

                Map<Long, Long> resultIdMapping;
                if (operation == MoveOrCopyFlavor.COPY) {
                    resultIdMapping = messageStore.copyMessages(messageIds, destFolderId);

                    if (unreadCountAffected) {
                        // If this copy operation changes the unread count in the destination
                        // folder, notify the listeners.
                        for (MessagingListener l : getListeners()) {
                            l.folderStatusChanged(account, destFolderId);
                        }
                    }
                } else {
                    resultIdMapping = messageStore.moveMessages(messageIds, destFolderId);

                    unsuppressMessages(account, messages);

                    if (unreadCountAffected) {
                        // If this move operation changes the unread count, notify the listeners
                        // that the unread count changed in both the source and destination folder.
                        for (MessagingListener l : getListeners()) {
                            l.folderStatusChanged(account, srcFolderId);
                            l.folderStatusChanged(account, destFolderId);
                        }
                    }
                }

                Map<Long, String> destinationMapping = messageStore.getMessageServerIds(resultIdMapping.values());

                Map<String, String> uidMap = new HashMap<>();
                for (Entry<Long, Long> entry : resultIdMapping.entrySet()) {
                    long sourceMessageId = entry.getKey();
                    long destinationMessageId = entry.getValue();

                    String sourceUid = messageIdToUidMapping.get(sourceMessageId);
                    String destinationUid = destinationMapping.get(destinationMessageId);
                    uidMap.put(sourceUid, destinationUid);
                }

                queueMoveOrCopy(account, localSrcFolder.getDatabaseId(), localDestFolder.getDatabaseId(),
                        operation, uidMap);
            }

            processPendingCommands(account);
        } catch (MessagingException me) {
            throw new RuntimeException("Error moving message", me);
        }
    }

    public void moveToDraftsFolder(LegacyAccountDto account, long folderId, List<MessageReference> messages){
        putBackground("moveToDrafts", null, () -> moveToDraftsFolderInBackground(account, folderId, messages));
    }

    private void moveToDraftsFolderInBackground(LegacyAccountDto account, long folderId, List<MessageReference> messages) {
        for (MessageReference messageReference : messages) {
            try {
                Message message = loadMessage(account, folderId, messageReference.getUid());
                Long draftMessageId = saveDraft(account, message, null, message.getSubject());

                boolean draftSavedSuccessfully = draftMessageId != null;
                if (draftSavedSuccessfully) {
                    message.destroy();
                }

                for (MessagingListener listener : getListeners()) {
                    listener.folderStatusChanged(account, folderId);
                }
            } catch (MessagingException e) {
                Log.e(e, "Error loading message. Draft was not saved.");
            }
        }
    }

    public void archiveThreads(List<MessageReference> messages) {
        archiveOperations.archiveThreads(messages);
    }

    public void archiveMessages(List<MessageReference> messages) {
        archiveOperations.archiveMessages(messages);
    }

    public void archiveMessage(MessageReference message) {
        archiveOperations.archiveMessage(message);
    }

    public void expunge(LegacyAccountDto account, long folderId) {
        putBackground("expunge", null, () -> {
            queueExpunge(account, folderId);
            processPendingCommands(account);
        });
    }

    public void deleteDraftSkippingTrashFolder(LegacyAccountDto account, long messageId) {
        deleteDraft(account, messageId, true);
    }

    public void deleteDraft(LegacyAccountDto account, long messageId) {
        deleteDraft(account, messageId, false);
    }

    private void deleteDraft(LegacyAccountDto account, long messageId, boolean skipTrashFolder) {
        Long folderId = account.getDraftsFolderId();
        if (folderId == null) {
            Log.w("No Drafts folder configured. Can't delete draft.");
            return;
        }

        MessageStore messageStore = messageStoreManager.getMessageStore(account);
        String messageServerId = messageStore.getMessageServerId(messageId);
        if (messageServerId != null) {
            MessageReference messageReference = new MessageReference(account.getUuid(), folderId, messageServerId);
            deleteMessages(Collections.singletonList(messageReference), skipTrashFolder);
        }
    }

    public void deleteThreads(final List<MessageReference> messages) {
        actOnMessagesGroupedByAccountAndFolder(messages, (account, messageFolder, accountMessages) -> {
            suppressMessages(account, accountMessages);
            putBackground("deleteThreads", null, () ->
                deleteThreadsSynchronous(account, messageFolder.getDatabaseId(), accountMessages, false)
            );
        });
    }

    private void deleteThreadsSynchronous(LegacyAccountDto account, long folderId, List<LocalMessage> messages, boolean skipTrashFolder) {
        try {
            List<LocalMessage> messagesToDelete = collectMessagesInThreads(account, messages);
            deleteMessagesSynchronous(account, folderId, messagesToDelete, skipTrashFolder);
        } catch (MessagingException e) {
            Log.e(e, "Something went wrong while deleting threads");
        }
    }

    List<LocalMessage> collectMessagesInThreads(LegacyAccountDto account, List<LocalMessage> messages)
            throws MessagingException {

        LocalStore localStore = localStoreProvider.getInstance(account);

        List<LocalMessage> messagesInThreads = new ArrayList<>();
        for (LocalMessage localMessage : messages) {
            long rootId = localMessage.getRootId();
            long threadId = (rootId == -1) ? localMessage.getThreadId() : rootId;

            List<LocalMessage> messagesInThread = localStore.getMessagesInThread(threadId);

            messagesInThreads.addAll(messagesInThread);
        }

        return messagesInThreads;
    }

    public void deleteMessage(MessageReference message) {
        deleteMessages(Collections.singletonList(message), false);
    }

    public void deleteMessages(List<MessageReference> messages) {
        deleteMessages(messages, false);
    }

    private void deleteMessages(List<MessageReference> messages, boolean skipTrashFolder) {
        actOnMessagesGroupedByAccountAndFolder(messages, (account, messageFolder, accountMessages) -> {
            suppressMessages(account, accountMessages);
            putBackground("deleteMessages", null, () ->
                deleteMessagesSynchronous(account, messageFolder.getDatabaseId(), accountMessages, skipTrashFolder)
            );
        });
    }

    private void deleteMessagesSynchronous(LegacyAccountDto account, long folderId, List<LocalMessage> messages, boolean skipTrashFolder) {
        try {
            List<LocalMessage> localOnlyMessages = new ArrayList<>();
            List<LocalMessage> syncedMessages = new ArrayList<>();
            List<String> syncedMessageUids = new ArrayList<>();
            for (LocalMessage message : messages) {
                notificationController.removeNewMailNotification(account, message.makeMessageReference());

                String uid = message.getUid();
                if (uid.startsWith(K9.LOCAL_UID_PREFIX)) {
                    localOnlyMessages.add(message);
                } else {
                    syncedMessages.add(message);
                    syncedMessageUids.add(uid);
                }
            }

            Backend backend = getBackend(account);

            LocalStore localStore = localStoreProvider.getInstance(account);
            LocalFolder localFolder = localStore.getFolder(folderId);
            localFolder.open();

            Map<String, String> uidMap = null;
            Long trashFolderId = account.getTrashFolderId();
            boolean doNotMoveToTrashFolder = skipTrashFolder ||
                localDeleteOperationDecider.isDeleteImmediately(account, folderId);

            LocalFolder localTrashFolder = null;
            if (doNotMoveToTrashFolder) {
                Log.d("Not moving deleted messages to local Trash folder. Removing local copies.");

                if (!localOnlyMessages.isEmpty()) {
                    localFolder.destroyMessages(localOnlyMessages);
                }
                if (!syncedMessages.isEmpty()) {
                    localFolder.setFlags(syncedMessages, Collections.singleton(Flag.DELETED), true);
                }
            } else {
                Log.d("Deleting messages in normal folder, moving");
                localTrashFolder = localStore.getFolder(trashFolderId);

                MessageStore messageStore = messageStoreManager.getMessageStore(account);

                List<Long> messageIds = new ArrayList<>();
                Map<Long, String> messageIdToUidMapping = new HashMap<>();
                for (LocalMessage message : messages) {
                    long messageId = message.getDatabaseId();
                    messageIds.add(messageId);
                    messageIdToUidMapping.put(messageId, message.getUid());
                }

                Map<Long, Long> moveMessageIdMapping = messageStore.moveMessages(messageIds, trashFolderId);

                Map<Long, String> destinationMapping = messageStore.getMessageServerIds(moveMessageIdMapping.values());
                uidMap = new HashMap<>();
                for (Entry<Long, Long> entry : moveMessageIdMapping.entrySet()) {
                    long sourceMessageId = entry.getKey();
                    long destinationMessageId = entry.getValue();

                    String sourceUid = messageIdToUidMapping.get(sourceMessageId);
                    String destinationUid = destinationMapping.get(destinationMessageId);
                    uidMap.put(sourceUid, destinationUid);
                }

                if (account.isMarkMessageAsReadOnDelete()) {
                    Collection<Long> destinationMessageIds = moveMessageIdMapping.values();
                    messageStore.setFlag(destinationMessageIds, Flag.SEEN, true);
                }
            }

            for (MessagingListener l : getListeners()) {
                l.folderStatusChanged(account, folderId);
                if (localTrashFolder != null) {
                    l.folderStatusChanged(account, trashFolderId);
                }
            }

            Log.d("Delete policy for account %s is %s", account, account.getDeletePolicy());

            final long outboxFolderId = OutboxFolderManagerKt.getOutboxFolderIdSync(
                outboxFolderManager,
                account.getUuid(),
                true
            );

            if (outboxFolderId != -1L && folderId == outboxFolderId && supportsUpload(account)) {
                for (String destinationUid : uidMap.values()) {
                    // If the message was in the Outbox, then it has been copied to local Trash, and has
                    // to be copied to remote trash
                    PendingCommand command = PendingAppend.create(trashFolderId, destinationUid);
                    queuePendingCommand(account, command);
                }
                processPendingCommands(account);
            } else if (localFolder.isLocalOnly()) {
                // Nothing to do on the remote side
            } else if (!syncedMessageUids.isEmpty()) {
                if (account.getDeletePolicy() == DeletePolicy.ON_DELETE) {
                    if (doNotMoveToTrashFolder || !backend.getSupportsTrashFolder()) {
                        queueDelete(account, folderId, syncedMessageUids);
                    } else if (account.isMarkMessageAsReadOnDelete()) {
                        queueMoveOrCopy(account, folderId, trashFolderId,
                                MoveOrCopyFlavor.MOVE_AND_MARK_AS_READ, uidMap);
                    } else {
                        queueMoveOrCopy(account, folderId, trashFolderId,
                                MoveOrCopyFlavor.MOVE, uidMap);
                    }
                    processPendingCommands(account);
                } else if (account.getDeletePolicy() == DeletePolicy.MARK_AS_READ) {
                    queueSetFlag(account, localFolder.getDatabaseId(), true, Flag.SEEN, syncedMessageUids);
                    processPendingCommands(account);
                } else {
                    Log.d("Delete policy %s prevents delete from server", account.getDeletePolicy());
                }
            }

            unsuppressMessages(account, messages);
        } catch (MessagingException me) {
            throw new RuntimeException("Error deleting message from local store.", me);
        }
    }

    private static List<String> getUidsFromMessages(List<LocalMessage> messages) {
        List<String> uids = new ArrayList<>(messages.size());
        for (int i = 0; i < messages.size(); i++) {
            uids.add(messages.get(i).getUid());
        }
        return uids;
    }

    void processPendingEmptySpam(LegacyAccountDto account) throws MessagingException {
        if (!account.hasSpamFolder()) {
            return;
        }

        long spamFolderId = account.getSpamFolderId();
        LocalStore localStore = localStoreProvider.getInstance(account);
        LocalFolder folder = localStore.getFolder(spamFolderId);
        folder.open();
        String spamFolderServerId = folder.getServerId();

        Backend backend = getBackend(account);
        backend.deleteAllMessages(spamFolderServerId);

        // Remove all messages marked as deleted
        folder.destroyDeletedMessages();

        compact(account);
    }

    public void emptySpam(final LegacyAccountDto account, MessagingListener listener) {
        putBackground("emptySpam", listener, new Runnable() {
            @Override
            public void run() {
                try {
                    Long spamFolderId = account.getSpamFolderId();
                    if (spamFolderId == null) {
                        Log.w("No Spam folder configured. Can't empty spam.");
                        return;
                    }

                    LocalStore localStore = localStoreProvider.getInstance(account);
                    LocalFolder localFolder = localStore.getFolder(spamFolderId);
                    localFolder.open();

                    localFolder.destroyLocalOnlyMessages();
                    localFolder.setFlags(Collections.singleton(Flag.DELETED), true);

                    for (MessagingListener l : getListeners()) {
                        l.folderStatusChanged(account, spamFolderId);
                    }

                    PendingCommand command = PendingEmptySpam.create();
                    queuePendingCommand(account, command);
                    processPendingCommands(account);
                } catch (Exception e) {
                    Log.e(e, "emptySpam failed");
                }
            }
        });
    }

    void processPendingEmptyTrash(LegacyAccountDto account) throws MessagingException {
        if (!account.hasTrashFolder()) {
            return;
        }

        long trashFolderId = account.getTrashFolderId();
        LocalStore localStore = localStoreProvider.getInstance(account);
        LocalFolder folder = localStore.getFolder(trashFolderId);
        folder.open();
        String trashFolderServerId = folder.getServerId();

        Backend backend = getBackend(account);
        backend.deleteAllMessages(trashFolderServerId);

        // Remove all messages marked as deleted
        folder.destroyDeletedMessages();

        compact(account);
    }

    public void emptyTrash(final LegacyAccountDto account, MessagingListener listener) {
        putBackground("emptyTrash", listener, new Runnable() {
            @Override
            public void run() {
                try {
                    Long trashFolderId = account.getTrashFolderId();
                    if (trashFolderId == null) {
                        Log.w("No Trash folder configured. Can't empty trash.");
                        return;
                    }

                    LocalStore localStore = localStoreProvider.getInstance(account);
                    LocalFolder localFolder = localStore.getFolder(trashFolderId);
                    localFolder.open();

                    boolean isTrashLocalOnly = isTrashLocalOnly(account);
                    if (isTrashLocalOnly) {
                        localFolder.clearAllMessages();
                    } else {
                        localFolder.destroyLocalOnlyMessages();
                        localFolder.setFlags(Collections.singleton(Flag.DELETED), true);
                    }

                    for (MessagingListener l : getListeners()) {
                        l.folderStatusChanged(account, trashFolderId);
                    }

                    if (!isTrashLocalOnly) {
                        PendingCommand command = PendingEmptyTrash.create();
                        queuePendingCommand(account, command);
                        processPendingCommands(account);
                    }
                } catch (Exception e) {
                    Log.e(e, "emptyTrash failed");
                }
            }
        });
    }

    public void clearFolder(LegacyAccountDto account, long folderId) {
        putBackground("clearFolder", null, () ->
                clearFolderSynchronous(account, folderId)
        );
    }

    @VisibleForTesting
    protected void clearFolderSynchronous(LegacyAccountDto account, long folderId) {
        try {
            LocalFolder localFolder = localStoreProvider.getInstance(account).getFolder(folderId);
            localFolder.open();
            localFolder.clearAllMessages();
        } catch (Exception e) {
            Log.e(e, "clearFolder failed");
        }
    }


    /**
     * Find out whether the account type only supports a local Trash folder.
     * <p>
     * <p>Note: Currently this is only the case for POP3 accounts.</p>
     *
     * @param account
     *         The account to check.
     *
     * @return {@code true} if the account only has a local Trash folder that is not synchronized
     * with a folder on the server. {@code false} otherwise.
     */
    private boolean isTrashLocalOnly(LegacyAccountDto account) {
        Backend backend = getBackend(account);
        return !backend.getSupportsTrashFolder();
    }

    public boolean performPeriodicMailSync(LegacyAccountDto account) {
        final CountDownLatch latch = new CountDownLatch(1);
        MutableBoolean syncError = new MutableBoolean(false);
        checkMail(account, false, false, true, new SimpleMessagingListener() {
            @Override
            public void checkMailFinished(Context context, LegacyAccountDto account) {
                latch.countDown();
            }

            @Override
            public void synchronizeMailboxFailed(LegacyAccountDto account, long folderId, String message) {
                syncError.setValue(true);
            }
        });

        Log.v("performPeriodicMailSync(%s) about to await latch release", account);

        try {
            latch.await();
            Log.v("performPeriodicMailSync(%s) got latch release", account);
        } catch (Exception e) {
            Log.e(e, "Interrupted while awaiting latch release");
        }

        boolean success = !syncError.getValue();
        if (success) {
            long now = System.currentTimeMillis();
            Log.v("Account %s successfully synced @ %tc", account, now);
            account.setLastSyncTime(now);
            preferences.saveAccount(account);
        }

        return success;
    }

    /**
     * Checks mail for one or multiple accounts. If account is null all accounts
     * are checked.
     */
    public void checkMail(LegacyAccountDto account, boolean ignoreLastCheckedTime, boolean useManualWakeLock, boolean notify,
            MessagingListener listener) {

        final WakeLock wakeLock;
        if (useManualWakeLock) {
            PowerManager pm = DI.get(PowerManager.class);

            wakeLock = pm.newWakeLock("K9 MessagingController.checkMail");
            wakeLock.setReferenceCounted(false);
            wakeLock.acquire(K9.MANUAL_WAKE_LOCK_TIMEOUT);
        } else {
            wakeLock = null;
        }

        for (MessagingListener l : getListeners(listener)) {
            l.checkMailStarted(context, account);
        }
        putBackground("checkMail", listener, new Runnable() {
            @Override
            public void run() {

                try {
                    Log.i("Starting mail check");

                    Collection<LegacyAccountDto> accounts;
                    if (account != null) {
                        accounts = new ArrayList<>(1);
                        accounts.add(account);
                    } else {
                        accounts = preferences.getAccounts();
                    }

                    for (final LegacyAccountDto account : accounts) {
                        checkMailForAccount(account, ignoreLastCheckedTime, notify, listener);
                    }

                } catch (Exception e) {
                    Log.e(e, "Unable to synchronize mail");
                }
                putBackground("finalize sync", null, new Runnable() {
                            @Override
                            public void run() {

                                Log.i("Finished mail sync");

                                if (wakeLock != null) {
                                    wakeLock.release();
                                }
                                for (MessagingListener l : getListeners(listener)) {
                                    l.checkMailFinished(context, account);
                                }

                            }
                        }
                );
            }
        });
    }


    private void checkMailForAccount(LegacyAccountDto account, boolean ignoreLastCheckedTime, boolean notify,
            MessagingListener listener) {
        Log.i("Synchronizing account %s", account);

        NotificationState notificationState = new NotificationState();

        sendPendingMessages(account, listener);

        refreshFolderListIfStale(account);

        try {
            LocalStore localStore = localStoreProvider.getInstance(account);
            for (final LocalFolder folder : localStore.getPersonalNamespaces(false)) {
                folder.open();

                if (!folder.isVisible()) {
                    // Never sync a folder that isn't displayed
                    continue;
                }

                if (!folder.isSyncEnabled()) {
                    // Do not sync folders that are not enabled for sync.
                    continue;
                }
                synchronizeFolder(account, folder, ignoreLastCheckedTime, notify, listener, notificationState);
            }
        } catch (MessagingException e) {
            Log.e(e, "Unable to synchronize account %s", account);
        } finally {
            putBackground("clear notification flag for " + account, null, new Runnable() {
                        @Override
                        public void run() {
                            Log.v("Clearing notification flag for %s", account);

                            clearFetchingMailNotification(account);
                        }
                    }
            );
        }


    }

    private void synchronizeFolder(LegacyAccountDto account, LocalFolder folder, boolean ignoreLastCheckedTime,
            boolean notify, MessagingListener listener, NotificationState notificationState) {
        putBackground("sync" + folder.getServerId(), null, () -> {
            synchronizeFolderInBackground(account, folder, ignoreLastCheckedTime, notify, listener, notificationState);
        });
    }

    private void synchronizeFolderInBackground(LegacyAccountDto account, LocalFolder folder, boolean ignoreLastCheckedTime,
            boolean notify, MessagingListener listener, NotificationState notificationState) {
        Log.v("Folder %s was last synced @ %tc", folder.getServerId(), folder.getLastChecked());

        if (!ignoreLastCheckedTime) {
            long lastCheckedTime = folder.getLastChecked();
            long now = System.currentTimeMillis();

            if (lastCheckedTime > now) {
                // The time this folder was last checked lies in the future. We better ignore this and sync now.
            } else {
                long syncInterval = account.getAutomaticCheckIntervalMinutes() * 60L * 1000L;
                long nextSyncTime = lastCheckedTime + syncInterval;
                if (nextSyncTime > now) {
                    Log.v("Not syncing folder %s, previously synced @ %tc which would be too recent for the " +
                            "account sync interval", folder.getServerId(), lastCheckedTime);
                    return;
                }
            }
        }

        try {
            showFetchingMailNotificationIfNecessary(account, folder);
            try {
                synchronizeMailboxSynchronous(account, folder.getDatabaseId(), notify, listener, notificationState);
            } finally {
                showEmptyFetchingMailNotificationIfNecessary(account);
            }
        } catch (Exception e) {
            Log.e(e, "Exception while processing folder %s:%s", account, folder.getServerId());
        }
    }

    private void showFetchingMailNotificationIfNecessary(LegacyAccountDto account, LocalFolder folder) {
        if (account.isNotifySync()) {
            notificationController.showFetchingMailNotification(account, folder);
        }
    }

    private void showEmptyFetchingMailNotificationIfNecessary(LegacyAccountDto account) {
        if (account.isNotifySync()) {
            notificationController.showEmptyFetchingMailNotification(account);
        }
    }

    private void clearFetchingMailNotification(LegacyAccountDto account) {
        notificationController.clearFetchingMailNotification(account);
    }

    public void compact(LegacyAccountDto account) {
        putBackground("compact:" + account, null, () -> {
            try {
                MessageStore messageStore = messageStoreManager.getMessageStore(account);
                messageStore.compact();
            } catch (Exception e) {
                Log.e(e, "Failed to compact account %s", account);
            }
        });
    }

    public void deleteAccount(LegacyAccountDto account) {
        notificationController.clearNewMailNotifications(account, false);
        memorizingMessagingListener.removeAccount(account);
    }

    /**
     * Save a draft message.
     */
    public Long saveDraft(LegacyAccountDto account, Message message, Long existingDraftId, String plaintextSubject) {
        return draftOperations.saveDraft(account, message, existingDraftId, plaintextSubject);
    }

    public Long getId(Message message) {
        if (message instanceof LocalMessage) {
            return ((LocalMessage) message).getDatabaseId();
        } else {
            Log.w("MessagingController.getId() called without a LocalMessage");
            return null;
        }
    }

    private static AtomicInteger sequencing = new AtomicInteger(0);

    private static class Command implements Comparable<Command> {
        public Runnable runnable;
        public MessagingListener listener;
        public String description;
        boolean isForegroundPriority;

        int sequence = sequencing.getAndIncrement();

        @Override
        public int compareTo(@NonNull Command other) {
            if (other.isForegroundPriority && !isForegroundPriority) {
                return 1;
            } else if (!other.isForegroundPriority && isForegroundPriority) {
                return -1;
            } else {
                return (sequence - other.sequence);
            }
        }
    }

    public void clearNotifications(LocalMessageSearch search) {
        put("clearNotifications", null, () -> {
            notificationOperations.clearNotifications(search);
        });
    }

    public void cancelNotificationsForAccount(LegacyAccountDto account) {
        notificationController.clearNewMailNotifications(account, true);
    }

    public void cancelNotificationForMessage(LegacyAccountDto account, MessageReference messageReference) {
        notificationController.removeNewMailNotification(account, messageReference);
    }

    @Deprecated
    public void clearCertificateErrorNotifications(LegacyAccountDto account, boolean incoming) {
        notificationController.clearCertificateErrorNotifications(account, incoming);
    }

    public void notifyUserIfCertificateProblem(LegacyAccountDto account, Exception exception, boolean incoming) {
        if (exception instanceof CertificateValidationException) {
            notificationController.showCertificateErrorNotification(account, incoming);
        }
    }

    public void checkAuthenticationProblem(LegacyAccountDto account) {
        // checking incoming server configuration
        if (isAuthenticationProblem(account, true)) {
            handleAuthenticationFailure(account, true);
            return;
        } else {
            clearAuthenticationErrorNotification(account, true);
        }

        // checking outgoing server configuration
        if (isAuthenticationProblem(account, false)) {
            handleAuthenticationFailure(account, false);
        } else {
            clearAuthenticationErrorNotification(account, false);
        }
    }

    private boolean isAuthenticationProblem(LegacyAccountDto account, boolean incoming) {
        ServerSettings serverSettings = incoming ?
                account.getIncomingServerSettings() : account.getOutgoingServerSettings();

        return serverSettings.isMissingCredentials() ||
                serverSettings.authenticationType == AuthType.XOAUTH2 && account.getOAuthState() == null;
    }

    private void clearAuthenticationErrorNotification(LegacyAccountDto account, boolean incoming) {
        if (FeatureFlagProviderCompat.provide(featureFlagProvider, "display_in_app_notifications").isEnabled()) {
            final AuthenticationErrorNotification notification = createAuthenticationErrorNotification(
                account, incoming);
            notificationDismisser.dismiss(notification,outcome -> {
                Log.v("notificationDismisser outcome = " + outcome);
            });
        }
    }

    void actOnMessagesGroupedByAccountAndFolder(List<MessageReference> messages, MessageActor actor) {
        Map<String, Map<Long, List<MessageReference>>> accountMap = groupMessagesByAccountAndFolder(messages);

        for (Map.Entry<String, Map<Long, List<MessageReference>>> entry : accountMap.entrySet()) {
            String accountUuid = entry.getKey();
            LegacyAccountDto account = preferences.getAccount(accountUuid);

            Map<Long, List<MessageReference>> folderMap = entry.getValue();
            for (Map.Entry<Long, List<MessageReference>> folderEntry : folderMap.entrySet()) {
                long folderId = folderEntry.getKey();
                List<MessageReference> messageList = folderEntry.getValue();
                actOnMessageGroup(account, folderId, messageList, actor);
            }
        }
    }

    @NonNull
    private Map<String, Map<Long, List<MessageReference>>> groupMessagesByAccountAndFolder(
            List<MessageReference> messages) {
        Map<String, Map<Long, List<MessageReference>>> accountMap = new HashMap<>();

        for (MessageReference message : messages) {
            if (message == null) {
                continue;
            }
            String accountUuid = message.getAccountUuid();
            long folderId = message.getFolderId();

            Map<Long, List<MessageReference>> folderMap = accountMap.get(accountUuid);
            if (folderMap == null) {
                folderMap = new HashMap<>();
                accountMap.put(accountUuid, folderMap);
            }
            List<MessageReference> messageList = folderMap.get(folderId);
            if (messageList == null) {
                messageList = new LinkedList<>();
                folderMap.put(folderId, messageList);
            }

            messageList.add(message);
        }
        return accountMap;
    }

    private void actOnMessageGroup(
            LegacyAccountDto account, long folderId, List<MessageReference> messageReferences, MessageActor actor) {
        try {
            LocalFolder messageFolder = localStoreProvider.getInstance(account).getFolder(folderId);
            List<LocalMessage> localMessages = messageFolder.getMessagesByReference(messageReferences);
            actor.act(account, messageFolder, localMessages);
        } catch (MessagingException e) {
            Log.e(e, "Error loading account?!");
        }

    }

    interface MessageActor {
        void act(LegacyAccountDto account, LocalFolder messageFolder, List<LocalMessage> messages);
    }

    class ControllerSyncListener implements SyncListener {
        private final LegacyAccountDto account;
        private final MessagingListener listener;
        private final LocalStore localStore;
        private final boolean suppressNotifications;
        private final NotificationState notificationState;
        boolean syncFailed = false;


        ControllerSyncListener(LegacyAccountDto account, MessagingListener listener, boolean suppressNotifications,
                NotificationState notificationState) {
            this.account = account;
            this.listener = listener;
            this.suppressNotifications = suppressNotifications;
            this.notificationState = notificationState;
            this.localStore = getLocalStoreOrThrow(account);
        }

        @Override
        public void syncStarted(@NotNull String folderServerId) {
            long folderId = getFolderId(account, folderServerId);
            for (MessagingListener messagingListener : getListeners(listener)) {
                messagingListener.synchronizeMailboxStarted(account, folderId);
            }
        }

        @Override
        public void syncAuthenticationSuccess() {
            clearAuthenticationErrorNotification(account, true);
            notificationController.clearAuthenticationErrorNotification(account, true);
        }

        @Override
        public void syncHeadersStarted(@NotNull String folderServerId) {
            for (MessagingListener messagingListener : getListeners(listener)) {
                messagingListener.synchronizeMailboxHeadersStarted(account, folderServerId);
            }
        }

        @Override
        public void syncHeadersProgress(@NotNull String folderServerId, int completed, int total) {
            for (MessagingListener messagingListener : getListeners(listener)) {
                messagingListener.synchronizeMailboxHeadersProgress(account, folderServerId, completed, total);
            }
        }

        @Override
        public void syncHeadersFinished(@NotNull String folderServerId, int totalMessagesInMailbox,
                int numNewMessages) {
            for (MessagingListener messagingListener : getListeners(listener)) {
                messagingListener.synchronizeMailboxHeadersFinished(account, folderServerId, totalMessagesInMailbox,
                        numNewMessages);
            }
        }

        @Override
        public void syncProgress(@NotNull String folderServerId, int completed, int total) {
            long folderId = getFolderId(account, folderServerId);
            for (MessagingListener messagingListener : getListeners(listener)) {
                messagingListener.synchronizeMailboxProgress(account, folderId, completed, total);
            }
        }

        @Override
        public void syncNewMessage(@NotNull String folderServerId, @NotNull String messageServerId,
                boolean isOldMessage) {

            // Send a notification of this message
            LocalMessage message = loadMessage(folderServerId, messageServerId);
            LocalFolder localFolder = message.getFolder();
            if (!suppressNotifications &&
                    notificationStrategy.shouldNotifyForMessage(account, localFolder, message, isOldMessage)) {
                // Notify with the localMessage so that we don't have to recalculate the content preview.
                boolean silent = notificationState.wasNotified();
                notificationController.addNewMailNotification(account, message, silent);
                notificationState.setWasNotified(true);
            }

            if (!message.isSet(Flag.SEEN)) {
                for (MessagingListener messagingListener : getListeners(listener)) {
                    messagingListener.synchronizeMailboxNewMessage(account, folderServerId, message);
                }
            }
        }

        @Override
        public void syncRemovedMessage(@NotNull String folderServerId, @NotNull String messageServerId) {
            for (MessagingListener messagingListener : getListeners(listener)) {
                messagingListener.synchronizeMailboxRemovedMessage(account, folderServerId, messageServerId);
            }

            String accountUuid = account.getUuid();
            long folderId = getFolderId(account, folderServerId);
            MessageReference messageReference = new MessageReference(accountUuid, folderId, messageServerId);
            notificationController.removeNewMailNotification(account, messageReference);
        }

        @Override
        public void syncFlagChanged(@NotNull String folderServerId, @NotNull String messageServerId) {
            boolean shouldBeNotifiedOf = false;
            LocalMessage message = loadMessage(folderServerId, messageServerId);
            if (message.isSet(Flag.DELETED) || isMessageSuppressed(message)) {
                syncRemovedMessage(folderServerId, message.getUid());
            } else {
                LocalFolder localFolder = message.getFolder();
                if (notificationStrategy.shouldNotifyForMessage(account, localFolder, message, false)) {
                    shouldBeNotifiedOf = true;
                }
            }

            // we're only interested in messages that need removing
            if (!shouldBeNotifiedOf) {
                MessageReference messageReference = message.makeMessageReference();
                notificationController.removeNewMailNotification(account, messageReference);
            }
        }

        @Override
        public void syncFinished(@NotNull String folderServerId) {
            long folderId = getFolderId(account, folderServerId);
            for (MessagingListener messagingListener : getListeners(listener)) {
                messagingListener.synchronizeMailboxFinished(account, folderId);
            }
        }

        @Override
        public void syncFailed(@NotNull String folderServerId, @NotNull String message, Exception exception) {
            syncFailed = true;

            if (exception instanceof AuthenticationFailedException) {
                handleAuthenticationFailure(account, true);
            } else {
                notifyUserIfCertificateProblem(account, exception, true);
            }

            long folderId = getFolderId(account, folderServerId);
            for (MessagingListener messagingListener : getListeners(listener)) {
                messagingListener.synchronizeMailboxFailed(account, folderId, message);
            }
        }

        @Override
        public void folderStatusChanged(@NotNull String folderServerId) {
            long folderId = getFolderId(account, folderServerId);
            for (MessagingListener messagingListener : getListeners(listener)) {
                messagingListener.folderStatusChanged(account, folderId);
            }
        }

        private LocalMessage loadMessage(String folderServerId, String messageServerId) {
            try {
                LocalFolder localFolder = localStore.getFolder(folderServerId);
                localFolder.open();
                return localFolder.getMessage(messageServerId);
            } catch (MessagingException e) {
                throw new RuntimeException("Couldn't load message (" + folderServerId + ":" + messageServerId + ")", e);
            }
        }
    }

    enum MoveOrCopyFlavor {
        MOVE, COPY, MOVE_AND_MARK_AS_READ
    }
}<|MERGE_RESOLUTION|>--- conflicted
+++ resolved
@@ -90,14 +90,11 @@
 import net.thunderbird.core.logging.legacy.Log;
 import net.thunderbird.feature.mail.folder.api.OutboxFolderManager;
 import net.thunderbird.feature.mail.folder.api.OutboxFolderManagerKt;
-<<<<<<< HEAD
-=======
 import net.thunderbird.feature.notification.api.NotificationManager;
 import net.thunderbird.feature.notification.api.content.AuthenticationErrorNotification;
 import net.thunderbird.feature.notification.api.content.NotificationFactoryCoroutineCompat;
 import net.thunderbird.feature.notification.api.dismisser.compat.NotificationDismisserCompat;
 import net.thunderbird.feature.notification.api.sender.compat.NotificationSenderCompat;
->>>>>>> 5ed2351d
 import net.thunderbird.feature.search.legacy.LocalMessageSearch;
 import org.jetbrains.annotations.NotNull;
 import org.jetbrains.annotations.Nullable;
@@ -149,12 +146,8 @@
     private final FeatureFlagProvider featureFlagProvider;
     private final Logger syncDebugLogger;
     private final OutboxFolderManager outboxFolderManager;
-<<<<<<< HEAD
-
-=======
     private final NotificationSenderCompat notificationSender;
     private final NotificationDismisserCompat notificationDismisser;
->>>>>>> 5ed2351d
 
     private volatile boolean stopped = false;
 
@@ -178,10 +171,7 @@
         List<ControllerExtension> controllerExtensions,
         FeatureFlagProvider featureFlagProvider,
         Logger syncDebugLogger,
-<<<<<<< HEAD
-=======
         NotificationManager notificationManager,
->>>>>>> 5ed2351d
         OutboxFolderManager outboxFolderManager
     ) {
         this.context = context;
@@ -196,11 +186,8 @@
         this.localDeleteOperationDecider = localDeleteOperationDecider;
         this.featureFlagProvider = featureFlagProvider;
         this.syncDebugLogger = syncDebugLogger;
-<<<<<<< HEAD
-=======
         this.notificationSender = new NotificationSenderCompat(notificationManager);
         this.notificationDismisser = new NotificationDismisserCompat(notificationManager);
->>>>>>> 5ed2351d
         this.outboxFolderManager = outboxFolderManager;
 
         controllerThread = new Thread(new Runnable() {
@@ -1526,11 +1513,7 @@
         }
     }
 
-<<<<<<< HEAD
-    private boolean messagesPendingSend(final LegacyAccount account) {
-=======
     private boolean messagesPendingSend(final LegacyAccountDto account) {
->>>>>>> 5ed2351d
         final long outboxFolderId = OutboxFolderManagerKt.getOutboxFolderIdSync(
             outboxFolderManager,
             account.getUuid(),
