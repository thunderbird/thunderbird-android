package com.fsck.k9.controller;


import java.util.ArrayList;
import java.util.Collections;
import java.util.List;
import java.util.Set;

import android.content.Context;
import net.thunderbird.core.android.account.LegacyAccountDto;
import net.thunderbird.core.featureflag.FeatureFlagProvider;
import net.thunderbird.core.featureflag.FeatureFlagResult.Disabled;
import app.k9mail.legacy.message.controller.SimpleMessagingListener;
import com.fsck.k9.K9;
import com.fsck.k9.K9RobolectricTest;
import com.fsck.k9.Preferences;
import com.fsck.k9.backend.BackendManager;
import com.fsck.k9.backend.api.Backend;
import com.fsck.k9.mail.AuthType;
import com.fsck.k9.mail.AuthenticationFailedException;
import com.fsck.k9.mail.CertificateChainException;
import com.fsck.k9.mail.CertificateValidationException;
import com.fsck.k9.mail.ConnectionSecurity;
import com.fsck.k9.mail.Flag;
import net.thunderbird.core.common.exception.MessagingException;
import com.fsck.k9.mail.ServerSettings;
import com.fsck.k9.mailstore.LocalFolder;
import com.fsck.k9.mailstore.LocalMessage;
import com.fsck.k9.mailstore.LocalStore;
import com.fsck.k9.mailstore.LocalStoreProvider;
import app.k9mail.legacy.mailstore.MessageStoreManager;
import com.fsck.k9.mailstore.OutboxState;
import com.fsck.k9.mailstore.OutboxStateRepository;
import com.fsck.k9.mailstore.SaveMessageDataCreator;
import com.fsck.k9.mailstore.SendState;
import com.fsck.k9.mailstore.SpecialLocalFoldersCreator;
import com.fsck.k9.notification.NotificationController;
import com.fsck.k9.notification.NotificationStrategy;
import net.thunderbird.core.common.mail.Protocols;
import net.thunderbird.core.logging.Logger;
<<<<<<< HEAD
import net.thunderbird.feature.mail.folder.api.OutboxFolderManager;
=======
import net.thunderbird.core.outcome.Outcome;
import net.thunderbird.feature.mail.folder.api.OutboxFolderManager;
import net.thunderbird.feature.notification.api.NotificationManager;
import net.thunderbird.feature.notification.api.sender.NotificationSender;
import net.thunderbird.feature.notification.testing.fake.FakeInAppOnlyNotification;
import net.thunderbird.feature.notification.testing.fake.FakeNotificationManager;
>>>>>>> 5ed2351d
import net.thunderbird.legacy.core.mailstore.folder.FakeOutboxFolderManager;
import org.junit.After;
import org.junit.Before;
import org.junit.Test;
import org.mockito.ArgumentMatchers;
import org.mockito.InOrder;
import org.mockito.Mock;
import org.mockito.MockitoAnnotations;
import org.mockito.invocation.InvocationOnMock;
import org.mockito.stubbing.Answer;
import org.robolectric.RuntimeEnvironment;
import org.robolectric.shadows.ShadowLog;

import static java.util.Collections.emptyList;
import static org.mockito.ArgumentMatchers.anyString;
import static org.mockito.ArgumentMatchers.nullable;
import static org.mockito.ArgumentMatchers.eq;
import static org.mockito.Mockito.doAnswer;
import static org.mockito.Mockito.doThrow;
import static org.mockito.Mockito.inOrder;
import static org.mockito.Mockito.mock;
import static org.mockito.Mockito.never;
import static org.mockito.Mockito.verify;
import static org.mockito.Mockito.verifyNoMoreInteractions;
import static org.mockito.Mockito.when;


@SuppressWarnings("unchecked")
public class MessagingControllerTest extends K9RobolectricTest {
    private static final long FOLDER_ID = 23;
    private static final String FOLDER_NAME = "Folder";
    private static final long SENT_FOLDER_ID = 10;
    private static final int MAXIMUM_SMALL_MESSAGE_SIZE = 1000;

    private MessagingController controller;
    private LegacyAccountDto account;
    @Mock
    private BackendManager backendManager;
    @Mock
    private Backend backend;
    @Mock
    private LocalStoreProvider localStoreProvider;
    @Mock
    private MessageStoreManager messageStoreManager;
    @Mock
    private SaveMessageDataCreator saveMessageDataCreator;
    @Mock
    private SpecialLocalFoldersCreator specialLocalFoldersCreator;
    @Mock
    private SimpleMessagingListener listener;
    @Mock
    private LocalFolder localFolder;
    @Mock
    private LocalFolder sentFolder;
    @Mock
    private LocalStore localStore;
    @Mock
    private NotificationController notificationController;
    @Mock
    private NotificationStrategy notificationStrategy;

    private Context appContext;
    private Set<Flag> reqFlags;
    private Set<Flag> forbiddenFlags;

    private List<String> remoteMessages;
    @Mock
    private LocalMessage localNewMessage1;
    @Mock
    private LocalMessage localNewMessage2;
    @Mock
    private LocalMessage localMessageToSend1;
    private volatile boolean hasFetchedMessage = false;

    private Preferences preferences;
    private String accountUuid;
    private FeatureFlagProvider featureFlagProvider;

    @Mock
    private Logger syncLogger;

    @Before
    public void setUp() throws MessagingException {
        ShadowLog.stream = System.out;
        MockitoAnnotations.initMocks(this);
        appContext = RuntimeEnvironment.getApplication();

        preferences = Preferences.getPreferences();
        featureFlagProvider = key -> Disabled.INSTANCE;

<<<<<<< HEAD
=======
        final NotificationManager notificationManager = new FakeNotificationManager(
            notification -> Outcome.Companion.success(new FakeInAppOnlyNotification()),
            notification -> Outcome.Companion.success(new FakeInAppOnlyNotification()),
            id -> Outcome.Companion.success(new FakeInAppOnlyNotification())
        );

>>>>>>> 5ed2351d
        final OutboxFolderManager fakeOutboxFolderManager = new FakeOutboxFolderManager(FOLDER_ID);

        controller = new MessagingController(
            appContext,
            notificationController,
            notificationStrategy,
            localStoreProvider,
            backendManager,
            preferences,
            messageStoreManager,
            saveMessageDataCreator,
            specialLocalFoldersCreator,
            new LocalDeleteOperationDecider(),
            Collections.<ControllerExtension>emptyList(),
            featureFlagProvider,
            syncLogger,
<<<<<<< HEAD
=======
            notificationManager,
>>>>>>> 5ed2351d
            fakeOutboxFolderManager
        );

        configureAccount();
        configureBackendManager();
        configureLocalStore();
    }

    @After
    public void tearDown() throws Exception {
        removeAccountsFromPreferences();
        controller.stop();
        autoClose();
    }

    @Test
    public void clearFolderSynchronous_shouldOpenFolderForWriting() throws MessagingException {
        controller.clearFolderSynchronous(account, FOLDER_ID);

        verify(localFolder).open();
    }

    @Test
    public void clearFolderSynchronous_shouldClearAllMessagesInTheFolder() throws MessagingException {
        controller.clearFolderSynchronous(account, FOLDER_ID);

        verify(localFolder).clearAllMessages();
    }

    @Test
    public void refreshRemoteSynchronous_shouldCallBackend() throws MessagingException {
        controller.refreshFolderListSynchronous(account);

        verify(backend).refreshFolderList();
    }

    private void setupRemoteSearch() throws Exception {
        remoteMessages = new ArrayList<>();
        Collections.addAll(remoteMessages, "oldMessageUid", "newMessageUid1", "newMessageUid2");
        List<String> newRemoteMessages = new ArrayList<>();
        Collections.addAll(newRemoteMessages, "newMessageUid1", "newMessageUid2");

        when(localNewMessage1.getUid()).thenReturn("newMessageUid1");
        when(localNewMessage2.getUid()).thenReturn("newMessageUid2");
        when(backend.search(eq(FOLDER_NAME), anyString(), nullable(Set.class), nullable(Set.class), eq(false)))
            .thenReturn(remoteMessages);
        when(localFolder.extractNewMessages(ArgumentMatchers.<String>anyList())).thenReturn(newRemoteMessages);
        when(localFolder.getMessage("newMessageUid1")).thenReturn(localNewMessage1);
        when(localFolder.getMessage("newMessageUid2")).thenAnswer(
            new Answer<LocalMessage>() {
                @Override
                public LocalMessage answer(InvocationOnMock invocation) throws Throwable {
                    if(hasFetchedMessage) {
                        return localNewMessage2;
                    }
                    else
                        return null;
                }
            }
        );
        doAnswer((Answer<Void>) invocation -> {
            hasFetchedMessage = true;
            return null;
        }).when(backend).downloadMessageStructure(eq(FOLDER_NAME), eq("newMessageUid2"));
        reqFlags = Collections.singleton(Flag.ANSWERED);
        forbiddenFlags = Collections.singleton(Flag.DELETED);

        account.setRemoteSearchNumResults(50);
    }

    @Test
    public void searchRemoteMessagesSynchronous_shouldNotifyStartedListingRemoteMessages() throws Exception {
        setupRemoteSearch();

        controller.searchRemoteMessagesSynchronous(accountUuid, FOLDER_ID, "query", reqFlags, forbiddenFlags, listener);

        verify(listener).remoteSearchStarted(FOLDER_ID);
    }

    @Test
    public void searchRemoteMessagesSynchronous_shouldQueryRemoteFolder() throws Exception {
        setupRemoteSearch();

        controller.searchRemoteMessagesSynchronous(accountUuid, FOLDER_ID, "query", reqFlags, forbiddenFlags, listener);

        verify(backend).search(FOLDER_NAME, "query", reqFlags, forbiddenFlags, false);
    }

    @Test
    public void searchRemoteMessagesSynchronous_shouldAskLocalFolderToDetermineNewMessages() throws Exception {
        setupRemoteSearch();

        controller.searchRemoteMessagesSynchronous(accountUuid, FOLDER_ID, "query", reqFlags, forbiddenFlags, listener);

        verify(localFolder).extractNewMessages(remoteMessages);
    }

    @Test
    public void searchRemoteMessagesSynchronous_shouldTryAndGetNewMessages() throws Exception {
        setupRemoteSearch();

        controller.searchRemoteMessagesSynchronous(accountUuid, FOLDER_ID, "query", reqFlags, forbiddenFlags, listener);

        verify(localFolder).getMessage("newMessageUid1");
    }

    @Test
    public void searchRemoteMessagesSynchronous_shouldNotTryAndGetOldMessages() throws Exception {
        setupRemoteSearch();

        controller.searchRemoteMessagesSynchronous(accountUuid, FOLDER_ID, "query", reqFlags, forbiddenFlags, listener);

        verify(localFolder, never()).getMessage("oldMessageUid");
    }

    @Test
    public void searchRemoteMessagesSynchronous_shouldFetchNewMessages() throws Exception {
        setupRemoteSearch();

        controller.searchRemoteMessagesSynchronous(accountUuid, FOLDER_ID, "query", reqFlags, forbiddenFlags, listener);

        verify(backend).downloadMessageStructure(eq(FOLDER_NAME), eq("newMessageUid2"));
    }

    @Test
    public void searchRemoteMessagesSynchronous_shouldNotFetchExistingMessages() throws Exception {
        setupRemoteSearch();

        controller.searchRemoteMessagesSynchronous(accountUuid, FOLDER_ID, "query", reqFlags, forbiddenFlags, listener);

        verify(backend, never()).downloadMessageStructure(eq(FOLDER_NAME), eq("newMessageUid1"));
    }

    @Test
    public void searchRemoteMessagesSynchronous_shouldNotifyOnFailure() throws Exception {
        setupRemoteSearch();
        when(backend.search(anyString(), anyString(), nullable(Set.class), nullable(Set.class), eq(false)))
            .thenThrow(new MessagingException("Test"));

        controller.searchRemoteMessagesSynchronous(accountUuid, FOLDER_ID, "query", reqFlags, forbiddenFlags, listener);

        verify(listener).remoteSearchFailed(null, "Test");
    }

    @Test
    public void searchRemoteMessagesSynchronous_shouldNotifyOnFinish() throws Exception {
        setupRemoteSearch();
        when(backend.search(anyString(), nullable(String.class), nullable(Set.class), nullable(Set.class), eq(false)))
            .thenThrow(new MessagingException("Test"));

        controller.searchRemoteMessagesSynchronous(accountUuid, FOLDER_ID, "query", reqFlags, forbiddenFlags, listener);

        verify(listener).remoteSearchFinished(FOLDER_ID, 0, 50, Collections.<String>emptyList());
    }

    @Test
    public void sendPendingMessagesSynchronous_withNonExistentOutbox_shouldNotStartSync() throws MessagingException {
        when(localFolder.exists()).thenReturn(false);
        controller.addListener(listener);

        controller.sendPendingMessagesSynchronous(account);

        verifyNoMoreInteractions(listener);
    }

    @Test
    public void sendPendingMessagesSynchronous_shouldSetProgress() throws MessagingException {
        setupAccountWithMessageToSend();

        controller.sendPendingMessagesSynchronous(account);

        verify(listener).synchronizeMailboxProgress(account, FOLDER_ID, 0, 1);
    }

    @Test
    public void sendPendingMessagesSynchronous_shouldSendMessageUsingTransport() throws MessagingException {
        setupAccountWithMessageToSend();

        controller.sendPendingMessagesSynchronous(account);

        verify(backend).sendMessage(localMessageToSend1);
    }

    @Test
    public void sendPendingMessagesSynchronous_shouldSetAndRemoveSendInProgressFlag() throws MessagingException {
        setupAccountWithMessageToSend();

        controller.sendPendingMessagesSynchronous(account);

        InOrder ordering = inOrder(localMessageToSend1, backend);
        ordering.verify(localMessageToSend1).setFlag(Flag.X_SEND_IN_PROGRESS, true);
        ordering.verify(backend).sendMessage(localMessageToSend1);
        ordering.verify(localMessageToSend1).setFlag(Flag.X_SEND_IN_PROGRESS, false);
    }

    @Test
    public void sendPendingMessagesSynchronous_shouldMarkSentMessageAsSeen() throws MessagingException {
        setupAccountWithMessageToSend();

        controller.sendPendingMessagesSynchronous(account);

        verify(localMessageToSend1).setFlag(Flag.SEEN, true);
    }

    @Test
    public void sendPendingMessagesSynchronous_whenMessageSentSuccesfully_shouldUpdateProgress() throws MessagingException {
        setupAccountWithMessageToSend();

        controller.sendPendingMessagesSynchronous(account);

        verify(listener).synchronizeMailboxProgress(account, FOLDER_ID, 1, 1);
    }

    @Test
    public void sendPendingMessagesSynchronous_shouldUpdateProgress() throws MessagingException {
        setupAccountWithMessageToSend();

        controller.sendPendingMessagesSynchronous(account);

        verify(listener).synchronizeMailboxProgress(account, FOLDER_ID, 1, 1);
    }

    @Test
    public void sendPendingMessagesSynchronous_withAuthenticationFailure_shouldNotify() throws MessagingException {
        setupAccountWithMessageToSend();
        doThrow(new AuthenticationFailedException("Test")).when(backend).sendMessage(localMessageToSend1);

        controller.sendPendingMessagesSynchronous(account);

        verify(notificationController).showAuthenticationErrorNotification(account, false);
    }

    @Test
    public void sendPendingMessagesSynchronous_withCertificateFailure_shouldNotify() throws MessagingException {
        setupAccountWithMessageToSend();
        doThrow(new CertificateValidationException(emptyList(), new CertificateChainException("", null, null)))
            .when(backend).sendMessage(localMessageToSend1);

        controller.sendPendingMessagesSynchronous(account);

        verify(notificationController).showCertificateErrorNotification(account, false);
    }

    private void setupAccountWithMessageToSend() throws MessagingException {
        account.setSentFolderId(SENT_FOLDER_ID);
        when(localStore.getFolder(SENT_FOLDER_ID)).thenReturn(sentFolder);
        when(sentFolder.getDatabaseId()).thenReturn(SENT_FOLDER_ID);
        when(localFolder.exists()).thenReturn(true);
        when(localFolder.getMessages()).thenReturn(Collections.singletonList(localMessageToSend1));
        when(localMessageToSend1.getUid()).thenReturn("localMessageToSend1");
        when(localMessageToSend1.getDatabaseId()).thenReturn(42L);
        when(localMessageToSend1.getHeader(K9.IDENTITY_HEADER)).thenReturn(new String[]{});

        OutboxState outboxState = new OutboxState(SendState.READY, 0, null, 0);
        OutboxStateRepository outboxStateRepository = mock(OutboxStateRepository.class);
        when(outboxStateRepository.getOutboxState(42L)).thenReturn(outboxState);

        when(localStore.getOutboxStateRepository()).thenReturn(outboxStateRepository);
        controller.addListener(listener);
    }

    private void configureBackendManager() {
        when(backendManager.getBackend(account)).thenReturn(backend);
    }

    private void configureAccount() {
        account = preferences.newAccount();
        accountUuid = account.getUuid();

        account.setIncomingServerSettings(new ServerSettings(Protocols.IMAP, "host", 993,
            ConnectionSecurity.SSL_TLS_REQUIRED, AuthType.PLAIN, "username", "password", null));
        account.setOutgoingServerSettings(new ServerSettings(Protocols.SMTP, "host", 465,
            ConnectionSecurity.SSL_TLS_REQUIRED, AuthType.PLAIN, "username", "password", null));
        account.setMaximumAutoDownloadMessageSize(MAXIMUM_SMALL_MESSAGE_SIZE);
        account.setEmail("user@host.com");
    }

    private void configureLocalStore() throws MessagingException {
        when(localStore.getFolder(FOLDER_NAME)).thenReturn(localFolder);
        when(localStore.getFolder(FOLDER_ID)).thenReturn(localFolder);
        when(localFolder.exists()).thenReturn(true);
        when(localFolder.getDatabaseId()).thenReturn(FOLDER_ID);
        when(localFolder.getServerId()).thenReturn(FOLDER_NAME);
        when(localStore.getPersonalNamespaces(false)).thenReturn(Collections.singletonList(localFolder));
        when(localStoreProvider.getInstance(account)).thenReturn(localStore);
    }

    private void removeAccountsFromPreferences() {
        preferences.clearAccounts();
    }
}<|MERGE_RESOLUTION|>--- conflicted
+++ resolved
@@ -38,16 +38,12 @@
 import com.fsck.k9.notification.NotificationStrategy;
 import net.thunderbird.core.common.mail.Protocols;
 import net.thunderbird.core.logging.Logger;
-<<<<<<< HEAD
-import net.thunderbird.feature.mail.folder.api.OutboxFolderManager;
-=======
 import net.thunderbird.core.outcome.Outcome;
 import net.thunderbird.feature.mail.folder.api.OutboxFolderManager;
 import net.thunderbird.feature.notification.api.NotificationManager;
 import net.thunderbird.feature.notification.api.sender.NotificationSender;
 import net.thunderbird.feature.notification.testing.fake.FakeInAppOnlyNotification;
 import net.thunderbird.feature.notification.testing.fake.FakeNotificationManager;
->>>>>>> 5ed2351d
 import net.thunderbird.legacy.core.mailstore.folder.FakeOutboxFolderManager;
 import org.junit.After;
 import org.junit.Before;
@@ -138,15 +134,12 @@
         preferences = Preferences.getPreferences();
         featureFlagProvider = key -> Disabled.INSTANCE;
 
-<<<<<<< HEAD
-=======
         final NotificationManager notificationManager = new FakeNotificationManager(
             notification -> Outcome.Companion.success(new FakeInAppOnlyNotification()),
             notification -> Outcome.Companion.success(new FakeInAppOnlyNotification()),
             id -> Outcome.Companion.success(new FakeInAppOnlyNotification())
         );
 
->>>>>>> 5ed2351d
         final OutboxFolderManager fakeOutboxFolderManager = new FakeOutboxFolderManager(FOLDER_ID);
 
         controller = new MessagingController(
@@ -163,10 +156,7 @@
             Collections.<ControllerExtension>emptyList(),
             featureFlagProvider,
             syncLogger,
-<<<<<<< HEAD
-=======
             notificationManager,
->>>>>>> 5ed2351d
             fakeOutboxFolderManager
         );
 
