--- conflicted
+++ resolved
@@ -127,11 +127,8 @@
 
     private Preferences preferences;
     private String accountUuid;
-<<<<<<< HEAD
     private String secondAccountUuid;
-=======
     private FeatureFlagProvider featureFlagProvider;
->>>>>>> 5d1be761
 
 
     @Before
