--- conflicted
+++ resolved
@@ -26,11 +26,7 @@
     private val outboxFolderManager: OutboxFolderManager,
     private val ioDispatcher: CoroutineDispatcher = Dispatchers.IO,
 ) {
-<<<<<<< HEAD
-    suspend fun getFolder(account: LegacyAccount, folderId: Long): Folder? {
-=======
     suspend fun getFolder(account: LegacyAccountDto, folderId: Long): Folder? {
->>>>>>> 5ed2351d
         val messageStore = messageStoreManager.getMessageStore(account)
         val outboxFolderId = outboxFolderManager.getOutboxFolderId(account.id)
         return messageStore.getFolder(folderId) { folder ->
@@ -43,11 +39,7 @@
         }
     }
 
-<<<<<<< HEAD
-    suspend fun getFolderDetails(account: LegacyAccount, folderId: Long): FolderDetails? {
-=======
     suspend fun getFolderDetails(account: LegacyAccountDto, folderId: Long): FolderDetails? {
->>>>>>> 5ed2351d
         val messageStore = messageStoreManager.getMessageStore(account)
         val outboxFolderId = outboxFolderManager.getOutboxFolderId(account.id)
         return messageStore.getFolder(folderId) { folder ->
@@ -201,11 +193,7 @@
             .flowOn(ioDispatcher)
     }
 
-<<<<<<< HEAD
-    private fun FolderDetailsAccessor.getFolderType(account: LegacyAccount, outboxFolderId: Long): FolderType =
-=======
     private fun FolderDetailsAccessor.getFolderType(account: LegacyAccountDto, outboxFolderId: Long): FolderType =
->>>>>>> 5ed2351d
         if (id == outboxFolderId) {
             FolderType.OUTBOX
         } else {
