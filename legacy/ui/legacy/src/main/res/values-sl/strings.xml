--- conflicted
+++ resolved
@@ -902,11 +902,8 @@
     <string name="volume_navigation_title_short">Navigacija s tipko za glasnost</string>
     <string name="push_notification_grant_alarm_permission">Tapnite za odobritev dovoljenja.</string>
     <string name="dialog_openkeychain_info_text">Aplikacija OpenKeychain je potrebna za omogočanje podpore za šifriranje od konca do konca.</string>
-<<<<<<< HEAD
-=======
     <string name="settings_ui_telemetry_description">Z Mozillo deli podatke o zmogljivosti, uporabi, strojni opremi in prilagajanju tega programa z namenom izboljšanja Thunderbirda</string>
     <string name="volume_navigation_summary">V pogledu sporočil se med sporočili pomikajte z gumboma za glasnost</string>
     <string name="settings_list_action_support">Podprite <xliff:g id="app_name">%s</xliff:g></string>
     <string name="push_info_notification_explanation_text">Ko uporabljate potisna sporočila, <xliff:g id="app_name">%1$s</xliff:g> vzdržuje povezavo s poštnim strežnikom. Android zahteva prikaz obvestila, ko je aplikacija aktivna v ozadju. <xliff:g id="optional_extended_explanation">%2$s</xliff:g></string>
->>>>>>> 45504350
 </resources>