package com.fsck.k9.ui.messagelist

import android.annotation.SuppressLint
import android.content.res.Resources
import android.content.res.Resources.Theme
import android.view.LayoutInflater
import android.view.View
import android.view.View.OnClickListener
import android.view.View.OnLongClickListener
import android.view.ViewGroup
import androidx.recyclerview.widget.DiffUtil
import androidx.recyclerview.widget.RecyclerView
import androidx.recyclerview.widget.RecyclerView.NO_POSITION
import app.k9mail.legacy.message.controller.MessageReference
import com.fsck.k9.contacts.ContactPictureLoader
import com.fsck.k9.ui.helper.RelativeDateTimeFormatter
import com.fsck.k9.ui.messagelist.item.FooterViewHolder
import com.fsck.k9.ui.messagelist.item.MessageListViewHolder
import com.fsck.k9.ui.messagelist.item.MessageViewHolder
import com.fsck.k9.ui.messagelist.item.MessageViewHolderColors

private const val FOOTER_ID = 1L

private const val TYPE_MESSAGE = 0
private const val TYPE_FOOTER = 1

class MessageListAdapter internal constructor(
    private val theme: Theme,
    private val res: Resources,
    private val layoutInflater: LayoutInflater,
    private val contactsPictureLoader: ContactPictureLoader,
    private val listItemListener: MessageListItemActionListener,
    private val appearance: MessageListAppearance,
    private val relativeDateTimeFormatter: RelativeDateTimeFormatter,
) : RecyclerView.Adapter<MessageListViewHolder>() {

<<<<<<< HEAD
    private val forwardedIcon: Drawable = ResourcesCompat.getDrawable(res, Icons.Outlined.Forward, theme)!!
    private val answeredIcon: Drawable = ResourcesCompat.getDrawable(res, Icons.Outlined.Reply, theme)!!
    private val forwardedAnsweredIcon: Drawable =
        ResourcesCompat.getDrawable(res, Icons.Outlined.CompareArrows, theme)!!

    private val activeItemBackgroundColor: Int =
        theme.resolveColorAttribute(MaterialR.attr.colorSecondaryContainer)
    private val selectedItemBackgroundColor: Int = theme.resolveColorAttribute(MaterialR.attr.colorSurfaceVariant)
    private val regularItemBackgroundColor: Int =
        theme.resolveColorAttribute(MaterialR.attr.colorSurface)
    private val readItemBackgroundColor: Int =
        theme.resolveColorAttribute(MaterialR.attr.colorSurfaceContainerHigh)
    private val unreadItemBackgroundColor: Int =
        theme.resolveColorAttribute(MaterialR.attr.colorSurface)

    private val activeItemColor: Int = theme.resolveColorAttribute(MaterialR.attr.colorOnSecondaryContainer)
    private val selectedItemColor: Int = theme.resolveColorAttribute(MaterialR.attr.colorOnSurfaceVariant)
    private val regularItemColor: Int = theme.resolveColorAttribute(MaterialR.attr.colorOnSurface)
    private val readItemColor: Int = theme.resolveColorAttribute(MaterialR.attr.colorOutline)
    private val unreadItemColor: Int = theme.resolveColorAttribute(MaterialR.attr.colorOnSurface)

    private val previewTextColor: Int = theme.resolveColorAttribute(MaterialR.attr.colorOutline)
    private val previewActiveTextColor: Int = theme.resolveColorAttribute(MaterialR.attr.colorOnSecondary)

    private val compactVerticalPadding = res.getDimensionPixelSize(R.dimen.messageListCompactVerticalPadding)
    private val compactTextViewMarginTop = res.getDimensionPixelSize(R.dimen.messageListCompactTextViewMargin)
    private val compactLineSpacingMultiplier = res.getFloatCompat(R.dimen.messageListCompactLineSpacingMultiplier)
    private val defaultVerticalPadding = res.getDimensionPixelSize(R.dimen.messageListDefaultVerticalPadding)
    private val defaultTextViewMarginTop = res.getDimensionPixelSize(R.dimen.messageListDefaultTextViewMargin)
    private val defaultLineSpacingMultiplier = res.getFloatCompat(R.dimen.messageListDefaultLineSpacingMultiplier)
    private val relaxedVerticalPadding = res.getDimensionPixelSize(R.dimen.messageListRelaxedVerticalPadding)
    private val relaxedTextViewMarginTop = res.getDimensionPixelSize(R.dimen.messageListRelaxedTextViewMargin)
    private val relaxedLineSpacingMultiplier = res.getFloatCompat(R.dimen.messageListRelaxedLineSpacingMultiplier)
=======
    val colors: MessageViewHolderColors = MessageViewHolderColors.resolveColors(theme)
>>>>>>> 89fff901

    var messages: List<MessageListItem> = emptyList()
        @SuppressLint("NotifyDataSetChanged")
        set(value) {
            val oldMessageList = field

            field = value
            messagesMap = value.associateBy { it.uniqueId }

            if (selected.isNotEmpty()) {
                val uniqueIds = messagesMap.keys
                selected = selected.intersect(uniqueIds)
            }

            val diffResult = DiffUtil.calculateDiff(
                MessageListDiffCallback(oldMessageList = oldMessageList, newMessageList = value),
            )
            diffResult.dispatchUpdatesTo(this)
        }

    private var messagesMap = emptyMap<Long, MessageListItem>()

    var activeMessage: MessageReference? = null
        set(value) {
            if (value == field) return

            val oldPosition = getPosition(field)
            val newPosition = getPosition(value)

            field = value

            oldPosition?.let { position -> notifyItemChanged(position) }
            newPosition?.let { position -> notifyItemChanged(position) }
        }

    var selected: Set<Long> = emptySet()
        private set(value) {
            if (value == field) return

            // Selection removed
            field.asSequence()
                .filter { uniqueId -> uniqueId !in value }
                .mapNotNull { uniqueId -> messagesMap[uniqueId] }
                .mapNotNull { messageListItem -> getPosition(messageListItem) }
                .forEach { position ->
                    notifyItemChanged(position)
                }

            // Selection added
            value.asSequence()
                .filter { uniqueId -> uniqueId !in field }
                .mapNotNull { uniqueId -> messagesMap[uniqueId] }
                .mapNotNull { messageListItem -> getPosition(messageListItem) }
                .forEach { position ->
                    notifyItemChanged(position)
                }

            field = value
            selectedCount = calculateSelectionCount()
        }

    val selectedMessages: List<MessageListItem>
        get() = selected.map { messagesMap[it]!! }

    val isAllSelected: Boolean
        get() = selected.isNotEmpty() && selected.size == messages.size

    var selectedCount: Int = 0
        private set

    var footerText: String? = null
        set(value) {
            if (field == value) return

            val hadFooterText = field != null
            val previousFooterPosition = footerPosition
            field = value

            if (hadFooterText) {
                if (value == null) {
                    notifyItemRemoved(previousFooterPosition)
                } else {
                    notifyItemChanged(footerPosition)
                }
            } else {
                notifyItemInserted(footerPosition)
            }
        }

    private val hasFooter: Boolean
        get() = footerText != null

    private val lastMessagePosition: Int
        get() = messages.lastIndex

    private val footerPosition: Int
        get() = if (hasFooter) lastMessagePosition + 1 else NO_POSITION

    private val messageClickedListener = OnClickListener { view: View ->
        val messageListItem = getItemFromView(view) ?: return@OnClickListener
        listItemListener.onMessageClicked(messageListItem)
    }

    private val messageLongClickedListener = OnLongClickListener { view: View ->
        getItemFromView(view)?.let { messageListItem ->
            listItemListener.onToggleMessageSelection(messageListItem)
        }
        true
    }

    private val footerClickListener = OnClickListener {
        listItemListener.onFooterClicked()
    }

    private val starClickListener = OnClickListener { view: View ->
        val parentView = view.parent as View
        val messageListItem = getItemFromView(parentView) ?: return@OnClickListener
        listItemListener.onToggleMessageFlag(messageListItem)
    }

    private val contactPictureContainerClickListener = OnClickListener { view: View ->
        val parentView = view.parent as View
        val messageListItem = getItemFromView(parentView) ?: return@OnClickListener
        listItemListener.onToggleMessageSelection(messageListItem)
    }

    init {
        setHasStableIds(true)
    }

    override fun getItemCount(): Int = messages.size + if (hasFooter) 1 else 0

    override fun getItemId(position: Int): Long {
        return if (position <= lastMessagePosition) {
            messages[position].uniqueId
        } else {
            FOOTER_ID
        }
    }

    override fun getItemViewType(position: Int): Int {
        return if (position <= lastMessagePosition) TYPE_MESSAGE else TYPE_FOOTER
    }

    private fun getItem(position: Int): MessageListItem = messages[position]

    fun getItemById(uniqueId: Long): MessageListItem? {
        return messagesMap[uniqueId]
    }

    fun getItem(messageReference: MessageReference): MessageListItem? {
        return messages.firstOrNull {
            it.account.uuid == messageReference.accountUuid &&
                it.folderId == messageReference.folderId &&
                it.messageUid == messageReference.uid
        }
    }

    fun getPosition(messageListItem: MessageListItem): Int? {
        return messages.indexOf(messageListItem).takeIf { it != -1 }
    }

    private fun getPosition(messageReference: MessageReference?): Int? {
        if (messageReference == null) return null

        return messages.indexOfFirst {
            messageReference.equals(it.account.uuid, it.folderId, it.messageUid)
        }.takeIf { it != -1 }
    }

    override fun onCreateViewHolder(parent: ViewGroup, viewType: Int): MessageListViewHolder {
        return when (viewType) {
            TYPE_MESSAGE -> createMessageViewHolder(parent)
            TYPE_FOOTER -> FooterViewHolder.create(layoutInflater, parent, footerClickListener)
            else -> error("Unsupported type: $viewType")
        }
    }

    private fun createMessageViewHolder(parent: ViewGroup?): MessageViewHolder =
        MessageViewHolder.create(
            layoutInflater = layoutInflater,
            parent = parent,
            appearance = appearance,
            res = res,
            contactsPictureLoader = contactsPictureLoader,
            relativeDateTimeFormatter = relativeDateTimeFormatter,
            colors = colors,
            theme = theme,
            onClickListener = messageClickedListener,
            onLongClickListener = messageLongClickedListener,
            contactPictureContainerClickListener = contactPictureContainerClickListener,
            starClickListener = starClickListener,
        )

    override fun onBindViewHolder(holder: MessageListViewHolder, position: Int) {
        when (val viewType = getItemViewType(position)) {
            TYPE_MESSAGE -> {
                val messageListItem = getItem(position)
                val messageViewHolder = holder as MessageViewHolder
                messageViewHolder.bind(
                    messageListItem = messageListItem,
                    isActive = isActiveMessage(messageListItem),
                    isSelected = isSelected(messageListItem),
                )
            }

            TYPE_FOOTER -> {
                val footerViewHolder = holder as FooterViewHolder
                footerViewHolder.bind(footerText)
            }

            else -> {
                error("Unsupported type: $viewType")
            }
        }
    }

<<<<<<< HEAD
    private fun bindMessageViewHolder(holder: MessageViewHolder, messageListItem: MessageListItem) {
        val isSelected = selected.contains(messageListItem.uniqueId)
        val isActive = isActiveMessage(messageListItem)

        if (appearance.showContactPicture) {
            holder.contactPictureClickArea.isSelected = isSelected
            if (isSelected) {
                holder.contactPicture.isVisible = false
                holder.selected.isVisible = true
            } else {
                holder.selected.isVisible = false
                holder.contactPicture.isVisible = true
            }
            holder.contactPictureClickArea.contentDescription = if (isSelected) {
                res.getString(R.string.swipe_action_deselect)
            } else {
                res.getString(R.string.swipe_action_select)
            }
        }

        with(messageListItem) {
            val foregroundColor = selectForegroundColor(isSelected, isRead, isActive)
            val maybeBoldTypeface = if (isRead) Typeface.NORMAL else Typeface.BOLD
            val displayDate = relativeDateTimeFormatter.formatDate(messageDate)
            val displayThreadCount = if (appearance.showingThreadedList) threadCount else 0
            val subject = MlfUtils.buildSubject(subject, res.getString(R.string.general_no_subject), displayThreadCount)

            if (appearance.showAccountChip) {
                val accountChipDrawable = holder.chip.drawable.mutate()
                DrawableCompat.setTint(accountChipDrawable, account.chipColor)
                holder.chip.setImageDrawable(accountChipDrawable)
            }

            if (appearance.stars) {
                holder.star.isSelected = isStarred
                if (isStarred) {
                    holder.star.clearColorFilter()
                } else {
                    holder.star.setColorFilter(foregroundColor)
                }
                holder.starClickArea.contentDescription = if (isStarred) {
                    res.getString(R.string.unflag_action)
                } else {
                    res.getString(R.string.flag_action)
                }
            }
            holder.uniqueId = uniqueId
            if (appearance.showContactPicture && holder.contactPicture.isVisible) {
                setContactPicture(holder.contactPicture, displayAddress)
            }
            holder.itemView.setBackgroundColor(selectBackgroundColor(isSelected, isRead, isActive))
            updateWithThreadCount(holder, displayThreadCount)
            val beforePreviewText = if (appearance.senderAboveSubject) subject else displayName
            val messageStringBuilder = SpannableStringBuilder(beforePreviewText)
            if (appearance.previewLines > 0) {
                val preview = getPreview(isMessageEncrypted, previewText)
                if (preview.isNotEmpty()) {
                    messageStringBuilder.append(" – ").append(preview)
                }
            }
            holder.preview.setTextColor(foregroundColor)
            holder.preview.setText(messageStringBuilder, TextView.BufferType.SPANNABLE)

            formatPreviewText(holder.preview, beforePreviewText, isRead, isActive, isSelected)

            holder.subject.typeface = Typeface.create(holder.subject.typeface, maybeBoldTypeface)
            holder.subject.setTextColor(foregroundColor)

            val firstLineText = if (appearance.senderAboveSubject) displayName else subject
            holder.subject.text = firstLineText

            holder.subject.contentDescription = if (isRead) {
                null
            } else {
                res.getString(R.string.message_list_content_description_unread_prefix, firstLineText)
            }

            holder.date.typeface = Typeface.create(holder.date.typeface, maybeBoldTypeface)
            holder.date.setTextColor(foregroundColor)
            holder.date.text = displayDate
            holder.attachment.isVisible = hasAttachments
            holder.attachment.setColorFilter(foregroundColor)

            val statusHolder = buildStatusHolder(isForwarded, isAnswered)
            if (statusHolder != null) {
                holder.status.setImageDrawable(statusHolder)
                holder.status.isVisible = true
            } else {
                holder.status.isVisible = false
            }
        }
    }

    private fun bindFooterViewHolder(holder: FooterViewHolder) {
        holder.text.text = footerText
    }

    private fun formatPreviewText(
        preview: MaterialTextView,
        beforePreviewText: CharSequence,
        messageRead: Boolean,
        active: Boolean,
        selected: Boolean,
    ) {
        val previewText = preview.text as Spannable
        val textColor = selectPreviewTextColor(active, selected)

        val beforePreviewLength = beforePreviewText.length
        addBeforePreviewSpan(previewText, beforePreviewLength, messageRead)

        previewText.setSpan(
            ForegroundColorSpan(textColor),
            beforePreviewLength,
            previewText.length,
            Spannable.SPAN_EXCLUSIVE_EXCLUSIVE,
        )
    }

    private fun addBeforePreviewSpan(text: Spannable, length: Int, messageRead: Boolean) {
        val fontSize = if (appearance.senderAboveSubject) {
            appearance.fontSizes.messageListSubject
        } else {
            appearance.fontSizes.messageListSender
        }

        if (fontSize != FontSizes.FONT_DEFAULT) {
            val span = AbsoluteSizeSpan(fontSize, true)
            text.setSpan(span, 0, length, Spannable.SPAN_EXCLUSIVE_EXCLUSIVE)
        }

        if (!messageRead) {
            val span = StyleSpan(Typeface.BOLD)
            text.setSpan(span, 0, length, Spannable.SPAN_EXCLUSIVE_EXCLUSIVE)
        }
    }

    private fun setContactPicture(contactPictureView: ImageView, displayAddress: Address?) {
        if (displayAddress != null) {
            contactsPictureLoader.setContactPicture(contactPictureView, displayAddress)
        } else {
            contactPictureView.setImageResource(Icons.Outlined.Check)
        }
    }

    private fun buildStatusHolder(forwarded: Boolean, answered: Boolean): Drawable? {
        if (forwarded && answered) {
            return forwardedAnsweredIcon
        } else if (answered) {
            return answeredIcon
        } else if (forwarded) {
            return forwardedIcon
        }
        return null
    }

    private fun selectBackgroundColor(selected: Boolean, read: Boolean, active: Boolean): Int {
        val backGroundAsReadIndicator = appearance.backGroundAsReadIndicator
        return when {
            selected -> selectedItemBackgroundColor
            active -> activeItemBackgroundColor
            backGroundAsReadIndicator && read -> readItemBackgroundColor
            backGroundAsReadIndicator && !read -> unreadItemBackgroundColor
            else -> regularItemBackgroundColor
        }
    }

    private fun selectForegroundColor(selected: Boolean, read: Boolean, active: Boolean): Int {
        return when {
            selected -> selectedItemColor
            active -> activeItemColor
            read -> readItemColor
            !read -> unreadItemColor
            else -> regularItemColor
        }
    }

    private fun selectPreviewTextColor(active: Boolean, selected: Boolean): Int {
        return when {
            selected -> previewTextColor
            active -> previewActiveTextColor
            else -> previewTextColor
        }
    }

    private fun updateWithThreadCount(holder: MessageViewHolder, threadCount: Int) {
        if (threadCount > 1) {
            holder.threadCount.text = String.format("%d", threadCount)
            holder.threadCount.isVisible = true
        } else {
            holder.threadCount.isVisible = false
        }
    }

    private fun getPreview(isMessageEncrypted: Boolean, previewText: String): String {
        return if (isMessageEncrypted) {
            res.getString(R.string.preview_encrypted)
        } else {
            previewText
        }
    }

=======
>>>>>>> 89fff901
    private fun isActiveMessage(item: MessageListItem): Boolean {
        val activeMessage = this.activeMessage ?: return false

        return item.account.uuid == activeMessage.accountUuid &&
            item.folderId == activeMessage.folderId &&
            item.messageUid == activeMessage.uid
    }

    fun isSelected(item: MessageListItem): Boolean {
        return item.uniqueId in selected
    }

    fun toggleSelection(item: MessageListItem) {
        if (messagesMap[item.uniqueId] == null) {
            // MessageListItem is no longer in the list
            return
        }

        if (item.uniqueId in selected) {
            deselectMessage(item)
        } else {
            selectMessage(item)
        }
    }

    fun selectMessage(item: MessageListItem) {
        selected = selected + item.uniqueId
    }

    fun deselectMessage(item: MessageListItem) {
        selected = selected - item.uniqueId
    }

    fun selectAll() {
        val uniqueIds = messagesMap.keys.toSet()
        selected = uniqueIds
    }

    fun clearSelected() {
        selected = emptySet()
    }

    fun restoreSelected(selectedIds: Set<Long>) {
        if (selectedIds.isEmpty()) {
            clearSelected()
        } else {
            val uniqueIds = messagesMap.keys
            selected = selectedIds.intersect(uniqueIds)
        }
    }

    private fun calculateSelectionCount(): Int {
        if (selected.isEmpty()) {
            return 0
        }

        if (!appearance.showingThreadedList) {
            return selected.size
        }

        return messages
            .asSequence()
            .filter { it.uniqueId in selected }
            .sumOf { it.threadCount.coerceAtLeast(1) }
    }

    private fun getItemFromView(view: View): MessageListItem? {
        val messageViewHolder = view.tag as MessageViewHolder
        return getItemById(messageViewHolder.uniqueId)
    }
}

private class MessageListDiffCallback(
    private val oldMessageList: List<MessageListItem>,
    private val newMessageList: List<MessageListItem>,
) : DiffUtil.Callback() {
    override fun getOldListSize(): Int = oldMessageList.size

    override fun getNewListSize(): Int = newMessageList.size

    override fun areItemsTheSame(oldItemPosition: Int, newItemPosition: Int): Boolean {
        return oldMessageList[oldItemPosition].uniqueId == newMessageList[newItemPosition].uniqueId
    }

    override fun areContentsTheSame(oldItemPosition: Int, newItemPosition: Int): Boolean {
        return oldMessageList[oldItemPosition] == newMessageList[newItemPosition]
    }
}

interface MessageListItemActionListener {
    fun onMessageClicked(messageListItem: MessageListItem)
    fun onToggleMessageSelection(item: MessageListItem)
    fun onToggleMessageFlag(item: MessageListItem)
    fun onFooterClicked()
}<|MERGE_RESOLUTION|>--- conflicted
+++ resolved
@@ -34,43 +34,7 @@
     private val relativeDateTimeFormatter: RelativeDateTimeFormatter,
 ) : RecyclerView.Adapter<MessageListViewHolder>() {
 
-<<<<<<< HEAD
-    private val forwardedIcon: Drawable = ResourcesCompat.getDrawable(res, Icons.Outlined.Forward, theme)!!
-    private val answeredIcon: Drawable = ResourcesCompat.getDrawable(res, Icons.Outlined.Reply, theme)!!
-    private val forwardedAnsweredIcon: Drawable =
-        ResourcesCompat.getDrawable(res, Icons.Outlined.CompareArrows, theme)!!
-
-    private val activeItemBackgroundColor: Int =
-        theme.resolveColorAttribute(MaterialR.attr.colorSecondaryContainer)
-    private val selectedItemBackgroundColor: Int = theme.resolveColorAttribute(MaterialR.attr.colorSurfaceVariant)
-    private val regularItemBackgroundColor: Int =
-        theme.resolveColorAttribute(MaterialR.attr.colorSurface)
-    private val readItemBackgroundColor: Int =
-        theme.resolveColorAttribute(MaterialR.attr.colorSurfaceContainerHigh)
-    private val unreadItemBackgroundColor: Int =
-        theme.resolveColorAttribute(MaterialR.attr.colorSurface)
-
-    private val activeItemColor: Int = theme.resolveColorAttribute(MaterialR.attr.colorOnSecondaryContainer)
-    private val selectedItemColor: Int = theme.resolveColorAttribute(MaterialR.attr.colorOnSurfaceVariant)
-    private val regularItemColor: Int = theme.resolveColorAttribute(MaterialR.attr.colorOnSurface)
-    private val readItemColor: Int = theme.resolveColorAttribute(MaterialR.attr.colorOutline)
-    private val unreadItemColor: Int = theme.resolveColorAttribute(MaterialR.attr.colorOnSurface)
-
-    private val previewTextColor: Int = theme.resolveColorAttribute(MaterialR.attr.colorOutline)
-    private val previewActiveTextColor: Int = theme.resolveColorAttribute(MaterialR.attr.colorOnSecondary)
-
-    private val compactVerticalPadding = res.getDimensionPixelSize(R.dimen.messageListCompactVerticalPadding)
-    private val compactTextViewMarginTop = res.getDimensionPixelSize(R.dimen.messageListCompactTextViewMargin)
-    private val compactLineSpacingMultiplier = res.getFloatCompat(R.dimen.messageListCompactLineSpacingMultiplier)
-    private val defaultVerticalPadding = res.getDimensionPixelSize(R.dimen.messageListDefaultVerticalPadding)
-    private val defaultTextViewMarginTop = res.getDimensionPixelSize(R.dimen.messageListDefaultTextViewMargin)
-    private val defaultLineSpacingMultiplier = res.getFloatCompat(R.dimen.messageListDefaultLineSpacingMultiplier)
-    private val relaxedVerticalPadding = res.getDimensionPixelSize(R.dimen.messageListRelaxedVerticalPadding)
-    private val relaxedTextViewMarginTop = res.getDimensionPixelSize(R.dimen.messageListRelaxedTextViewMargin)
-    private val relaxedLineSpacingMultiplier = res.getFloatCompat(R.dimen.messageListRelaxedLineSpacingMultiplier)
-=======
     val colors: MessageViewHolderColors = MessageViewHolderColors.resolveColors(theme)
->>>>>>> 89fff901
 
     var messages: List<MessageListItem> = emptyList()
         @SuppressLint("NotifyDataSetChanged")
@@ -288,210 +252,6 @@
         }
     }
 
-<<<<<<< HEAD
-    private fun bindMessageViewHolder(holder: MessageViewHolder, messageListItem: MessageListItem) {
-        val isSelected = selected.contains(messageListItem.uniqueId)
-        val isActive = isActiveMessage(messageListItem)
-
-        if (appearance.showContactPicture) {
-            holder.contactPictureClickArea.isSelected = isSelected
-            if (isSelected) {
-                holder.contactPicture.isVisible = false
-                holder.selected.isVisible = true
-            } else {
-                holder.selected.isVisible = false
-                holder.contactPicture.isVisible = true
-            }
-            holder.contactPictureClickArea.contentDescription = if (isSelected) {
-                res.getString(R.string.swipe_action_deselect)
-            } else {
-                res.getString(R.string.swipe_action_select)
-            }
-        }
-
-        with(messageListItem) {
-            val foregroundColor = selectForegroundColor(isSelected, isRead, isActive)
-            val maybeBoldTypeface = if (isRead) Typeface.NORMAL else Typeface.BOLD
-            val displayDate = relativeDateTimeFormatter.formatDate(messageDate)
-            val displayThreadCount = if (appearance.showingThreadedList) threadCount else 0
-            val subject = MlfUtils.buildSubject(subject, res.getString(R.string.general_no_subject), displayThreadCount)
-
-            if (appearance.showAccountChip) {
-                val accountChipDrawable = holder.chip.drawable.mutate()
-                DrawableCompat.setTint(accountChipDrawable, account.chipColor)
-                holder.chip.setImageDrawable(accountChipDrawable)
-            }
-
-            if (appearance.stars) {
-                holder.star.isSelected = isStarred
-                if (isStarred) {
-                    holder.star.clearColorFilter()
-                } else {
-                    holder.star.setColorFilter(foregroundColor)
-                }
-                holder.starClickArea.contentDescription = if (isStarred) {
-                    res.getString(R.string.unflag_action)
-                } else {
-                    res.getString(R.string.flag_action)
-                }
-            }
-            holder.uniqueId = uniqueId
-            if (appearance.showContactPicture && holder.contactPicture.isVisible) {
-                setContactPicture(holder.contactPicture, displayAddress)
-            }
-            holder.itemView.setBackgroundColor(selectBackgroundColor(isSelected, isRead, isActive))
-            updateWithThreadCount(holder, displayThreadCount)
-            val beforePreviewText = if (appearance.senderAboveSubject) subject else displayName
-            val messageStringBuilder = SpannableStringBuilder(beforePreviewText)
-            if (appearance.previewLines > 0) {
-                val preview = getPreview(isMessageEncrypted, previewText)
-                if (preview.isNotEmpty()) {
-                    messageStringBuilder.append(" – ").append(preview)
-                }
-            }
-            holder.preview.setTextColor(foregroundColor)
-            holder.preview.setText(messageStringBuilder, TextView.BufferType.SPANNABLE)
-
-            formatPreviewText(holder.preview, beforePreviewText, isRead, isActive, isSelected)
-
-            holder.subject.typeface = Typeface.create(holder.subject.typeface, maybeBoldTypeface)
-            holder.subject.setTextColor(foregroundColor)
-
-            val firstLineText = if (appearance.senderAboveSubject) displayName else subject
-            holder.subject.text = firstLineText
-
-            holder.subject.contentDescription = if (isRead) {
-                null
-            } else {
-                res.getString(R.string.message_list_content_description_unread_prefix, firstLineText)
-            }
-
-            holder.date.typeface = Typeface.create(holder.date.typeface, maybeBoldTypeface)
-            holder.date.setTextColor(foregroundColor)
-            holder.date.text = displayDate
-            holder.attachment.isVisible = hasAttachments
-            holder.attachment.setColorFilter(foregroundColor)
-
-            val statusHolder = buildStatusHolder(isForwarded, isAnswered)
-            if (statusHolder != null) {
-                holder.status.setImageDrawable(statusHolder)
-                holder.status.isVisible = true
-            } else {
-                holder.status.isVisible = false
-            }
-        }
-    }
-
-    private fun bindFooterViewHolder(holder: FooterViewHolder) {
-        holder.text.text = footerText
-    }
-
-    private fun formatPreviewText(
-        preview: MaterialTextView,
-        beforePreviewText: CharSequence,
-        messageRead: Boolean,
-        active: Boolean,
-        selected: Boolean,
-    ) {
-        val previewText = preview.text as Spannable
-        val textColor = selectPreviewTextColor(active, selected)
-
-        val beforePreviewLength = beforePreviewText.length
-        addBeforePreviewSpan(previewText, beforePreviewLength, messageRead)
-
-        previewText.setSpan(
-            ForegroundColorSpan(textColor),
-            beforePreviewLength,
-            previewText.length,
-            Spannable.SPAN_EXCLUSIVE_EXCLUSIVE,
-        )
-    }
-
-    private fun addBeforePreviewSpan(text: Spannable, length: Int, messageRead: Boolean) {
-        val fontSize = if (appearance.senderAboveSubject) {
-            appearance.fontSizes.messageListSubject
-        } else {
-            appearance.fontSizes.messageListSender
-        }
-
-        if (fontSize != FontSizes.FONT_DEFAULT) {
-            val span = AbsoluteSizeSpan(fontSize, true)
-            text.setSpan(span, 0, length, Spannable.SPAN_EXCLUSIVE_EXCLUSIVE)
-        }
-
-        if (!messageRead) {
-            val span = StyleSpan(Typeface.BOLD)
-            text.setSpan(span, 0, length, Spannable.SPAN_EXCLUSIVE_EXCLUSIVE)
-        }
-    }
-
-    private fun setContactPicture(contactPictureView: ImageView, displayAddress: Address?) {
-        if (displayAddress != null) {
-            contactsPictureLoader.setContactPicture(contactPictureView, displayAddress)
-        } else {
-            contactPictureView.setImageResource(Icons.Outlined.Check)
-        }
-    }
-
-    private fun buildStatusHolder(forwarded: Boolean, answered: Boolean): Drawable? {
-        if (forwarded && answered) {
-            return forwardedAnsweredIcon
-        } else if (answered) {
-            return answeredIcon
-        } else if (forwarded) {
-            return forwardedIcon
-        }
-        return null
-    }
-
-    private fun selectBackgroundColor(selected: Boolean, read: Boolean, active: Boolean): Int {
-        val backGroundAsReadIndicator = appearance.backGroundAsReadIndicator
-        return when {
-            selected -> selectedItemBackgroundColor
-            active -> activeItemBackgroundColor
-            backGroundAsReadIndicator && read -> readItemBackgroundColor
-            backGroundAsReadIndicator && !read -> unreadItemBackgroundColor
-            else -> regularItemBackgroundColor
-        }
-    }
-
-    private fun selectForegroundColor(selected: Boolean, read: Boolean, active: Boolean): Int {
-        return when {
-            selected -> selectedItemColor
-            active -> activeItemColor
-            read -> readItemColor
-            !read -> unreadItemColor
-            else -> regularItemColor
-        }
-    }
-
-    private fun selectPreviewTextColor(active: Boolean, selected: Boolean): Int {
-        return when {
-            selected -> previewTextColor
-            active -> previewActiveTextColor
-            else -> previewTextColor
-        }
-    }
-
-    private fun updateWithThreadCount(holder: MessageViewHolder, threadCount: Int) {
-        if (threadCount > 1) {
-            holder.threadCount.text = String.format("%d", threadCount)
-            holder.threadCount.isVisible = true
-        } else {
-            holder.threadCount.isVisible = false
-        }
-    }
-
-    private fun getPreview(isMessageEncrypted: Boolean, previewText: String): String {
-        return if (isMessageEncrypted) {
-            res.getString(R.string.preview_encrypted)
-        } else {
-            previewText
-        }
-    }
-
-=======
->>>>>>> 89fff901
     private fun isActiveMessage(item: MessageListItem): Boolean {
         val activeMessage = this.activeMessage ?: return false
 
