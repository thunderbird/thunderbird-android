package com.fsck.k9.ui.messagelist

import android.app.SearchManager
import android.content.Context
import android.content.Intent
import android.os.Bundle
import android.os.SystemClock
import android.util.TypedValue
import android.view.LayoutInflater
import android.view.Menu
import android.view.MenuItem
import android.view.View
import android.view.ViewGroup
import android.widget.Toast
import androidx.activity.result.ActivityResultLauncher
import androidx.annotation.StringRes
import androidx.appcompat.view.ActionMode
import androidx.core.os.BundleCompat
import androidx.core.os.bundleOf
import androidx.core.view.ViewCompat
import androidx.core.view.WindowInsetsCompat
import androidx.core.view.WindowInsetsCompat.Type.navigationBars
import androidx.core.view.WindowInsetsCompat.Type.systemBars
import androidx.core.view.insets.GradientProtection
import androidx.core.view.insets.ProtectionLayout
import androidx.core.view.isGone
import androidx.core.view.isVisible
import androidx.core.view.setPadding
import androidx.core.view.updateLayoutParams
import androidx.fragment.app.Fragment
import androidx.fragment.app.setFragmentResultListener
import androidx.lifecycle.Observer
import androidx.lifecycle.lifecycleScope
import androidx.recyclerview.widget.RecyclerView
import androidx.swiperefreshlayout.widget.SwipeRefreshLayout
import app.k9mail.legacy.message.controller.MessageReference
import app.k9mail.legacy.message.controller.SimpleMessagingListener
import app.k9mail.legacy.ui.folder.FolderNameFormatter
import app.k9mail.ui.utils.itemtouchhelper.ItemTouchHelper
import app.k9mail.ui.utils.linearlayoutmanager.LinearLayoutManager
import com.fsck.k9.K9
import com.fsck.k9.Preferences
import com.fsck.k9.activity.FolderInfoHolder
import com.fsck.k9.activity.Search
import com.fsck.k9.activity.misc.ContactPicture
import com.fsck.k9.controller.MessagingController
import com.fsck.k9.fragment.ConfirmationDialogFragment
import com.fsck.k9.fragment.ConfirmationDialogFragment.ConfirmationDialogFragmentListener
import com.fsck.k9.helper.Utility
import com.fsck.k9.helper.mapToSet
import com.fsck.k9.mail.Flag
import com.fsck.k9.mail.MessagingException
import com.fsck.k9.search.getAccounts
import com.fsck.k9.ui.R
import com.fsck.k9.ui.changelog.RecentChangesActivity
import com.fsck.k9.ui.changelog.RecentChangesViewModel
import com.fsck.k9.ui.choosefolder.ChooseFolderActivity
import com.fsck.k9.ui.choosefolder.ChooseFolderResultContract
import com.fsck.k9.ui.helper.RelativeDateTimeFormatter
import com.fsck.k9.ui.messagelist.MessageListFragment.MessageListFragmentListener.Companion.MAX_PROGRESS
import com.google.android.material.floatingactionbutton.FloatingActionButton
import com.google.android.material.snackbar.BaseTransientBottomBar.BaseCallback
import com.google.android.material.snackbar.Snackbar
import com.google.android.material.textview.MaterialTextView
import java.util.concurrent.Future
import kotlinx.coroutines.flow.distinctUntilChanged
import kotlinx.coroutines.flow.drop
import kotlinx.coroutines.flow.launchIn
import kotlinx.coroutines.flow.map
import kotlinx.coroutines.flow.onEach
import kotlinx.datetime.Clock
import net.jcip.annotations.GuardedBy
import net.thunderbird.core.android.account.AccountManager
import net.thunderbird.core.android.account.Expunge
import net.thunderbird.core.android.account.LegacyAccount
import net.thunderbird.core.android.account.LegacyAccountWrapper
import net.thunderbird.core.android.account.SortType
import net.thunderbird.core.android.network.ConnectivityManager
import net.thunderbird.core.architecture.data.DataMapper
import net.thunderbird.core.common.action.SwipeAction
import net.thunderbird.core.logging.legacy.Log
import net.thunderbird.core.preference.GeneralSettingsManager
import net.thunderbird.feature.account.storage.legacy.mapper.DefaultLegacyAccountWrapperDataMapper
import net.thunderbird.feature.mail.message.list.domain.DomainContract
import net.thunderbird.feature.mail.message.list.ui.dialog.SetupArchiveFolderDialogFragmentFactory
import net.thunderbird.feature.search.LocalMessageSearch
import net.thunderbird.feature.search.SearchAccount
import org.koin.android.ext.android.inject
import org.koin.androidx.viewmodel.ext.android.viewModel
import org.koin.core.parameter.parametersOf

private const val MAXIMUM_MESSAGE_SORT_OVERRIDES = 3
private const val MINIMUM_CLICK_INTERVAL = 200L
private const val RECENT_CHANGES_SNACKBAR_DURATION = 10 * 1000

class MessageListFragment :
    Fragment(),
    ConfirmationDialogFragmentListener,
    MessageListItemActionListener {

    val viewModel: MessageListViewModel by viewModel()
    private val recentChangesViewModel: RecentChangesViewModel by viewModel()

    private val generalSettingsManager: GeneralSettingsManager by inject()
    private val sortTypeToastProvider: SortTypeToastProvider by inject()
    private val folderNameFormatter: FolderNameFormatter by inject { parametersOf(requireContext()) }
    private val messagingController: MessagingController by inject()
    private val accountManager: AccountManager by inject()
    private val connectivityManager: ConnectivityManager by inject()
    private val clock: Clock by inject()
    private val setupArchiveFolderDialogFragmentFactory: SetupArchiveFolderDialogFragmentFactory by inject()
    private val legacyAccountWrapperDataMapper: DataMapper<
        LegacyAccountWrapper,
        LegacyAccount,
        > by inject<DefaultLegacyAccountWrapperDataMapper>()
    private val preferences: Preferences by inject()
    private val buildSwipeActions: DomainContract.UseCase.BuildSwipeActions<LegacyAccount> by inject {
        parametersOf(preferences.storage)
    }

    private val handler = MessageListHandler(this)
    private val activityListener = MessageListActivityListener()
    private val actionModeCallback = ActionModeCallback()

    private val chooseFolderForMoveLauncher: ActivityResultLauncher<ChooseFolderResultContract.Input> =
        registerForActivityResult(ChooseFolderResultContract(ChooseFolderActivity.Action.MOVE)) { result ->
            handleChooseFolderResult(result) { folderId, messages ->
                move(messages, folderId)
            }
        }
    private val chooseFolderForCopyLauncher: ActivityResultLauncher<ChooseFolderResultContract.Input> =
        registerForActivityResult(ChooseFolderResultContract(ChooseFolderActivity.Action.COPY)) { result ->
            handleChooseFolderResult(result) { folderId, messages ->
                copy(messages, folderId)
            }
        }

    private lateinit var fragmentListener: MessageListFragmentListener

    private lateinit var recentChangesSnackbar: Snackbar
    private var recyclerView: RecyclerView? = null
    private var itemTouchHelper: ItemTouchHelper? = null
    private var swipeRefreshLayout: SwipeRefreshLayout? = null
    private var floatingActionButton: FloatingActionButton? = null

    private lateinit var adapter: MessageListAdapter

    private lateinit var accountUuids: Array<String>
    private var accounts: List<LegacyAccountWrapper> = emptyList()
    private var account: LegacyAccount? = null
    private var currentFolder: FolderInfoHolder? = null
    private var remoteSearchFuture: Future<*>? = null
    private var extraSearchResults: List<String>? = null
    private var threadTitle: String? = null
    private var allAccounts = false
    private var sortType = SortType.SORT_DATE
    private var sortAscending = true
    private var sortDateAscending = false
    private var actionMode: ActionMode? = null
    private var hasConnectivity: Boolean? = null
    private var isShowFloatingActionButton: Boolean = true

    /**
     * Relevant messages for the current context when we have to remember the chosen messages
     * between user interactions (e.g. selecting a folder for move operation).
     */
    private var activeMessages: List<MessageReference>? = null
    private var showingThreadedList = false
    private var isThreadDisplay = false
    private var activeMessage: MessageReference? = null
    private var rememberedSelected: Set<Long>? = null
    private var lastMessageClick = 0L

    lateinit var localSearch: LocalMessageSearch
        private set
    var isSingleAccountMode = false
        private set
    private var isSingleFolderMode = false
    private var isRemoteSearch = false
    private var initialMessageListLoad = true

    private val isUnifiedInbox: Boolean
        get() = localSearch.id == SearchAccount.UNIFIED_INBOX

    private val isNewMessagesView: Boolean
        get() = localSearch.id == SearchAccount.NEW_MESSAGES

    /**
     * `true` after [.onCreate] was executed. Used in [.updateTitle] to
     * make sure we don't access member variables before initialization is complete.
     */
    private var isInitialized = false

    private var error: Error? = null

    private var messageListSwipeCallback: MessageListSwipeCallback? = null

    /**
     * Set this to `true` when the fragment should be considered active. When active, the fragment adds its actions to
     * the toolbar. When inactive, the fragment won't add its actions to the toolbar, even it is still visible, e.g. as
     * part of an animation.
     */
    var isActive: Boolean = false
        set(value) {
            field = value
            resetActionMode()
            invalidateMenu()
            maybeHideFloatingActionButton()
        }

    val isShowAccountChip: Boolean
        get() = isUnifiedInbox || !isSingleAccountMode

    override fun onAttach(context: Context) {
        super.onAttach(context)

        fragmentListener = try {
            context as MessageListFragmentListener
        } catch (e: ClassCastException) {
            error("${context.javaClass} must implement MessageListFragmentListener")
        }
    }

    override fun onCreate(savedInstanceState: Bundle?) {
        super.onCreate(savedInstanceState)
        setHasOptionsMenu(true)

        restoreInstanceState(savedInstanceState)
        val error = decodeArguments()
        if (error != null) {
            this.error = error
            return
        }

        viewModel.getMessageListLiveData().observe(this) { messageListInfo: MessageListInfo ->
            setMessageList(messageListInfo)
        }

        adapter = createMessageListAdapter()

        generalSettingsManager.getSettingsFlow()
            /**
             * Skips the first emitted item from the settings flow,
             * since the initial value of `showingThreadedList` is taken
             * from the fragment's arguments rather than the flow.
             */
            .drop(1)
            .map { it.isThreadedViewEnabled }
            .distinctUntilChanged()
            .onEach {
                showingThreadedList = it
                loadMessageList(forceUpdate = true)
            }
            .launchIn(lifecycleScope)

        isInitialized = true
    }

    private fun restoreInstanceState(savedInstanceState: Bundle?) {
        if (savedInstanceState == null) return

        activeMessages = savedInstanceState.getStringArray(STATE_ACTIVE_MESSAGES)?.map { MessageReference.parse(it)!! }
        restoreSelectedMessages(savedInstanceState)
        isRemoteSearch = savedInstanceState.getBoolean(STATE_REMOTE_SEARCH_PERFORMED)
        val messageReferenceString = savedInstanceState.getString(STATE_ACTIVE_MESSAGE)
        activeMessage = MessageReference.parse(messageReferenceString)
    }

    private fun restoreSelectedMessages(savedInstanceState: Bundle) {
        rememberedSelected = savedInstanceState.getLongArray(STATE_SELECTED_MESSAGES)?.toSet()
    }

    private fun decodeArguments(): Error? {
        val arguments = requireArguments()
        showingThreadedList = arguments.getBoolean(ARG_THREADED_LIST, false)
        isThreadDisplay = arguments.getBoolean(ARG_IS_THREAD_DISPLAY, false)
        localSearch = BundleCompat.getParcelable(arguments, ARG_SEARCH, LocalMessageSearch::class.java)!!

        allAccounts = localSearch.searchAllAccounts()
        val searchAccounts = localSearch.getAccounts(accountManager).also(::updateAccountList)
        if (searchAccounts.size == 1) {
            isSingleAccountMode = true
            val singleAccount = searchAccounts[0]
            account = singleAccount
            accountUuids = arrayOf(singleAccount.uuid)
        } else {
            isSingleAccountMode = false
            account = null
            accountUuids = searchAccounts.map { it.uuid }.toTypedArray()
        }

        isSingleFolderMode = false
        if (isSingleAccountMode && localSearch.folderIds.size == 1) {
            try {
                val folderId = localSearch.folderIds[0]
                currentFolder = getFolderInfoHolder(folderId, account!!)
                isSingleFolderMode = true
            } catch (e: MessagingException) {
                return Error.FolderNotFound
            }
        }

        return null
    }

    private fun createMessageListAdapter(): MessageListAdapter {
        return MessageListAdapter(
            theme = requireActivity().theme,
            res = resources,
            layoutInflater = layoutInflater,
            contactsPictureLoader = ContactPicture.getContactPictureLoader(),
            listItemListener = this,
            appearance = messageListAppearance,
            relativeDateTimeFormatter = RelativeDateTimeFormatter(requireContext(), clock),
        ).apply {
            activeMessage = this@MessageListFragment.activeMessage
        }
    }

    override fun onCreateView(inflater: LayoutInflater, container: ViewGroup?, savedInstanceState: Bundle?): View? {
        return if (error == null) {
            inflater.inflate(R.layout.message_list_fragment, container, false).also { view ->
                val typedValued = TypedValue()
                requireContext().theme.resolveAttribute(
                    com.google.android.material.R.attr.colorSurface,
                    typedValued,
                    true,
                )
                view.findViewById<ProtectionLayout>(R.id.protection_layout)
                    .setProtections(
                        listOf(
                            GradientProtection(
                                WindowInsetsCompat.Side.BOTTOM,
                                typedValued.data,
                            ),
                        ),
                    )
<<<<<<< HEAD
=======

                setFragmentResultListener(
                    SetupArchiveFolderDialogFragmentFactory.RESULT_CODE_DISMISS_REQUEST_KEY,
                ) { key, bundle ->
                    Log.d(
                        "SetupArchiveFolderDialogFragment fragment listener triggered with " +
                            "key: $key and bundle: $bundle",
                    )
                    loadMessageList(forceUpdate = true)
                    messageListSwipeCallback?.invalidateSwipeActions(accounts)
                }
>>>>>>> 85b07945
            }
        } else {
            inflater.inflate(R.layout.message_list_error, container, false)
        }
    }

    override fun onViewCreated(view: View, savedInstanceState: Bundle?) {
        if (error == null) {
            initializeMessageListLayout(view)
        } else {
            initializeErrorLayout(view)
        }
    }

    private fun initializeErrorLayout(view: View) {
        val errorMessageView = view.findViewById<MaterialTextView>(R.id.message_list_error_message)
        errorMessageView.text = getString(error!!.errorText)
    }

    private fun initializeMessageListLayout(view: View) {
        initializeSwipeRefreshLayout(view)
        initializeFloatingActionButton(view)
        initializeRecyclerView(view)
        initializeRecentChangesSnackbar()

        // This needs to be done before loading the message list below
        initializeSortSettings()

        loadMessageList()

        initializeInsets(view)
    }

    private fun initializeInsets(view: View) {
        val messageList = view.findViewById<View>(R.id.message_list)

        ViewCompat.setOnApplyWindowInsetsListener(messageList) { v, windowsInsets ->
            val insets = windowsInsets.getInsets(navigationBars())
            v.setPadding(0, 0, 0, insets.bottom)

            windowsInsets
        }
    }

    private fun initializeSwipeRefreshLayout(view: View) {
        val swipeRefreshLayout = view.findViewById<SwipeRefreshLayout>(R.id.swiperefresh)

        if (isRemoteSearchAllowed) {
            swipeRefreshLayout.setOnRefreshListener { onRemoteSearchRequested() }
        } else if (isCheckMailSupported) {
            swipeRefreshLayout.setOnRefreshListener { checkMail() }
        }

        // Disable pull-to-refresh until the message list has been loaded
        swipeRefreshLayout.isEnabled = false

        this.swipeRefreshLayout = swipeRefreshLayout
    }

    private fun initializeFloatingActionButton(view: View) {
        isShowFloatingActionButton = generalSettingsManager.getSettings().isShowComposeButtonOnMessageList
        if (isShowFloatingActionButton) {
            enableFloatingActionButton(view)
        } else {
            disableFloatingActionButton(view)
        }

        initializeFloatingActionButtonInsets(view)
    }

    private fun initializeFloatingActionButtonInsets(view: View) {
        val floatingActionButton = view.findViewById<FloatingActionButton>(R.id.floating_action_button)

        ViewCompat.setOnApplyWindowInsetsListener(floatingActionButton) { v, windowInsets ->
            val insets = windowInsets.getInsets(systemBars())

            v.updateLayoutParams<ViewGroup.MarginLayoutParams> {
                val fabMargin = view.resources.getDimensionPixelSize(R.dimen.floatingActionButtonMargin)

                bottomMargin = fabMargin + insets.bottom
                rightMargin = fabMargin + insets.right
                leftMargin = fabMargin + insets.left
            }

            windowInsets
        }
    }

    private fun enableFloatingActionButton(view: View) {
        val floatingActionButton = view.findViewById<FloatingActionButton>(R.id.floating_action_button)

        floatingActionButton.setOnClickListener {
            onCompose()
        }

        this.floatingActionButton = floatingActionButton
    }

    private fun disableFloatingActionButton(view: View) {
        val floatingActionButton = view.findViewById<FloatingActionButton>(R.id.floating_action_button)
        floatingActionButton.isGone = true
    }

    private fun initializeRecyclerView(view: View) {
        val recyclerView = view.findViewById<RecyclerView>(R.id.message_list)

        if (!isShowFloatingActionButton) {
            recyclerView.setPadding(0)
        }

        recyclerView.layoutManager = LinearLayoutManager(requireContext())
        recyclerView.itemAnimator = MessageListItemAnimator()

        val itemTouchHelper = ItemTouchHelper(
            MessageListSwipeCallback(
                context = requireContext(),
                resourceProvider = SwipeResourceProvider(requireContext()),
                swipeActionSupportProvider = swipeActionSupportProvider,
                buildSwipeActions = buildSwipeActions,
                adapter = adapter,
                listener = swipeListener,
                accounts = accounts,
                legacyAccountWrapperDataMapper = legacyAccountWrapperDataMapper,
            ).also { messageListSwipeCallback = it },
        )
        itemTouchHelper.attachToRecyclerView(recyclerView)

        recyclerView.adapter = adapter

        this.recyclerView = recyclerView
        this.itemTouchHelper = itemTouchHelper
    }

    private val shouldShowRecentChangesHintObserver = Observer<Boolean> { showRecentChangesHint ->
        val recentChangesSnackbarVisible = recentChangesSnackbar.isShown
        if (showRecentChangesHint && !recentChangesSnackbarVisible) {
            recentChangesSnackbar.show()
        } else if (!showRecentChangesHint && recentChangesSnackbarVisible) {
            recentChangesSnackbar.dismiss()
        }
    }

    private fun initializeRecentChangesSnackbar() {
        val coordinatorLayout = requireView().findViewById<View>(R.id.message_list_coordinator)

        recentChangesSnackbar = Snackbar
            .make(coordinatorLayout, R.string.changelog_snackbar_text, RECENT_CHANGES_SNACKBAR_DURATION)
            .setAction(R.string.changelog_snackbar_button_text) { launchRecentChangesActivity() }
            .addCallback(
                object : BaseCallback<Snackbar>() {
                    override fun onDismissed(transientBottomBar: Snackbar?, event: Int) {
                        if (event == DISMISS_EVENT_SWIPE || event == DISMISS_EVENT_TIMEOUT) {
                            recentChangesViewModel.onRecentChangesHintDismissed()
                        }
                    }
                },
            )

        recentChangesViewModel.shouldShowRecentChangesHint
            .observe(viewLifecycleOwner, shouldShowRecentChangesHintObserver)
    }

    private fun launchRecentChangesActivity() {
        recentChangesViewModel.shouldShowRecentChangesHint.removeObserver(shouldShowRecentChangesHintObserver)

        val intent = Intent(requireActivity(), RecentChangesActivity::class.java)
        startActivity(intent)
    }

    private fun initializeSortSettings() {
        if (isSingleAccountMode) {
            val account = this.account!!
            sortType = account.sortType
            sortAscending = account.isSortAscending(sortType)
            sortDateAscending = account.isSortAscending(SortType.SORT_DATE)
        } else {
            sortType = K9.sortType
            sortAscending = K9.isSortAscending(sortType)
            sortDateAscending = K9.isSortAscending(SortType.SORT_DATE)
        }
    }

    private fun loadMessageList(forceUpdate: Boolean = false) {
        val config = MessageListConfig(
            localSearch,
            showingThreadedList,
            sortType,
            sortAscending,
            sortDateAscending,
            activeMessage,
            viewModel.messageSortOverrides.toMap(),
        )

        if (forceUpdate) {
            updateAccountList(accounts = config.search.getAccounts(accountManager))
        }

        viewModel.loadMessageList(config, forceUpdate)
    }

    private fun updateAccountList(accounts: List<LegacyAccount>) {
        this.accounts = accounts.map(legacyAccountWrapperDataMapper::toDomain)
    }

    fun folderLoading(folderId: Long, loading: Boolean) {
        currentFolder?.let {
            if (it.databaseId == folderId) {
                it.loading = loading
                updateFooterText()
            }
        }
    }

    fun updateTitle() {
        if (error != null) {
            fragmentListener.setMessageListTitle(getString(R.string.message_list_error_title))
            return
        } else if (!isInitialized) {
            return
        }

        setWindowTitle()

        if (!localSearch.isManualSearch) {
            setWindowProgress()
        }
    }

    private fun setWindowProgress() {
        var level = 0
        if (currentFolder?.loading == true) {
            val folderTotal = activityListener.getFolderTotal()
            if (folderTotal > 0) {
                level = (MAX_PROGRESS * activityListener.getFolderCompleted() / folderTotal).coerceAtMost(MAX_PROGRESS)
            }
        }

        fragmentListener.setMessageListProgress(level)
    }

    private fun setWindowTitle() {
        val title = when {
            isUnifiedInbox -> getString(R.string.integrated_inbox_title)
            isNewMessagesView -> getString(R.string.new_messages_title)
            isManualSearch -> getString(R.string.search_results)
            isThreadDisplay -> threadTitle ?: ""
            isSingleFolderMode -> currentFolder!!.displayName
            else -> ""
        }

        val subtitle = account.let { account ->
            if (account == null || isUnifiedInbox || accountManager.getAccounts().size == 1) {
                null
            } else {
                account.displayName
            }
        }

        fragmentListener.setMessageListTitle(title, subtitle)
    }

    fun progress(progress: Boolean) {
        if (!progress) {
            swipeRefreshLayout?.isRefreshing = false
        }

        fragmentListener.setMessageListProgressEnabled(progress)
    }

    override fun onFooterClicked() {
        val currentFolder = this.currentFolder ?: return

        if (currentFolder.moreMessages && !localSearch.isManualSearch) {
            val folderId = currentFolder.databaseId
            messagingController.loadMoreMessages(account, folderId)
        } else if (isRemoteSearch) {
            val additionalSearchResults = extraSearchResults ?: return
            if (additionalSearchResults.isEmpty()) return

            val loadSearchResults: List<String>

            val limit = account!!.remoteSearchNumResults
            if (limit in 1 until additionalSearchResults.size) {
                extraSearchResults = additionalSearchResults.subList(limit, additionalSearchResults.size)
                loadSearchResults = additionalSearchResults.subList(0, limit)
            } else {
                extraSearchResults = null
                loadSearchResults = additionalSearchResults
                updateFooterText(null)
            }

            messagingController.loadSearchResults(
                account,
                currentFolder.databaseId,
                loadSearchResults,
                activityListener,
            )
        }
    }

    override fun onMessageClicked(messageListItem: MessageListItem) {
        if (!isActive) {
            // Ignore click events that are delivered after the Fragment is no longer active. This could happen when
            // the user taps two messages at almost the same time and the first tap opens a new MessageListFragment.
            return
        }

        val clickTime = SystemClock.elapsedRealtime()
        if (clickTime - lastMessageClick < MINIMUM_CLICK_INTERVAL) return

        if (adapter.selectedCount > 0) {
            toggleMessageSelect(messageListItem)
        } else {
            lastMessageClick = clickTime
            if (showingThreadedList && messageListItem.threadCount > 1) {
                fragmentListener.showThread(messageListItem.account, messageListItem.threadRoot)
            } else {
                openMessage(messageListItem.messageReference)
            }
        }
    }

    override fun onDestroyView() {
        recyclerView = null
        messageListSwipeCallback = null
        itemTouchHelper = null
        swipeRefreshLayout = null
        floatingActionButton = null

        if (isNewMessagesView && !requireActivity().isChangingConfigurations) {
            messagingController.clearNewMessages(account)
        }

        super.onDestroyView()
    }

    override fun onSaveInstanceState(outState: Bundle) {
        super.onSaveInstanceState(outState)

        if (error != null) return

        outState.putLongArray(STATE_SELECTED_MESSAGES, adapter.selected.toLongArray())
        outState.putBoolean(STATE_REMOTE_SEARCH_PERFORMED, isRemoteSearch)
        outState.putStringArray(
            STATE_ACTIVE_MESSAGES,
            activeMessages?.map(MessageReference::toIdentityString)?.toTypedArray(),
        )
        if (activeMessage != null) {
            outState.putString(STATE_ACTIVE_MESSAGE, activeMessage!!.toIdentityString())
        }
    }

    private val messageListAppearance: MessageListAppearance
        get() = MessageListAppearance(
            fontSizes = K9.fontSizes,
            previewLines = K9.messageListPreviewLines,
            stars = !isOutbox && generalSettingsManager.getSettings().isShowMessageListStars,
            senderAboveSubject = generalSettingsManager.getSettings().isMessageListSenderAboveSubject,
            showContactPicture = generalSettingsManager.getSettings().isShowContactPicture,
            showingThreadedList = showingThreadedList,
            backGroundAsReadIndicator = generalSettingsManager.getSettings().isUseBackgroundAsUnreadIndicator,
            showAccountChip = isShowAccountChip,
            density = K9.messageListDensity,
        )

    private fun getFolderInfoHolder(folderId: Long, account: LegacyAccount): FolderInfoHolder {
        val localFolder = MlfUtils.getOpenFolder(folderId, account)
        return FolderInfoHolder(folderNameFormatter, localFolder, account)
    }

    override fun onResume() {
        super.onResume()

        if (hasConnectivity == null) {
            hasConnectivity = connectivityManager.isNetworkAvailable()
        }

        messagingController.addListener(activityListener)

        updateTitle()
    }

    override fun onPause() {
        super.onPause()

        messagingController.removeListener(activityListener)
    }

    private fun goBack() {
        fragmentListener.goBack()
    }

    fun onCompose() {
        if (!isSingleAccountMode) {
            fragmentListener.onCompose(null)
        } else {
            fragmentListener.onCompose(account)
        }
    }

    private fun changeSort(sortType: SortType) {
        val sortAscending = if (this.sortType == sortType) !sortAscending else null
        changeSort(sortType, sortAscending)
    }

    private fun onRemoteSearchRequested() {
        val searchAccount = account!!.uuid
        val folderId = currentFolder!!.databaseId
        val queryString = localSearch.remoteSearchArguments

        isRemoteSearch = true
        swipeRefreshLayout?.isEnabled = false

        remoteSearchFuture = messagingController.searchRemoteMessages(
            searchAccount,
            folderId,
            queryString,
            null,
            null,
            activityListener,
        )

        invalidateMenu()
    }

    /**
     * Change the sort type and sort order used for the message list.
     *
     * @param sortType Specifies which field to use for sorting the message list.
     * @param sortAscending Specifies the sort order. If this argument is `null` the default search order for the
     *   sort type is used.
     */
    // FIXME: Don't save the changes in the UI thread
    private fun changeSort(sortType: SortType, sortAscending: Boolean?) {
        this.sortType = sortType

        val account = account
        if (account != null) {
            account.sortType = this.sortType
            if (sortAscending == null) {
                this.sortAscending = account.isSortAscending(this.sortType)
            } else {
                this.sortAscending = sortAscending
            }
            account.setSortAscending(this.sortType, this.sortAscending)
            sortDateAscending = account.isSortAscending(SortType.SORT_DATE)

            accountManager.saveAccount(account)
        } else {
            K9.sortType = this.sortType
            if (sortAscending == null) {
                this.sortAscending = K9.isSortAscending(this.sortType)
            } else {
                this.sortAscending = sortAscending
            }
            K9.setSortAscending(this.sortType, this.sortAscending)
            sortDateAscending = K9.isSortAscending(SortType.SORT_DATE)

            K9.saveSettingsAsync()
        }

        reSort()
    }

    private fun reSort() {
        val toastString = sortTypeToastProvider.getToast(sortType, sortAscending)
        Toast.makeText(activity, toastString, Toast.LENGTH_SHORT).show()
        loadMessageList()
    }

    fun onCycleSort() {
        val sortTypes = SortType.entries
        val currentIndex = sortTypes.indexOf(sortType)
        val newIndex = if (currentIndex == sortTypes.lastIndex) 0 else currentIndex + 1
        val nextSortType = sortTypes[newIndex]
        changeSort(nextSortType)
    }

    private fun onDelete(messages: List<MessageReference>) {
        if (K9.isConfirmDelete) {
            // remember the message selection for #onCreateDialog(int)
            activeMessages = messages
            showDialog(R.id.dialog_confirm_delete)
        } else {
            onDeleteConfirmed(messages)
        }
    }

    private fun onDeleteConfirmed(messages: List<MessageReference>) {
        if (showingThreadedList) {
            messagingController.deleteThreads(messages)
        } else {
            messagingController.deleteMessages(messages)
        }
    }

    private fun onExpunge() {
        currentFolder?.let { folderInfoHolder ->
            messagingController.expunge(account, folderInfoHolder.databaseId)
        }
    }

    private fun onEmptySpam() {
        if (isShowingSpamFolder) {
            showDialog(R.id.dialog_confirm_empty_spam)
        }
    }

    private val isShowingSpamFolder: Boolean
        get() {
            if (!isSingleFolderMode) return false
            return currentFolder!!.databaseId == account!!.spamFolderId
        }

    private fun onEmptyTrash() {
        if (isShowingTrashFolder) {
            showDialog(R.id.dialog_confirm_empty_trash)
        }
    }

    private val isShowingTrashFolder: Boolean
        get() {
            if (!isSingleFolderMode) return false
            return currentFolder!!.databaseId == account!!.trashFolderId
        }

    private fun showDialog(dialogId: Int) {
        val dialogFragment = when (dialogId) {
            R.id.dialog_confirm_spam -> {
                val title = getString(R.string.dialog_confirm_spam_title)
                val selectionSize = activeMessages!!.size
                val message = resources.getQuantityString(
                    R.plurals.dialog_confirm_spam_message,
                    selectionSize,
                    selectionSize,
                )
                val confirmText = getString(R.string.dialog_confirm_spam_confirm_button)
                val cancelText = getString(R.string.dialog_confirm_spam_cancel_button)
                ConfirmationDialogFragment.newInstance(dialogId, title, message, confirmText, cancelText)
            }

            R.id.dialog_confirm_delete -> {
                val title = getString(R.string.dialog_confirm_delete_title)
                val selectionSize = activeMessages!!.size
                val message = resources.getQuantityString(
                    R.plurals.dialog_confirm_delete_messages,
                    selectionSize,
                    selectionSize,
                )
                val confirmText = getString(R.string.dialog_confirm_delete_confirm_button)
                val cancelText = getString(R.string.dialog_confirm_delete_cancel_button)
                ConfirmationDialogFragment.newInstance(dialogId, title, message, confirmText, cancelText)
            }

            R.id.dialog_confirm_mark_all_as_read -> {
                val title = getString(R.string.dialog_confirm_mark_all_as_read_title)
                val message = getString(R.string.dialog_confirm_mark_all_as_read_message)
                val confirmText = getString(R.string.dialog_confirm_mark_all_as_read_confirm_button)
                val cancelText = getString(R.string.dialog_confirm_mark_all_as_read_cancel_button)
                ConfirmationDialogFragment.newInstance(dialogId, title, message, confirmText, cancelText)
            }

            R.id.dialog_confirm_empty_spam -> {
                val title = getString(R.string.dialog_confirm_empty_spam_title)
                val message = getString(R.string.dialog_confirm_empty_spam_message)
                val confirmText = getString(R.string.dialog_confirm_delete_confirm_button)
                val cancelText = getString(R.string.dialog_confirm_delete_cancel_button)
                ConfirmationDialogFragment.newInstance(dialogId, title, message, confirmText, cancelText)
            }

            R.id.dialog_confirm_empty_trash -> {
                val title = getString(R.string.dialog_confirm_empty_trash_title)
                val message = getString(R.string.dialog_confirm_empty_trash_message)
                val confirmText = getString(R.string.dialog_confirm_delete_confirm_button)
                val cancelText = getString(R.string.dialog_confirm_delete_cancel_button)
                ConfirmationDialogFragment.newInstance(dialogId, title, message, confirmText, cancelText)
            }

            else -> {
                throw RuntimeException("Called showDialog(int) with unknown dialog id.")
            }
        }

        dialogFragment.setTargetFragment(this, dialogId)
        dialogFragment.show(parentFragmentManager, getDialogTag(dialogId))
    }

    private fun getDialogTag(dialogId: Int): String {
        return "dialog-$dialogId"
    }

    override fun onPrepareOptionsMenu(menu: Menu) {
        if (isActive && error == null) {
            prepareMenu(menu)
        } else {
            hideMenu(menu)
        }
    }

    private fun prepareMenu(menu: Menu) {
        menu.findItem(R.id.compose).isVisible = !isShowFloatingActionButton
        menu.findItem(R.id.set_sort).isVisible = true
        menu.findItem(R.id.select_all).isVisible = true
        menu.findItem(R.id.mark_all_as_read).isVisible = isMarkAllAsReadSupported
        menu.findItem(R.id.empty_spam).isVisible = isShowingSpamFolder
        menu.findItem(R.id.empty_trash).isVisible = isShowingTrashFolder

        if (isSingleAccountMode) {
            menu.findItem(R.id.send_messages).isVisible = isOutbox
            menu.findItem(R.id.expunge).isVisible = isRemoteFolder && shouldShowExpungeAction()
        } else {
            menu.findItem(R.id.send_messages).isVisible = false
            menu.findItem(R.id.expunge).isVisible = false
        }

        menu.findItem(R.id.search).isVisible = !isManualSearch
        menu.findItem(R.id.search_remote).isVisible = !isRemoteSearch && isRemoteSearchAllowed
        menu.findItem(R.id.search_everywhere).isVisible = isManualSearch && !localSearch.searchAllAccounts()
    }

    private fun hideMenu(menu: Menu) {
        menu.findItem(R.id.compose).isVisible = false
        menu.findItem(R.id.search).isVisible = false
        menu.findItem(R.id.search_remote).isVisible = false
        menu.findItem(R.id.set_sort).isVisible = false
        menu.findItem(R.id.select_all).isVisible = false
        menu.findItem(R.id.mark_all_as_read).isVisible = false
        menu.findItem(R.id.send_messages).isVisible = false
        menu.findItem(R.id.empty_spam).isVisible = false
        menu.findItem(R.id.empty_trash).isVisible = false
        menu.findItem(R.id.expunge).isVisible = false
        menu.findItem(R.id.search_everywhere).isVisible = false
    }

    override fun onOptionsItemSelected(item: MenuItem): Boolean {
        when (item.itemId) {
            R.id.search_remote -> onRemoteSearch()
            R.id.compose -> onCompose()
            R.id.set_sort_date -> changeSort(SortType.SORT_DATE)
            R.id.set_sort_arrival -> changeSort(SortType.SORT_ARRIVAL)
            R.id.set_sort_subject -> changeSort(SortType.SORT_SUBJECT)
            R.id.set_sort_sender -> changeSort(SortType.SORT_SENDER)
            R.id.set_sort_flag -> changeSort(SortType.SORT_FLAGGED)
            R.id.set_sort_unread -> changeSort(SortType.SORT_UNREAD)
            R.id.set_sort_attach -> changeSort(SortType.SORT_ATTACHMENT)
            R.id.select_all -> selectAll()
            R.id.mark_all_as_read -> confirmMarkAllAsRead()
            R.id.send_messages -> onSendPendingMessages()
            R.id.empty_spam -> onEmptySpam()
            R.id.empty_trash -> onEmptyTrash()
            R.id.expunge -> onExpunge()
            R.id.search_everywhere -> onSearchEverywhere()
            else -> return super.onOptionsItemSelected(item)
        }

        return true
    }

    private fun onSearchEverywhere() {
        val searchQuery = requireActivity().intent.getStringExtra(SearchManager.QUERY)

        val searchIntent = Intent(requireContext(), Search::class.java).apply {
            action = Intent.ACTION_SEARCH
            putExtra(SearchManager.QUERY, searchQuery)

            addFlags(Intent.FLAG_ACTIVITY_SINGLE_TOP)
            addFlags(Intent.FLAG_ACTIVITY_CLEAR_TOP)
        }

        startActivity(searchIntent)
    }

    private fun onSendPendingMessages() {
        messagingController.sendPendingMessages(account, null)
    }

    private fun updateFooterText() {
        val currentFolder = this.currentFolder
        val account = this.account

        val footerText = if (initialMessageListLoad) {
            null
        } else if (localSearch.isManualSearch || currentFolder == null || account == null) {
            null
        } else if (currentFolder.loading) {
            getString(R.string.status_loading_more)
        } else if (!currentFolder.moreMessages) {
            null
        } else if (account.displayCount == 0) {
            getString(R.string.message_list_load_more_messages_action)
        } else {
            getString(R.string.load_more_messages_fmt, account.displayCount)
        }

        updateFooterText(footerText)
    }

    fun updateFooterText(text: String?) {
        adapter.footerText = text
    }

    private fun selectAll() {
        if (adapter.messages.isEmpty()) {
            // Nothing to do if there are no messages
            return
        }

        adapter.selectAll()

        if (actionMode == null) {
            startAndPrepareActionMode()
        }

        computeBatchDirection()
        updateActionMode()
    }

    private fun toggleMessageSelect(messageListItem: MessageListItem) {
        adapter.toggleSelection(messageListItem)
        updateAfterSelectionChange()
    }

    private fun selectMessage(messageListItem: MessageListItem) {
        adapter.selectMessage(messageListItem)
        updateAfterSelectionChange()
    }

    private fun deselectMessage(messageListItem: MessageListItem) {
        adapter.deselectMessage(messageListItem)
        updateAfterSelectionChange()
    }

    private fun isMessageSelected(messageListItem: MessageListItem): Boolean {
        return adapter.isSelected(messageListItem)
    }

    private fun updateAfterSelectionChange() {
        if (adapter.selectedCount == 0) {
            actionMode?.finish()
            actionMode = null
            return
        }

        if (actionMode == null) {
            startAndPrepareActionMode()
        }

        computeBatchDirection()
        updateActionMode()
    }

    override fun onToggleMessageSelection(item: MessageListItem) {
        toggleMessageSelect(item)
    }

    override fun onToggleMessageFlag(item: MessageListItem) {
        setFlag(item, Flag.FLAGGED, !item.isStarred)
    }

    private fun updateActionMode() {
        val actionMode = actionMode ?: error("actionMode == null")
        actionMode.title = getString(R.string.actionbar_selected, adapter.selectedCount)
        actionModeCallback.showSelectAll(!adapter.isAllSelected)

        actionMode.invalidate()
    }

    private fun computeBatchDirection() {
        val selectedMessages = adapter.selectedMessages
        val notAllRead = !selectedMessages.all { it.isRead }
        val notAllStarred = !selectedMessages.all { it.isStarred }

        actionModeCallback.showMarkAsRead(notAllRead)
        actionModeCallback.showFlag(notAllStarred)
    }

    private fun setFlag(messageListItem: MessageListItem, flag: Flag, newState: Boolean) {
        val account = messageListItem.account
        if (showingThreadedList && messageListItem.threadCount > 1) {
            val threadRootId = messageListItem.threadRoot
            messagingController.setFlagForThreads(account, listOf(threadRootId), flag, newState)
        } else {
            val messageId = messageListItem.databaseId
            messagingController.setFlag(account, listOf(messageId), flag, newState)
        }

        computeBatchDirection()
    }

    private fun setFlagForSelected(flag: Flag, newState: Boolean) {
        if (adapter.selected.isEmpty()) return

        val messageMap = mutableMapOf<LegacyAccount, MutableList<Long>>()
        val threadMap = mutableMapOf<LegacyAccount, MutableList<Long>>()
        val accounts = mutableSetOf<LegacyAccount>()

        for (messageListItem in adapter.selectedMessages) {
            val account = messageListItem.account
            accounts.add(account)

            if (showingThreadedList && messageListItem.threadCount > 1) {
                val threadRootIdList = threadMap.getOrPut(account) { mutableListOf() }
                threadRootIdList.add(messageListItem.threadRoot)
            } else {
                val messageIdList = messageMap.getOrPut(account) { mutableListOf() }
                messageIdList.add(messageListItem.databaseId)
            }
        }

        for (account in accounts) {
            messageMap[account]?.let { messageIds ->
                messagingController.setFlag(account, messageIds, flag, newState)
            }

            threadMap[account]?.let { threadRootIds ->
                messagingController.setFlagForThreads(account, threadRootIds, flag, newState)
            }
        }

        computeBatchDirection()
    }

    private fun onMove(message: MessageReference) {
        onMove(listOf(message))
    }

    private fun onMove(messages: List<MessageReference>) {
        if (!checkCopyOrMovePossible(messages, FolderOperation.MOVE)) return

        val folderId = when {
            isThreadDisplay -> messages.first().folderId
            isSingleFolderMode -> currentFolder!!.databaseId
            else -> null
        }

        displayFolderChoice(
            operation = FolderOperation.MOVE,
            sourceFolderId = folderId,
            accountUuid = messages.first().accountUuid,
            lastSelectedFolderId = null,
            messages = messages,
        )
    }

    private fun onCopy(message: MessageReference) {
        onCopy(listOf(message))
    }

    private fun onCopy(messages: List<MessageReference>) {
        if (!checkCopyOrMovePossible(messages, FolderOperation.COPY)) return

        val folderId = when {
            isThreadDisplay -> messages.first().folderId
            isSingleFolderMode -> currentFolder!!.databaseId
            else -> null
        }

        displayFolderChoice(
            operation = FolderOperation.COPY,
            sourceFolderId = folderId,
            accountUuid = messages.first().accountUuid,
            lastSelectedFolderId = null,
            messages = messages,
        )
    }

    private fun displayFolderChoice(
        operation: FolderOperation,
        sourceFolderId: Long?,
        accountUuid: String,
        lastSelectedFolderId: Long?,
        messages: List<MessageReference>,
    ) {
        // Remember the selected messages so they are available in the registerForActivityResult() callbacks
        activeMessages = messages

        val input = ChooseFolderResultContract.Input(
            accountUuid = accountUuid,
            currentFolderId = sourceFolderId,
            scrollToFolderId = lastSelectedFolderId,
        )
        when (operation) {
            FolderOperation.COPY -> chooseFolderForCopyLauncher.launch(input)
            FolderOperation.MOVE -> chooseFolderForMoveLauncher.launch(input)
        }
    }

    private fun handleChooseFolderResult(
        result: ChooseFolderResultContract.Result?,
        action: (Long, List<MessageReference>) -> Unit,
    ) {
        if (result == null) return

        val destinationFolderId = result.folderId
        val messages = activeMessages!!

        if (destinationFolderId != -1L) {
            activeMessages = null

            if (messages.isNotEmpty()) {
                MlfUtils.setLastSelectedFolder(accountManager, messages, destinationFolderId)
            }

            action(destinationFolderId, messages)
        }
    }

    private fun onArchive(message: MessageReference) {
        onArchive(listOf(message))
    }

    private fun onArchive(messages: List<MessageReference>) {
        if (!checkCopyOrMovePossible(messages, FolderOperation.MOVE)) return

        if (showingThreadedList) {
            messagingController.archiveThreads(messages)
        } else {
            messagingController.archiveMessages(messages)
        }
    }

    private fun groupMessagesByAccount(messages: List<MessageReference>): Map<LegacyAccount, List<MessageReference>> {
        return messages.groupBy { accountManager.getAccount(it.accountUuid)!! }
    }

    private fun onSpam(messages: List<MessageReference>) {
        if (K9.isConfirmSpam) {
            // remember the message selection for #onCreateDialog(int)
            activeMessages = messages
            showDialog(R.id.dialog_confirm_spam)
        } else {
            onSpamConfirmed(messages)
        }
    }

    private fun onSpamConfirmed(messages: List<MessageReference>) {
        for ((account, messagesInAccount) in groupMessagesByAccount(messages)) {
            account.spamFolderId?.let { spamFolderId ->
                move(messagesInAccount, spamFolderId)
            }
        }
    }

    private fun checkCopyOrMovePossible(messages: List<MessageReference>, operation: FolderOperation): Boolean {
        if (messages.isEmpty()) return false

        val account = accountManager.getAccount(messages.first().accountUuid)
        if (operation == FolderOperation.MOVE &&
            !messagingController.isMoveCapable(account) ||
            operation == FolderOperation.COPY &&
            !messagingController.isCopyCapable(account)
        ) {
            return false
        }

        for (message in messages) {
            if (operation == FolderOperation.MOVE &&
                !messagingController.isMoveCapable(message) ||
                operation == FolderOperation.COPY &&
                !messagingController.isCopyCapable(message)
            ) {
                val toast = Toast.makeText(
                    activity,
                    R.string.move_copy_cannot_copy_unsynced_message,
                    Toast.LENGTH_LONG,
                )
                toast.show()
                return false
            }
        }

        return true
    }

    private fun copy(messages: List<MessageReference>, folderId: Long) {
        copyOrMove(messages, folderId, FolderOperation.COPY)
    }

    private fun move(messages: List<MessageReference>, folderId: Long) {
        copyOrMove(messages, folderId, FolderOperation.MOVE)
    }

    private fun copyOrMove(messages: List<MessageReference>, destinationFolderId: Long, operation: FolderOperation) {
        if (!checkCopyOrMovePossible(messages, operation)) return

        val folderMap = messages.asSequence()
            .filterNot { it.folderId == destinationFolderId }
            .groupBy { it.folderId }

        for ((folderId, messagesInFolder) in folderMap) {
            val account = accountManager.getAccount(messagesInFolder.first().accountUuid)

            if (operation == FolderOperation.MOVE) {
                if (showingThreadedList) {
                    messagingController.moveMessagesInThread(account, folderId, messagesInFolder, destinationFolderId)
                } else {
                    messagingController.moveMessages(account, folderId, messagesInFolder, destinationFolderId)
                }
            } else {
                if (showingThreadedList) {
                    messagingController.copyMessagesInThread(account, folderId, messagesInFolder, destinationFolderId)
                } else {
                    messagingController.copyMessages(account, folderId, messagesInFolder, destinationFolderId)
                }
            }
        }
    }

    private fun onMoveToDraftsFolder(messages: List<MessageReference>) {
        messagingController.moveToDraftsFolder(account, currentFolder!!.databaseId, messages)
        activeMessages = null
    }

    override fun doPositiveClick(dialogId: Int) {
        when (dialogId) {
            R.id.dialog_confirm_spam -> {
                onSpamConfirmed(activeMessages!!)
                activeMessages = null
            }

            R.id.dialog_confirm_delete -> {
                onDeleteConfirmed(activeMessages!!)
                activeMessage = null
                adapter.activeMessage = null
            }

            R.id.dialog_confirm_mark_all_as_read -> {
                markAllAsRead()
            }

            R.id.dialog_confirm_empty_spam -> {
                messagingController.emptySpam(account, null)
            }

            R.id.dialog_confirm_empty_trash -> {
                messagingController.emptyTrash(account, null)
            }
        }
    }

    override fun doNegativeClick(dialogId: Int) {
        if (dialogId == R.id.dialog_confirm_spam || dialogId == R.id.dialog_confirm_delete) {
            val activeMessages = this.activeMessages ?: return
            if (activeMessages.size == 1) {
                // List item might have been swiped and is still showing the "swipe action background"
                resetSwipedView(activeMessages.first())
            }

            this.activeMessages = null
        }
    }

    private fun resetSwipedView(messageReference: MessageReference) {
        val recyclerView = this.recyclerView ?: return
        val itemTouchHelper = this.itemTouchHelper ?: return

        adapter.getItem(messageReference)?.let { messageListItem ->
            recyclerView.findViewHolderForItemId(messageListItem.uniqueId)?.let { viewHolder ->
                itemTouchHelper.stopSwipe(viewHolder)
                notifyItemChanged(messageListItem)
            }
        }
    }

    override fun dialogCancelled(dialogId: Int) {
        doNegativeClick(dialogId)
    }

    private fun checkMail() {
        if (isSingleAccountMode && isSingleFolderMode) {
            val folderId = currentFolder!!.databaseId
            messagingController.synchronizeMailbox(account, folderId, false, activityListener)
            messagingController.sendPendingMessages(account, activityListener)
        } else if (allAccounts) {
            messagingController.checkMail(null, true, true, false, activityListener)
        } else {
            for (accountUuid in accountUuids) {
                val account = accountManager.getAccount(accountUuid)
                messagingController.checkMail(account, true, true, false, activityListener)
            }
        }
    }

    override fun onStop() {
        // If we represent a remote search, then kill that before going back.
        if (isRemoteSearch && remoteSearchFuture != null) {
            try {
                Log.i("Remote search in progress, attempting to abort...")

                // Canceling the future stops any message fetches in progress.
                val cancelSuccess = remoteSearchFuture!!.cancel(true) // mayInterruptIfRunning = true
                if (!cancelSuccess) {
                    Log.e("Could not cancel remote search future.")
                }

                // Closing the folder will kill off the connection if we're mid-search.
                val searchAccount = account!!

                // Send a remoteSearchFinished() message for good measure.
                activityListener.remoteSearchFinished(
                    currentFolder!!.databaseId,
                    0,
                    searchAccount.remoteSearchNumResults,
                    null,
                )
            } catch (e: Exception) {
                // Since the user is going back, log and squash any exceptions.
                Log.e(e, "Could not abort remote search before going back")
            }
        }

        super.onStop()
    }

    fun openMessage(messageReference: MessageReference) {
        fragmentListener.openMessage(messageReference)
    }

    fun onReverseSort() {
        changeSort(sortType)
    }

    private val selectedMessage: MessageReference?
        get() = selectedMessageListItem?.messageReference

    private val selectedMessageListItem: MessageListItem?
        get() {
            val recyclerView = recyclerView ?: return null
            val focusedView = recyclerView.focusedChild ?: return null
            val viewHolder = recyclerView.findContainingViewHolder(focusedView) as? MessageViewHolder ?: return null
            return adapter.getItemById(viewHolder.uniqueId)
        }

    private val selectedMessages: List<MessageReference>
        get() = adapter.selectedMessages.map { it.messageReference }

    fun onDelete() {
        selectedMessage?.let { message ->
            onDelete(listOf(message))
        }
    }

    fun toggleMessageSelect() {
        selectedMessageListItem?.let { messageListItem ->
            toggleMessageSelect(messageListItem)
        }
    }

    fun onToggleFlagged() {
        selectedMessageListItem?.let { messageListItem ->
            setFlag(messageListItem, Flag.FLAGGED, !messageListItem.isStarred)
        }
    }

    fun onToggleRead() {
        selectedMessageListItem?.let { messageListItem ->
            setFlag(messageListItem, Flag.SEEN, !messageListItem.isRead)
        }
    }

    fun onMove() {
        selectedMessage?.let { message ->
            onMove(message)
        }
    }

    fun onArchive() {
        selectedMessage?.let { message ->
            onArchive(message)
        }
    }

    fun onCopy() {
        selectedMessage?.let { message ->
            onCopy(message)
        }
    }

    val isOutbox: Boolean
        get() = isSpecialFolder(account?.outboxFolderId)

    private val isInbox: Boolean
        get() = isSpecialFolder(account?.inboxFolderId)

    private val isArchiveFolder: Boolean
        get() = isSpecialFolder(account?.archiveFolderId)

    private val isSpamFolder: Boolean
        get() = isSpecialFolder(account?.spamFolderId)

    private fun isSpecialFolder(specialFolderId: Long?): Boolean {
        val folderId = specialFolderId ?: return false
        val currentFolder = currentFolder ?: return false
        return currentFolder.databaseId == folderId
    }

    private val isRemoteFolder: Boolean
        get() {
            if (localSearch.isManualSearch || isOutbox) return false

            return if (!messagingController.isMoveCapable(account)) {
                // For POP3 accounts only the Inbox is a remote folder.
                isInbox
            } else {
                true
            }
        }

    private val isManualSearch: Boolean
        get() = localSearch.isManualSearch

    private fun shouldShowExpungeAction(): Boolean {
        val account = this.account ?: return false
        return account.expungePolicy == Expunge.EXPUNGE_MANUALLY && messagingController.supportsExpunge(account)
    }

    private fun onRemoteSearch() {
        // Remote search is useless without the network.
        if (hasConnectivity == true) {
            onRemoteSearchRequested()
        } else {
            Toast.makeText(activity, getText(R.string.remote_search_unavailable_no_network), Toast.LENGTH_SHORT).show()
        }
    }

    private val isRemoteSearchAllowed: Boolean
        get() = isManualSearch && !isRemoteSearch && isSingleFolderMode && messagingController.isPushCapable(account)

    fun onSearchRequested(query: String): Boolean {
        val folderId = currentFolder?.databaseId
        return fragmentListener.startSearch(query, account, folderId)
    }

    private fun setMessageList(messageListInfo: MessageListInfo) {
        val messageListItems = messageListInfo.messageListItems
        if (isThreadDisplay && messageListItems.isEmpty()) {
            goBack()
            return
        }

        swipeRefreshLayout?.let { swipeRefreshLayout ->
            swipeRefreshLayout.isRefreshing = false
            swipeRefreshLayout.isEnabled = isPullToRefreshAllowed
        }

        if (isThreadDisplay) {
            if (messageListItems.isNotEmpty()) {
                val strippedSubject = messageListItems.first().subject?.let { Utility.stripSubject(it) }
                threadTitle = if (strippedSubject.isNullOrEmpty()) {
                    getString(R.string.general_no_subject)
                } else {
                    strippedSubject
                }
                updateTitle()
            } else {
                // TODO: empty thread view -> return to full message list
            }
        }

        adapter.messages = messageListItems

        rememberedSelected?.let {
            rememberedSelected = null
            adapter.restoreSelected(it)
        }

        resetActionMode()
        computeBatchDirection()

        invalidateMenu()

        initialMessageListLoad = false

        currentFolder?.let { currentFolder ->
            currentFolder.moreMessages = messageListInfo.hasMoreMessages
            updateFooterText()
        }
    }

    private fun resetActionMode() {
        if (!isResumed) return

        if (!isActive || adapter.selected.isEmpty()) {
            actionMode?.finish()
            actionMode = null
            return
        }

        if (actionMode == null) {
            startAndPrepareActionMode()
        }

        updateActionMode()
    }

    private fun startAndPrepareActionMode() {
        actionMode = fragmentListener.startSupportActionMode(actionModeCallback)
        actionMode?.invalidate()
    }

    fun finishActionMode() {
        actionMode?.finish()
    }

    fun remoteSearchFinished() {
        remoteSearchFuture = null
    }

    fun setActiveMessage(messageReference: MessageReference?) {
        activeMessage = messageReference

        rememberSortOverride(messageReference)

        // Reload message list with modified query that always includes the active message
        if (isAdded) {
            loadMessageList()
        }

        // Redraw list immediately
        if (::adapter.isInitialized) {
            adapter.activeMessage = activeMessage

            if (messageReference != null) {
                scrollToMessage(messageReference)
            }
        }
    }

    fun onFullyActive() {
        maybeShowFloatingActionButton()
    }

    private fun maybeShowFloatingActionButton() {
        floatingActionButton?.isVisible = true
    }

    private fun maybeHideFloatingActionButton() {
        floatingActionButton?.isGone = true
    }

    // For the last N displayed messages we remember the original 'read' and 'starred' state of the messages. We pass
    // this information to MessageListLoader so messages can be sorted according to these remembered values and not the
    // current state. This way messages, that are marked as read/unread or starred/not starred while being displayed,
    // won't immediately change position in the message list if the list is sorted by these fields.
    // The main benefit is that the swipe to next/previous message feature will work in a less surprising way.
    private fun rememberSortOverride(messageReference: MessageReference?) {
        val messageSortOverrides = viewModel.messageSortOverrides

        if (messageReference == null) {
            messageSortOverrides.clear()
            return
        }

        if (sortType != SortType.SORT_UNREAD && sortType != SortType.SORT_FLAGGED) return

        val messageListItem = adapter.getItem(messageReference) ?: return

        val existingEntry = messageSortOverrides.firstOrNull { it.first == messageReference }
        if (existingEntry != null) {
            messageSortOverrides.remove(existingEntry)
            messageSortOverrides.addLast(existingEntry)
        } else {
            messageSortOverrides.addLast(
                messageReference to MessageSortOverride(messageListItem.isRead, messageListItem.isStarred),
            )
            if (messageSortOverrides.size > MAXIMUM_MESSAGE_SORT_OVERRIDES) {
                messageSortOverrides.removeFirst()
            }
        }
    }

    private fun scrollToMessage(messageReference: MessageReference) {
        val recyclerView = recyclerView ?: return
        val messageListItem = adapter.getItem(messageReference) ?: return
        val position = adapter.getPosition(messageListItem) ?: return

        val linearLayoutManager = recyclerView.layoutManager as LinearLayoutManager
        val firstVisiblePosition = linearLayoutManager.findFirstCompletelyVisibleItemPosition()
        val lastVisiblePosition = linearLayoutManager.findLastCompletelyVisibleItemPosition()
        if (position !in firstVisiblePosition..lastVisiblePosition) {
            recyclerView.smoothScrollToPosition(position)
        }
    }

    private val isMarkAllAsReadSupported: Boolean
        get() = isSingleAccountMode && isSingleFolderMode && !isOutbox

    private fun confirmMarkAllAsRead() {
        if (K9.isConfirmMarkAllRead) {
            showDialog(R.id.dialog_confirm_mark_all_as_read)
        } else {
            markAllAsRead()
        }
    }

    private fun markAllAsRead() {
        if (isMarkAllAsReadSupported) {
            messagingController.markAllMessagesRead(account, currentFolder!!.databaseId)
        }
    }

    private fun invalidateMenu() {
        activity?.invalidateMenu()
    }

    private val isCheckMailSupported: Boolean
        get() = allAccounts || !isSingleAccountMode || !isSingleFolderMode || isRemoteFolder

    private val isCheckMailAllowed: Boolean
        get() = !isManualSearch && isCheckMailSupported

    private val isPullToRefreshAllowed: Boolean
        get() = isRemoteSearchAllowed || isCheckMailAllowed

    private var itemSelectedOnSwipeStart = false

    private val swipeListener = object : MessageListSwipeListener {
        override fun onSwipeStarted(item: MessageListItem, action: SwipeAction) {
            itemSelectedOnSwipeStart = isMessageSelected(item)
            if (itemSelectedOnSwipeStart && action != SwipeAction.ToggleSelection) {
                deselectMessage(item)
            }
        }

        override fun onSwipeActionChanged(item: MessageListItem, action: SwipeAction) {
            if (action == SwipeAction.ToggleSelection) {
                if (itemSelectedOnSwipeStart && !isMessageSelected(item)) {
                    selectMessage(item)
                }
            } else if (isMessageSelected(item)) {
                deselectMessage(item)
            }
        }

        override fun onSwipeAction(item: MessageListItem, action: SwipeAction) {
            if (action.removesItem || action == SwipeAction.ToggleSelection) {
                itemSelectedOnSwipeStart = false
            }

            when (action) {
                SwipeAction.None -> Unit
                SwipeAction.ToggleSelection -> {
                    toggleMessageSelect(item)
                }

                SwipeAction.ToggleRead -> {
                    setFlag(item, Flag.SEEN, !item.isRead)
                }

                SwipeAction.ToggleStar -> {
                    setFlag(item, Flag.FLAGGED, !item.isStarred)
                }

                SwipeAction.ArchiveDisabled ->
                    Snackbar
                        .make(
                            requireNotNull(view),
                            R.string.archiving_not_available_for_this_account,
                            Snackbar.LENGTH_LONG,
                        )
                        .show()

                SwipeAction.ArchiveSetupArchiveFolder -> setupArchiveFolderDialogFragmentFactory.show(
                    accountUuid = item.account.uuid,
                    fragmentManager = parentFragmentManager,
                )

                SwipeAction.Archive -> {
                    onArchive(item.messageReference)
                }

                SwipeAction.Delete -> {
                    onDelete(listOf(item.messageReference))
                }

                SwipeAction.Spam -> {
                    onSpam(listOf(item.messageReference))
                }

                SwipeAction.Move -> {
                    val messageReference = item.messageReference
                    resetSwipedView(messageReference)
                    onMove(messageReference)
                }
            }
        }

        override fun onSwipeEnded(item: MessageListItem) {
            if (itemSelectedOnSwipeStart && !isMessageSelected(item)) {
                selectMessage(item)
            }
        }
    }

    private fun notifyItemChanged(item: MessageListItem) {
        val position = adapter.getPosition(item) ?: return
        adapter.notifyItemChanged(position)
    }

    private val swipeActionSupportProvider = SwipeActionSupportProvider { item, action ->
        when (action) {
            SwipeAction.None -> false
            SwipeAction.ToggleSelection -> true
            SwipeAction.ToggleRead -> !isOutbox
            SwipeAction.ToggleStar -> !isOutbox
            SwipeAction.Archive, SwipeAction.ArchiveDisabled, SwipeAction.ArchiveSetupArchiveFolder -> {
                !isOutbox && item.folderId != item.account.archiveFolderId
            }

            SwipeAction.Delete -> true
            SwipeAction.Move -> !isOutbox && messagingController.isMoveCapable(item.account)
            SwipeAction.Spam -> !isOutbox && item.account.hasSpamFolder() && item.folderId != item.account.spamFolderId
        }
    }

    internal inner class MessageListActivityListener : SimpleMessagingListener() {
        private val lock = Any()

        @GuardedBy("lock")
        private var folderCompleted = 0

        @GuardedBy("lock")
        private var folderTotal = 0

        override fun remoteSearchFailed(folderServerId: String?, err: String?) {
            handler.post {
                activity?.let { activity ->
                    Toast.makeText(activity, R.string.remote_search_error, Toast.LENGTH_LONG).show()
                }
            }
        }

        override fun remoteSearchStarted(folderId: Long) {
            handler.progress(true)
            handler.updateFooter(getString(R.string.remote_search_sending_query))
        }

        override fun enableProgressIndicator(enable: Boolean) {
            handler.progress(enable)
        }

        override fun remoteSearchFinished(
            folderId: Long,
            numResults: Int,
            maxResults: Int,
            extraResults: List<String>?,
        ) {
            handler.progress(false)
            handler.remoteSearchFinished()

            extraSearchResults = extraResults
            if (extraResults != null && extraResults.isNotEmpty()) {
                handler.updateFooter(String.format(getString(R.string.load_more_messages_fmt), maxResults))
            } else {
                handler.updateFooter(null)
            }
        }

        override fun remoteSearchServerQueryComplete(folderId: Long, numResults: Int, maxResults: Int) {
            handler.progress(true)

            val footerText = if (maxResults != 0 && numResults > maxResults) {
                resources.getQuantityString(
                    R.plurals.remote_search_downloading_limited,
                    maxResults,
                    maxResults,
                    numResults,
                )
            } else {
                resources.getQuantityString(R.plurals.remote_search_downloading, numResults, numResults)
            }

            handler.updateFooter(footerText)
            informUserOfStatus()
        }

        private fun informUserOfStatus() {
            handler.refreshTitle()
        }

        override fun synchronizeMailboxStarted(account: LegacyAccount, folderId: Long) {
            if (updateForMe(account, folderId)) {
                handler.progress(true)
                handler.folderLoading(folderId, true)

                synchronized(lock) {
                    folderCompleted = 0
                    folderTotal = 0
                }

                informUserOfStatus()
            }
        }

        override fun synchronizeMailboxHeadersProgress(
            account: LegacyAccount,
            folderServerId: String,
            completed: Int,
            total: Int,
        ) {
            synchronized(lock) {
                folderCompleted = completed
                folderTotal = total
            }

            informUserOfStatus()
        }

        override fun synchronizeMailboxHeadersFinished(
            account: LegacyAccount,
            folderServerId: String,
            total: Int,
            completed: Int,
        ) {
            synchronized(lock) {
                folderCompleted = 0
                folderTotal = 0
            }

            informUserOfStatus()
        }

        override fun synchronizeMailboxProgress(account: LegacyAccount, folderId: Long, completed: Int, total: Int) {
            synchronized(lock) {
                folderCompleted = completed
                folderTotal = total
            }

            informUserOfStatus()
        }

        override fun synchronizeMailboxFinished(account: LegacyAccount, folderId: Long) {
            if (updateForMe(account, folderId)) {
                handler.progress(false)
                handler.folderLoading(folderId, false)
            }
        }

        override fun synchronizeMailboxFailed(account: LegacyAccount, folderId: Long, message: String) {
            if (updateForMe(account, folderId)) {
                handler.progress(false)
                handler.folderLoading(folderId, false)
            }
        }

        override fun checkMailFinished(context: Context?, account: LegacyAccount?) {
            handler.progress(false)
        }

        private fun updateForMe(account: LegacyAccount?, folderId: Long): Boolean {
            if (account == null || account.uuid !in accountUuids) return false

            val folderIds = localSearch.folderIds
            return folderIds.isEmpty() || folderId in folderIds
        }

        fun getFolderCompleted(): Int {
            synchronized(lock) {
                return folderCompleted
            }
        }

        fun getFolderTotal(): Int {
            synchronized(lock) {
                return folderTotal
            }
        }
    }

    internal inner class ActionModeCallback : ActionMode.Callback {
        private var selectAll: MenuItem? = null
        private var markAsRead: MenuItem? = null
        private var markAsUnread: MenuItem? = null
        private var flag: MenuItem? = null
        private var unflag: MenuItem? = null
        private var disableMarkAsRead = false
        private var disableFlag = false

        override fun onPrepareActionMode(mode: ActionMode, menu: Menu): Boolean {
            selectAll = menu.findItem(R.id.select_all)
            markAsRead = menu.findItem(R.id.mark_as_read)
            markAsUnread = menu.findItem(R.id.mark_as_unread)
            flag = menu.findItem(R.id.flag)
            unflag = menu.findItem(R.id.unflag)

            // we don't support cross account actions atm
            if (!isSingleAccountMode) {
                val accounts = accountUuidsForSelected.mapNotNull { accountUuid ->
                    accountManager.getAccount(accountUuid)
                }

                menu.findItem(R.id.move).isVisible = true
                menu.findItem(R.id.copy).isVisible = true

                // Disable archive/spam options here and maybe enable below when checking account capabilities
                menu.findItem(R.id.archive).isVisible = false
                menu.findItem(R.id.spam).isVisible = false

                for (account in accounts) {
                    setContextCapabilities(account, menu)
                }
            }

            return true
        }

        private val accountUuidsForSelected: Set<String>
            get() = adapter.selectedMessages.mapToSet { it.account.uuid }

        override fun onDestroyActionMode(mode: ActionMode) {
            actionMode = null
            selectAll = null
            markAsRead = null
            markAsUnread = null
            flag = null
            unflag = null

            adapter.clearSelected()
        }

        override fun onCreateActionMode(mode: ActionMode, menu: Menu): Boolean {
            mode.menuInflater.inflate(R.menu.message_list_context_menu, menu)

            setContextCapabilities(account, menu)
            return true
        }

        private fun setContextCapabilities(account: LegacyAccount?, menu: Menu) {
            if (!isSingleAccountMode || account == null) {
                // We don't support cross-account copy/move operations right now
                menu.findItem(R.id.move).isVisible = false
                menu.findItem(R.id.copy).isVisible = false

                if (account?.hasArchiveFolder() == true) {
                    menu.findItem(R.id.archive).isVisible = true
                }

                if (account?.hasSpamFolder() == true) {
                    menu.findItem(R.id.spam).isVisible = true
                }
            } else if (isOutbox) {
                menu.findItem(R.id.mark_as_read).isVisible = false
                menu.findItem(R.id.mark_as_unread).isVisible = false
                menu.findItem(R.id.archive).isVisible = false
                menu.findItem(R.id.copy).isVisible = false
                menu.findItem(R.id.flag).isVisible = false
                menu.findItem(R.id.unflag).isVisible = false
                menu.findItem(R.id.spam).isVisible = false
                menu.findItem(R.id.move).isVisible = false

                disableMarkAsRead = true
                disableFlag = true

                if (account.hasDraftsFolder()) {
                    menu.findItem(R.id.move_to_drafts).isVisible = true
                }
            } else {
                if (!messagingController.isCopyCapable(account)) {
                    menu.findItem(R.id.copy).isVisible = false
                }

                if (!messagingController.isMoveCapable(account)) {
                    menu.findItem(R.id.move).isVisible = false
                    menu.findItem(R.id.archive).isVisible = false
                    menu.findItem(R.id.spam).isVisible = false
                } else {
                    if (!account.hasArchiveFolder() || isArchiveFolder) {
                        menu.findItem(R.id.archive).isVisible = false
                    }

                    if (!account.hasSpamFolder() || isSpamFolder) {
                        menu.findItem(R.id.spam).isVisible = false
                    }
                }
            }
        }

        fun showSelectAll(show: Boolean) {
            selectAll?.isVisible = show
        }

        fun showMarkAsRead(show: Boolean) {
            if (!disableMarkAsRead) {
                markAsRead?.isVisible = show
                markAsUnread?.isVisible = !show
            }
        }

        fun showFlag(show: Boolean) {
            if (!disableFlag) {
                flag?.isVisible = show
                unflag?.isVisible = !show
            }
        }

        override fun onActionItemClicked(mode: ActionMode, item: MenuItem): Boolean {
            // In the following we assume that we can't move or copy mails to the same folder. Also that spam isn't
            // available if we are in the spam folder, same for archive.

            val endSelectionMode = when (item.itemId) {
                R.id.delete -> {
                    onDelete(selectedMessages)
                    true
                }

                R.id.mark_as_read -> {
                    setFlagForSelected(Flag.SEEN, true)
                    false
                }

                R.id.mark_as_unread -> {
                    setFlagForSelected(Flag.SEEN, false)
                    false
                }

                R.id.flag -> {
                    setFlagForSelected(Flag.FLAGGED, true)
                    false
                }

                R.id.unflag -> {
                    setFlagForSelected(Flag.FLAGGED, false)
                    false
                }

                R.id.select_all -> {
                    selectAll()
                    false
                }

                R.id.archive -> {
                    onArchive(selectedMessages)
                    // TODO: Only finish action mode if all messages have been moved.
                    true
                }

                R.id.spam -> {
                    onSpam(selectedMessages)
                    // TODO: Only finish action mode if all messages have been moved.
                    true
                }

                R.id.move -> {
                    onMove(selectedMessages)
                    true
                }

                R.id.move_to_drafts -> {
                    onMoveToDraftsFolder(selectedMessages)
                    true
                }

                R.id.copy -> {
                    onCopy(selectedMessages)
                    true
                }

                else -> return false
            }

            if (endSelectionMode) {
                mode.finish()
            }

            return true
        }
    }

    private enum class FolderOperation {
        COPY,
        MOVE,
    }

    private enum class Error(@StringRes val errorText: Int) {
        FolderNotFound(R.string.message_list_error_folder_not_found),
    }

    interface MessageListFragmentListener {
        fun setMessageListProgressEnabled(enable: Boolean)
        fun setMessageListProgress(level: Int)
        fun showThread(account: LegacyAccount, threadRootId: Long)
        fun openMessage(messageReference: MessageReference)
        fun setMessageListTitle(title: String, subtitle: String? = null)
        fun onCompose(account: LegacyAccount?)
        fun startSearch(query: String, account: LegacyAccount?, folderId: Long?): Boolean
        fun startSupportActionMode(callback: ActionMode.Callback): ActionMode?
        fun goBack()

        companion object {
            const val MAX_PROGRESS = 10000
        }
    }

    companion object {

        private const val ARG_SEARCH = "searchObject"
        private const val ARG_THREADED_LIST = "showingThreadedList"
        private const val ARG_IS_THREAD_DISPLAY = "isThreadedDisplay"

        private const val STATE_SELECTED_MESSAGES = "selectedMessages"
        private const val STATE_ACTIVE_MESSAGES = "activeMessages"
        private const val STATE_ACTIVE_MESSAGE = "activeMessage"
        private const val STATE_REMOTE_SEARCH_PERFORMED = "remoteSearchPerformed"

        fun newInstance(
            search: LocalMessageSearch,
            isThreadDisplay: Boolean,
            threadedList: Boolean,
        ): MessageListFragment {
            return MessageListFragment().apply {
                arguments = bundleOf(
                    ARG_SEARCH to search,
                    ARG_IS_THREAD_DISPLAY to isThreadDisplay,
                    ARG_THREADED_LIST to threadedList,
                )
            }
        }
    }
}<|MERGE_RESOLUTION|>--- conflicted
+++ resolved
@@ -335,8 +335,6 @@
                             ),
                         ),
                     )
-<<<<<<< HEAD
-=======
 
                 setFragmentResultListener(
                     SetupArchiveFolderDialogFragmentFactory.RESULT_CODE_DISMISS_REQUEST_KEY,
@@ -348,7 +346,6 @@
                     loadMessageList(forceUpdate = true)
                     messageListSwipeCallback?.invalidateSwipeActions(accounts)
                 }
->>>>>>> 85b07945
             }
         } else {
             inflater.inflate(R.layout.message_list_error, container, false)
