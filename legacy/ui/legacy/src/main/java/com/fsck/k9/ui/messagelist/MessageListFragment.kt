--- conflicted
+++ resolved
@@ -1116,19 +1116,12 @@
     }
 
     private fun onArchive(messages: List<MessageReference>) {
-<<<<<<< HEAD
-        for ((account, messagesInAccount) in groupMessagesByAccount(messages)) {
-            account.archiveFolderId?.let { archiveFolderId ->
-                move(messagesInAccount, account.uuid, archiveFolderId)
-            }
-=======
         if (!checkCopyOrMovePossible(messages, FolderOperation.MOVE)) return
 
         if (showingThreadedList) {
             messagingController.archiveThreads(messages)
         } else {
             messagingController.archiveMessages(messages)
->>>>>>> 5d1be761
         }
     }
 
