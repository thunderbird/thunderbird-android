package com.fsck.k9.activity

import android.app.SearchManager
import android.content.Context
import android.content.Intent
import android.content.res.Configuration
import android.os.Bundle
import android.os.Parcelable
import android.view.KeyEvent
import android.view.Menu
import android.view.MenuItem
import android.view.View
import android.view.animation.AnimationUtils
import android.widget.ProgressBar
import androidx.activity.enableEdgeToEdge
import androidx.appcompat.app.ActionBar
import androidx.appcompat.view.ActionMode
import androidx.appcompat.widget.SearchView
import androidx.core.view.ViewCompat
import androidx.core.view.WindowInsetsCompat.Type.displayCutout
import androidx.core.view.WindowInsetsCompat.Type.navigationBars
import androidx.core.view.WindowInsetsCompat.Type.systemBars
import androidx.core.view.isGone
import androidx.drawerlayout.widget.DrawerLayout
import androidx.drawerlayout.widget.DrawerLayout.DrawerListener
import androidx.fragment.app.FragmentManager
import androidx.fragment.app.FragmentTransaction
import androidx.fragment.app.commit
import androidx.fragment.app.commitNow
import app.k9mail.core.android.common.compat.BundleCompat
import app.k9mail.core.android.common.contact.CachingRepository
import app.k9mail.core.android.common.contact.ContactRepository
import app.k9mail.core.ui.legacy.designsystem.atom.icon.Icons
import app.k9mail.feature.funding.api.FundingManager
import app.k9mail.feature.launcher.FeatureLauncherActivity
import app.k9mail.feature.launcher.FeatureLauncherTarget
import app.k9mail.legacy.message.controller.MessageReference
import com.fsck.k9.CoreResourceProvider
import com.fsck.k9.K9
import com.fsck.k9.K9.PostMarkAsUnreadNavigation
import com.fsck.k9.K9.PostRemoveNavigation
import com.fsck.k9.K9.SplitViewMode
import com.fsck.k9.Preferences
import com.fsck.k9.account.BackgroundAccountRemover
import com.fsck.k9.activity.compose.MessageActions
import com.fsck.k9.controller.MessagingController
import com.fsck.k9.helper.ParcelableUtil
import com.fsck.k9.search.isUnifiedInbox
import com.fsck.k9.ui.BuildConfig
import com.fsck.k9.ui.R
import com.fsck.k9.ui.base.K9Activity
import com.fsck.k9.ui.managefolders.ManageFoldersActivity
import com.fsck.k9.ui.messagelist.DefaultFolderProvider
import com.fsck.k9.ui.messagelist.MessageListFragment
import com.fsck.k9.ui.messagelist.MessageListFragment.MessageListFragmentListener
import com.fsck.k9.ui.messageview.MessageViewContainerFragment
import com.fsck.k9.ui.messageview.MessageViewContainerFragment.MessageViewContainerListener
import com.fsck.k9.ui.messageview.MessageViewFragment.MessageViewFragmentListener
import com.fsck.k9.ui.messageview.PlaceholderFragment
import com.fsck.k9.ui.settings.SettingsActivity
import com.fsck.k9.view.ViewSwitcher
import com.fsck.k9.view.ViewSwitcher.OnSwitchCompleteListener
import com.google.android.material.textview.MaterialTextView
import net.thunderbird.core.android.account.AccountManager
import net.thunderbird.core.android.account.LegacyAccount
import net.thunderbird.core.featureflag.FeatureFlagKey
import net.thunderbird.core.featureflag.FeatureFlagProvider
import net.thunderbird.core.logging.Logger
import net.thunderbird.core.logging.legacy.Log
import net.thunderbird.core.preference.GeneralSettingsManager
import net.thunderbird.feature.navigation.drawer.api.NavigationDrawer
import net.thunderbird.feature.navigation.drawer.dropdown.DropDownDrawer
import net.thunderbird.feature.navigation.drawer.dropdown.domain.entity.UnifiedDisplayAccount
import net.thunderbird.feature.navigation.drawer.siderail.SideRailDrawer
import net.thunderbird.feature.search.LocalMessageSearch
import net.thunderbird.feature.search.SearchAccount
import net.thunderbird.feature.search.api.MessageSearchField
import net.thunderbird.feature.search.api.MessageSearchSpecification
import net.thunderbird.feature.search.api.SearchAttribute
import net.thunderbird.feature.search.api.SearchCondition
import org.koin.android.ext.android.inject
import org.koin.core.component.KoinComponent
import org.koin.core.component.inject

private const val TAG = "MessageList"

/**
 * MessageList is the primary user interface for the program. This Activity shows a list of messages.
 *
 * From this Activity the user can perform all standard message operations.
 */
open class MessageList :
    K9Activity(),
    MessageListFragmentListener,
    MessageViewFragmentListener,
    MessageViewContainerListener,
    FragmentManager.OnBackStackChangedListener,
    OnSwitchCompleteListener {

    private val preferences: Preferences by inject()
    private val accountManager: AccountManager by inject()
    private val defaultFolderProvider: DefaultFolderProvider by inject()
    private val accountRemover: BackgroundAccountRemover by inject()
    private val generalSettingsManager: GeneralSettingsManager by inject()
    private val messagingController: MessagingController by inject()
    private val contactRepository: ContactRepository by inject()
    private val coreResourceProvider: CoreResourceProvider by inject()
    private val fundingManager: FundingManager by inject()
    private val featureFlagProvider: FeatureFlagProvider by inject()
    private val logger: Logger by inject()

    private lateinit var actionBar: ActionBar
    private var searchView: SearchView? = null
    private var initialSearchViewQuery: String? = null
    private var initialSearchViewIconified: Boolean = true

    private var navigationDrawer: NavigationDrawer? = null
    private var openFolderTransaction: FragmentTransaction? = null
    private var progressBar: ProgressBar? = null
    private var messageViewPlaceHolder: PlaceholderFragment? = null
    private var messageListFragment: MessageListFragment? = null
    private var messageViewContainerFragment: MessageViewContainerFragment? = null
    private var account: LegacyAccount? = null
    private var search: LocalMessageSearch? = null
    private var singleFolderMode = false

    private var messageListActivityConfig: MessageListActivityConfig? = null

    /**
     * `true` if the message list should be displayed as flat list (i.e. no threading)
     * regardless whether or not message threading was enabled in the settings. This is used for
     * filtered views, e.g. when only displaying the unread messages in a folder.
     */
    private var noThreading = false
    private var displayMode: DisplayMode = DisplayMode.MESSAGE_LIST
    private var messageReference: MessageReference? = null

    /**
     * If this is `true`, only the message view will be displayed and pressing the back button will finish the Activity.
     */
    private var messageViewOnly = false
    private var messageListWasDisplayed = false
    private var viewSwitcher: ViewSwitcher? = null

    private val isShowAccountChip: Boolean
        get() = messageListFragment?.isShowAccountChip ?: true

    public override fun onCreate(savedInstanceState: Bundle?) {
        super.onCreate(savedInstanceState)

        enableEdgeToEdge()

        // If the app's main task was not created using the default launch intent (e.g. from a notification, a widget,
        // or a shortcut), using the app icon to "launch" the app will create a new MessageList instance instead of only
        // bringing the app's task to the foreground. We catch this situation here and simply finish the activity. This
        // will bring the task to the foreground, showing the last active screen.
        if (intent.action == Intent.ACTION_MAIN && intent.hasCategory(Intent.CATEGORY_LAUNCHER) && !isTaskRoot) {
            Log.v("Not displaying MessageList. Only bringing the app task to the foreground.")
            finish()
            return
        }

        val accounts = accountManager.getAccounts()
        deleteIncompleteAccounts(accounts)
        val hasAccountSetup = accounts.any { it.isFinishedSetup }
        if (!hasAccountSetup) {
            FeatureLauncherActivity.launch(this, FeatureLauncherTarget.Onboarding)
            finish()
            return
        }

        if (UpgradeDatabases.actionUpgradeDatabases(this, intent)) {
            finish()
            return
        }

        if (useSplitView()) {
            setLayout(R.layout.split_message_list)
        } else {
            setLayout(R.layout.message_list)
            viewSwitcher = findViewById<ViewSwitcher>(R.id.container).apply {
                firstInAnimation = AnimationUtils.loadAnimation(this@MessageList, R.anim.slide_in_left)
                firstOutAnimation = AnimationUtils.loadAnimation(this@MessageList, R.anim.slide_out_right)
                secondInAnimation = AnimationUtils.loadAnimation(this@MessageList, R.anim.slide_in_right)
                secondOutAnimation = AnimationUtils.loadAnimation(this@MessageList, R.anim.slide_out_left)
                setOnSwitchCompleteListener(this@MessageList)
            }
        }

        initializeActionBar()
        initializeDrawer()

        if (!decodeExtras(intent)) {
            return
        }

        if (isDrawerEnabled) {
            configureDrawer()
        }

        findFragments()
        initializeDisplayMode(savedInstanceState)
        initializeLayout()
        initializeFragments()
        displayViews()
        initializeFunding()
        initializeInsets()
    }

    private fun initializeInsets() {
        initializeDrawerContentInsets()
        initializeToolbarInsets()
        initializeContainerInsets()
    }

    private fun initializeToolbarInsets() {
        val toolbar = findViewById<View>(R.id.toolbar)

        ViewCompat.setOnApplyWindowInsetsListener(toolbar) { v, windowsInsets ->
            val insets = windowsInsets.getInsets(systemBars() or displayCutout())
            v.setPadding(insets.left, 0, insets.right, 0)

            windowsInsets
        }
    }

    private fun initializeContainerInsets() {
        val container = findViewById<View>(R.id.container)

        ViewCompat.setOnApplyWindowInsetsListener(container) { v, windowsInsets ->
            val insets = windowsInsets.getInsets(displayCutout() or navigationBars())
            v.setPadding(insets.left, 0, insets.right, insets.bottom)

            windowsInsets
        }
    }

    private fun initializeDrawerContentInsets() {
        val toolbar = findViewById<View>(R.id.drawer_content)

        ViewCompat.setOnApplyWindowInsetsListener(toolbar) { v, windowsInsets ->
            val insets = windowsInsets.getInsets(systemBars() or displayCutout())
            v.setPadding(0, insets.top, 0, 0)

            windowsInsets
        }
    }

    private fun initializeFunding() {
        fundingManager.addFundingReminder(this) {
            FeatureLauncherActivity.launch(
                context = this,
                target = FeatureLauncherTarget.Funding,
            )
        }
    }

    public override fun onNewIntent(intent: Intent) {
        super.onNewIntent(intent)

        if (isFinishing) {
            return
        }

        if (intent.action == Intent.ACTION_MAIN && intent.hasCategory(Intent.CATEGORY_LAUNCHER)) {
            // There's nothing to do if the default launcher Intent was used.
            // This only brings the existing screen to the foreground.
            return
        }

        setIntent(intent)

        // Start with a fresh fragment back stack
        supportFragmentManager.popBackStackImmediate(
            FIRST_FRAGMENT_TRANSACTION,
            FragmentManager.POP_BACK_STACK_INCLUSIVE,
        )

        removeMessageListFragment()
        removeMessageViewContainerFragment()

        messageReference = null
        search = null

        if (!decodeExtras(intent)) {
            return
        }

        if (isDrawerEnabled) {
            configureDrawer()
        }

        initializeDisplayMode(null)
        initializeFragments()
        displayViews()
    }

    private fun deleteIncompleteAccounts(accounts: List<LegacyAccount>) {
        accounts.filter { !it.isFinishedSetup }.forEach {
            accountRemover.removeAccountAsync(it.uuid)
        }
    }

    private fun findFragments() {
        val fragmentManager = supportFragmentManager
        messageListFragment = fragmentManager.findFragmentById(R.id.message_list_container) as MessageListFragment?
        messageViewContainerFragment =
            fragmentManager.findFragmentByTag(FRAGMENT_TAG_MESSAGE_VIEW_CONTAINER) as MessageViewContainerFragment?

        messageListFragment?.let { messageListFragment ->
            messageViewContainerFragment?.setViewModel(messageListFragment.viewModel)
            initializeFromLocalSearch(messageListFragment.localSearch)
        }
    }

    private fun initializeFragments() {
        val fragmentManager = supportFragmentManager
        fragmentManager.addOnBackStackChangedListener(this)

        val hasMessageListFragment = messageListFragment != null
        if (!hasMessageListFragment) {
            val fragmentTransaction = fragmentManager.beginTransaction()
            val messageListFragment = MessageListFragment.newInstance(
                search!!,
                false,
                generalSettingsManager.getSettings().isThreadedViewEnabled && !noThreading,
            )
            fragmentTransaction.add(R.id.message_list_container, messageListFragment)
            fragmentTransaction.commitNow()

            this.messageListFragment = messageListFragment
        }

        // Check if the fragment wasn't restarted and has a MessageReference in the arguments.
        // If so, open the referenced message.
        if (!hasMessageListFragment && messageViewContainerFragment == null && messageReference != null) {
            openMessage(messageReference!!)
        }
    }

    /**
     * Set the initial display mode (message list, message view, or split view).
     *
     * **Note:**
     * This method has to be called after [.findFragments] because the result depends on
     * the availability of a [MessageViewFragment] instance.
     */
    private fun initializeDisplayMode(savedInstanceState: Bundle?) {
        if (useSplitView()) {
            displayMode = DisplayMode.SPLIT_VIEW
            return
        }

        if (savedInstanceState != null) {
            val savedDisplayMode = BundleCompat.getSerializable(
                savedInstanceState,
                STATE_DISPLAY_MODE,
                DisplayMode::class.java,
            )

            if (savedDisplayMode != null && savedDisplayMode != DisplayMode.SPLIT_VIEW) {
                displayMode = savedDisplayMode
                return
            }
        }

        displayMode = if (messageViewContainerFragment != null || messageReference != null) {
            DisplayMode.MESSAGE_VIEW
        } else {
            DisplayMode.MESSAGE_LIST
        }
    }

    private fun useSplitView(): Boolean {
        val splitViewMode = K9.splitViewMode
        val orientation = resources.configuration.orientation
        return splitViewMode === SplitViewMode.ALWAYS ||
            splitViewMode === SplitViewMode.WHEN_IN_LANDSCAPE &&
            orientation == Configuration.ORIENTATION_LANDSCAPE
    }

    private fun initializeLayout() {
        progressBar = findViewById(R.id.message_list_progress)
        messageViewPlaceHolder = PlaceholderFragment()
    }

    private fun displayViews() {
        when (displayMode) {
            DisplayMode.MESSAGE_LIST -> {
                showMessageList()
            }

            DisplayMode.MESSAGE_VIEW -> {
                showMessageView()
            }

            DisplayMode.SPLIT_VIEW -> {
                val messageListFragment = checkNotNull(this.messageListFragment)

                messageListWasDisplayed = true
                messageListFragment.setFullyActive()

                messageViewContainerFragment.let { messageViewContainerFragment ->
                    if (messageViewContainerFragment == null) {
                        showMessageViewPlaceHolder()
                    } else {
                        messageViewContainerFragment.isActive = true
                    }
                }

                setDrawerLockState()
                onMessageListDisplayed()
            }
        }
    }

    private fun decodeExtras(intent: Intent): Boolean {
        if (intent.action === Intent.ACTION_SEARCH &&
            !intent.component?.className.equals(
                Search::class.java.name,
            )
        ) {
            finish()
        }

        val launchData = decodeExtrasToLaunchData(intent)
        // If Unified Inbox was disabled show default account instead
        val search = if (launchData.search.isUnifiedInbox && !generalSettingsManager.getSettings().isShowUnifiedInbox) {
            createDefaultLocalSearch()
        } else {
            launchData.search
        }

        // If no account has been specified, keep the currently active account when opening the Unified Inbox
        val account = launchData.account
            ?: account?.takeIf { launchData.search.isUnifiedInbox }
            ?: search.firstAccount()

        if (account == null) {
            finish()
            return false
        }

        this.account = account
        this.search = search
        singleFolderMode = search.folderIds.size == 1
        noThreading = launchData.noThreading
        messageReference = launchData.messageReference
        messageViewOnly = launchData.messageViewOnly

        return true
    }

    private fun decodeExtrasToLaunchData(intent: Intent): LaunchData {
        val action = intent.action
        val queryString = intent.getStringExtra(SearchManager.QUERY)

        if (action == ACTION_SHORTCUT) {
            // Handle shortcut intents
            val specialFolder = intent.getStringExtra(EXTRA_SPECIAL_FOLDER)
            if (specialFolder == SearchAccount.UNIFIED_INBOX) {
                return LaunchData(search = createSearchAccount().relatedSearch)
            }

            val accountUuid = intent.getStringExtra(EXTRA_ACCOUNT)
            if (accountUuid != null) {
                val account = accountManager.getAccount(accountUuid)
                if (account == null) {
                    Log.d("Account %s not found.", accountUuid)
                    return LaunchData(createDefaultLocalSearch())
                }

                val folderId = defaultFolderProvider.getDefaultFolder(account)
                val search = LocalMessageSearch().apply {
                    addAccountUuid(accountUuid)
                    addAllowedFolder(folderId)
                }

                return LaunchData(search = search)
            }
        } else if (action == Intent.ACTION_SEARCH && queryString != null) {
            // Query was received from Search Dialog
            val query = queryString.trim()

            val search = LocalMessageSearch().apply {
                isManualSearch = true
                or(
                    SearchCondition(
                        MessageSearchField.SENDER,
                        SearchAttribute.CONTAINS,
                        query,
                    ),
                )
                or(
                    SearchCondition(
                        MessageSearchField.TO,
                        SearchAttribute.CONTAINS,
                        query,
                    ),
                )
                or(
                    SearchCondition(
                        MessageSearchField.CC,
                        SearchAttribute.CONTAINS,
                        query,
                    ),
                )
                or(
                    SearchCondition(
                        MessageSearchField.BCC,
                        SearchAttribute.CONTAINS,
                        query,
                    ),
                )
                or(
                    SearchCondition(
                        MessageSearchField.SUBJECT,
                        SearchAttribute.CONTAINS,
                        query,
                    ),
                )
                or(
                    SearchCondition(
                        MessageSearchField.MESSAGE_CONTENTS,
                        SearchAttribute.CONTAINS,
                        query,
                    ),
                )
            }

            val appData = intent.getBundleExtra(SearchManager.APP_DATA)
            if (appData != null) {
                val searchAccountUuid = appData.getString(EXTRA_SEARCH_ACCOUNT)
                if (searchAccountUuid != null) {
                    search.addAccountUuid(searchAccountUuid)
                    // searches started from a folder list activity will provide an account, but no folder
                    if (appData.containsKey(EXTRA_SEARCH_FOLDER)) {
                        val folderId = appData.getLong(EXTRA_SEARCH_FOLDER)
                        search.addAllowedFolder(folderId)
                    }
                } else if (BuildConfig.DEBUG) {
                    throw AssertionError("Invalid app data in search intent")
                }
            }

            return LaunchData(
                search = search,
                noThreading = true,
            )
        } else if (intent.hasExtra(EXTRA_MESSAGE_REFERENCE)) {
            val messageReferenceString = intent.getStringExtra(EXTRA_MESSAGE_REFERENCE)
            val messageReference = MessageReference.parse(messageReferenceString)

            if (messageReference != null) {
                val search = if (intent.hasByteArrayExtra(EXTRA_SEARCH)) {
                    ParcelableUtil.unmarshall(intent.getByteArrayExtra(EXTRA_SEARCH), LocalMessageSearch.CREATOR)
                } else {
                    messageReference.toLocalSearch()
                }

                return LaunchData(
                    search = search,
                    messageReference = messageReference,
                    messageViewOnly = intent.getBooleanExtra(EXTRA_MESSAGE_VIEW_ONLY, false),
                )
            }
        } else if (intent.hasByteArrayExtra(EXTRA_SEARCH)) {
            // regular LocalSearch object was passed
            val search = ParcelableUtil.unmarshall(intent.getByteArrayExtra(EXTRA_SEARCH), LocalMessageSearch.CREATOR)
            val noThreading = intent.getBooleanExtra(EXTRA_NO_THREADING, false)
            val account = intent.getStringExtra(EXTRA_ACCOUNT)?.let { accountUuid ->
                accountManager.getAccount(accountUuid)
            }

            return LaunchData(search = search, account = account, noThreading = noThreading)
        }

        // Default action
        val search = if (generalSettingsManager.getSettings().isShowUnifiedInbox) {
            createSearchAccount().relatedSearch
        } else {
            createDefaultLocalSearch()
        }

        return LaunchData(search)
    }

    private fun createDefaultLocalSearch(uuid: String? = null): LocalMessageSearch {
        val account = uuid?.let { preferences.getAccount(it) } ?: run {
            preferences.defaultAccount ?: error("No default account available")
        }
        return LocalMessageSearch().apply {
            addAccountUuid(account.uuid)
            addAllowedFolder(defaultFolderProvider.getDefaultFolder(account))
        }
    }

    public override fun onResume() {
        super.onResume()

        if (messageListActivityConfig == null) {
            messageListActivityConfig = MessageListActivityConfig.create(generalSettingsManager)
        } else if (messageListActivityConfig != MessageListActivityConfig.create(generalSettingsManager)) {
            recreateMessageList(this)
        }

        if (displayMode != DisplayMode.MESSAGE_VIEW) {
            onMessageListDisplayed()
        }
    }

    override fun onStart() {
        super.onStart()

        if (contactRepository is CachingRepository) {
            (contactRepository as CachingRepository).clearCache()
        }
    }

    public override fun onSaveInstanceState(outState: Bundle) {
        super.onSaveInstanceState(outState)

        outState.putSerializable(STATE_DISPLAY_MODE, displayMode)
        outState.putBoolean(STATE_MESSAGE_VIEW_ONLY, messageViewOnly)
        outState.putBoolean(STATE_MESSAGE_LIST_WAS_DISPLAYED, messageListWasDisplayed)
        searchView?.let { searchView ->
            outState.putBoolean(STATE_SEARCH_VIEW_ICONIFIED, searchView.isIconified)
            outState.putString(STATE_SEARCH_VIEW_QUERY, searchView.query?.toString())
        }
    }

    public override fun onRestoreInstanceState(savedInstanceState: Bundle) {
        super.onRestoreInstanceState(savedInstanceState)

        messageViewOnly = savedInstanceState.getBoolean(STATE_MESSAGE_VIEW_ONLY)
        messageListWasDisplayed = savedInstanceState.getBoolean(STATE_MESSAGE_LIST_WAS_DISPLAYED)
        initialSearchViewIconified = savedInstanceState.getBoolean(STATE_SEARCH_VIEW_ICONIFIED, true)
        initialSearchViewQuery = savedInstanceState.getString(STATE_SEARCH_VIEW_QUERY)
    }

    private fun initializeActionBar() {
        actionBar = supportActionBar!!
        actionBar.setDisplayHomeAsUpEnabled(true)
        actionBar.setDisplayShowTitleEnabled(false)
    }

    private fun initializeDrawer() {
        if (!isDrawerEnabled) {
            val drawerLayout = findViewById<DrawerLayout>(R.id.navigation_drawer_layout)
            drawerLayout.setDrawerLockMode(DrawerLayout.LOCK_MODE_LOCKED_CLOSED)
            return
        }

        initializeFolderDrawer()
    }

    private fun initializeFolderDrawer() {
        featureFlagProvider.provide(FeatureFlagKey("enable_dropdown_drawer")).whenEnabledOrNot(
            onEnabled = {
                navigationDrawer = DropDownDrawer(
                    parent = this,
                    openAccount = { accountId -> openRealAccount(accountId) },
<<<<<<< HEAD
=======
                    openAddAccount = { launchAddAccountScreen() },
>>>>>>> 85b07945
                    openFolder = { accountId, folderId -> openFolder(accountId, folderId) },
                    openUnifiedFolder = { openUnifiedInbox() },
                    openManageFolders = { launchManageFoldersScreen() },
                    openSettings = { SettingsActivity.launch(this) },
                    createDrawerListener = { createDrawerListener() },
                )
            },
            onDisabledOrUnavailable = {
                navigationDrawer = SideRailDrawer(
                    parent = this,
                    openAccount = { accountId -> openRealAccount(accountId) },
                    openFolder = { accountId, folderId -> openFolder(accountId, folderId) },
                    openUnifiedFolder = { openUnifiedInbox() },
                    openManageFolders = { launchManageFoldersScreen() },
                    openSettings = { SettingsActivity.launch(this) },
                    createDrawerListener = { createDrawerListener() },
                )
            },
        )
    }

    private fun createDrawerListener(): DrawerListener {
        return object : DrawerListener {
            override fun onDrawerClosed(drawerView: View) {
                if (openFolderTransaction != null) {
                    commitOpenFolderTransaction()
                }
            }

            override fun onDrawerStateChanged(newState: Int) = Unit

            override fun onDrawerOpened(drawerView: View) {
                collapseSearchView()
                messageListFragment?.finishActionMode()
            }

            override fun onDrawerSlide(drawerView: View, slideOffset: Float) = Unit
        }
    }

    private fun openFolder(accountId: String, folderId: Long) {
        if (displayMode == DisplayMode.SPLIT_VIEW) {
            removeMessageViewContainerFragment()
            showMessageViewPlaceHolder()
        }

<<<<<<< HEAD
        val search = LocalSearch()
=======
        val search = LocalMessageSearch()
>>>>>>> 85b07945
        search.addAccountUuid(accountId)
        search.addAllowedFolder(folderId)

        performSearch(search)
    }

    private fun openFolderImmediately(folderId: Long) {
        openFolder(account!!.uuid, folderId)
        commitOpenFolderTransaction()
    }

    private fun commitOpenFolderTransaction() {
        openFolderTransaction!!.commit()
        openFolderTransaction = null

        messageListFragment!!.setFullyActive()

        onMessageListDisplayed()
    }

    private fun openUnifiedInbox() {
        actionDisplaySearch(
            this,
            createSearchAccount().relatedSearch,
            false,
            false,
        )
    }

    private fun launchManageFoldersScreen() {
        if (account == null) {
            Log.e("Tried to open \"Manage folders\", but no account selected!")
            return
        }

        ManageFoldersActivity.launch(this, account!!)
    }

    private fun launchAddAccountScreen() {
        FeatureLauncherActivity.launch(
            context = this,
            target = FeatureLauncherTarget.AccountSetup,
        )
    }

    fun openRealAccount(accountId: String) {
        if (accountId == UnifiedDisplayAccount.UNIFIED_ACCOUNT_ID) {
            openUnifiedInbox()
        } else {
            val account = accountManager.getAccount(accountId) ?: return
            val folderId = defaultFolderProvider.getDefaultFolder(account)

            val search = LocalMessageSearch()
            search.addAllowedFolder(folderId)
            search.addAccountUuid(account.uuid)
            actionDisplaySearch(this, search, noThreading = false, newTask = false)
        }
    }

    private fun performSearch(search: LocalMessageSearch) {
        initializeFromLocalSearch(search)

        val fragmentManager = supportFragmentManager

        check(!(BuildConfig.DEBUG && fragmentManager.backStackEntryCount > 0)) {
            "Don't call performSearch() while there are fragments on the back stack"
        }

        val openFolderTransaction = fragmentManager.beginTransaction()
        val messageListFragment = MessageListFragment.newInstance(
            search,
            false,
            generalSettingsManager.getSettings().isThreadedViewEnabled,
        )
        openFolderTransaction.replace(R.id.message_list_container, messageListFragment)

        this.messageListFragment = messageListFragment
        this.openFolderTransaction = openFolderTransaction
    }

    protected open val isDrawerEnabled: Boolean = true

    override fun dispatchKeyEvent(event: KeyEvent): Boolean {
        var eventHandled = false
        if (event.action == KeyEvent.ACTION_DOWN && isSearchViewCollapsed()) {
            eventHandled = onCustomKeyDown(event)
        }

        if (!eventHandled) {
            eventHandled = super.dispatchKeyEvent(event)
        }

        return eventHandled
    }

    override fun onBackPressed() {
        if (isDrawerEnabled && navigationDrawer!!.isOpen) {
            navigationDrawer!!.close()
        } else if (displayMode == DisplayMode.MESSAGE_VIEW) {
            if (messageViewOnly) {
                finish()
            } else {
                showMessageList()
            }
        } else if (!isSearchViewCollapsed()) {
            collapseSearchView()
        } else {
            if (isDrawerEnabled && account != null && supportFragmentManager.backStackEntryCount == 0) {
                if (generalSettingsManager.getSettings().isShowUnifiedInbox) {
                    if (search!!.id != SearchAccount.UNIFIED_INBOX) {
                        openUnifiedInbox()
                    } else {
                        super.onBackPressed()
                    }
                } else {
                    val defaultFolderId = defaultFolderProvider.getDefaultFolder(account!!)
                    val currentFolder = if (singleFolderMode) search!!.folderIds[0] else null
                    if (currentFolder == null || defaultFolderId != currentFolder) {
                        openFolderImmediately(defaultFolderId)
                    } else {
                        super.onBackPressed()
                    }
                }
            } else {
                super.onBackPressed()
            }
        }
    }

    /**
     * Handle hotkeys
     *
     * This method is called by [.dispatchKeyEvent] before any view had the chance to consume this key event.
     *
     * @return `true` if this event was consumed.
     */
    private fun onCustomKeyDown(event: KeyEvent): Boolean {
        if (!event.hasNoModifiers()) return false

        when (event.keyCode) {
            KeyEvent.KEYCODE_VOLUME_UP -> {
                if (messageViewContainerFragment != null &&
                    displayMode != DisplayMode.MESSAGE_LIST &&
                    K9.isUseVolumeKeysForNavigation
                ) {
                    showPreviousMessage()
                    return true
                }
            }

            KeyEvent.KEYCODE_VOLUME_DOWN -> {
                if (messageViewContainerFragment != null &&
                    displayMode != DisplayMode.MESSAGE_LIST &&
                    K9.isUseVolumeKeysForNavigation
                ) {
                    showNextMessage()
                    return true
                }
            }

            KeyEvent.KEYCODE_DEL -> {
                onDeleteHotKey()
                return true
            }

            KeyEvent.KEYCODE_DPAD_LEFT -> {
                return if (messageViewContainerFragment != null && displayMode == DisplayMode.MESSAGE_VIEW) {
                    showPreviousMessage()
                } else {
                    false
                }
            }

            KeyEvent.KEYCODE_DPAD_RIGHT -> {
                return if (messageViewContainerFragment != null && displayMode == DisplayMode.MESSAGE_VIEW) {
                    showNextMessage()
                } else {
                    false
                }
            }
        }

        when (if (event.unicodeChar != 0) event.unicodeChar.toChar() else null) {
            'c' -> {
                messageListFragment!!.onCompose()
                return true
            }

            'o' -> {
                messageListFragment!!.onCycleSort()
                return true
            }

            'i' -> {
                messageListFragment!!.onReverseSort()
                return true
            }

            'd' -> {
                onDeleteHotKey()
                return true
            }

            's' -> {
                messageListFragment!!.toggleMessageSelect()
                return true
            }

            'g' -> {
                if (displayMode == DisplayMode.MESSAGE_LIST) {
                    messageListFragment!!.onToggleFlagged()
                } else if (messageViewContainerFragment != null) {
                    messageViewContainerFragment!!.onToggleFlagged()
                }
                return true
            }

            'm' -> {
                if (displayMode == DisplayMode.MESSAGE_LIST) {
                    messageListFragment!!.onMove()
                } else if (messageViewContainerFragment != null) {
                    messageViewContainerFragment!!.onMove()
                }
                return true
            }

            'v' -> {
                if (displayMode == DisplayMode.MESSAGE_LIST) {
                    messageListFragment!!.onArchive()
                } else if (messageViewContainerFragment != null) {
                    messageViewContainerFragment!!.onArchive()
                }
                return true
            }

            'y' -> {
                if (displayMode == DisplayMode.MESSAGE_LIST) {
                    messageListFragment!!.onCopy()
                } else if (messageViewContainerFragment != null) {
                    messageViewContainerFragment!!.onCopy()
                }
                return true
            }

            'z' -> {
                if (displayMode == DisplayMode.MESSAGE_LIST) {
                    messageListFragment!!.onToggleRead()
                } else if (messageViewContainerFragment != null) {
                    messageViewContainerFragment!!.onToggleRead()
                }
                return true
            }

            'f' -> {
                if (messageViewContainerFragment != null) {
                    messageViewContainerFragment!!.onForward()
                }
                return true
            }

            'a' -> {
                if (messageViewContainerFragment != null) {
                    messageViewContainerFragment!!.onReplyAll()
                }
                return true
            }

            'r' -> {
                if (messageViewContainerFragment != null) {
                    messageViewContainerFragment!!.onReply()
                }
                return true
            }

            'j', 'p' -> {
                if (messageViewContainerFragment != null) {
                    showPreviousMessage()
                }
                return true
            }

            'n', 'k' -> {
                if (messageViewContainerFragment != null) {
                    showNextMessage()
                }
                return true
            }
        }

        return false
    }

    private fun onDeleteHotKey() {
        if (displayMode == DisplayMode.MESSAGE_LIST) {
            messageListFragment!!.onDelete()
        } else if (messageViewContainerFragment != null) {
            messageViewContainerFragment!!.onDelete()
        }
    }

    override fun onKeyUp(keyCode: Int, event: KeyEvent): Boolean {
        // Swallow these events too to avoid the audible notification of a volume change
        if (K9.isUseVolumeKeysForNavigation) {
            if (keyCode == KeyEvent.KEYCODE_VOLUME_UP || keyCode == KeyEvent.KEYCODE_VOLUME_DOWN) {
                Log.v("Swallowed key up.")
                return true
            }
        }

        return super.onKeyUp(keyCode, event)
    }

    override fun onOptionsItemSelected(item: MenuItem): Boolean {
        val id = item.itemId
        if (id == android.R.id.home) {
            if (displayMode != DisplayMode.MESSAGE_VIEW && !isAdditionalMessageListDisplayed) {
                if (isDrawerEnabled) {
                    if (navigationDrawer!!.isOpen) {
                        navigationDrawer!!.close()
                    } else {
                        navigationDrawer!!.open()
                    }
                } else {
                    finish()
                }
            } else {
                goBack()
            }
            return true
        }

        return super.onOptionsItemSelected(item)
    }

    override fun onCreateOptionsMenu(menu: Menu): Boolean {
        menuInflater.inflate(R.menu.message_list_option_menu, menu)

        val searchItem = menu.findItem(R.id.search)
        initializeSearchMenuItem(searchItem)

        return true
    }

    private fun initializeSearchMenuItem(searchItem: MenuItem) {
        // Reuse existing SearchView if available
        searchView?.let { searchView ->
            searchItem.actionView = searchView
            return
        }

        val searchView = searchItem.actionView as SearchView
        searchView.maxWidth = Int.MAX_VALUE
        searchView.queryHint = resources.getString(R.string.search_action)
        searchView.setOnQueryTextListener(
            object : SearchView.OnQueryTextListener {
                override fun onQueryTextSubmit(query: String): Boolean {
                    messageListFragment?.onSearchRequested(query)
                    collapseSearchView()
                    return true
                }

                override fun onQueryTextChange(s: String): Boolean {
                    return false
                }
            },
        )

        searchView.setQuery(initialSearchViewQuery, false)
        searchView.isIconified = initialSearchViewIconified

        this.searchView = searchView
    }

    private fun isSearchViewCollapsed(): Boolean = searchView?.isIconified == true

    private fun collapseSearchView() {
        searchView?.let { searchView ->
            searchView.setQuery(null, false)
            searchView.isIconified = true
        }
    }

    private fun expandSearchView() {
        searchView?.isIconified = false
    }

    private fun setActionBarTitle(title: String, subtitle: String? = null) {
        findViewById<MaterialTextView>(R.id.toolbarTitle).text = title
        findViewById<MaterialTextView>(R.id.toolbarSubtitle).apply {
            if (subtitle != null) {
                text = subtitle
                isGone = false
            } else {
                text = null
                isGone = true
            }
        }
    }

    override fun setMessageListTitle(title: String, subtitle: String?) {
        if (displayMode != DisplayMode.MESSAGE_VIEW) {
            setActionBarTitle(title, subtitle)
        }
    }

    override fun setMessageListProgressEnabled(enable: Boolean) {
        progressBar!!.visibility = if (enable) View.VISIBLE else View.INVISIBLE
    }

    override fun setMessageListProgress(level: Int) {
        progressBar!!.progress = level
    }

    override fun openMessage(messageReference: MessageReference) {
        val account = accountManager.getAccount(messageReference.accountUuid) ?: error("Account not found")
        val folderId = messageReference.folderId

        val draftsFolderId = account.draftsFolderId
        if (draftsFolderId != null && folderId == draftsFolderId) {
            displayMode = DisplayMode.MESSAGE_LIST
            MessageActions.actionEditDraft(this, messageReference)
        } else {
            val fragment = MessageViewContainerFragment.newInstance(messageReference, isShowAccountChip)
            supportFragmentManager.commitNow {
                replace(R.id.message_view_container, fragment, FRAGMENT_TAG_MESSAGE_VIEW_CONTAINER)
            }

            messageViewContainerFragment = fragment

            messageListFragment?.let { messageListFragment ->
                fragment.setViewModel(messageListFragment.viewModel)
            }

            if (displayMode == DisplayMode.SPLIT_VIEW) {
                fragment.isActive = true
            } else {
                showMessageView()
            }
        }

        collapseSearchView()
    }

    override fun onForward(messageReference: MessageReference, decryptionResultForReply: Parcelable?) {
        MessageActions.actionForward(this, messageReference, decryptionResultForReply)
    }

    override fun onForwardAsAttachment(messageReference: MessageReference, decryptionResultForReply: Parcelable?) {
        MessageActions.actionForwardAsAttachment(this, messageReference, decryptionResultForReply)
    }

    override fun onEditAsNewMessage(messageReference: MessageReference) {
        MessageActions.actionEditDraft(this, messageReference)
    }

    override fun onReply(messageReference: MessageReference, decryptionResultForReply: Parcelable?) {
        MessageActions.actionReply(this, messageReference, false, decryptionResultForReply)
    }

    override fun onReplyAll(messageReference: MessageReference, decryptionResultForReply: Parcelable?) {
        MessageActions.actionReply(this, messageReference, true, decryptionResultForReply)
    }

    override fun onCompose(account: LegacyAccount?) {
        MessageActions.actionCompose(this, account)
    }

    override fun onBackStackChanged() {
        findFragments()
        messageListFragment?.setFullyActive()

        if (isDrawerEnabled && !isAdditionalMessageListDisplayed) {
            unlockDrawer()
        }

        if (displayMode == DisplayMode.SPLIT_VIEW) {
            showMessageViewPlaceHolder()
        }
    }

    private fun addMessageListFragment(fragment: MessageListFragment) {
        messageListFragment?.isActive = false

        supportFragmentManager.commit {
            replace(R.id.message_list_container, fragment)

            setReorderingAllowed(true)

            if (supportFragmentManager.backStackEntryCount == 0) {
                addToBackStack(FIRST_FRAGMENT_TRANSACTION)
            } else {
                addToBackStack(null)
            }
        }

        messageListFragment = fragment
        fragment.setFullyActive()

        if (isDrawerEnabled) {
            lockDrawer()
        }
    }

    override fun onSearchRequested(): Boolean {
        if (displayMode == DisplayMode.MESSAGE_VIEW || searchView == null) {
            return false
        }

        expandSearchView()
        return true
    }

    override fun startSearch(query: String, account: LegacyAccount?, folderId: Long?): Boolean {
        // If this search was started from a MessageList of a single folder, pass along that folder info
        // so that we can enable remote search.
        val appData = if (account != null && folderId != null) {
            Bundle().apply {
                putString(EXTRA_SEARCH_ACCOUNT, account.uuid)
                putLong(EXTRA_SEARCH_FOLDER, folderId)
            }
        } else {
            // TODO Handle the case where we're searching from within a search result.
            null
        }
        val searchIntent = Intent(this, Search::class.java).apply {
            action = Intent.ACTION_SEARCH
            putExtra(SearchManager.QUERY, query)
            putExtra(SearchManager.APP_DATA, appData)
        }
        startActivity(searchIntent)

        return true
    }

    override fun startSupportActionMode(callback: ActionMode.Callback): ActionMode? {
        collapseSearchView()
        return super.startSupportActionMode(callback)
    }

    override fun showThread(account: LegacyAccount, threadRootId: Long) {
        showMessageViewPlaceHolder()

        val tmpSearch = LocalMessageSearch().apply {
            setId(search?.id)
            addAccountUuid(account.uuid)
            and(MessageSearchField.THREAD_ID, threadRootId.toString(), SearchAttribute.EQUALS)
        }

        initializeFromLocalSearch(tmpSearch)

        val fragment = MessageListFragment.newInstance(tmpSearch, true, false)
        addMessageListFragment(fragment)
    }

    private fun showMessageViewPlaceHolder() {
        removeMessageViewContainerFragment()

        // Add placeholder fragment if necessary
        val fragmentManager = supportFragmentManager
        if (fragmentManager.findFragmentByTag(FRAGMENT_TAG_PLACEHOLDER) == null) {
            val fragmentTransaction = fragmentManager.beginTransaction()
            fragmentTransaction.replace(R.id.message_view_container, messageViewPlaceHolder!!, FRAGMENT_TAG_PLACEHOLDER)
            fragmentTransaction.commit()
        }

        messageListFragment!!.setActiveMessage(null)
    }

    private fun removeMessageViewContainerFragment() {
        if (messageViewContainerFragment != null) {
            val fragmentTransaction = supportFragmentManager.beginTransaction()
            fragmentTransaction.remove(messageViewContainerFragment!!)
            messageViewContainerFragment = null
            fragmentTransaction.commit()

            showDefaultTitleView()
        }
    }

    private fun removeMessageListFragment() {
        val fragmentTransaction = supportFragmentManager.beginTransaction()
        fragmentTransaction.remove(messageListFragment!!)
        messageListFragment = null
        fragmentTransaction.commit()
    }

    override fun goBack() {
        val fragmentManager = supportFragmentManager
        when {
            displayMode == DisplayMode.MESSAGE_VIEW -> showMessageList()
            fragmentManager.backStackEntryCount > 0 -> fragmentManager.popBackStack()
            else -> finish()
        }
    }

    override fun closeMessageView() {
        returnToMessageList()
    }

    override fun setActiveMessage(messageReference: MessageReference) {
        val messageListFragment = checkNotNull(messageListFragment)

        messageListFragment.setActiveMessage(messageReference)
    }

    override fun performNavigationAfterMessageRemoval() {
        when (K9.messageViewPostRemoveNavigation) {
            PostRemoveNavigation.ReturnToMessageList -> returnToMessageList()
            PostRemoveNavigation.ShowPreviousMessage -> showPreviousMessageOrReturn()
            PostRemoveNavigation.ShowNextMessage -> showNextMessageOrReturn()
        }
    }

    override fun performNavigationAfterMarkAsUnread() {
        when (K9.messageViewPostMarkAsUnreadNavigation) {
            PostMarkAsUnreadNavigation.StayOnCurrentMessage -> Unit
            PostMarkAsUnreadNavigation.ReturnToMessageList -> returnToMessageList()
        }
    }

    private fun returnToMessageList() {
        if (displayMode == DisplayMode.SPLIT_VIEW) {
            showMessageViewPlaceHolder()
        } else {
            showMessageList()
        }
    }

    private fun showPreviousMessageOrReturn() {
        if (!showPreviousMessage()) {
            returnToMessageList()
        }
    }

    private fun showNextMessageOrReturn() {
        if (!showNextMessage()) {
            returnToMessageList()
        }
    }

    override fun setProgress(enable: Boolean) {
        setProgressBarIndeterminateVisibility(enable)
    }

    private fun showNextMessage(): Boolean {
        val messageViewContainerFragment = checkNotNull(messageViewContainerFragment)

        return messageViewContainerFragment.showNextMessage()
    }

    private fun showPreviousMessage(): Boolean {
        val messageViewContainerFragment = checkNotNull(messageViewContainerFragment)

        return messageViewContainerFragment.showPreviousMessage()
    }

    private fun showMessageList() {
        messageViewOnly = false
        messageListWasDisplayed = true
        displayMode = DisplayMode.MESSAGE_LIST

        messageViewContainerFragment?.isActive = false
        messageListFragment!!.isActive = true
        messageListFragment!!.setActiveMessage(null)

        viewSwitcher!!.showFirstView()

        setDrawerLockState()

        showDefaultTitleView()

        onMessageListDisplayed()
    }

    private fun setDrawerLockState() {
        if (!isDrawerEnabled) return

        if (isAdditionalMessageListDisplayed) {
            lockDrawer()
        } else {
            unlockDrawer()
        }
    }

    private fun showMessageView() {
        val messageViewContainerFragment = checkNotNull(this.messageViewContainerFragment)

        displayMode = DisplayMode.MESSAGE_VIEW
        messageListFragment?.isActive = false
        messageViewContainerFragment.isActive = true

        if (!messageListWasDisplayed) {
            viewSwitcher!!.animateFirstView = false
        }
        viewSwitcher!!.showSecondView()

        if (isDrawerEnabled) {
            lockDrawer()
        }

        showMessageTitleView()
    }

    private fun showDefaultTitleView() {
        if (messageListFragment != null) {
            messageListFragment!!.updateTitle()
        }
    }

    private fun showMessageTitleView() {
        setActionBarTitle("")
    }

    override fun onSwitchComplete(displayedChild: Int) {
        if (displayedChild == 0) {
            removeMessageViewContainerFragment()
            messageListFragment?.onFullyActive()
        }
    }

    private fun onMessageListDisplayed() {
        clearNotifications()
    }

    private fun clearNotifications() {
        messagingController.clearNotifications(search)
    }

    private val isAdditionalMessageListDisplayed: Boolean
        get() = supportFragmentManager.backStackEntryCount > 0

    private fun lockDrawer() {
        navigationDrawer!!.lock()
        actionBar.setHomeAsUpIndicator(Icons.Outlined.ArrowBack)
    }

    private fun unlockDrawer() {
        navigationDrawer!!.unlock()
        actionBar.setHomeAsUpIndicator(Icons.Outlined.Menu)
    }

<<<<<<< HEAD
    private fun initializeFromLocalSearch(search: LocalSearch) {
=======
    private fun initializeFromLocalSearch(search: LocalMessageSearch) {
>>>>>>> 85b07945
        this.search = search
        singleFolderMode = false

        if (search.searchAllAccounts()) {
            val accountUuids = search.accountUuids
            if (accountUuids.size == 1) {
                account = accountManager.getAccount(accountUuids.elementAt(0))
                val folderIds = search.folderIds
                singleFolderMode = folderIds.size == 1
            } else {
                account = null
            }
        } else {
            if (account == null && search.accountUuids.size == 1) {
<<<<<<< HEAD
                account = accountManager.getAccount(search.accountUuids[0])
            }
=======
                account = accountManager.getAccount(search.accountUuids.elementAt(0))
            }
            singleFolderMode = true
>>>>>>> 85b07945
        }

        configureDrawer()
    }

    private fun LocalMessageSearch.firstAccount(): LegacyAccount? {
        return if (searchAllAccounts()) {
            preferences.defaultAccount
        } else {
            val accountUuid = accountUuids.first()
            accountManager.getAccount(accountUuid)
        }
    }

    private fun MessageReference.toLocalSearch(): LocalMessageSearch {
        return LocalMessageSearch().apply {
            addAccountUuid(accountUuid)
            addAllowedFolder(folderId)
        }
    }

    private fun MessageListFragment.setFullyActive() {
        isActive = true
        onFullyActive()
    }

    private fun configureDrawer() {
        val drawer = navigationDrawer ?: return
        val accountUuid = account?.uuid ?: return Unit.also {
<<<<<<< HEAD
            Timber.w("The account property is null. Skipping drawer configuration. ")
            Timber.v("drawer = $drawer, localSearch = $search")
=======
            logger.warn(TAG) { "The account property is null. Skipping drawer configuration. " }
            logger.verbose(TAG) { "drawer = $drawer, localSearch = $search" }
>>>>>>> 85b07945
        }
        drawer.selectAccount(accountUuid)

        search?.let { search ->
            when {
<<<<<<< HEAD
                singleFolderMode -> drawer.selectFolder(search.accountUuids[0], search.folderIds[0])

                // Don't select any item in the drawer because the Unified Inbox is displayed,
                // but not listed in the drawer
                search.id == SearchAccount.UNIFIED_INBOX && !K9.isShowUnifiedInbox -> drawer.deselect()
                search.id == SearchAccount.UNIFIED_INBOX -> drawer.selectUnifiedInbox()
                else -> drawer.deselect()
            }
        } ?: Timber.w("Couldn't select folder for $accountUuid as LocalSearch is null.")
=======
                singleFolderMode -> drawer.selectFolder(
                    accountUuid = search.accountUuids.elementAt(0),
                    folderId = search.folderIds[0],
                )

                // Don't select any item in the drawer because the Unified Inbox is displayed,
                // but not listed in the drawer
                search.id == SearchAccount.UNIFIED_INBOX &&
                    !generalSettingsManager.getSettings().isShowUnifiedInbox -> drawer.deselect()

                search.id == SearchAccount.UNIFIED_INBOX -> drawer.selectUnifiedInbox()
            }
        } ?: logger.warn(TAG) { "Couldn't select folder for $accountUuid as LocalSearch is null." }
>>>>>>> 85b07945
    }

    private fun createSearchAccount(): SearchAccount {
        return SearchAccount.createUnifiedInboxAccount(
            unifiedInboxTitle = coreResourceProvider.searchUnifiedInboxTitle(),
            unifiedInboxDetail = coreResourceProvider.searchUnifiedInboxDetail(),
        )
    }

    private enum class DisplayMode {
        MESSAGE_LIST,
        MESSAGE_VIEW,
        SPLIT_VIEW,
    }

    private class LaunchData(
        val search: LocalMessageSearch,
        val account: LegacyAccount? = null,
        val messageReference: MessageReference? = null,
        val noThreading: Boolean = false,
        val messageViewOnly: Boolean = false,
    )

    companion object : KoinComponent {
        private const val EXTRA_SEARCH = "search_bytes"
        private const val EXTRA_NO_THREADING = "no_threading"

        private const val ACTION_SHORTCUT = "shortcut"
        private const val EXTRA_SPECIAL_FOLDER = "special_folder"

        const val EXTRA_ACCOUNT = "account_uuid"
        private const val EXTRA_MESSAGE_REFERENCE = "message_reference"
        private const val EXTRA_MESSAGE_VIEW_ONLY = "message_view_only"

        // used for remote search
        const val EXTRA_SEARCH_ACCOUNT = "com.fsck.k9.search_account"
        private const val EXTRA_SEARCH_FOLDER = "com.fsck.k9.search_folder"

        private const val STATE_DISPLAY_MODE = "displayMode"
        private const val STATE_MESSAGE_VIEW_ONLY = "messageViewOnly"
        private const val STATE_MESSAGE_LIST_WAS_DISPLAYED = "messageListWasDisplayed"
        private const val STATE_SEARCH_VIEW_ICONIFIED = "searchViewIconified"
        private const val STATE_SEARCH_VIEW_QUERY = "searchViewQuery"

        private const val FIRST_FRAGMENT_TRANSACTION = "first"
        private const val FRAGMENT_TAG_MESSAGE_VIEW_CONTAINER = "MessageViewContainerFragment"
        private const val FRAGMENT_TAG_PLACEHOLDER = "MessageViewPlaceholder"

        private val defaultFolderProvider: DefaultFolderProvider by inject()
        private val coreResourceProvider: CoreResourceProvider by inject()

        @JvmStatic
        @JvmOverloads
        fun actionDisplaySearch(
            context: Context,
            search: MessageSearchSpecification?,
            noThreading: Boolean,
            newTask: Boolean,
            clearTop: Boolean = true,
        ) {
            context.startActivity(intentDisplaySearch(context, search, noThreading, newTask, clearTop))
        }

        @JvmStatic
        fun intentDisplaySearch(
            context: Context?,
            search: MessageSearchSpecification?,
            noThreading: Boolean,
            newTask: Boolean,
            clearTop: Boolean,
        ): Intent {
            return Intent(context, MessageList::class.java).apply {
                putExtra(EXTRA_SEARCH, ParcelableUtil.marshall(search))
                putExtra(EXTRA_NO_THREADING, noThreading)

                addFlags(Intent.FLAG_ACTIVITY_SINGLE_TOP)

                if (clearTop) addFlags(Intent.FLAG_ACTIVITY_CLEAR_TOP)
                if (newTask) addFlags(Intent.FLAG_ACTIVITY_NEW_TASK)
            }
        }

        fun createUnifiedInboxIntent(
            context: Context,
            account: LegacyAccount,
        ): Intent {
            return Intent(context, MessageList::class.java).apply {
                val search = SearchAccount.createUnifiedInboxAccount(
                    unifiedInboxTitle = coreResourceProvider.searchUnifiedInboxTitle(),
                    unifiedInboxDetail = coreResourceProvider.searchUnifiedInboxDetail(),
                ).relatedSearch

                putExtra(EXTRA_ACCOUNT, account.uuid)
                putExtra(EXTRA_SEARCH, ParcelableUtil.marshall(search))
                putExtra(EXTRA_NO_THREADING, false)

                addFlags(Intent.FLAG_ACTIVITY_SINGLE_TOP)
                addFlags(Intent.FLAG_ACTIVITY_CLEAR_TOP)
                addFlags(Intent.FLAG_ACTIVITY_NEW_TASK)
            }
        }

        fun createNewMessagesIntent(context: Context, account: LegacyAccount): Intent {
            val search = LocalMessageSearch().apply {
                id = SearchAccount.NEW_MESSAGES
                addAccountUuid(account.uuid)
                and(MessageSearchField.NEW_MESSAGE, "1", SearchAttribute.EQUALS)
            }

            return intentDisplaySearch(context, search, noThreading = false, newTask = true, clearTop = true)
        }

        @JvmStatic
        fun shortcutIntent(context: Context?, specialFolder: String?): Intent {
            return Intent(context, MessageList::class.java).apply {
                action = ACTION_SHORTCUT
                putExtra(EXTRA_SPECIAL_FOLDER, specialFolder)

                addFlags(Intent.FLAG_ACTIVITY_SINGLE_TOP)
                addFlags(Intent.FLAG_ACTIVITY_CLEAR_TOP)
                addFlags(Intent.FLAG_ACTIVITY_NEW_TASK)
            }
        }

        @JvmStatic
        fun shortcutIntentForAccount(context: Context, accountUuid: String): Intent {
            return Intent(context, MessageList::class.java).apply {
                action = ACTION_SHORTCUT
                putExtra(EXTRA_ACCOUNT, accountUuid)

                addFlags(Intent.FLAG_ACTIVITY_SINGLE_TOP)
                addFlags(Intent.FLAG_ACTIVITY_CLEAR_TOP)
                addFlags(Intent.FLAG_ACTIVITY_NEW_TASK)
            }
        }

        fun actionDisplayMessageIntent(
            context: Context,
            messageReference: MessageReference,
            openInUnifiedInbox: Boolean = false,
            messageViewOnly: Boolean = false,
        ): Intent {
            return actionDisplayMessageTemplateIntent(context, openInUnifiedInbox, messageViewOnly).apply {
                putExtra(EXTRA_MESSAGE_REFERENCE, messageReference.toIdentityString())
            }
        }

        fun actionDisplayMessageTemplateIntent(
            context: Context,
            openInUnifiedInbox: Boolean,
            messageViewOnly: Boolean,
        ): Intent {
            return Intent(context, MessageList::class.java).apply {
                if (openInUnifiedInbox) {
                    val search = SearchAccount.createUnifiedInboxAccount(
                        unifiedInboxTitle = coreResourceProvider.searchUnifiedInboxTitle(),
                        unifiedInboxDetail = coreResourceProvider.searchUnifiedInboxDetail(),
                    ).relatedSearch
                    putExtra(EXTRA_SEARCH, ParcelableUtil.marshall(search))
                }

                putExtra(EXTRA_MESSAGE_VIEW_ONLY, messageViewOnly)

                addFlags(Intent.FLAG_ACTIVITY_SINGLE_TOP)
                addFlags(Intent.FLAG_ACTIVITY_CLEAR_TOP)
            }
        }

        fun actionDisplayMessageTemplateFillIntent(messageReference: MessageReference): Intent {
            return Intent().apply {
                putExtra(EXTRA_MESSAGE_REFERENCE, messageReference.toIdentityString())
            }
        }

        @JvmStatic
        fun launch(context: Context) {
            val intent = Intent(context, MessageList::class.java).apply {
                addFlags(Intent.FLAG_ACTIVITY_NEW_TASK)
                addFlags(Intent.FLAG_ACTIVITY_CLEAR_TOP)
                addFlags(Intent.FLAG_ACTIVITY_SINGLE_TOP)
                addFlags(Intent.FLAG_ACTIVITY_CLEAR_TASK)
            }

            context.startActivity(intent)
        }

        @JvmStatic
        fun launch(context: Context, account: LegacyAccount) {
            val folderId = defaultFolderProvider.getDefaultFolder(account)

            val search = LocalMessageSearch().apply {
                addAllowedFolder(folderId)
                addAccountUuid(account.uuid)
            }

            actionDisplaySearch(context, search, noThreading = false, newTask = false)
        }

        /**
         * Display the default folder of a given account.
         */
        fun launch(context: Context, accountUuid: String) {
            val intent = shortcutIntentForAccount(context, accountUuid)
            context.startActivity(intent)
        }

        @JvmStatic
        fun recreateMessageList(context: Context) {
            val intent = Intent(context, MessageList::class.java).apply {
                addFlags(Intent.FLAG_ACTIVITY_NEW_TASK)
                addFlags(Intent.FLAG_ACTIVITY_CLEAR_TASK)
            }

            context.startActivity(intent)
        }
    }
}

private fun Intent.hasByteArrayExtra(name: String): Boolean {
    return getByteArrayExtra(name) != null
}<|MERGE_RESOLUTION|>--- conflicted
+++ resolved
@@ -660,10 +660,7 @@
                 navigationDrawer = DropDownDrawer(
                     parent = this,
                     openAccount = { accountId -> openRealAccount(accountId) },
-<<<<<<< HEAD
-=======
                     openAddAccount = { launchAddAccountScreen() },
->>>>>>> 85b07945
                     openFolder = { accountId, folderId -> openFolder(accountId, folderId) },
                     openUnifiedFolder = { openUnifiedInbox() },
                     openManageFolders = { launchManageFoldersScreen() },
@@ -710,11 +707,7 @@
             showMessageViewPlaceHolder()
         }
 
-<<<<<<< HEAD
-        val search = LocalSearch()
-=======
         val search = LocalMessageSearch()
->>>>>>> 85b07945
         search.addAccountUuid(accountId)
         search.addAllowedFolder(folderId)
 
@@ -1456,11 +1449,7 @@
         actionBar.setHomeAsUpIndicator(Icons.Outlined.Menu)
     }
 
-<<<<<<< HEAD
-    private fun initializeFromLocalSearch(search: LocalSearch) {
-=======
     private fun initializeFromLocalSearch(search: LocalMessageSearch) {
->>>>>>> 85b07945
         this.search = search
         singleFolderMode = false
 
@@ -1475,14 +1464,9 @@
             }
         } else {
             if (account == null && search.accountUuids.size == 1) {
-<<<<<<< HEAD
-                account = accountManager.getAccount(search.accountUuids[0])
-            }
-=======
                 account = accountManager.getAccount(search.accountUuids.elementAt(0))
             }
             singleFolderMode = true
->>>>>>> 85b07945
         }
 
         configureDrawer()
@@ -1512,29 +1496,13 @@
     private fun configureDrawer() {
         val drawer = navigationDrawer ?: return
         val accountUuid = account?.uuid ?: return Unit.also {
-<<<<<<< HEAD
-            Timber.w("The account property is null. Skipping drawer configuration. ")
-            Timber.v("drawer = $drawer, localSearch = $search")
-=======
             logger.warn(TAG) { "The account property is null. Skipping drawer configuration. " }
             logger.verbose(TAG) { "drawer = $drawer, localSearch = $search" }
->>>>>>> 85b07945
         }
         drawer.selectAccount(accountUuid)
 
         search?.let { search ->
             when {
-<<<<<<< HEAD
-                singleFolderMode -> drawer.selectFolder(search.accountUuids[0], search.folderIds[0])
-
-                // Don't select any item in the drawer because the Unified Inbox is displayed,
-                // but not listed in the drawer
-                search.id == SearchAccount.UNIFIED_INBOX && !K9.isShowUnifiedInbox -> drawer.deselect()
-                search.id == SearchAccount.UNIFIED_INBOX -> drawer.selectUnifiedInbox()
-                else -> drawer.deselect()
-            }
-        } ?: Timber.w("Couldn't select folder for $accountUuid as LocalSearch is null.")
-=======
                 singleFolderMode -> drawer.selectFolder(
                     accountUuid = search.accountUuids.elementAt(0),
                     folderId = search.folderIds[0],
@@ -1548,7 +1516,6 @@
                 search.id == SearchAccount.UNIFIED_INBOX -> drawer.selectUnifiedInbox()
             }
         } ?: logger.warn(TAG) { "Couldn't select folder for $accountUuid as LocalSearch is null." }
->>>>>>> 85b07945
     }
 
     private fun createSearchAccount(): SearchAccount {
