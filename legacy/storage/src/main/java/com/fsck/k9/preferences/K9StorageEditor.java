package com.fsck.k9.preferences;


import java.util.ArrayList;
import java.util.HashMap;
import java.util.List;
import java.util.Map;
import java.util.Map.Entry;

import android.os.SystemClock;

import androidx.annotation.NonNull;
import com.fsck.k9.preferences.K9StoragePersister.StoragePersistOperationCallback;
import com.fsck.k9.preferences.K9StoragePersister.StoragePersistOperations;
<<<<<<< HEAD
import net.thunderbird.core.preferences.Storage;
import timber.log.Timber;

=======
import net.thunderbird.core.logging.Logger;
import net.thunderbird.core.preference.storage.InMemoryStorage;
import net.thunderbird.core.preference.storage.Storage;
import net.thunderbird.core.preference.storage.StorageEditor;
import net.thunderbird.core.preference.storage.StorageUpdater;
>>>>>>> 85b07945

public class K9StorageEditor implements StorageEditor {
    private StorageUpdater storageUpdater;
    private K9StoragePersister storagePersister;

    private Logger logger;

    private Map<String, String> changes = new HashMap<>();
    private List<String> removals = new ArrayList<>();


    public K9StorageEditor(
        StorageUpdater storageUpdater,
        K9StoragePersister storagePersister,
        Logger logger
    ) {
        this.storageUpdater = storageUpdater;
        this.storagePersister = storagePersister;
        this.logger = logger;
    }

    @Override
    public boolean commit() {
        try {
            storageUpdater.updateStorage(this::commitChanges);
            return true;
        } catch (Exception e) {
            logger.error(null, e, () -> "Failed to save preferences");
            return false;
        }
    }

    private Storage commitChanges(Storage storage) {
        long startTime = SystemClock.elapsedRealtime();
        logger.info(null, null, () -> "Committing preference changes");

        Map<String, String> newValues = new HashMap<>();
        Map<String, String> oldValues = storage.getAll();
        StoragePersistOperationCallback committer = new StoragePersistOperationCallback() {
            @Override
            public void beforePersistTransaction(Map<String, String> workingStorage) {
                workingStorage.putAll(oldValues);
            }

            @Override
            public void persist(StoragePersistOperations ops) {
                for (String removeKey : removals) {
                    ops.remove(removeKey);
                }
                for (Entry<String, String> entry : changes.entrySet()) {
                    String key = entry.getKey();
                    String newValue = entry.getValue();
                    String oldValue = oldValues.get(key);
                    if (removals.contains(key) || !newValue.equals(oldValue)) {
                        ops.put(key, newValue);
                    }
                }
            }

            @Override
            public void onPersistTransactionSuccess(Map<String, String> workingStorage) {
                newValues.putAll(workingStorage);
            }
        };
        storagePersister.doInTransaction(committer);
        long endTime = SystemClock.elapsedRealtime();
        logger.info(null, null, () -> String.format("Preferences commit took %d ms", endTime - startTime));

        return new InMemoryStorage(
            newValues,
            logger
        );

<<<<<<< HEAD
        return new DefaultStorage(newValues);
=======
>>>>>>> 85b07945
    }

    @NonNull
    @Override
    public StorageEditor putBoolean(String key,
        boolean value) {
        changes.put(key, "" + value);
        return this;
    }

    @NonNull
    @Override
    public StorageEditor putInt(String key, int value) {
        changes.put(key, "" + value);
        return this;
    }

    @NonNull
    @Override
    public StorageEditor putLong(String key, long value) {
        changes.put(key, "" + value);
        return this;
    }

    @NonNull
    @Override
    public StorageEditor putString(String key, String value) {
        if (value == null) {
            remove(key);
        } else {
            changes.put(key, value);
        }
        return this;
    }

    @NonNull
    @Override
    public StorageEditor remove(String key) {
        removals.add(key);
        return this;
    }
}<|MERGE_RESOLUTION|>--- conflicted
+++ resolved
@@ -12,17 +12,11 @@
 import androidx.annotation.NonNull;
 import com.fsck.k9.preferences.K9StoragePersister.StoragePersistOperationCallback;
 import com.fsck.k9.preferences.K9StoragePersister.StoragePersistOperations;
-<<<<<<< HEAD
-import net.thunderbird.core.preferences.Storage;
-import timber.log.Timber;
-
-=======
 import net.thunderbird.core.logging.Logger;
 import net.thunderbird.core.preference.storage.InMemoryStorage;
 import net.thunderbird.core.preference.storage.Storage;
 import net.thunderbird.core.preference.storage.StorageEditor;
 import net.thunderbird.core.preference.storage.StorageUpdater;
->>>>>>> 85b07945
 
 public class K9StorageEditor implements StorageEditor {
     private StorageUpdater storageUpdater;
@@ -96,10 +90,6 @@
             logger
         );
 
-<<<<<<< HEAD
-        return new DefaultStorage(newValues);
-=======
->>>>>>> 85b07945
     }
 
     @NonNull
