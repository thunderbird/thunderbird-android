package com.fsck.k9.storage.migrations

import android.database.sqlite.SQLiteDatabase
import com.fsck.k9.mailstore.MigrationsHelper

@Suppress("MagicNumber")
object Migrations {
    @JvmStatic
    fun upgradeDatabase(db: SQLiteDatabase, migrationsHelper: MigrationsHelper) {
        val oldVersion = db.version

        if (oldVersion < 62) MigrationTo62.addServerIdColumnToFoldersTable(db)
        if (oldVersion < 64) MigrationTo64.addExtraValuesTables(db)
        if (oldVersion < 65) MigrationTo65.addLocalOnlyColumnToFoldersTable(db, migrationsHelper)
        if (oldVersion < 66) MigrationTo66.addEncryptionTypeColumnToMessagesTable(db)
        if (oldVersion < 67) MigrationTo67.addTypeColumnToFoldersTable(db, migrationsHelper)
        if (oldVersion < 68) MigrationTo68.addOutboxStateTable(db)
        if (oldVersion < 69) MigrationTo69(db).createPendingDelete()
        if (oldVersion < 70) MigrationTo70(db).removePushState()
        if (oldVersion < 71) MigrationTo71(db).cleanUpFolderClass()
        if (oldVersion < 72) MigrationTo72(db).createMessagePartsRootIndex()
        if (oldVersion < 73) MigrationTo73(db).rewritePendingCommandsToUseFolderIds()
        if (oldVersion < 74) MigrationTo74(db, migrationsHelper.account).removeDeletedMessages()
        if (oldVersion < 75) MigrationTo75(db, migrationsHelper).updateAccountWithSpecialFolderIds()
        if (oldVersion < 76) MigrationTo76(db, migrationsHelper).cleanUpSpecialLocalFolders()
        // 77: No longer necessary
        if (oldVersion < 78) MigrationTo78(db).removeServerIdFromLocalFolders()
        if (oldVersion < 79) MigrationTo79(db).updateDeleteMessageTrigger()
        if (oldVersion < 80) MigrationTo80(db).rewriteLastUpdatedColumn()
        if (oldVersion < 81) MigrationTo81(db).addNotificationsTable()
        if (oldVersion < 82) MigrationTo82(db).addNewMessageColumn()
        if (oldVersion < 83) MigrationTo83(db, migrationsHelper).rewriteHighestKnownUid()
        if (oldVersion < 84) MigrationTo84(db).rewriteAddresses()
        if (oldVersion < 85) MigrationTo85(db, migrationsHelper).addFoldersNotificationsEnabledColumn()
        if (oldVersion < 86) MigrationTo86(db, migrationsHelper).addFoldersPushEnabledColumn()
        if (oldVersion < 87) MigrationTo87(db, migrationsHelper).addFoldersSyncEnabledColumn()
        if (oldVersion < 88) MigrationTo88(db, migrationsHelper).addFoldersVisibleColumn()
        if (oldVersion < 90) MigrationTo90(db, migrationsHelper).removeImapPrefixFromFolderServerId()
<<<<<<< HEAD
=======
        if (oldVersion < 91) MigrationTo91(db, migrationsHelper).addAccountIdColumn()
>>>>>>> 5ed2351d
    }
}<|MERGE_RESOLUTION|>--- conflicted
+++ resolved
@@ -36,9 +36,6 @@
         if (oldVersion < 87) MigrationTo87(db, migrationsHelper).addFoldersSyncEnabledColumn()
         if (oldVersion < 88) MigrationTo88(db, migrationsHelper).addFoldersVisibleColumn()
         if (oldVersion < 90) MigrationTo90(db, migrationsHelper).removeImapPrefixFromFolderServerId()
-<<<<<<< HEAD
-=======
         if (oldVersion < 91) MigrationTo91(db, migrationsHelper).addAccountIdColumn()
->>>>>>> 5ed2351d
     }
 }