--- conflicted
+++ resolved
@@ -28,391 +28,6 @@
     val profile: ProfileDto,
 
     // Uncategorized
-<<<<<<< HEAD
-    @get:Synchronized
-    @set:Synchronized
-    var deletePolicy = DeletePolicy.NEVER
-
-    @get:Synchronized
-    @set:Synchronized
-    private var internalIncomingServerSettings: ServerSettings? = null
-
-    @get:Synchronized
-    @set:Synchronized
-    private var internalOutgoingServerSettings: ServerSettings? = null
-
-    var incomingServerSettings: ServerSettings
-        get() = internalIncomingServerSettings ?: error("Incoming server settings not set yet")
-        set(value) {
-            internalIncomingServerSettings = value
-        }
-
-    var outgoingServerSettings: ServerSettings
-        get() = internalOutgoingServerSettings ?: error("Outgoing server settings not set yet")
-        set(value) {
-            internalOutgoingServerSettings = value
-        }
-
-    @get:Synchronized
-    @set:Synchronized
-    var oAuthState: String? = null
-
-    @get:Synchronized
-    @set:Synchronized
-    var alwaysBcc: String? = null
-
-    /**
-     * -1 for never.
-     */
-    @get:Synchronized
-    @set:Synchronized
-    var automaticCheckIntervalMinutes = 0
-
-    @get:Synchronized
-    @set:Synchronized
-    var displayCount = 0
-        set(value) {
-            if (field != value) {
-                field = value.takeIf { it != -1 } ?: DEFAULT_VISIBLE_LIMIT
-                isChangedVisibleLimits = true
-            }
-        }
-
-    @get:Synchronized
-    @set:Synchronized
-    var isNotifyNewMail = false
-
-    @get:Synchronized
-    @set:Synchronized
-    var folderNotifyNewMailMode = FolderMode.ALL
-
-    @get:Synchronized
-    @set:Synchronized
-    var isNotifySelfNewMail = false
-
-    @get:Synchronized
-    @set:Synchronized
-    var isNotifyContactsMailOnly = false
-
-    @get:Synchronized
-    @set:Synchronized
-    var isIgnoreChatMessages = false
-
-    @get:Synchronized
-    @set:Synchronized
-    var legacyInboxFolder: String? = null
-
-    @get:Synchronized
-    @set:Synchronized
-    var importedDraftsFolder: String? = null
-
-    @get:Synchronized
-    @set:Synchronized
-    var importedSentFolder: String? = null
-
-    @get:Synchronized
-    @set:Synchronized
-    var importedTrashFolder: String? = null
-
-    @get:Synchronized
-    @set:Synchronized
-    var importedArchiveFolder: String? = null
-
-    @get:Synchronized
-    @set:Synchronized
-    var importedSpamFolder: String? = null
-
-    @get:Synchronized
-    @set:Synchronized
-    var inboxFolderId: Long? = null
-
-    @get:Synchronized
-    @set:Synchronized
-    var draftsFolderId: Long? = null
-
-    @get:Synchronized
-    @set:Synchronized
-    var sentFolderId: Long? = null
-
-    @get:Synchronized
-    @set:Synchronized
-    var trashFolderId: Long? = null
-
-    @get:Synchronized
-    @set:Synchronized
-    var archiveFolderId: Long? = null
-
-    @get:Synchronized
-    @set:Synchronized
-    var spamFolderId: Long? = null
-
-    @get:Synchronized
-    var draftsFolderSelection = SpecialFolderSelection.AUTOMATIC
-
-    @get:Synchronized
-    var sentFolderSelection = SpecialFolderSelection.AUTOMATIC
-
-    @get:Synchronized
-    var trashFolderSelection = SpecialFolderSelection.AUTOMATIC
-
-    @get:Synchronized
-    var archiveFolderSelection = SpecialFolderSelection.AUTOMATIC
-
-    @get:Synchronized
-    var spamFolderSelection = SpecialFolderSelection.AUTOMATIC
-
-    @get:Synchronized
-    @set:Synchronized
-    var importedAutoExpandFolder: String? = null
-
-    @get:Synchronized
-    @set:Synchronized
-    var autoExpandFolderId: Long? = null
-
-    @get:Synchronized
-    @set:Synchronized
-    var folderDisplayMode = FolderMode.NOT_SECOND_CLASS
-
-    @get:Synchronized
-    @set:Synchronized
-    var folderSyncMode = FolderMode.FIRST_CLASS
-
-    @get:Synchronized
-    @set:Synchronized
-    var folderPushMode = FolderMode.NONE
-
-    @get:Synchronized
-    @set:Synchronized
-    var accountNumber = 0
-
-    @get:Synchronized
-    @set:Synchronized
-    var isNotifySync = false
-
-    @get:Synchronized
-    @set:Synchronized
-    var sortType: SortType = SortType.SORT_DATE
-
-    var sortAscending: MutableMap<SortType, Boolean> = mutableMapOf()
-
-    @get:Synchronized
-    @set:Synchronized
-    var showPictures = ShowPictures.NEVER
-
-    @get:Synchronized
-    @set:Synchronized
-    var isSignatureBeforeQuotedText = false
-
-    @get:Synchronized
-    @set:Synchronized
-    var expungePolicy = Expunge.EXPUNGE_IMMEDIATELY
-
-    @get:Synchronized
-    @set:Synchronized
-    var maxPushFolders = 0
-
-    @get:Synchronized
-    @set:Synchronized
-    var idleRefreshMinutes = 0
-
-    @get:JvmName("useCompression")
-    @get:Synchronized
-    @set:Synchronized
-    var useCompression = true
-
-    @get:Synchronized
-    @set:Synchronized
-    var isSendClientInfoEnabled = true
-
-    @get:Synchronized
-    @set:Synchronized
-    var isSubscribedFoldersOnly = false
-
-    @get:Synchronized
-    @set:Synchronized
-    var maximumPolledMessageAge = 0
-
-    @get:Synchronized
-    @set:Synchronized
-    var maximumAutoDownloadMessageSize = 0
-
-    @get:Synchronized
-    @set:Synchronized
-    var messageFormat = MessageFormat.HTML
-
-    @get:Synchronized
-    @set:Synchronized
-    var isMessageFormatAuto = false
-
-    @get:Synchronized
-    @set:Synchronized
-    var isMessageReadReceipt = false
-
-    @get:Synchronized
-    @set:Synchronized
-    var quoteStyle = QuoteStyle.PREFIX
-
-    @get:Synchronized
-    @set:Synchronized
-    var quotePrefix: String? = null
-
-    @get:Synchronized
-    @set:Synchronized
-    var isDefaultQuotedTextShown = false
-
-    @get:Synchronized
-    @set:Synchronized
-    var isReplyAfterQuote = false
-
-    @get:Synchronized
-    @set:Synchronized
-    var isStripSignature = false
-
-    @get:Synchronized
-    @set:Synchronized
-    var isSyncRemoteDeletions = false
-
-    @get:Synchronized
-    @set:Synchronized
-    var openPgpProvider: String? = null
-        set(value) {
-            field = value?.takeIf { it.isNotEmpty() }
-        }
-
-    @get:Synchronized
-    @set:Synchronized
-    var openPgpKey: Long = 0
-
-    @get:Synchronized
-    @set:Synchronized
-    var autocryptPreferEncryptMutual = false
-
-    @get:Synchronized
-    @set:Synchronized
-    var isOpenPgpHideSignOnly = false
-
-    @get:Synchronized
-    @set:Synchronized
-    var isOpenPgpEncryptSubject = false
-
-    @get:Synchronized
-    @set:Synchronized
-    var isOpenPgpEncryptAllDrafts = false
-
-    @get:Synchronized
-    @set:Synchronized
-    var isMarkMessageAsReadOnView = false
-
-    @get:Synchronized
-    @set:Synchronized
-    var isMarkMessageAsReadOnDelete = false
-
-    @get:Synchronized
-    @set:Synchronized
-    var isAlwaysShowCcBcc = false
-
-    // Temporarily disabled
-    @get:Synchronized
-    @set:Synchronized
-    var isRemoteSearchFullText = false
-        get() = false
-
-    @get:Synchronized
-    @set:Synchronized
-    var remoteSearchNumResults = 0
-        set(value) {
-            field = value.coerceAtLeast(0)
-        }
-
-    @get:Synchronized
-    @set:Synchronized
-    var isUploadSentMessages = false
-
-    @get:Synchronized
-    @set:Synchronized
-    var lastSyncTime: Long = 0
-
-    @get:Synchronized
-    @set:Synchronized
-    var lastFolderListRefreshTime: Long = 0
-
-    @get:Synchronized
-    var isFinishedSetup = false
-
-    @get:Synchronized
-    @set:Synchronized
-    var messagesNotificationChannelVersion = 0
-
-    @get:Synchronized
-    @set:Synchronized
-    var isChangedVisibleLimits = false
-
-    /**
-     * Database ID of the folder that was last selected for a copy or move operation.
-     *
-     * Note: For now this value isn't persisted. So it will be reset when K-9 Mail is restarted.
-     */
-    @get:Synchronized
-    var lastSelectedFolderId: Long? = null
-
-    @get:Synchronized
-    @set:Synchronized
-    var identities: MutableList<Identity> = mutableListOf()
-        set(value) {
-            field = value.toMutableList()
-        }
-
-    @get:Synchronized
-    var notificationSettings = NotificationSettings()
-
-    @get:Synchronized
-    @set:Synchronized
-    var senderName: String?
-        get() = identities[0].name
-        set(name) {
-            val newIdentity = identities[0].withName(name)
-            identities[0] = newIdentity
-        }
-
-    @get:Synchronized
-    @set:Synchronized
-    var signatureUse: Boolean
-        get() = identities[0].signatureUse
-        set(signatureUse) {
-            val newIdentity = identities[0].withSignatureUse(signatureUse)
-            identities[0] = newIdentity
-        }
-
-    @get:Synchronized
-    @set:Synchronized
-    var signature: String?
-        get() = identities[0].signature
-        set(signature) {
-            val newIdentity = identities[0].withSignature(signature)
-            identities[0] = newIdentity
-        }
-
-    @get:JvmName("shouldMigrateToOAuth")
-    @get:Synchronized
-    @set:Synchronized
-    var shouldMigrateToOAuth = false
-
-    @get:JvmName("folderPathDelimiter")
-    @get:Synchronized
-    @set:Synchronized
-    var folderPathDelimiter: FolderPathDelimiter = "/"
-
-    /**
-     * @param automaticCheckIntervalMinutes or -1 for never.
-     */
-    @Synchronized
-    fun updateAutomaticCheckIntervalMinutes(automaticCheckIntervalMinutes: Int): Boolean {
-        val oldInterval = this.automaticCheckIntervalMinutes
-        this.automaticCheckIntervalMinutes = automaticCheckIntervalMinutes
-
-        return oldInterval != automaticCheckIntervalMinutes
-    }
-=======
     val deletePolicy: DeletePolicy = DeletePolicy.NEVER,
     val incomingServerSettings: ServerSettings,
     val outgoingServerSettings: ServerSettings,
@@ -496,7 +111,6 @@
     val shouldMigrateToOAuth: Boolean = false,
     val folderPathDelimiter: FolderPathDelimiter = "/",
 ) : Account, BaseAccount {
->>>>>>> 5ed2351d
 
     override val uuid: String = id.asRaw()
 
