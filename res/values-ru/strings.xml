<<<<<<< HEAD
<?xml version="1.0" encoding="utf-8"?>
<resources xmlns:xliff="urn:oasis:names:tc:xliff:document:1.2">
    <!-- === App-specific strings ============================================================= -->

    <!-- This should make it easier for forks to change the branding -->

    <!-- Used in AndroidManifest.xml -->
    <string name="app_name">K-9 Mail</string>
    <string name="beta_app_name">K-9 Mail BETA</string>

    <string name="shortcuts_title">K-9 Mail Учётные записи</string>
    <string name="unread_widget_label">K-9 Непрочитанное</string>

    <string name="remote_control_label">Дистанционное управление K-9 Mail</string>
    <string name="remote_control_desc">Позволяет этому приложению управлеть деятельностью и настройками K-9 Mail.</string>


    <!-- Used in the about dialog -->
    <string name="app_authors">Google, The K-9 Dog Walkers.</string>
    <string name="app_copyright_fmt">Copyright 2008-<xliff:g>%s</xliff:g> The K-9 Dog Walkers. Portions Copyright 2006-<xliff:g>%s</xliff:g> the Android Open Source Project.</string>
    <string name="app_license">Лицензия Apache License, Version 2.0.</string>


    <!-- Welcome message -->
    <string name="welcome_message_title">Добро пожаловавть в K-9 Mail</string>
    <string name="accounts_welcome"><![CDATA[
<p>
K-9 Mail это программа электронной почты для Android операционных систем с открытым исходным кодом, первоначально основанная на стандартной программе Android Mail.
</p><p>
Улучшенные возможности программы K-9 Mail включают:
</p>
<ul>
  <li>push mail при использовании IMAP IDLE;</li>
  <li>более высокая скорость;</li>
  <li>систематизация сообщений;</li>
  <li>электронные подписи в почте;</li>
  <li>СК Себе;</li>
  <li>подписки к папкам;</li>
  <li>синхронизация всех папок;</li>
  <li>конфигурация возвратного адреса;</li>
  <li>сочетания клавиш на аппаратной клавиатуре;</li>
  <li>лучшая поддержка для IMAP;</li>
  <li>сохранение вложений на SD карту;</li>
  <li>очистка Корзины;</li>
  <li>сортировка сообщений;</li>
  <li>… и более.</li>
</ul>
<p>
Обратите внимание, что К-9 не поддерживает большинство бесплатных адресов Hotmail и, как большинство других почтовых программ, имеет некоторые причуды при общении с Microsoft Exchange.
</p><p>
Просьба представлять отчёты об ошибках, запросы про разработке новых функций, и задавать вопросы на
<a href="http://k9mail.googlecode.com/">http://k9mail.googlecode.com/</a>.
</p>
    ]]></string>


    <!-- Default signature -->
    <string name="default_signature">-- \nОтправлено через К-9 Mail. Извините за краткость, пожалуйста.</string>


    <!-- General strings that include the app name -->
    <string name="account_delete_dlg_instructions_fmt">Учётная запись \"<xliff:g id="account">%s</xliff:g>\" будет удалена.</string>
    <string name="account_recreate_dlg_instructions_fmt">Все данные учётной записи \"<xliff:g id="account">%s</xliff:g>\" будут уничтожены, но настройки сохранятся.</string>
    <string name="account_clear_dlg_instructions_fmt">Все сообщения учётной записи \"<xliff:g id="account">%s</xliff:g>\" будут уничтожены, но настройки сохранятся.</string>
    <string name="insufficient_apg_permissions">K-9 Mail не имеет разрешения для полного доступа к APG, пожалуйста переустановите приложение.</string>



    <!-- === App Store-specific strings ======================================================= -->

    <string name="import_dialog_error_message">Нет подходящего приложения для импортирования. Пожалуйста, установите файловый менеджер из Google Play.</string>
    <string name="open_market">Открыть Play Store</string>



    <!-- === General strings ================================================================== -->

    <string name="app_authors_fmt">Авторы: <xliff:g id="app_authors">%s</xliff:g></string>
    <string name="app_revision_fmt">Информация об изменениях: <xliff:g id="app_revision_url">%s</xliff:g></string>
    <string name="app_libraries">Мы используем следующие библиотеки третьих сторон: <xliff:g id="app_libraries_list">%s</xliff:g></string>
    <string name="app_emoji_icons">Иконки настроения: <xliff:g id="app_emoji_icons_link">%s</xliff:g></string>

    <string name="read_attachment_label">читать вложения электронной почты</string>
    <string name="read_attachment_desc">Разрешать этой программе читать вложения электронной почты.</string>
    <string name="read_messages_label">Читать письма</string>
    <string name="read_messages_desc">Разрешать этой программе читать ваши письма.</string>
    <string name="delete_messages_label">Унитожать письма</string>
    <string name="delete_messages_desc">Разрешать этой программе уничтожать ваши письма.</string>

    <string name="about_title_fmt">О программе <xliff:g id="app_name">%s</xliff:g></string>
    <string name="accounts_title">Адреса</string>
    <string name="folders_title">Папки</string>
    <string name="advanced">Дополнительные параметры</string>

    <string name="message_list_title"><xliff:g id="account">%s</xliff:g>:<xliff:g id="folder">%s</xliff:g> </string>

    <string name="compose_title_compose">Написать новое письмо</string>
    <string name="compose_title_reply">Ответить</string>
    <string name="compose_title_reply_all">Ответить всем</string>
    <string name="compose_title_forward">Переслать</string>

    <string name="choose_folder_title">Выберите папку</string>

    <string name="activity_header_format"><xliff:g id="activity_prefix">%s</xliff:g><xliff:g id="unread_count">%s</xliff:g><xliff:g id="operation">%s</xliff:g></string>

    <string name="activity_unread_count">\u0020[<xliff:g id="unread_count">%d</xliff:g>]</string>
    <string name="status_loading_account_folder">Запрос <xliff:g id="account">%s</xliff:g>:<xliff:g id="folder">%s</xliff:g><xliff:g id="progress">%s</xliff:g></string>
    <string name="status_loading_account_folder_headers">Чтение заголовков <xliff:g id="account">%s</xliff:g>:<xliff:g id="folder">%s</xliff:g><xliff:g id="progress">%s</xliff:g></string>
    <string name="status_sending_account">Отправка <xliff:g id="account">%s</xliff:g><xliff:g id="progress">%s</xliff:g></string>
    <string name="status_processing_account">Обработка <xliff:g id="account">%s</xliff:g>:<xliff:g id="command">%s</xliff:g><xliff:g id="progress">%s</xliff:g></string>
    <string name="folder_progress">\u0020<xliff:g id="completed">%s</xliff:g>/<xliff:g id="total">%s</xliff:g></string>

    <string name="status_next_poll">Следующий запрос @ <xliff:g id="nexttime">%s</xliff:g></string>
    <string name="status_syncing_off">Синхронизация запрещена</string>

    <!-- Actions will be used as buttons and in menu items -->
    <string name="next_action">Следующий</string> <!-- Used as part of a multi-step process -->
    <string name="previous_action">Предыдущий</string> <!-- Used as part of a multi-step process -->
    <string name="okay_action">ОК</string> <!--  User to confirm acceptance of dialog boxes, warnings, errors, etc. -->
    <string name="cancel_action">Отменить</string>
    <string name="send_action">Отослать</string>
    <string name="send_again_action">Послать снова</string>
    <string name="reply_action">Ответить</string>
    <string name="reply_all_action">Ответить всем</string>
    <string name="delete_action">Удалить</string>
    <string name="archive_action">Архивировать</string>
    <string name="spam_action">Спам</string>
    <string name="forward_action">Переслать</string>
    <string name="move_action">Переместить</string>
    <string name="single_message_options_action">Опции сообщения</string>
    <string name="continue_action">Продолжить</string>
    <string name="back_action">Назад</string>
    <string name="done_action">Завершено</string> <!--  Used to complete a multi-step process -->
    <string name="discard_action">Отбросить</string>
    <string name="save_draft_action">Сохранить как черновик</string>
    <string name="check_mail_action">Проверить почту</string>
    <string name="send_messages_action">Отправить сообщения</string>
    <string name="refresh_folders_action">Обновить список папок</string>
    <string name="filter_folders_action">Найти дирректорию</string>
    <string name="add_account_action">Добавить адрес</string>
    <string name="compose_action">Написать новое письмо</string>
    <string name="search_action">Поиск</string>
    <string name="search_results">Искать в результатах</string>
    <string name="preferences_action">Настройки</string>
    <string name="account_settings_action">Почтовые настройки</string>
    <string name="folder_settings_action">Настройки папки</string>
    <string name="global_settings_action">Глобальные настройки</string>
    <string name="remove_account_action">Удалить адрес</string>
    <string name="clear_pending_action">Остановить незаконченные действия (опасно!)</string>

    <string name="mark_as_read_action">Отметить как прочитанное</string>
    <string name="send_alternate_action">Переслать (альтернат.)</string>
    <string name="send_alternate_chooser_title">Выберать отправителя</string>

    <string name="flag_action">Добавить звезду</string>
    <string name="unflag_action">Удалить звезду</string>
    <string name="copy_action">Копировать</string>
    <string name="select_text_action">Выбрать текст</string>

    <string name="message_view_theme_action_dark">Переключиться на тёмную тему</string>
    <string name="message_view_theme_action_light">Переключиться на светлую тему</string>

    <string name="mark_as_unread_action">Отметить как непрочитанное</string>
    <string name="add_cc_bcc_action">Добавить Копию/СК</string>
    <string name="read_receipt">Уведомление о прочтении</string>
    <string name="read_receipt_enabled">Уведомление о прочтении будет запрошено</string>
    <string name="read_receipt_disabled">Уведомление о прочтении не будет запрошено</string>
    <string name="add_attachment_action">Добавить вложение</string>
    <string name="add_attachment_action_image">Добавить вложение (Изображение)</string>
    <string name="add_attachment_action_video">Добавить вложение (Видео)</string>
    <string name="empty_trash_action">Очистить Корзину</string>
    <string name="expunge_action">Стереть</string>
    <string name="clear_local_folder_action">Удалить локальные сообщения</string>
    <string name="about_action">О Программе</string>

    <string name="prefs_title">Настройки</string>
    <string name="accounts_context_menu_title">Параметры адресов</string>

    <string name="general_no_subject">(Без темы)</string> <!-- Shown in place of the subject when a message has no subject. Showing this in parentheses is customary. -->
    <string name="general_no_sender">Отправитель отсуствует</string>
    <string name="status_loading">Загрузка</string>
    <string name="status_loading_more">Загрузка сообщений\u2026</string>
    <string name="status_network_error">Ошибка при соединении</string>
    <string name="status_invalid_id_error">Сообщение не найдено</string>

    <string name="status_loading_more_failed">Повторите загрузку сообщений</string>

    <string name="load_more_messages_fmt">Загрузить ещё <xliff:g id="messages_to_load">%d</xliff:g></string>

    <string name="abbrev_gigabytes">ГБ</string>
    <string name="abbrev_megabytes">МБ</string>
    <string name="abbrev_kilobytes">КБ</string>
    <string name="abbrev_bytes">Б</string>

    <string name="account_size_changed">Размер \"<xliff:g id="account">%s</xliff:g>\" сократился с <xliff:g id="oldSize">%s</xliff:g> до <xliff:g id="newSize">%s</xliff:g></string>

    <string name="compacting_account">Сжатие ящика \"<xliff:g id="account">%s</xliff:g>\"</string>
    <string name="clearing_account">Очистка ящика \"<xliff:g id="account">%s</xliff:g>\"</string>
    <string name="recreating_account">Пересоздание учётной записи\"<xliff:g id="account">%s</xliff:g>\"</string>

    <string name="notification_new_title">Новые сообщения</string>
    <string name="notification_new_one_account_fmt"><xliff:g id="unread_message_count">%d</xliff:g> Непрочитанное (<xliff:g id="account">%s</xliff:g>)</string> <!-- 279 Unread (someone@google.com) -->

    <string name="notification_bg_sync_ticker">Проверка почты: <xliff:g id="account">%s</xliff:g>:<xliff:g id="folder">%s</xliff:g></string>
    <string name="notification_bg_sync_title">Проверка почты</string>
    <string name="notification_bg_send_ticker">Отправка почты: <xliff:g id="account">%s</xliff:g></string>
    <string name="notification_bg_send_title">Отправка почты</string>
    <string name="notification_bg_title_separator">:</string>

    <string name="special_mailbox_name_inbox">Входящие</string>
    <string name="special_mailbox_name_outbox">Исходящие</string>
    <!-- The following mailbox names will be used if the user has not specified one from the server -->
    <string name="special_mailbox_name_drafts">Черновики</string>
    <string name="special_mailbox_name_trash">Корзина</string>
    <string name="special_mailbox_name_sent">Отправленные</string>
    <string name="special_mailbox_name_archive">Архив</string>
    <string name="special_mailbox_name_spam">Спам</string>
    <!-- Mailbox names displayed to user -->

    <string name="special_mailbox_name_drafts_fmt"><xliff:g id="folder">%s</xliff:g></string>
    <string name="special_mailbox_name_trash_fmt"><xliff:g id="folder">%s</xliff:g></string>
    <string name="special_mailbox_name_sent_fmt"><xliff:g id="folder">%s</xliff:g></string>
    <string name="special_mailbox_name_archive_fmt"><xliff:g id="folder">%s</xliff:g></string>
    <string name="special_mailbox_name_spam_fmt"><xliff:g id="folder">%s</xliff:g></string>

    <string name="send_failure_subject">Не удалось отправить несколько сообщений</string>

    <string name="end_of_folder">Сообщений больше нет</string>

    <string name="debug_version_fmt">Версия: <xliff:g id="version">%s</xliff:g></string>
    <string name="debug_enable_debug_logging_title">Включить запись в журнал отладок</string>
    <string name="debug_enable_debug_logging_summary">Запись дополнительной диагностической информации</string>
    <string name="debug_enable_sensitive_logging_title">Запись конфиденциальной информации</string>
    <string name="debug_enable_sensitive_logging_summary">Разрешает запись паролей в журнал</string>

    <string name="message_list_load_more_messages_action">Загрузить больше сообщений</string>
    <string name="message_to_fmt">Для:<xliff:g id="counterParty">%s</xliff:g></string>

    <string name="message_compose_to_hint">Кому</string>
    <string name="message_compose_cc_hint">Копия</string>
    <string name="message_compose_bcc_hint">СК</string>
    <string name="message_compose_subject_hint">Тема</string>
    <string name="message_compose_content_hint">Текст сообщения</string>
    <string name="message_compose_signature_hint">Подпись</string>
    <string name="message_compose_quote_header_separator">-------- Исходное сообщение --------</string>
    <string name="message_compose_quote_header_subject">Тема:</string>
    <string name="message_compose_quote_header_send_date">Послано:</string>
    <string name="message_compose_quote_header_from">От:</string>
    <string name="message_compose_quote_header_to">Для:</string>
    <string name="message_compose_quote_header_cc">Копия:</string>
    <string name="message_compose_reply_header_fmt"><xliff:g id="sender">%s</xliff:g> написал(а):\n\n</string>
    <string name="message_compose_error_no_recipients">Необходимо добавить хотя бы одного адресата.</string>
    <string name="error_contact_address_not_found">Не найден адрес почты.</string>
    <string name="message_compose_attachments_skipped_toast">Некоторые вложения не могут быть пересланы, поскольку они не загрузились.</string>
    <string name="message_compose_show_quoted_text_action">Цитировать сообщение</string>
    <string name="message_compose_description_add_to">Добавить получателя (To)</string>
    <string name="message_compose_description_add_cc">Добавить получателя (CC)</string>
    <string name="message_compose_description_add_bcc">Добавить получателя (BCC)</string>
    <string name="message_compose_description_delete_quoted_text">Удалить цитируемый текст</string>
    <string name="message_compose_description_edit_quoted_text">Исправить цитируемый текст</string>

    <string name="message_view_from_format">От: <xliff:g id="name">%s</xliff:g> &lt;<xliff:g id="email">%s</xliff:g>&gt;</string>
    <string name="message_to_label">Для:</string>
    <string name="message_view_cc_label">Копия:</string>
    <string name="message_view_attachment_view_action">Открыть</string>
    <string name="message_view_attachment_download_action">Сохранить</string>
    <string name="message_view_status_attachment_saved">Вложение сохранено на карту SD под именем <xliff:g id="filename">%s</xliff:g>.</string>
    <string name="message_view_status_attachment_not_saved">Не удалось сохранить вложение на карту SD.</string>
    <string name="message_view_show_pictures_action">Показать картинки</string>
    <string name="message_view_show_message_action">Показать мообщение</string>
    <string name="message_view_show_attachments_action">Показать вложение</string>
    <string name="message_view_show_more_attachments_action">Далее&#8230;</string>
    <string name="message_view_fetching_attachment_toast">Загрузка вложения.</string>
    <string name="message_view_no_viewer">Приложение просмотра не найдено для <xliff:g id="mimetype">%s</xliff:g>.</string>
    <string name="message_view_download_remainder">Загрузить сообщение целиком</string>
    <string name="message_view_downloading">Загрузка…</string>

    <!-- NOTE: The following message refers to strings with id 'account_setup_incoming_save_all_headers_label' and 'account_setup_incoming_title' -->
    <string name="message_additional_headers_not_downloaded">Не все заголовки были загружены или сохранены. Выберите \"Сохранять заголовки локально\" в настройках входящего сервера, чтобы использовать эту возможность.</string>
    <string name="message_no_additional_headers_available">Все заголовки загружены, дополнительных заголовков для отображения нет.</string>
    <string name="message_additional_headers_retrieval_failed">Не удалось загрузить дополнительные заголовки из базы данных или почтового сервера.</string>

    <string name="folder_push_active_symbol">(Поддержка Push Mail)</string>

    <string name="from_same_sender">Ещё от этого отправителя</string>

    <string name="message_discarded_toast">Сообщение отброшено</string>
    <string name="message_saved_toast">Сообщение сохранено в черновиках</string>

    <string name="global_settings_checkbox_label">Флажки множественного выбора</string>
    <string name="global_settings_checkbox_summary">Всегда показывать Флажки множественного выбора</string>
    <string name="global_settings_preview_lines_label">Строки предпросмотра</string>
    <string name="global_settings_show_correspondent_names_label">Показывать имя отправителя</string>
    <string name="global_settings_show_correspondent_names_summary">Показывать имя отправителя вместо e-mail, если это возмомжно</string>

    <string name="global_settings_sender_above_subject_label">Отобразить имена адресатов ниже поля темы</string>
    <string name="global_settings_sender_above_subject_summary">Отобразить имена адресатов над полем темы</string>

    <string name="global_settings_show_contact_name_label">Показывать имя получателя</string>
    <string name="global_settings_show_contact_name_summary">Использовать имя получателя из списка контактов</string>
    <string name="global_settings_registered_name_color_label">Раскраска контактов</string>
    <string name="global_settings_registered_name_color_default">Не раскрашивать имена в списке контактов</string>
    <string name="global_settings_registered_name_color_changed">Раскрасить имена в списке контактов</string>

    <string name="global_settings_messageview_fixedwidth_label">Шрифты фиксированной ширины</string>
    <string name="global_settings_messageview_fixedwidth_summary">Использовать шрифт фиксированной ширины при показе плоского текста</string>
    <string name="global_settings_messageview_return_to_list_label">Вернуться к списку после удаления</string>
    <string name="global_settings_messageview_return_to_list_summary">Вернуться к списку сообщений после удаления сообщения</string>
    <string name="global_settings_messageview_show_next_label">Показать след. сообщение после удаления</string>
    <string name="global_settings_messageview_show_next_summary">По умолчанию показывать след. сообщение после удаления</string>

    <string name="global_settings_confirm_actions_title">Подтверждение действий</string>
    <string name="global_settings_confirm_actions_summary">Показывать диалог при совершении действий</string>
    <string name="global_settings_confirm_action_delete">Удалить (только представление сообщения)</string>
    <string name="global_settings_confirm_action_delete_starred">Удалить отмеченные (message view only)</string>
    <string name="global_settings_confirm_action_spam">Спам</string>

    <string name="global_settings_notification_hide_subject_title">Скрыть тему в оповещениях</string>
    <string name="global_settings_notification_hide_subject_never">Никогда</string>
    <string name="global_settings_notification_hide_subject_when_locked">Когда устройство заблокировано</string>
    <string name="global_settings_notification_hide_subject_always">Всегда</string>

    <string name="global_settings_batch_buttons">Кнопки групповой обработки</string>
    <string name="global_settings_batch_buttons_summary">Настройка списка кнопок групповой обработки</string>
    <string name="global_settings_mark_read">Пометить как прочитанное/непрочитанное</string>
    <string name="global_settings_delete">Удалить</string>
    <string name="global_settings_archive">Переместить в архив</string>
    <string name="global_settings_archive_disabled_reason">Отсутствует папка архива.</string>
    <string name="global_settings_move">Переместить</string>
    <string name="global_settings_flag">Флаг</string>
    <string name="global_settings_unselect">Снять выделение</string>

    <string name="quiet_time">Время тишины</string>
    <string name="quiet_time_description">Запретить сигнал, вибрацию и мигание в ночное время</string>
    <string name="quiet_time_starts">Начало времени тишины</string>
    <string name="quiet_time_ends">Конец времени тишины</string>

    <string name="account_setup_basics_title">Установить новый адрес</string>
    <string name="account_setup_basics_email_hint">Адрес электронной почты</string>
    <string name="account_setup_basics_password_hint">Пароль</string>
    <string name="account_setup_basics_manual_setup_action">Ручная настройка</string>

    <string name="account_setup_check_settings_title"></string>
    <string name="account_setup_check_settings_retr_info_msg">Получение информации об адресе\u2026</string>
    <string name="account_setup_check_settings_check_incoming_msg">Проверка настроек входящего сервера\u2026</string>
    <string name="account_setup_check_settings_check_outgoing_msg">Проверка настроек исходящего сервера\u2026</string>
    <string name="account_setup_check_settings_authenticate">Аутентификация\u2026</string>
    <string name="account_setup_check_settings_fetch">Чтение настроек учётной записи\u2026</string>
    <string name="account_setup_check_settings_canceling_msg">Отмена\u2026</string>

    <string name="account_setup_names_title">Почти готово!</string>
    <string name="account_setup_names_account_name_label">Дать этому ящику имя (необязательно):</string>
    <string name="account_setup_names_user_name_label">Ваше имя (отображается в исходящих сообщениях):</string>

    <string name="account_setup_account_type_title">Тип почтового ящика</string>
    <string name="account_setup_account_type_instructions">Выберите тип ящика</string>
    <string name="account_setup_account_type_pop_action">POP3</string>
    <string name="account_setup_account_type_imap_action">IMAP</string>
    <string name="account_setup_account_type_webdav_action">WebDAV (Exchange)</string>

    <string name="account_setup_incoming_title">Настройки сервера входящей почты</string>
    <string name="account_setup_incoming_username_label">Имя пользователя</string>
    <string name="account_setup_incoming_password_label">Пароль</string>
    <string name="account_setup_incoming_pop_server_label">POP3 сервер</string>
    <string name="account_setup_incoming_imap_server_label">IMAP сервер</string>
    <string name="account_setup_incoming_webdav_server_label">WebDAV (Exchange) сервер</string>
    <string name="account_setup_incoming_port_label">Порт</string>
    <string name="account_setup_incoming_security_label">Тип системы защиты</string>
    <string name="account_setup_incoming_auth_type_label">Тип удостоверение подлинности</string>
    <string name="account_setup_incoming_security_none_label">Никакой</string>
    <string name="account_setup_incoming_security_ssl_optional_label">SSL (если поддерживается)</string>
    <string name="account_setup_incoming_security_ssl_label">SSL (всегда)</string>
    <string name="account_setup_incoming_security_tls_optional_label">TLS (если поддерживается)</string>
    <string name="account_setup_incoming_security_tls_label">TLS (всегда)</string>

    <string name="account_setup_incoming_delete_policy_label">Когда сообщение удалено</string>
    <string name="account_setup_incoming_delete_policy_never_label">Не удалять с сервера</string>
    <string name="account_setup_incoming_delete_policy_delete_label">Удалить с сервера</string>
    <string name="account_setup_incoming_delete_policy_markread_label">Отметить как прочитанное на сервере</string>

    <string name="account_setup_incoming_compression_label">Использовать сжатие данных в сети:</string>
    <string name="account_setup_incoming_mobile_label">Мобильная</string>
    <string name="account_setup_incoming_wifi_label">Wi-Fi</string>
    <string name="account_setup_incoming_other_label">Другие</string>

    <string name="local_storage_provider_external_label">Внешнее хранилище (SD-карта)</string>
    <string name="local_storage_provider_internal_label">Стандартное внутреннее хранилище</string>
    <string name="local_storage_provider_samsunggalaxy_label">%1$s дополнительное внутреннее хранилище</string>
    <string name="local_storage_provider_label">Расположение хранилища</string>

    <string name="account_setup_expunge_policy_label">Стирать сообщения</string>
    <string name="account_setup_expunge_policy_immediately">Сразу же после удаления или перемещения</string>
    <string name="account_setup_expunge_policy_on_poll">В ходе каждого запроса</string>
    <string name="account_setup_expunge_policy_manual">Только вручную</string>

    <string name="account_setup_incoming_autodetect_namespace_label">Автоопределение области имён IMAP</string>
    <string name="account_setup_incoming_imap_path_prefix_label">Префикс пути IMAP</string>

    <string name="drafts_folder_label">Имя папки Черновиков</string>
    <string name="sent_folder_label">Имя папки Отправленныx</string>
    <string name="trash_folder_label">Имя папки Корзины</string>
    <string name="archive_folder_label">Имя папки Архива</string>
    <string name="spam_folder_label">Имя папки Спам</string>

    <string name="account_setup_incoming_subscribed_folders_only_label">Показывать только папки из подписки</string>
    <string name="account_setup_auto_expand_folder">Автоматически открывать папку</string>

    <string name="account_setup_incoming_webdav_path_prefix_label">Путь для WebDAV (Exchange)</string>
    <string name="account_setup_incoming_webdav_path_prefix_hint">Необязательное</string>

    <string name="account_setup_incoming_webdav_auth_path_label">Путь для удостоверение подлинности</string>
    <string name="account_setup_incoming_webdav_auth_path_hint">Необязательное</string>
    <string name="account_setup_incoming_webdav_mailbox_path_label">Пути почтового ящика</string>
    <string name="account_setup_incoming_webdav_mailbox_path_hint">Необязательное</string>

    <string name="account_setup_outgoing_title">Настройки сервера исходящей почты</string>
    <string name="account_setup_outgoing_smtp_server_label">Сервер SMTP</string>
    <string name="account_setup_outgoing_port_label">Порт</string>
    <string name="account_setup_outgoing_security_label">Тип защиты</string>
    <string name="account_setup_outgoing_require_login_label">Требовать входа в систему.</string>
    <string name="account_setup_outgoing_username_label">Имя пользователя</string>
    <string name="account_setup_outgoing_password_label">Пароль</string>
    <string name="account_setup_outgoing_authentication_label">Тип защиты</string>

    <string name="account_setup_bad_uri">Неверная установка: <xliff:g id="err_mess">%s</xliff:g></string>

    <string name="account_setup_options_title">Настройки почты</string>

    <string name="compact_action">Сжать данные</string>
    <string name="clear_action">Очистить все данные (опасно!)</string>
    <string name="recreate_action">Пересоздать данные (крайний случай!)</string>

    <string name="account_setup_options_mail_check_frequency_label">Частота опроса папок</string>
    <!-- Frequency also used in account_settings_* -->
    <string name="account_setup_options_mail_check_frequency_never">Никогда</string>
    <string name="account_setup_options_mail_check_frequency_1min">Раз в минуту</string>
    <string name="account_setup_options_mail_check_frequency_5min">Раз в 5 минут</string>
    <string name="account_setup_options_mail_check_frequency_10min">Раз в 10 минут</string>
    <string name="account_setup_options_mail_check_frequency_15min">Раз в 15 минут</string>
    <string name="account_setup_options_mail_check_frequency_30min">Раз в 30 минут</string>
    <string name="account_setup_options_mail_check_frequency_1hour">Раз в час</string>
    <string name="account_setup_options_mail_check_frequency_2hour">Раз в 2 часа</string>
    <string name="account_setup_options_mail_check_frequency_3hour">Раз в 3 часа</string>
    <string name="account_setup_options_mail_check_frequency_6hour">Раз в 6 часов</string>
    <string name="account_setup_options_mail_check_frequency_12hour">Раз в 12 часов</string>
    <string name="account_setup_options_mail_check_frequency_24hour">Раз в сутки</string>

    <string name="push_poll_on_connect_label">Запрашивать при соединении с Push Mail</string>
    <string name="account_setup_options_enable_push_label">Использовать Push Mail</string>
    <string name="account_setup_options_enable_push_summary">Если ваш сервер поддерживает такую возможность, новые сообщения появляются мгновенно. Эта опция может существенно улучшить или ухудшить скорость и эффективность всей системы.</string>
    <string name="idle_refresh_period_label">Обновлять неактивное соединение</string>
    <string name="idle_refresh_period_1min">Раз в минуту</string>
    <string name="idle_refresh_period_2min">Раз в 2 минуты</string>
    <string name="idle_refresh_period_3min">Раз в 3 минуты</string>
    <string name="idle_refresh_period_6min">Раз в 6 минут</string>
    <string name="idle_refresh_period_12min">Раз в 12 минут</string>
    <string name="idle_refresh_period_24min">Раз в 24 минуты</string>
    <string name="idle_refresh_period_36min">Раз в 36 минут</string>
    <string name="idle_refresh_period_48min">Раз в 48 минут</string>
    <string name="idle_refresh_period_60min">Раз в час</string>

    <string name="account_setup_options_notify_label">Оповещать о получении новой почты</string>
    <string name="account_setup_options_notify_sync_label">Оповещать при проверке почты</string>

    <!-- Number of displayed messages, also used in account_settings_* -->
    <string name="account_setup_options_mail_display_count_label">Количество показанных сообщений</string>
    <string name="account_setup_options_mail_display_count_10">10 сообщений</string>
    <string name="account_setup_options_mail_display_count_25">25 сообщений</string>
    <string name="account_setup_options_mail_display_count_50">50 сообщений</string>
    <string name="account_setup_options_mail_display_count_100">100 сообщений</string>
    <string name="account_setup_options_mail_display_count_250">250 сообщений</string>
    <string name="account_setup_options_mail_display_count_500">500 сообщений</string>
    <string name="account_setup_options_mail_display_count_1000">1000 сообщений</string>
    <string name="account_setup_options_mail_display_count_all">все сообщения</string>

    <string name="move_copy_cannot_copy_unsynced_message">Не удалось скопировать или переместить сообщение, которое не было синхронизированно с сервером</string>

    <string name="account_setup_failed_dlg_title">Установка не завершена</string>
    <string name="account_setup_failed_dlg_auth_message_fmt">Неправильное имя пользователя или пароль.\n(<xliff:g id="error">%s</xliff:g>)</string> <!-- Username or password incorrect\n(ERR01 Account does not exist) -->
    <string name="account_setup_failed_dlg_certificate_message_fmt">Подключение к серверу не удалось.\n(<xliff:g id="error">%s</xliff:g>)</string> <!-- Cannot safely connect to server\n(Invalid certificate) -->
    <string name="account_setup_failed_dlg_server_message_fmt">Подключение к серверу не удалось.\n(<xliff:g id="error">%s</xliff:g>)</string> <!-- Cannot connect to server\n(Connection timed out) -->
    <string name="account_setup_failed_dlg_edit_details_action">Изменить данные</string>
    <string name="account_setup_failed_dlg_continue_action">Продолжить</string>

    <string name="account_settings_push_advanced_title">Расширенные</string>
    <string name="account_settings_title_fmt">Общие настройки</string>
    <string name="account_settings_default_label">Ящик по умолчанию</string>
    <string name="account_settings_default_summary">Отправлять сообщения с этого ящика по умолчанию</string>
    <string name="account_settings_notify_label">Уведомления о новой почте</string>
    <string name="account_settings_notify_sync_label">Уведомления о синхронизации</string>
    <string name="account_settings_email_label">Адрес электронной почты</string>
    <string name="account_settings_notify_summary">Уведомлять в строке состояния о прибытии новых сообщений</string>
    <string name="account_settings_notify_sync_summary">Уведомлять в строке состояния о проверке почты</string>
    <string name="account_settings_notify_self_label">Уведомлять о посланных мною сообщениях</string>
    <string name="account_settings_notify_self_summary">Уведомлять даже о сообщениях, отправленных из личной почты</string>
    <string name="account_settings_notification_opens_unread_label">Открыть непрочитанные сообщения</string>
    <string name="account_settings_notification_opens_unread_summary">Искать непрочитанные сообщения, когда уведомление открыто</string>
    <string name="account_settings_notification_unread_count_label">Показать количество непрочитанных</string>
    <string name="account_settings_notification_unread_count_summary">Показать количество непрочитанных в строке уведомлений.</string>
    <string name="account_settings_mark_message_as_read_on_view_label">Отметить сообщение как прочитанное при открытии</string>
    <string name="account_settings_mark_message_as_read_on_view_summary">Отметить сообщение как прочитанное при открытии для просмотра</string>

    <string name="account_settings_show_pictures_label">Показывать изображения</string>
    <string name="account_settings_show_pictures_never">Никогда</string>
    <string name="account_settings_show_pictures_only_from_contacts">От контактов</string>
    <string name="account_settings_show_pictures_always">От всех</string>

    <string name="account_settings_composition">Написание сообщений</string>

    <string name="account_settings_default_quoted_text_shown_label">Цитировать оригинальное сообщение при ответе</string>
    <string name="account_settings_default_quoted_text_shown_summary">Оригинальное сообщение вставляется в ответное сообщение.</string>

    <string name="account_settings_reply_after_quote_label">Отвечать после цитаты</string>
    <string name="account_settings_reply_after_quote_summary">Располагать цитату выше ответа.</string>

    <string name="account_settings_strip_signature_label">Отбросить подпись в цитируемом сообщении</string>
    <string name="account_settings_strip_signature_summary">При ответет на сообщение подпись в цитируемом сообщении будет отброшена</string>

    <string name="account_settings_message_format_label">Формат сообщения</string>
    <string name="account_settings_message_format_text">Обычный текст (изображения и форматирование не сохраняется)</string>
    <string name="account_settings_message_format_html">HTML (сохранять изображения и форматирование)</string>
    <string name="account_settings_message_format_auto">Автоматически (простой текст, если ответа не на сообщение в формате HTML)</string>

    <string name="account_settings_always_show_cc_bcc_label">AВсегда отображать CC/BCC</string>
    <string name="account_settings_always_show_cc_bcc_summary">Всегда отображать поле ввода CC/BCC</string>

    <string name="account_settings_message_read_receipt_label">Уведомление о прочтении</string>
    <string name="account_settings_message_read_receipt_summary">Всегда запрашивать уведомление о прочтении</string>

    <string name="account_settings_quote_style_label">Стиль цитирования</string>
    <string name="account_settings_quote_style_prefix">Префикс (например Gmail, Pine)</string>
    <string name="account_settings_quote_style_header">Заголовок (например Outlook, Yahoo!, Hotmail)</string>

    <string name="account_settings_general_title">Общие</string>
    <string name="account_settings_display_prefs_title">Экран</string>
    <string name="account_settings_sync">Синхронизация папок</string>
    <string name="account_settings_folders">Папки</string>
    <string name="account_settings_message_lists">Список сообщений</string>
    <string name="account_settings_message_view">Просмотр сообщений</string>
    <string name="account_settings_quote_prefix_label">Префикс цитирования</string>
    <string name="account_settings_crypto">Криптография</string>
    <string name="account_settings_crypto_app">OpenPGP</string>
    <string name="account_settings_crypto_app_none">Нет</string>
    <string name="account_settings_crypto_app_not_available">Не доступна</string>
    <string name="account_settings_crypto_auto_signature">Автоподпись</string>
    <string name="account_settings_crypto_auto_signature_summary">Использовать e-mail учётной записи для формирования ключа подписи.</string>
    <string name="account_settings_crypto_auto_encrypt">Автоматическое шифрование</string>
    <string name="account_settings_crypto_auto_encrypt_summary">Автоматическая настройка шифрования, если открытый ключ соответствует получателю</string>

    <string name="account_settings_mail_check_frequency_label">Частота опроса папок</string>

    <string name="account_settings_storage_title">Хранилище</string>

    <string name="account_settings_color_label">Цвет учётной записи</string>
    <string name="account_settings_color_summary">Выберите цвет учётной записи, используемый в папке и списке учётных записей</string>

    <string name="account_settings_led_color_label">Цвет светодиода для уведомления</string>
    <string name="account_settings_led_color_summary">Выбрать цвет мигания для учётной записи</string>

    <string name="account_settings_mail_display_count_label">Количество показываемых сообщений</string>

    <string name="account_settings_autodownload_message_size_label">Загружать сообщения до</string>
    <string name="account_settings_autodownload_message_size_1">1Kb</string>
    <string name="account_settings_autodownload_message_size_2">2Kb</string>
    <string name="account_settings_autodownload_message_size_4">4Kb</string>
    <string name="account_settings_autodownload_message_size_8">8Kb</string>
    <string name="account_settings_autodownload_message_size_16">16Kb</string>
    <string name="account_settings_autodownload_message_size_32">32Kb</string>
    <string name="account_settings_autodownload_message_size_64">64Kb</string>
    <string name="account_settings_autodownload_message_size_128">128Kb</string>
    <string name="account_settings_autodownload_message_size_256">256Kb</string>
    <string name="account_settings_autodownload_message_size_512">512Kb</string>
    <string name="account_settings_autodownload_message_size_1024">1Mb</string>
    <string name="account_settings_autodownload_message_size_2048">2Mb</string>
    <string name="account_settings_autodownload_message_size_5120">5Mb</string>
    <string name="account_settings_autodownload_message_size_10240">10Mb</string>
    <string name="account_settings_autodownload_message_size_any">любого размера без ограничений</string>

    <string name="account_settings_message_age_label">Синхронизировать сообщения</string>
    <string name="account_settings_message_age_any">без ограничения по давности</string>
    <string name="account_settings_message_age_0">за сегодня</string>
    <string name="account_settings_message_age_1">за 2 последних дня</string>
    <string name="account_settings_message_age_2">за 3 последних дня</string>
    <string name="account_settings_message_age_7">за последнюю неделю</string>
    <string name="account_settings_message_age_14">за 2 последние недели</string>
    <string name="account_settings_message_age_21">за 3 последние недели</string>
    <string name="account_settings_message_age_1_month">за последний месяц</string>
    <string name="account_settings_message_age_2_months">за 2 последних месяца</string>
    <string name="account_settings_message_age_3_months">за 3 последних месяца</string>
    <string name="account_settings_message_age_6_months">за 6 последних месяцев</string>
    <string name="account_settings_message_age_1_year">за последний год</string>

    <string name="account_settings_folder_display_mode_label">Выбор показываемых папок</string>
    <string name="account_settings_folder_display_mode_all">Все</string>
    <string name="account_settings_folder_display_mode_first_class">Только папки 1-го класса</string>
    <string name="account_settings_folder_display_mode_first_and_second_class">Папки 1-го и 2-го класса</string>
    <string name="account_settings_folder_display_mode_not_second_class">Все, кроме папок 2-го класса</string>

    <string name="account_settings_folder_sync_mode_label">Выбор папок для проверки методом Poll</string>
    <string name="account_settings_folder_sync_mode_all">Все</string>
    <string name="account_settings_folder_sync_mode_first_class">Только папки 1-го класса</string>
    <string name="account_settings_folder_sync_mode_first_and_second_class">Папки 1-го и 2-го класса</string>
    <string name="account_settings_folder_sync_mode_not_second_class">Все, кроме папок 2-го класса</string>
    <string name="account_settings_folder_sync_mode_none">Никаких</string>

    <string name="account_settings_folder_push_mode_label">Выбор папок для проверки методом Push</string>
    <string name="account_settings_folder_push_mode_all">Все</string>
    <string name="account_settings_folder_push_mode_first_class">Только папки 1-го класса</string>
    <string name="account_settings_folder_push_mode_first_and_second_class">Папки 1-го и 2-го класса</string>
    <string name="account_settings_folder_push_mode_not_second_class">Все, кроме папок 2-го класса</string>
    <string name="account_settings_folder_push_mode_none">Никаких</string>

    <string name="account_settings_folder_target_mode_label">Перемещать/Копировать папки назначения</string>
    <string name="account_settings_folder_target_mode_all">Все</string>
    <string name="account_settings_folder_target_mode_first_class">Только папки 1-го класса</string>
    <string name="account_settings_folder_target_mode_first_and_second_class">Папки 1-го и 2-го класса</string>
    <string name="account_settings_folder_target_mode_not_second_class">Все, кроме папок 2-го класса</string>

    <string name="account_settings_sync_remote_deletetions_label">Синхронизировать удаление на сервере</string>
    <string name="account_settings_sync_remote_deletetions_summary">Удаляет удалённые на сервере сообщения</string>

    <string name="folder_settings_title">Настройки папок</string>

    <string name="folder_settings_in_top_group_label">Показывать в верхней группе</string>
    <string name="folder_settings_in_top_group_summary">Показывать в верхней части списка папок</string>

    <string name="folder_settings_folder_display_mode_label">Класс отображения папки</string>
    <string name="folder_settings_folder_display_mode_normal">Никакой</string>
    <string name="folder_settings_folder_display_mode_first_class">1-й класс</string>
    <string name="folder_settings_folder_display_mode_second_class">2-й класс</string>

    <string name="folder_settings_folder_sync_mode_label">Класс синхронизации папки</string>
    <string name="folder_settings_folder_sync_mode_normal">Никакой</string>
    <string name="folder_settings_folder_sync_mode_first_class">1-й класс</string>
    <string name="folder_settings_folder_sync_mode_second_class">2-й класс</string>
    <string name="folder_settings_folder_sync_mode_inherited">Такой-же как и класс отображения</string>

    <string name="folder_settings_folder_push_mode_label">Класс папки для Push метода</string>
    <string name="folder_settings_folder_push_mode_normal">Никакой</string>
    <string name="folder_settings_folder_push_mode_first_class">1-й класс</string>
    <string name="folder_settings_folder_push_mode_second_class">2-й класс</string>
    <string name="folder_settings_folder_push_mode_inherited">Такой-же, как и класс синхронизации</string>

    <string name="account_settings_incoming_label">Сервер входящей почты</string>
    <string name="account_settings_incoming_summary">Настройки сервера входящей почты</string>
    <string name="account_settings_outgoing_label">Сервер исходящей почты</string>
    <string name="account_settings_outgoing_summary">Настройки сервера исходящей почты (SMTP)</string>
    <string name="account_settings_description_label">Название ящика</string>
    <string name="account_settings_name_label">Ваше имя</string>
    <string name="notifications_title">Уведомления</string>
    <string name="account_settings_vibrate_enable">Вибрация</string>
    <string name="account_settings_vibrate_summary">Вибрация при новых сообщениях</string>
    <string name="account_settings_vibrate_pattern_label">Тип вибрации</string>
    <string name="account_settings_vibrate_pattern_default">По умолчанию</string>
    <string name="account_settings_vibrate_pattern_1">Вибрация 1</string>
    <string name="account_settings_vibrate_pattern_2">Вибрация 2</string>
    <string name="account_settings_vibrate_pattern_3">Вибрация 3</string>
    <string name="account_settings_vibrate_pattern_4">Вибрация 4</string>
    <string name="account_settings_vibrate_pattern_5">Вибрация 5</string>
    <string name="account_settings_vibrate_times">Повторять вибрацию</string>
    <string name="account_settings_ringtone">Выбор мелодии</string>
    <string name="account_settings_led_label">Мигать</string>
    <string name="account_settings_led_summary">Мигать при получении сообщения</string>

    <string name="account_settings_composition_title">Настройки составления сообщений</string>
    <string name="account_settings_composition_label">По умолчанию</string>
    <string name="account_settings_composition_summary">Установить по умолчанию \"От\", СК и подпись</string>

    <string name="account_settings_identities_label">Управление личностями</string>
    <string name="account_settings_identities_summary">Настройка альтернативных \"От\" адреса и подписи</string>

    <string name="manage_identities_title">Управление личностями</string>

    <string name="manage_identities_context_menu_title">Управление личностью</string>

    <string name="edit_identity_title">Редактировать личность</string>
    <string name="new_identity_action">Новая личность</string>

    <string name="account_settings_always_bcc_label">СК все сообщения</string>

    <string name="manage_identities_edit_action">Редактировать</string>
    <string name="manage_identities_move_up_action">Передвинуть выше</string>
    <string name="manage_identities_move_down_action">Передвинуть ниже</string>
    <string name="manage_identities_move_top_action">Передвинуть к началу / пометить как по умолчанию</string>
    <string name="manage_identities_remove_action">Удалить</string>

    <string name="edit_identity_description_label">Описание личности</string>
    <string name="edit_identity_description_hint">(Необязательныо)</string>
    <string name="edit_identity_name_label">Ваше имя</string>
    <string name="edit_identity_name_hint">(Необязательныо)</string>
    <string name="edit_identity_email_label">Адрес электронной почты</string>
    <string name="edit_identity_email_hint">(Обязательный)</string>
    <string name="edit_identity_reply_to_label">Отвечать на адрес</string>
    <string name="edit_identity_reply_to_hint">(Необязательно)</string>
    <string name="edit_identity_signature_label">Подпись</string>
    <string name="edit_identity_signature_hint">(Необязательно)</string>

    <string name="account_settings_signature_use_label">Включить подпись</string>
    <string name="account_settings_signature_label">Подпись</string>

    <string name="default_identity_description">Первоначальная личность</string>
    <string name="choose_identity_title">Выбрать личность</string>
    <string name="send_as">Послать как</string>

    <string name="no_removable_identity">Нельзя удалить единственную личность.</string>
    <string name="identity_has_no_email">Личность без адреса электронной почты не позволяется.</string>

    <string name="sort_earliest_first">Сначала старые сообщения</string>
    <string name="sort_latest_first">Сначала новые сообщения</string>
    <string name="sort_subject_alpha">Тема по алфавиту</string>
    <string name="sort_subject_re_alpha">Тема по алфавиту в обратном порядке</string>
    <string name="sort_flagged_first">Сначала сообщения со звёздами</string>
    <string name="sort_flagged_last">Сначала сообщения без звёзд</string>
    <string name="sort_unread_first">Сначала непрочитанные сообщения</string>
    <string name="sort_unread_last">Сначала прочитанные сообщения</string>
    <string name="sort_attach_first">Сначала сообщения с вложениями</string>
    <string name="sort_unattached_first">Сначала сообщения без вложений</string>

    <string name="sort_by">Сортировка по…</string>
    <string name="sort_by_date">Дате</string>
    <string name="sort_by_arrival">Получению</string>
    <string name="sort_by_subject">Теме</string>
    <string name="sort_by_flag">Звёздам</string>
    <string name="sort_by_unread">Прочитанном/не прочитанном</string>
    <string name="sort_by_attach">Вложениям</string>

    <string name="account_delete_dlg_title">Удалить учётную запись</string>

    <string name="account_recreate_dlg_title">Пересоздать учётную запись</string>

    <string name="account_clear_dlg_title">Очистить учётную запись</string>

    <string name="provider_note_live">Только некоторые \"Plus\" ящики поддерживают получение почты через \"POP\". Если вы не можете подключится
        с верными данными подключения, то ваш почтовый ящик не имеет такого доступа.
        Воспользуйтесь мобильной версией Yahoo! Mail для получения сообщений.</string>
    <string name="provider_note_yahoojp">Если вы хотите использовать POP3 для данного поставщика, вы должны разрешить использование POP3 на странице настроек почты Yahoo.</string>
    <string name="provider_note_auonejp">Если вы хотите использовать POP3 для данного поставщика, вы должны разрешить использовать IMAP или POP3 на странице настроек вашей почты.</string>
    <string name="provider_note_naver">Если вы хотите использовать IMAP или POP3 для данного поставщика, вы должны разрешить использование IMAP или POP3 на странице настроек почты Naver.</string>
    <string name="provider_note_hanmail">Если вы хотите использовать IMAP или POP3 для данного поставщика, вы должны разрешить использование IMAP или POP3 на странице настроек почты Hanmail(Daum).</string>
    <string name="provider_note_paran">Если вы хотите использовать IMAP или POP3 для данного поставщика, вы должны	разрешить использование IMAP или POP3 на странице настроек почты Paran.</string>
    <string name="provider_note_nate">Если вы хотите использовать IMAP или POP3 для данного поставщика, вы должны разрешить использование IMAP или POP3 на странице настроек почты Nate.</string>

    <string name="account_setup_failed_dlg_invalid_certificate_title">Сертификат не признан</string>
    <string name="account_setup_failed_dlg_invalid_certificate_accept">Принять сертификат</string>
    <string name="account_setup_failed_dlg_invalid_certificate_reject">Отклонить сертификат</string>

    <string name="message_help_key">Del (или D) - Удалить\u000AR -
    Ответить\u000AA - Ответить Всем\u000AF - Переслать\u000AJ or P - Предыдущее
    Сообщение\u000AK, N - Следующее сообщение\u000AM - Переместить\u000AY - Скопировать\u000AZ - Уменьшить\u000AShift-Z -
    Увеличить\u000aG - Звезда</string>
    <string name="message_list_help_key">Del (or D) - Удалить\u000AR -
    Ответить\u000AA - Ответить Всем\u000AC - Составить\u000AF - Переслать\u000aM -
    Переместить\u000AY - Скопировать\u000AG - Звезда\u000AO - Тип сортировки\u000AI - Порядок сортировки\u000AQ
    - Вернуться к папкам\u000AS - Отметить/Отказаться</string>

    <string name="folder_list_help_key">
    1 - Показывать только папки 1-го класса\u000A
    2 - Показывать папки 1-го и 2-го классов\u000A
    3 - Показывать все папки, за исключением 2-го класса\u000A
    4 - Показывать все папки\u000A
    Q - Вернуться к списку ящиков\u000A
    S - Редактировать настройки ящика</string>

    <string name="folder_list_filter_hint">имя папки содержит</string>

    <string name="folder_list_display_mode_label">Папки</string>
    <string name="folder_list_display_mode_all">Показывать все папки</string>
    <string name="folder_list_display_mode_first_class">Показывать только папки 1-го класса</string>
    <string name="folder_list_display_mode_first_and_second_class">Показывать папки 1-го и 2-го классов</string>
    <string name="folder_list_display_mode_not_second_class">Показывать все папки, за исключением 2-го класса</string>

    <string name="account_settings_signature__location_label">Размещение подписи</string>
    <string name="account_settings_signature__location_before_quoted_text">перед цитатой</string>
    <string name="account_settings_signature__location_after_quoted_text">после цитаты</string>
    <string name="setting_theme_dark">Тёмное</string>
    <string name="setting_theme_light">Светлое</string>
    <string name="display_preferences">Экран</string>
    <string name="global_preferences">Глобальные</string>
    <string name="debug_preferences">Отладка</string>
    <string name="privacy_preferences">Конфиденциальность</string>
    <string name="network_preferences">Сеть</string>
    <string name="interaction_preferences">Взаимодействие</string>
    <string name="accountlist_preferences">Список учётных записей</string>
    <string name="messagelist_preferences">Списки сообщений</string>
    <string name="messageview_preferences">Сообщения</string>
    <string name="settings_theme_label">Изображение</string>
    <string name="settings_language_label">Язык</string>

    <string name="settings_messageview_mobile_layout_label">Режим одной колонки</string>
    <string name="settings_messageview_mobile_layout_summary">Форматировать HTML сообщения для маленького экрана</string>

    <string name="setting_language_system">По умолчанию</string>

    <string name="background_ops_label">Синхронизация в фоновом режиме</string>
    <string name="background_ops_never">Никогда</string>
    <string name="background_ops_always">Всегда</string>
    <string name="background_ops_enabled">Когда \'Фоновый режим\' включён</string>
    <string name="background_ops_auto_sync">Когда \'Фоновые данные\' и \'Автосинхронизация\' включены</string>
    <string name="background_ops_auto_sync_only">Когда выбрана \'Автосинхронизация\'</string>

    <string name="date_format_label">Формат даты</string>
    <!--
      The values of the date_format_* strings MUST be valid date format strings.
      See Android SDK documentation for the class SimpleDateFormat.
    -->
    <string name="date_format_common">dd-MMM-yyyy</string>

    <string name="batch_select_all">Выбрать все</string>

    <string name="account_setup_push_limit_label">Максимальное число папок для проверки с \"Push\"</string>
    <string name="account_setup_push_limit_10">10 папок</string>
    <string name="account_setup_push_limit_25">25 папок</string>
    <string name="account_setup_push_limit_50">50 папок</string>
    <string name="account_setup_push_limit_100">100 папок</string>
    <string name="account_setup_push_limit_250">250 папок</string>
    <string name="account_setup_push_limit_500">500 папок</string>
    <string name="account_setup_push_limit_1000">1000 папок</string>

    <string name="animations_title">Анимация</string>
    <string name="animations_summary">Использовать яркие визуальные эффекты</string>
    <string name="gestures_title">Жесты</string>
    <string name="gestures_summary">Принимать контроль жестами</string>

    <string name="volume_navigation_title">Использовать управление громкостью для навигации</string>
    <string name="volume_navigation_summary">Перемещаться по элементам, используя управление громкостью</string>
    <string name="volume_navigation_message">Сообщение</string>
    <string name="volume_navigation_list">Различные списки элементов</string>

    <string name="start_integrated_inbox_title">Входить в общий ящик при запуске</string>
    <string name="start_integrated_inbox_summary">Показать общий ящик сообщений после запуска</string>

    <string name="measure_accounts_title">Показать размер учётной записи</string>
    <string name="measure_accounts_summary">Выключите для быстрого отображения</string>

    <string name="count_search_title">Считать результаты поиска</string>
    <string name="count_search_summary">Выключите для быстрого отображения</string>

    <string name="hide_special_accounts_title">Спрятать специальные учётные записи</string>
    <string name="hide_special_accounts_summary">Спрятать объединённый ящик со входящими письмами и все учётные записи сообщений</string>

    <string name="search_title"><xliff:g id="search_name">%s</xliff:g> <xliff:g id="modifier">%s</xliff:g></string>
    <string name="flagged_modifier"> - Помеченные</string>
    <string name="unread_modifier"> - Непрочитанные</string>

    <string name="search_all_messages_title">Все сообщения</string>
    <string name="search_all_messages_detail">Все сообщения в папках для поиска</string>

    <string name="integrated_inbox_title">Объединённая папка входящей почты (непрочитанное)</string>
    <string name="integrated_inbox_detail">Все непрочитанные сообщения в объединённых папках</string>

    <string name="tap_hint">Нажмите конверт или звёздочку для непрочитанных или помеченных звездой сообщений</string>

    <string name="folder_settings_include_in_integrated_inbox_label">Объединить</string>
    <string name="folder_settings_include_in_integrated_inbox_summary">Показывать непрочитанные сообщения в объединённой папке</string>

    <string name="account_settings_searchable_label">Искать в папках</string>
    <string name="account_settings_searchable_all">Во всех</string>
    <string name="account_settings_searchable_displayable">В видимых только</string>
    <string name="account_settings_searchable_none">Нигде</string>

    <string name="font_size_settings_title">Размер шрифта</string>
    <string name="font_size_settings_description">Настройте размер шрифта</string>

    <string name="font_size_account_list">Список учётных записей</string>
    <string name="font_size_account_name">Название учётной записи</string>
    <string name="font_size_account_description">Описание учётной записи</string>

    <string name="font_size_folder_list">Список папок</string>
    <string name="font_size_folder_name">Имя папки</string>
    <string name="font_size_folder_status">Статус папки</string>

    <string name="font_size_message_list">Список сообщений</string>
    <string name="font_size_message_list_subject">Тема</string>
    <string name="font_size_message_list_sender">Отпрвитель</string>
    <string name="font_size_message_list_date">Дата</string>
    <string name="font_size_message_list_preview">Предпросмотр</string>

    <string name="font_size_message_view">Сообщения</string>
    <string name="font_size_message_view_sender">отправитель</string>
    <string name="font_size_message_view_to">Кому</string>
    <string name="font_size_message_view_cc">Скрытая копия</string>
    <string name="font_size_message_view_additional_headers">дополнительные заголовки</string>
    <string name="font_size_message_view_subject">Тема</string>
    <string name="font_size_message_view_time">Время</string>
    <string name="font_size_message_view_date">Дата</string>
    <string name="font_size_message_view_content">Тело сообщения</string>

    <string name="font_size_message_compose">Поле сообщения</string>
    <string name="font_size_message_compose_input">Поля ввода текста</string>

    <string name="font_size_tiniest">Самый крочшечный</string>
    <string name="font_size_tiny">Крошечный</string>
    <string name="font_size_smaller">Еще меньше</string>
    <string name="font_size_small">Маленький</string>
    <string name="font_size_medium">Средний</string>
    <string name="font_size_large">Большой</string>
    <string name="font_size_larger">Наибольший</string>

    <string name="font_size_webview_smaller">Крошечный</string>
    <string name="font_size_webview_small">Маленький</string>
    <string name="font_size_webview_normal">Нормальный</string>
    <string name="font_size_webview_large">Большой</string>
    <string name="font_size_webview_larger">Наибольший</string>

    <!-- Note: Contains references to preferences_action and misc_preferences_attachment_title -->
    <string name="message_compose_buggy_gallery">Выберите \"Настройка\" -&gt; \"Использовать обход проблемы…\", чтобы вкладывать картинки и изображения используя Gallery 3D.</string>

    <!-- Note: Contains references to add_attachment_action_image and add_attachment_action_video -->
    <string name="message_compose_use_workaround">Выберите \"Добавить вложение (Картинка)\" или "Добвить вложение (Видео)\", чтобы вкладывать картинки и изображения используя Gallery 3D.</string>

    <string name="miscellaneous_preferences">Разное</string>
    <string name="misc_preferences_attachment_title">Использовать обход проблемы с \"Использовать галерею\"</string>
    <string name="misc_preferences_attachment_description">Показывать кнопки для добавления картинок и видео вложений (чтобы обойти проблемы с 3D в Gallery)</string>

    <!-- APG related -->
    <string name="error_activity_not_found">Нет подходящего приложения для действия.</string>
    <string name="error_apg_version_not_supported">Установленная версия APG не поддерживается.</string>
    <string name="btn_crypto_sign">подписать</string>
    <string name="btn_encrypt">Зашифровать</string>
    <string name="btn_decrypt">Расшифровать</string>
    <string name="btn_verify">проверить</string>
    <string name="unknown_crypto_signature_user_id">&lt;неизвестный&gt;</string>
    <string name="key_id">id: %s</string>
    <string name="pgp_mime_unsupported">PGP/MIME сообщения пока не поддерживаются.</string>
    <string name="attachment_encryption_unsupported">Предупреждение: вложения ещё не подписаны и не зашифрованы.</string>
    <string name="send_aborted">Отправка отменена.</string>

    <string name="save_or_discard_draft_message_dlg_title">Сохранить черновик сообщения?</string>
    <string name="save_or_discard_draft_message_instructions_fmt">Сохранить или уничтожить сообщение?</string>

    <string name="confirm_discard_draft_message_title">Отбросить сообщение?</string>
    <string name="confirm_discard_draft_message">Вы уверены, что хотите отбросить это сообщение?</string>

    <string name="refuse_to_save_draft_marked_encrypted_dlg_title">Не сохранять черновик сообщения.</string>
    <string name="refuse_to_save_draft_marked_encrypted_instructions_fmt">Не сохранять черновик сообщения помеченного как зашифрованное.</string>

    <string name="continue_without_public_key_dlg_title">Продолжить без открытого ключа?</string>
    <string name="continue_without_public_key_instructions_fmt">Один или несколько получателей не имеют открытого ключа. Продолжить?</string>

    <string name="select_text_now">Выберите текс для копирования.</string>

    <string name="dialog_confirm_delete_title">Подтвердите удаление</string>
    <string name="dialog_confirm_delete_message">Вы хотите удалить это сообщение?</string>
    <string name="dialog_confirm_delete_confirm_button">Удалить</string>
    <string name="dialog_confirm_delete_cancel_button">Не удалять</string>

    <string name="dialog_confirm_spam_title">Подтвердите перенос в папку Спам</string>
    <plurals name="dialog_confirm_spam_message">
        <item quantity="one">Вы действительно хотите переместить сообщение в папку Спам?</item>
        <item quantity="other">Вы действительно хотите переместить <xliff:g id="message_count">%1$d</xliff:g> сообщений в папку Спам?</item>
<!--
  Translators:

  Please review how to handle pluralization for your language at (1) and ajust
  the <item> elements accordingly

  Possible values for 'quantity': zero, one, two, few, many, other

  (1) http://developer.android.com/guide/topics/resources/string-resource.html#Plurals

-->
    </plurals>
    <string name="dialog_confirm_spam_confirm_button">Да</string>
    <string name="dialog_confirm_spam_cancel_button">Нет</string>

    <string name="dialog_attachment_progress_title">Скачивание вложения</string>

    <string name="debug_logging_enabled">Разрешить журналирование отладочной информации</string>

    <string name="messagelist_sent_to_me_sigil">»</string>
    <string name="messagelist_sent_cc_me_sigil">›</string>
    <string name="error_unable_to_connect">Не получается соединиться.</string>

    <string name="import_export_action">Импорт и экспорт настроек</string>
    <string name="settings_export_account">Экспортировать настройки учётной записи</string>
    <string name="settings_export_all">Экспортировать настройки и учётные записи</string>
    <string name="settings_import_dialog_title">Импорт</string>
    <string name="settings_export_dialog_title">Экспорт</string>
    <string name="settings_import">Импортировать настройки</string>
    <string name="settings_import_selection">Импортировать выбранное</string>
    <string name="settings_import_global_settings">Глобальные настройки</string>
    <string name="settings_exporting">Экспорт настроек…</string>
    <string name="settings_importing">Импорт настроек…</string>
    <string name="settings_import_scanning_file">Сканирование файла…</string>
    <string name="settings_export_success">Настройки были экспортированы в <xliff:g id="filename">%s</xliff:g></string>
    <string name="settings_import_global_settings_success">Глобальные настройки были импортированы из <xliff:g id="filename">%s</xliff:g></string>
    <string name="settings_import_success">Импортирован <xliff:g id="accounts">%s</xliff:g> из <xliff:g id="filename">%s</xliff:g></string>
    <plurals name="settings_import_success">
        <item quantity="one">1 учётная запись</item>
        <item quantity="few"><xliff:g id="numAccounts">%s</xliff:g> учётных записи</item>
        <item quantity="other"><xliff:g id="numAccounts">%s</xliff:g> учётных записей</item>
    </plurals>
    <string name="settings_export_failure">Не удалось экспортировать настройки</string>
    <string name="settings_import_failure">Не удалось экспортировать настройки из <xliff:g id="filename">%s</xliff:g></string>
    <string name="settings_export_success_header">Экспорт удался</string>
    <string name="settings_export_failed_header">Экспорт не удался</string>
    <string name="settings_import_success_header">Импорт удался</string>
    <string name="settings_import_failed_header">Импорт не удался</string>
    <string name="settings_import_activate_account_header">Активировать учётную запись</string>
    <string name="settings_import_activate_account_intro">Чтобы использовать учётную запись \"<xliff:g id="account">%s</xliff:g>\", Вам необходимо указать <xliff:g id="server_passwords">%s</xliff:g>.</string>
    <plurals name="settings_import_server_passwords">
        <item quantity="one">пароль</item>
        <item quantity="few">пароля</item>
        <item quantity="other">паролей</item>
    </plurals>
    <string name="settings_import_incoming_server">Сервер для входящей почты (<xliff:g id="hostname">%s</xliff:g>):</string>
    <string name="settings_import_outgoing_server">Сервер для исходящей почты (<xliff:g id="hostname">%s</xliff:g>):</string>
    <plurals name="settings_import_setting_passwords">
        <item quantity="one">Установка пароля…</item>
        <item quantity="other">Установка паролей…</item>
    </plurals>
    <string name="settings_import_use_incoming_server_password">Использовать пароль от сервера для входящей почты</string>
    <string name="activate_account_action">Активировать</string>

    <string name="settings_unknown_version">Невозможно определить версию файла <xliff:g id="version">%s</xliff:g></string>

    <string name="account_unavailable">Учётная запись\"<xliff:g id="account">%s</xliff:g>\" недоступна; проверьте хранилище</string>

    <string name="settings_attachment_default_path">Сохранять вложения в…</string>
    <string name="attachment_save_title">Сохранить вложение</string>
    <string name="attachment_save_desc">Не найден браузер файлов. Где бы вы хотели сохранить вложение?</string>

    <string name="manage_accounts_move_up_action">Переместить вверх</string>
    <string name="manage_accounts_move_down_action">Переместить вниз</string>
    <string name="manage_accounts_moving_message">Перемещение учётной записи…</string>

    <string name="unread_widget_select_account">Показать количество непрочитанных для…</string>

    <string name="import_dialog_error_title">Требуется файловый менеджер</string>
    <string name="close">Закрыть</string>

    <string name="webview_empty_message">К следующему</string>

    <string name="webview_contextmenu_link_view_action">Открыть для просмотра</string>
    <string name="webview_contextmenu_link_share_action">Поделиться ссылкой</string>
    <string name="webview_contextmenu_link_copy_action">Скопировать ссылку в буфер обмена</string>
    <string name="webview_contextmenu_link_clipboard_label">Ссылка</string>

    <string name="webview_contextmenu_image_title">Изображение</string>
    <string name="webview_contextmenu_image_view_action">Просмотреть изображение</string>
    <string name="webview_contextmenu_image_save_action">Сохранить изображение</string>
    <string name="webview_contextmenu_image_download_action">Скачать изображение</string>
    <string name="webview_contextmenu_image_copy_action">Скопировать URL изображения в буфер обмена</string>
    <string name="webview_contextmenu_image_clipboard_label">URL изображения</string>

    <string name="webview_contextmenu_phone_call_action">Телефонный номер</string>
    <string name="webview_contextmenu_phone_save_action">Сохранить в контакты</string>
    <string name="webview_contextmenu_phone_copy_action">Скопировать телефонный номер в буфер обмена</string>
    <string name="webview_contextmenu_phone_clipboard_label">Телефонный номер</string>

    <string name="webview_contextmenu_email_send_action">Отправить письмо</string>
    <string name="webview_contextmenu_email_save_action">Сохранить в контакты</string>
    <string name="webview_contextmenu_email_copy_action">Скопировать email адрес в буфер обмена</string>
    <string name="webview_contextmenu_email_clipboard_label">Email адрес</string>

    <string name="image_saved_as">Сохранить изображение как \"<xliff:g id="filename">%s</xliff:g>\"</string>
    <string name="image_saving_failed">Не удалось сохранить изображение.</string>

    <string name="account_settings_remote_search_num_results_entries_all">Все</string>
    <string name="account_settings_remote_search_num_results_entries_10">10</string>
    <string name="account_settings_remote_search_num_results_entries_25">25</string>
    <string name="account_settings_remote_search_num_results_entries_50">50</string>
    <string name="account_settings_remote_search_num_results_entries_100">100</string>
    <string name="account_settings_remote_search_num_results_entries_250">250</string>
    <string name="account_settings_remote_search_num_results_entries_500">500</string>
    <string name="account_settings_remote_search_num_results_entries_1000">1000</string>
    <string name="account_settings_remote_search_num_label">Ограничение результатов поиска на сервере</string>
    <string name="account_settings_remote_search_num_summary">Поиск остановить после нахождения <xliff:g id="num_results">%s</xliff:g> результатов.</string>
    <string name="account_settings_remote_search">Удалённый поиск папки</string>
    <string name="account_settings_remote_search_full_text">Включать текст сообщения в удалённом поиске</string>
    <string name="account_settings_remote_search_full_text_summary">Поиск по всему тексту может быть медленным.</string>
    <string name="remote_search_sending_query">Отправка запроса на сервер</string>
    <string name="remote_search_downloading">Извлечение %d результатов</string>
    <string name="remote_search_downloading_limited">Извлечено %1$d из %2$d результатов</string>
    <string name="remote_search_error">Удалённый поиск прошёл неуспешно</string>

    <string name="account_settings_search">Поиск</string>
    <string name="account_settings_remote_search_enabled">Включить поиск на сервере</string>
    <string name="account_settings_remote_search_enabled_summary">Искать сообщения не только локально на устройстве, но и на сервере</string>
    <string name="action_remote_search">Поиск сообщений на сервере</string>
    <string name="pull_to_refresh_remote_search_from_local_search_pull">Получение результатов поиска…</string>
    <!-- NEW: <string name="pull_to_refresh_remote_search_from_local_search_release">Release to search server…</string>-->
    <string name="remote_search_unavailable_no_network">Удалённый поиск не доступен без сетевого соединения.</string>

    <string name="global_settings_background_as_unread_indicator_label">Использовать фоновый цвет как индикатор прочтения</string>
    <string name="global_settings_background_as_unread_indicator_summary">Отображение прочитанных и непрочитанных сообщений с различным цветом фона</string>

    <string name="global_settings_threaded_view_label">Режим отображения</string>
    <string name="global_settings_threaded_view_summary">Совместить сообщения принадлежащие одной теме</string>
</resources>
=======
<?xml version="1.0" encoding="utf-8"?>
<resources xmlns:xliff="urn:oasis:names:tc:xliff:document:1.2">
    <!-- === App-specific strings ============================================================= -->

    <!-- This should make it easier for forks to change the branding -->

    <!-- Used in AndroidManifest.xml -->
    <string name="app_name">K-9 Mail</string>
    <string name="beta_app_name">K-9 Mail BETA</string>

    <string name="shortcuts_title">K-9 Mail Учётные записи</string>
    <string name="unread_widget_label">K-9 Непрочитанное</string>

    <string name="remote_control_label">Дистанционное управление K-9 Mail</string>
    <string name="remote_control_desc">Позволяет этому приложению управлеть деятельностью и настройками K-9 Mail.</string>


    <!-- Used in the about dialog -->
    <string name="app_authors">Google, The K-9 Dog Walkers.</string>
    <string name="app_copyright_fmt">Copyright 2008-<xliff:g>%s</xliff:g> The K-9 Dog Walkers. Portions Copyright 2006-<xliff:g>%s</xliff:g> the Android Open Source Project.</string>
    <string name="app_license">Лицензия Apache License, Version 2.0.</string>


    <!-- Welcome message -->
    <string name="welcome_message_title">Добро пожаловавть в K-9 Mail</string>
    <string name="accounts_welcome"><![CDATA[
<p>
K-9 Mail это программа электронной почты для Android операционных систем с открытым исходным кодом, первоначально основанная на стандартной программе Android Mail.
</p><p>
Улучшенные возможности программы K-9 Mail включают:
</p>
<ul>
  <li>push mail при использовании IMAP IDLE;</li>
  <li>более высокая скорость;</li>
  <li>систематизация сообщений;</li>
  <li>электронные подписи в почте;</li>
  <li>СК Себе;</li>
  <li>подписки к папкам;</li>
  <li>синхронизация всех папок;</li>
  <li>конфигурация возвратного адреса;</li>
  <li>сочетания клавиш на аппаратной клавиатуре;</li>
  <li>лучшая поддержка для IMAP;</li>
  <li>сохранение вложений на SD карту;</li>
  <li>очистка Корзины;</li>
  <li>сортировка сообщений;</li>
  <li>… и более.</li>
</ul>
<p>
Обратите внимание, что К-9 не поддерживает большинство бесплатных адресов Hotmail и, как большинство других почтовых программ, имеет некоторые причуды при общении с Microsoft Exchange.
</p><p>
Просьба представлять отчёты об ошибках, запросы про разработке новых функций, и задавать вопросы на
<a href="http://k9mail.googlecode.com/">http://k9mail.googlecode.com/</a>.
</p>
    ]]></string>


    <!-- Default signature -->
    <string name="default_signature">-- \nОтправлено через К-9 Mail. Извините за краткость, пожалуйста.</string>


    <!-- General strings that include the app name -->
    <string name="account_delete_dlg_instructions_fmt">Учётная запись \"<xliff:g id="account">%s</xliff:g>\" будет удалена.</string>
    <string name="account_recreate_dlg_instructions_fmt">Все данные учётной записи \"<xliff:g id="account">%s</xliff:g>\" будут уничтожены, но настройки сохранятся.</string>
    <string name="account_clear_dlg_instructions_fmt">Все сообщения учётной записи \"<xliff:g id="account">%s</xliff:g>\" будут уничтожены, но настройки сохранятся.</string>
    <string name="insufficient_apg_permissions">K-9 Mail не имеет разрешения для полного доступа к APG, пожалуйста переустановите приложение.</string>



    <!-- === App Store-specific strings ======================================================= -->

    <string name="import_dialog_error_message">Нет подходящего приложения для импортирования. Пожалуйста, установите файловый менеджер из Google Play.</string>
    <string name="open_market">Открыть Play Store</string>



    <!-- === General strings ================================================================== -->

    <string name="app_authors_fmt">Авторы: <xliff:g id="app_authors">%s</xliff:g></string>
    <string name="app_revision_fmt">Информация об изменениях: <xliff:g id="app_revision_url">%s</xliff:g></string>
    <string name="app_libraries">Мы используем следующие библиотеки третьих сторон: <xliff:g id="app_libraries_list">%s</xliff:g></string>
    <string name="app_emoji_icons">Иконки настроения: <xliff:g id="app_emoji_icons_link">%s</xliff:g></string>

    <string name="read_attachment_label">читать вложения электронной почты</string>
    <string name="read_attachment_desc">Разрешать этой программе читать вложения электронной почты.</string>
    <string name="read_messages_label">Читать письма</string>
    <string name="read_messages_desc">Разрешать этой программе читать ваши письма.</string>
    <string name="delete_messages_label">Унитожать письма</string>
    <string name="delete_messages_desc">Разрешать этой программе уничтожать ваши письма.</string>

    <string name="about_title_fmt">О программе <xliff:g id="app_name">%s</xliff:g></string>
    <string name="accounts_title">Адреса</string>
    <string name="folders_title">Папки</string>
    <string name="advanced">Дополнительные параметры</string>

    <string name="message_list_title"><xliff:g id="account">%s</xliff:g>:<xliff:g id="folder">%s</xliff:g> </string>

    <string name="compose_title_compose">Написать новое письмо</string>
    <string name="compose_title_reply">Ответить</string>
    <string name="compose_title_reply_all">Ответить всем</string>
    <string name="compose_title_forward">Переслать</string>

    <string name="choose_folder_title">Выберите папку</string>

    <string name="activity_header_format"><xliff:g id="activity_prefix">%s</xliff:g><xliff:g id="unread_count">%s</xliff:g><xliff:g id="operation">%s</xliff:g></string>

    <string name="activity_unread_count">\u0020[<xliff:g id="unread_count">%d</xliff:g>]</string>
    <string name="status_loading_account_folder">Запрос <xliff:g id="account">%s</xliff:g>:<xliff:g id="folder">%s</xliff:g><xliff:g id="progress">%s</xliff:g></string>
    <string name="status_loading_account_folder_headers">Чтение заголовков <xliff:g id="account">%s</xliff:g>:<xliff:g id="folder">%s</xliff:g><xliff:g id="progress">%s</xliff:g></string>
    <string name="status_sending_account">Отправка <xliff:g id="account">%s</xliff:g><xliff:g id="progress">%s</xliff:g></string>
    <string name="status_processing_account">Обработка <xliff:g id="account">%s</xliff:g>:<xliff:g id="command">%s</xliff:g><xliff:g id="progress">%s</xliff:g></string>
    <string name="folder_progress">\u0020<xliff:g id="completed">%s</xliff:g>/<xliff:g id="total">%s</xliff:g></string>

    <string name="status_next_poll">Следующий запрос @ <xliff:g id="nexttime">%s</xliff:g></string>
    <string name="status_syncing_off">Синхронизация запрещена</string>

    <!-- Actions will be used as buttons and in menu items -->
    <string name="next_action">Следующий</string> <!-- Used as part of a multi-step process -->
    <string name="previous_action">Предыдущий</string> <!-- Used as part of a multi-step process -->
    <string name="okay_action">ОК</string> <!--  User to confirm acceptance of dialog boxes, warnings, errors, etc. -->
    <string name="cancel_action">Отменить</string>
    <string name="send_action">Отослать</string>
    <string name="send_again_action">Послать снова</string>
    <string name="reply_action">Ответить</string>
    <string name="reply_all_action">Ответить всем</string>
    <string name="delete_action">Удалить</string>
    <string name="archive_action">Архивировать</string>
    <string name="spam_action">Спам</string>
    <string name="forward_action">Переслать</string>
    <string name="move_action">Переместить</string>
    <string name="single_message_options_action">Опции сообщения</string>
    <string name="continue_action">Продолжить</string>
    <string name="back_action">Назад</string>
    <string name="done_action">Завершено</string> <!--  Used to complete a multi-step process -->
    <string name="discard_action">Отбросить</string>
    <string name="save_draft_action">Сохранить как черновик</string>
    <string name="check_mail_action">Проверить почту</string>
    <string name="send_messages_action">Отправить сообщения</string>
    <string name="refresh_folders_action">Обновить список папок</string>
    <string name="filter_folders_action">Найти дирректорию</string>
    <string name="add_account_action">Добавить адрес</string>
    <string name="compose_action">Написать новое письмо</string>
    <string name="search_action">Поиск</string>
    <string name="search_results">Искать в результатах</string>
    <string name="preferences_action">Настройки</string>
    <string name="account_settings_action">Почтовые настройки</string>
    <string name="folder_settings_action">Настройки папки</string>
    <string name="global_settings_action">Глобальные настройки</string>
    <string name="remove_account_action">Удалить адрес</string>
    <string name="clear_pending_action">Остановить незаконченные действия (опасно!)</string>

    <string name="mark_as_read_action">Отметить как прочитанное</string>
    <string name="send_alternate_action">Переслать (альтернат.)</string>
    <string name="send_alternate_chooser_title">Выберать отправителя</string>

    <string name="flag_action">Добавить звезду</string>
    <string name="unflag_action">Удалить звезду</string>
    <string name="copy_action">Копировать</string>
    <string name="select_text_action">Выбрать текст</string>

    <string name="message_view_theme_action_dark">Переключиться на тёмную тему</string>
    <string name="message_view_theme_action_light">Переключиться на светлую тему</string>

    <string name="mark_as_unread_action">Отметить как непрочитанное</string>
    <string name="add_cc_bcc_action">Добавить Копию/СК</string>
    <string name="read_receipt">Уведомление о прочтении</string>
    <string name="read_receipt_enabled">Уведомление о прочтении будет запрошено</string>
    <string name="read_receipt_disabled">Уведомление о прочтении не будет запрошено</string>
    <string name="add_attachment_action">Добавить вложение</string>
    <string name="add_attachment_action_image">Добавить вложение (Изображение)</string>
    <string name="add_attachment_action_video">Добавить вложение (Видео)</string>
    <string name="empty_trash_action">Очистить Корзину</string>
    <string name="expunge_action">Стереть</string>
    <string name="clear_local_folder_action">Удалить локальные сообщения</string>
    <string name="about_action">О Программе</string>

    <string name="prefs_title">Настройки</string>
    <string name="accounts_context_menu_title">Параметры адресов</string>

    <string name="general_no_subject">(Без темы)</string> <!-- Shown in place of the subject when a message has no subject. Showing this in parentheses is customary. -->
    <string name="general_no_sender">Отправитель отсуствует</string>
    <string name="status_loading">Загрузка</string>
    <string name="status_loading_more">Загрузка сообщений\u2026</string>
    <string name="status_network_error">Ошибка при соединении</string>
    <string name="status_invalid_id_error">Сообщение не найдено</string>

    <string name="status_loading_more_failed">Повторите загрузку сообщений</string>

    <string name="load_more_messages_fmt">Загрузить ещё <xliff:g id="messages_to_load">%d</xliff:g></string>

    <string name="abbrev_gigabytes">ГБ</string>
    <string name="abbrev_megabytes">МБ</string>
    <string name="abbrev_kilobytes">КБ</string>
    <string name="abbrev_bytes">Б</string>

    <string name="account_size_changed">Размер \"<xliff:g id="account">%s</xliff:g>\" сократился с <xliff:g id="oldSize">%s</xliff:g> до <xliff:g id="newSize">%s</xliff:g></string>

    <string name="compacting_account">Сжатие ящика \"<xliff:g id="account">%s</xliff:g>\"</string>
    <string name="clearing_account">Очистка ящика \"<xliff:g id="account">%s</xliff:g>\"</string>
    <string name="recreating_account">Пересоздание учётной записи\"<xliff:g id="account">%s</xliff:g>\"</string>

    <string name="notification_new_title">Новые сообщения</string>
    <string name="notification_new_one_account_fmt"><xliff:g id="unread_message_count">%d</xliff:g> Непрочитанное (<xliff:g id="account">%s</xliff:g>)</string> <!-- 279 Unread (someone@google.com) -->

    <string name="notification_bg_sync_ticker">Проверка почты: <xliff:g id="account">%s</xliff:g>:<xliff:g id="folder">%s</xliff:g></string>
    <string name="notification_bg_sync_title">Проверка почты</string>
    <string name="notification_bg_send_ticker">Отправка почты: <xliff:g id="account">%s</xliff:g></string>
    <string name="notification_bg_send_title">Отправка почты</string>
    <string name="notification_bg_title_separator">:</string>

    <string name="special_mailbox_name_inbox">Входящие</string>
    <string name="special_mailbox_name_outbox">Исходящие</string>
    <!-- The following mailbox names will be used if the user has not specified one from the server -->
    <string name="special_mailbox_name_drafts">Черновики</string>
    <string name="special_mailbox_name_trash">Корзина</string>
    <string name="special_mailbox_name_sent">Отправленные</string>
    <string name="special_mailbox_name_archive">Архив</string>
    <string name="special_mailbox_name_spam">Спам</string>
    <!-- Mailbox names displayed to user -->

    <string name="special_mailbox_name_drafts_fmt"><xliff:g id="folder">%s</xliff:g></string>
    <string name="special_mailbox_name_trash_fmt"><xliff:g id="folder">%s</xliff:g></string>
    <string name="special_mailbox_name_sent_fmt"><xliff:g id="folder">%s</xliff:g></string>
    <string name="special_mailbox_name_archive_fmt"><xliff:g id="folder">%s</xliff:g></string>
    <string name="special_mailbox_name_spam_fmt"><xliff:g id="folder">%s</xliff:g></string>

    <string name="send_failure_subject">Не удалось отправить несколько сообщений</string>

    <string name="end_of_folder">Сообщений больше нет</string>

    <string name="debug_version_fmt">Версия: <xliff:g id="version">%s</xliff:g></string>
    <string name="debug_enable_debug_logging_title">Включить запись в журнал отладок</string>
    <string name="debug_enable_debug_logging_summary">Запись дополнительной диагностической информации</string>
    <string name="debug_enable_sensitive_logging_title">Запись конфиденциальной информации</string>
    <string name="debug_enable_sensitive_logging_summary">Разрешает запись паролей в журнал</string>

    <string name="message_list_load_more_messages_action">Загрузить больше сообщений</string>
    <string name="message_to_fmt">Для:<xliff:g id="counterParty">%s</xliff:g></string>

    <string name="message_compose_to_hint">Кому</string>
    <string name="message_compose_cc_hint">Копия</string>
    <string name="message_compose_bcc_hint">СК</string>
    <string name="message_compose_subject_hint">Тема</string>
    <string name="message_compose_content_hint">Текст сообщения</string>
    <string name="message_compose_signature_hint">Подпись</string>
    <string name="message_compose_quote_header_separator">-------- Исходное сообщение --------</string>
    <string name="message_compose_quote_header_subject">Тема:</string>
    <string name="message_compose_quote_header_send_date">Послано:</string>
    <string name="message_compose_quote_header_from">От:</string>
    <string name="message_compose_quote_header_to">Для:</string>
    <string name="message_compose_quote_header_cc">Копия:</string>
    <string name="message_compose_reply_header_fmt"><xliff:g id="sender">%s</xliff:g> написал(а):\n\n</string>
    <string name="message_compose_error_no_recipients">Необходимо добавить хотя бы одного адресата.</string>
    <string name="error_contact_address_not_found">Не найден адрес почты.</string>
    <string name="message_compose_attachments_skipped_toast">Некоторые вложения не могут быть пересланы, поскольку они не загрузились.</string>
    <string name="message_compose_show_quoted_text_action">Цитировать сообщение</string>
    <string name="message_compose_description_add_to">Добавить получателя (To)</string>
    <string name="message_compose_description_add_cc">Добавить получателя (CC)</string>
    <string name="message_compose_description_add_bcc">Добавить получателя (BCC)</string>
    <string name="message_compose_description_delete_quoted_text">Удалить цитируемый текст</string>
    <string name="message_compose_description_edit_quoted_text">Исправить цитируемый текст</string>

    <string name="message_view_from_format">От: <xliff:g id="name">%s</xliff:g> &lt;<xliff:g id="email">%s</xliff:g>&gt;</string>
    <string name="message_to_label">Для:</string>
    <string name="message_view_cc_label">Копия:</string>
    <string name="message_view_attachment_view_action">Открыть</string>
    <string name="message_view_attachment_download_action">Сохранить</string>
    <string name="message_view_status_attachment_saved">Вложение сохранено на карту SD под именем <xliff:g id="filename">%s</xliff:g>.</string>
    <string name="message_view_status_attachment_not_saved">Не удалось сохранить вложение на карту SD.</string>
    <string name="message_view_show_pictures_action">Показать картинки</string>
    <string name="message_view_show_message_action">Показать мообщение</string>
    <string name="message_view_show_attachments_action">Показать вложение</string>
    <string name="message_view_show_more_attachments_action">Далее&#8230;</string>
    <string name="message_view_fetching_attachment_toast">Загрузка вложения.</string>
    <string name="message_view_no_viewer">Приложение просмотра не найдено для <xliff:g id="mimetype">%s</xliff:g>.</string>
    <string name="message_view_download_remainder">Загрузить сообщение целиком</string>
    <string name="message_view_downloading">Загрузка…</string>

    <!-- NOTE: The following message refers to strings with id 'account_setup_incoming_save_all_headers_label' and 'account_setup_incoming_title' -->
    <string name="message_additional_headers_not_downloaded">Не все заголовки были загружены или сохранены. Выберите \"Сохранять заголовки локально\" в настройках входящего сервера, чтобы использовать эту возможность.</string>
    <string name="message_no_additional_headers_available">Все заголовки загружены, дополнительных заголовков для отображения нет.</string>
    <string name="message_additional_headers_retrieval_failed">Не удалось загрузить дополнительные заголовки из базы данных или почтового сервера.</string>

    <string name="folder_push_active_symbol">(Поддержка Push Mail)</string>

    <string name="from_same_sender">Ещё от этого отправителя</string>

    <string name="message_discarded_toast">Сообщение отброшено</string>
    <string name="message_saved_toast">Сообщение сохранено в черновиках</string>

    <string name="global_settings_checkbox_label">Флажки множественного выбора</string>
    <string name="global_settings_checkbox_summary">Всегда показывать Флажки множественного выбора</string>
    <string name="global_settings_preview_lines_label">Строки предпросмотра</string>
    <string name="global_settings_show_correspondent_names_label">Показывать имя отправителя</string>
    <string name="global_settings_show_correspondent_names_summary">Показывать имя отправителя вместо e-mail, если это возмомжно</string>

    <string name="global_settings_sender_above_subject_label">Отобразить имена адресатов ниже поля темы</string>
    <string name="global_settings_sender_above_subject_summary">Отобразить имена адресатов над полем темы</string>

    <string name="global_settings_show_contact_name_label">Показывать имя получателя</string>
    <string name="global_settings_show_contact_name_summary">Использовать имя получателя из списка контактов</string>
    <string name="global_settings_registered_name_color_label">Раскраска контактов</string>
    <string name="global_settings_registered_name_color_default">Не раскрашивать имена в списке контактов</string>
    <string name="global_settings_registered_name_color_changed">Раскрасить имена в списке контактов</string>

    <string name="global_settings_messageview_fixedwidth_label">Шрифты фиксированной ширины</string>
    <string name="global_settings_messageview_fixedwidth_summary">Использовать шрифт фиксированной ширины при показе плоского текста</string>
    <string name="global_settings_messageview_return_to_list_label">Вернуться к списку после удаления</string>
    <string name="global_settings_messageview_return_to_list_summary">Вернуться к списку сообщений после удаления сообщения</string>
    <string name="global_settings_messageview_show_next_label">Показать след. сообщение после удаления</string>
    <string name="global_settings_messageview_show_next_summary">По умолчанию показывать след. сообщение после удаления</string>

    <string name="global_settings_confirm_actions_title">Подтверждение действий</string>
    <string name="global_settings_confirm_actions_summary">Показывать диалог при совершении действий</string>
    <string name="global_settings_confirm_action_delete">Удалить (только представление сообщения)</string>
    <string name="global_settings_confirm_action_delete_starred">Удалить отмеченные (message view only)</string>
    <string name="global_settings_confirm_action_spam">Спам</string>

    <string name="global_settings_notification_hide_subject_title">Скрыть тему в оповещениях</string>
    <string name="global_settings_notification_hide_subject_never">Никогда</string>
    <string name="global_settings_notification_hide_subject_when_locked">Когда устройство заблокировано</string>
    <string name="global_settings_notification_hide_subject_always">Всегда</string>

    <string name="global_settings_batch_buttons">Кнопки групповой обработки</string>
    <string name="global_settings_batch_buttons_summary">Настройка списка кнопок групповой обработки</string>
    <string name="global_settings_mark_read">Пометить как прочитанное/непрочитанное</string>
    <string name="global_settings_delete">Удалить</string>
    <string name="global_settings_archive">Переместить в архив</string>
    <string name="global_settings_archive_disabled_reason">Отсутствует папка архива.</string>
    <string name="global_settings_move">Переместить</string>
    <string name="global_settings_flag">Флаг</string>
    <string name="global_settings_unselect">Снять выделение</string>

    <string name="quiet_time">Время тишины</string>
    <string name="quiet_time_description">Запретить сигнал, вибрацию и мигание в ночное время</string>
    <string name="quiet_time_starts">Начало времени тишины</string>
    <string name="quiet_time_ends">Конец времени тишины</string>

    <string name="account_setup_basics_title">Установить новый адрес</string>
    <string name="account_setup_basics_email_hint">Адрес электронной почты</string>
    <string name="account_setup_basics_password_hint">Пароль</string>
    <string name="account_setup_basics_manual_setup_action">Ручная настройка</string>

    <string name="account_setup_check_settings_title"></string>
    <string name="account_setup_check_settings_retr_info_msg">Получение информации об адресе\u2026</string>
    <string name="account_setup_check_settings_check_incoming_msg">Проверка настроек входящего сервера\u2026</string>
    <string name="account_setup_check_settings_check_outgoing_msg">Проверка настроек исходящего сервера\u2026</string>
    <string name="account_setup_check_settings_authenticate">Аутентификация\u2026</string>
    <string name="account_setup_check_settings_fetch">Чтение настроек учётной записи\u2026</string>
    <string name="account_setup_check_settings_canceling_msg">Отмена\u2026</string>

    <string name="account_setup_names_title">Почти готово!</string>
    <string name="account_setup_names_account_name_label">Дать этому ящику имя (необязательно):</string>
    <string name="account_setup_names_user_name_label">Ваше имя (отображается в исходящих сообщениях):</string>

    <string name="account_setup_account_type_title">Тип почтового ящика</string>
    <string name="account_setup_account_type_instructions">Выберите тип ящика</string>
    <string name="account_setup_account_type_pop_action">POP3</string>
    <string name="account_setup_account_type_imap_action">IMAP</string>
    <string name="account_setup_account_type_webdav_action">WebDAV (Exchange)</string>

    <string name="account_setup_incoming_title">Настройки сервера входящей почты</string>
    <string name="account_setup_incoming_username_label">Имя пользователя</string>
    <string name="account_setup_incoming_password_label">Пароль</string>
    <string name="account_setup_incoming_pop_server_label">POP3 сервер</string>
    <string name="account_setup_incoming_imap_server_label">IMAP сервер</string>
    <string name="account_setup_incoming_webdav_server_label">WebDAV (Exchange) сервер</string>
    <string name="account_setup_incoming_port_label">Порт</string>
    <string name="account_setup_incoming_security_label">Тип системы защиты</string>
    <string name="account_setup_incoming_auth_type_label">Тип удостоверение подлинности</string>
    <string name="account_setup_incoming_security_none_label">Никакой</string>
    <string name="account_setup_incoming_security_ssl_optional_label">SSL (если поддерживается)</string>
    <string name="account_setup_incoming_security_ssl_label">SSL (всегда)</string>
    <string name="account_setup_incoming_security_tls_optional_label">TLS (если поддерживается)</string>
    <string name="account_setup_incoming_security_tls_label">TLS (всегда)</string>

    <string name="account_setup_incoming_delete_policy_label">Когда сообщение удалено</string>
    <string name="account_setup_incoming_delete_policy_never_label">Не удалять с сервера</string>
    <string name="account_setup_incoming_delete_policy_delete_label">Удалить с сервера</string>
    <string name="account_setup_incoming_delete_policy_markread_label">Отметить как прочитанное на сервере</string>

    <string name="account_setup_incoming_compression_label">Использовать сжатие данных в сети:</string>
    <string name="account_setup_incoming_mobile_label">Мобильная</string>
    <string name="account_setup_incoming_wifi_label">Wi-Fi</string>
    <string name="account_setup_incoming_other_label">Другие</string>

    <string name="local_storage_provider_external_label">Внешнее хранилище (SD-карта)</string>
    <string name="local_storage_provider_internal_label">Стандартное внутреннее хранилище</string>
    <string name="local_storage_provider_samsunggalaxy_label">%1$s дополнительное внутреннее хранилище</string>
    <string name="local_storage_provider_label">Расположение хранилища</string>

    <string name="account_setup_expunge_policy_label">Стирать сообщения</string>
    <string name="account_setup_expunge_policy_immediately">Сразу же после удаления или перемещения</string>
    <string name="account_setup_expunge_policy_on_poll">В ходе каждого запроса</string>
    <string name="account_setup_expunge_policy_manual">Только вручную</string>

    <string name="account_setup_incoming_autodetect_namespace_label">Автоопределение области имён IMAP</string>
    <string name="account_setup_incoming_imap_path_prefix_label">Префикс пути IMAP</string>

    <string name="drafts_folder_label">Имя папки Черновиков</string>
    <string name="sent_folder_label">Имя папки Отправленныx</string>
    <string name="trash_folder_label">Имя папки Корзины</string>
    <string name="archive_folder_label">Имя папки Архива</string>
    <string name="spam_folder_label">Имя папки Спам</string>

    <string name="account_setup_incoming_subscribed_folders_only_label">Показывать только папки из подписки</string>
    <string name="account_setup_auto_expand_folder">Автоматически открывать папку</string>

    <string name="account_setup_incoming_webdav_path_prefix_label">Путь для WebDAV (Exchange)</string>
    <string name="account_setup_incoming_webdav_path_prefix_hint">Необязательное</string>

    <string name="account_setup_incoming_webdav_auth_path_label">Путь для удостоверение подлинности</string>
    <string name="account_setup_incoming_webdav_auth_path_hint">Необязательное</string>
    <string name="account_setup_incoming_webdav_mailbox_path_label">Пути почтового ящика</string>
    <string name="account_setup_incoming_webdav_mailbox_path_hint">Необязательное</string>

    <string name="account_setup_outgoing_title">Настройки сервера исходящей почты</string>
    <string name="account_setup_outgoing_smtp_server_label">Сервер SMTP</string>
    <string name="account_setup_outgoing_port_label">Порт</string>
    <string name="account_setup_outgoing_security_label">Тип защиты</string>
    <string name="account_setup_outgoing_require_login_label">Требовать входа в систему.</string>
    <string name="account_setup_outgoing_username_label">Имя пользователя</string>
    <string name="account_setup_outgoing_password_label">Пароль</string>
    <string name="account_setup_outgoing_authentication_label">Тип защиты</string>

    <string name="account_setup_bad_uri">Неверная установка: <xliff:g id="err_mess">%s</xliff:g></string>

    <string name="account_setup_options_title">Настройки почты</string>

    <string name="compact_action">Сжать данные</string>
    <string name="clear_action">Очистить все данные (опасно!)</string>
    <string name="recreate_action">Пересоздать данные (крайний случай!)</string>

    <string name="account_setup_options_mail_check_frequency_label">Частота опроса папок</string>
    <!-- Frequency also used in account_settings_* -->
    <string name="account_setup_options_mail_check_frequency_never">Никогда</string>
    <string name="account_setup_options_mail_check_frequency_1min">Раз в минуту</string>
    <string name="account_setup_options_mail_check_frequency_5min">Раз в 5 минут</string>
    <string name="account_setup_options_mail_check_frequency_10min">Раз в 10 минут</string>
    <string name="account_setup_options_mail_check_frequency_15min">Раз в 15 минут</string>
    <string name="account_setup_options_mail_check_frequency_30min">Раз в 30 минут</string>
    <string name="account_setup_options_mail_check_frequency_1hour">Раз в час</string>
    <string name="account_setup_options_mail_check_frequency_2hour">Раз в 2 часа</string>
    <string name="account_setup_options_mail_check_frequency_3hour">Раз в 3 часа</string>
    <string name="account_setup_options_mail_check_frequency_6hour">Раз в 6 часов</string>
    <string name="account_setup_options_mail_check_frequency_12hour">Раз в 12 часов</string>
    <string name="account_setup_options_mail_check_frequency_24hour">Раз в сутки</string>

    <string name="push_poll_on_connect_label">Запрашивать при соединении с Push Mail</string>
    <string name="account_setup_options_enable_push_label">Использовать Push Mail</string>
    <string name="account_setup_options_enable_push_summary">Если ваш сервер поддерживает такую возможность, новые сообщения появляются мгновенно. Эта опция может существенно улучшить или ухудшить скорость и эффективность всей системы.</string>
    <string name="idle_refresh_period_label">Обновлять неактивное соединение</string>
    <string name="idle_refresh_period_1min">Раз в минуту</string>
    <string name="idle_refresh_period_2min">Раз в 2 минуты</string>
    <string name="idle_refresh_period_3min">Раз в 3 минуты</string>
    <string name="idle_refresh_period_6min">Раз в 6 минут</string>
    <string name="idle_refresh_period_12min">Раз в 12 минут</string>
    <string name="idle_refresh_period_24min">Раз в 24 минуты</string>
    <string name="idle_refresh_period_36min">Раз в 36 минут</string>
    <string name="idle_refresh_period_48min">Раз в 48 минут</string>
    <string name="idle_refresh_period_60min">Раз в час</string>

    <string name="account_setup_options_notify_label">Оповещать о получении новой почты</string>
    <string name="account_setup_options_notify_sync_label">Оповещать при проверке почты</string>

    <!-- Number of displayed messages, also used in account_settings_* -->
    <string name="account_setup_options_mail_display_count_label">Количество показанных сообщений</string>
    <string name="account_setup_options_mail_display_count_10">10 сообщений</string>
    <string name="account_setup_options_mail_display_count_25">25 сообщений</string>
    <string name="account_setup_options_mail_display_count_50">50 сообщений</string>
    <string name="account_setup_options_mail_display_count_100">100 сообщений</string>
    <string name="account_setup_options_mail_display_count_250">250 сообщений</string>
    <string name="account_setup_options_mail_display_count_500">500 сообщений</string>
    <string name="account_setup_options_mail_display_count_1000">1000 сообщений</string>
    <string name="account_setup_options_mail_display_count_all">все сообщения</string>

    <string name="move_copy_cannot_copy_unsynced_message">Не удалось скопировать или переместить сообщение, которое не было синхронизированно с сервером</string>

    <string name="account_setup_failed_dlg_title">Установка не завершена</string>
    <string name="account_setup_failed_dlg_auth_message_fmt">Неправильное имя пользователя или пароль.\n(<xliff:g id="error">%s</xliff:g>)</string> <!-- Username or password incorrect\n(ERR01 Account does not exist) -->
    <string name="account_setup_failed_dlg_certificate_message_fmt">Подключение к серверу не удалось.\n(<xliff:g id="error">%s</xliff:g>)</string> <!-- Cannot safely connect to server\n(Invalid certificate) -->
    <string name="account_setup_failed_dlg_server_message_fmt">Подключение к серверу не удалось.\n(<xliff:g id="error">%s</xliff:g>)</string> <!-- Cannot connect to server\n(Connection timed out) -->
    <string name="account_setup_failed_dlg_edit_details_action">Изменить данные</string>
    <string name="account_setup_failed_dlg_continue_action">Продолжить</string>

    <string name="account_settings_push_advanced_title">Расширенные</string>
    <string name="account_settings_title_fmt">Общие настройки</string>
    <string name="account_settings_default_label">Ящик по умолчанию</string>
    <string name="account_settings_default_summary">Отправлять сообщения с этого ящика по умолчанию</string>
    <string name="account_settings_notify_label">Уведомления о новой почте</string>
    <string name="account_settings_notify_sync_label">Уведомления о синхронизации</string>
    <string name="account_settings_email_label">Адрес электронной почты</string>
    <string name="account_settings_notify_summary">Уведомлять в строке состояния о прибытии новых сообщений</string>
    <string name="account_settings_notify_sync_summary">Уведомлять в строке состояния о проверке почты</string>
    <string name="account_settings_notify_self_label">Уведомлять о посланных мною сообщениях</string>
    <string name="account_settings_notify_self_summary">Уведомлять даже о сообщениях, отправленных из личной почты</string>
    <string name="account_settings_notification_opens_unread_label">Открыть непрочитанные сообщения</string>
    <string name="account_settings_notification_opens_unread_summary">Искать непрочитанные сообщения, когда уведомление открыто</string>
    <string name="account_settings_notification_unread_count_label">Показать количество непрочитанных</string>
    <string name="account_settings_notification_unread_count_summary">Показать количество непрочитанных в строке уведомлений.</string>
    <string name="account_settings_mark_message_as_read_on_view_label">Отметить сообщение как прочитанное при открытии</string>
    <string name="account_settings_mark_message_as_read_on_view_summary">Отметить сообщение как прочитанное при открытии для просмотра</string>

    <string name="account_settings_show_pictures_label">Показывать изображения</string>
    <string name="account_settings_show_pictures_never">Никогда</string>
    <string name="account_settings_show_pictures_only_from_contacts">От контактов</string>
    <string name="account_settings_show_pictures_always">От всех</string>

    <string name="account_settings_composition">Написание сообщений</string>

    <string name="account_settings_default_quoted_text_shown_label">Цитировать оригинальное сообщение при ответе</string>
    <string name="account_settings_default_quoted_text_shown_summary">Оригинальное сообщение вставляется в ответное сообщение.</string>

    <string name="account_settings_reply_after_quote_label">Отвечать после цитаты</string>
    <string name="account_settings_reply_after_quote_summary">Располагать цитату выше ответа.</string>

    <string name="account_settings_strip_signature_label">Отбросить подпись в цитируемом сообщении</string>
    <string name="account_settings_strip_signature_summary">При ответет на сообщение подпись в цитируемом сообщении будет отброшена</string>

    <string name="account_settings_message_format_label">Формат сообщения</string>
    <string name="account_settings_message_format_text">Обычный текст (изображения и форматирование не сохраняется)</string>
    <string name="account_settings_message_format_html">HTML (сохранять изображения и форматирование)</string>
    <string name="account_settings_message_format_auto">Автоматически (простой текст, если ответа не на сообщение в формате HTML)</string>

    <string name="account_settings_always_show_cc_bcc_label">AВсегда отображать CC/BCC</string>
    <string name="account_settings_always_show_cc_bcc_summary">Всегда отображать поле ввода CC/BCC</string>

    <string name="account_settings_message_read_receipt_label">Уведомление о прочтении</string>
    <string name="account_settings_message_read_receipt_summary">Всегда запрашивать уведомление о прочтении</string>

    <string name="account_settings_quote_style_label">Стиль цитирования</string>
    <string name="account_settings_quote_style_prefix">Префикс (например Gmail, Pine)</string>
    <string name="account_settings_quote_style_header">Заголовок (например Outlook, Yahoo!, Hotmail)</string>

    <string name="account_settings_general_title">Общие</string>
    <string name="account_settings_display_prefs_title">Экран</string>
    <string name="account_settings_sync">Синхронизация папок</string>
    <string name="account_settings_folders">Папки</string>
    <string name="account_settings_message_lists">Список сообщений</string>
    <string name="account_settings_message_view">Просмотр сообщений</string>
    <string name="account_settings_quote_prefix_label">Префикс цитирования</string>
    <string name="account_settings_crypto">Криптография</string>
    <string name="account_settings_crypto_app">OpenPGP</string>
    <string name="account_settings_crypto_app_none">Нет</string>
    <string name="account_settings_crypto_app_not_available">Не доступна</string>
    <string name="account_settings_crypto_auto_signature">Автоподпись</string>
    <string name="account_settings_crypto_auto_signature_summary">Использовать e-mail учётной записи для формирования ключа подписи.</string>
    <string name="account_settings_crypto_auto_encrypt">Автоматическое шифрование</string>
    <string name="account_settings_crypto_auto_encrypt_summary">Автоматическая настройка шифрования, если открытый ключ соответствует получателю</string>

    <string name="account_settings_mail_check_frequency_label">Частота опроса папок</string>

    <string name="account_settings_storage_title">Хранилище</string>

    <string name="account_settings_color_label">Цвет учётной записи</string>
    <string name="account_settings_color_summary">Выберите цвет учётной записи, используемый в папке и списке учётных записей</string>

    <string name="account_settings_led_color_label">Цвет светодиода для уведомления</string>
    <string name="account_settings_led_color_summary">Выбрать цвет мигания для учётной записи</string>

    <string name="account_settings_mail_display_count_label">Количество показываемых сообщений</string>

    <string name="account_settings_autodownload_message_size_label">Загружать сообщения до</string>
    <string name="account_settings_autodownload_message_size_1">1Kb</string>
    <string name="account_settings_autodownload_message_size_2">2Kb</string>
    <string name="account_settings_autodownload_message_size_4">4Kb</string>
    <string name="account_settings_autodownload_message_size_8">8Kb</string>
    <string name="account_settings_autodownload_message_size_16">16Kb</string>
    <string name="account_settings_autodownload_message_size_32">32Kb</string>
    <string name="account_settings_autodownload_message_size_64">64Kb</string>
    <string name="account_settings_autodownload_message_size_128">128Kb</string>
    <string name="account_settings_autodownload_message_size_256">256Kb</string>
    <string name="account_settings_autodownload_message_size_512">512Kb</string>
    <string name="account_settings_autodownload_message_size_1024">1Mb</string>
    <string name="account_settings_autodownload_message_size_2048">2Mb</string>
    <string name="account_settings_autodownload_message_size_5120">5Mb</string>
    <string name="account_settings_autodownload_message_size_10240">10Mb</string>
    <string name="account_settings_autodownload_message_size_any">любого размера без ограничений</string>

    <string name="account_settings_message_age_label">Синхронизировать сообщения</string>
    <string name="account_settings_message_age_any">без ограничения по давности</string>
    <string name="account_settings_message_age_0">за сегодня</string>
    <string name="account_settings_message_age_1">за 2 последних дня</string>
    <string name="account_settings_message_age_2">за 3 последних дня</string>
    <string name="account_settings_message_age_7">за последнюю неделю</string>
    <string name="account_settings_message_age_14">за 2 последние недели</string>
    <string name="account_settings_message_age_21">за 3 последние недели</string>
    <string name="account_settings_message_age_1_month">за последний месяц</string>
    <string name="account_settings_message_age_2_months">за 2 последних месяца</string>
    <string name="account_settings_message_age_3_months">за 3 последних месяца</string>
    <string name="account_settings_message_age_6_months">за 6 последних месяцев</string>
    <string name="account_settings_message_age_1_year">за последний год</string>

    <string name="account_settings_folder_display_mode_label">Выбор показываемых папок</string>
    <string name="account_settings_folder_display_mode_all">Все</string>
    <string name="account_settings_folder_display_mode_first_class">Только папки 1-го класса</string>
    <string name="account_settings_folder_display_mode_first_and_second_class">Папки 1-го и 2-го класса</string>
    <string name="account_settings_folder_display_mode_not_second_class">Все, кроме папок 2-го класса</string>

    <string name="account_settings_folder_sync_mode_label">Выбор папок для проверки методом Poll</string>
    <string name="account_settings_folder_sync_mode_all">Все</string>
    <string name="account_settings_folder_sync_mode_first_class">Только папки 1-го класса</string>
    <string name="account_settings_folder_sync_mode_first_and_second_class">Папки 1-го и 2-го класса</string>
    <string name="account_settings_folder_sync_mode_not_second_class">Все, кроме папок 2-го класса</string>
    <string name="account_settings_folder_sync_mode_none">Никаких</string>

    <string name="account_settings_folder_push_mode_label">Выбор папок для проверки методом Push</string>
    <string name="account_settings_folder_push_mode_all">Все</string>
    <string name="account_settings_folder_push_mode_first_class">Только папки 1-го класса</string>
    <string name="account_settings_folder_push_mode_first_and_second_class">Папки 1-го и 2-го класса</string>
    <string name="account_settings_folder_push_mode_not_second_class">Все, кроме папок 2-го класса</string>
    <string name="account_settings_folder_push_mode_none">Никаких</string>

    <string name="account_settings_folder_target_mode_label">Перемещать/Копировать папки назначения</string>
    <string name="account_settings_folder_target_mode_all">Все</string>
    <string name="account_settings_folder_target_mode_first_class">Только папки 1-го класса</string>
    <string name="account_settings_folder_target_mode_first_and_second_class">Папки 1-го и 2-го класса</string>
    <string name="account_settings_folder_target_mode_not_second_class">Все, кроме папок 2-го класса</string>

    <string name="account_settings_sync_remote_deletetions_label">Синхронизировать удаление на сервере</string>
    <string name="account_settings_sync_remote_deletetions_summary">Удаляет удалённые на сервере сообщения</string>

    <string name="folder_settings_title">Настройки папок</string>

    <string name="folder_settings_in_top_group_label">Показывать в верхней группе</string>
    <string name="folder_settings_in_top_group_summary">Показывать в верхней части списка папок</string>

    <string name="folder_settings_folder_display_mode_label">Класс отображения папки</string>
    <string name="folder_settings_folder_display_mode_normal">Никакой</string>
    <string name="folder_settings_folder_display_mode_first_class">1-й класс</string>
    <string name="folder_settings_folder_display_mode_second_class">2-й класс</string>

    <string name="folder_settings_folder_sync_mode_label">Класс синхронизации папки</string>
    <string name="folder_settings_folder_sync_mode_normal">Никакой</string>
    <string name="folder_settings_folder_sync_mode_first_class">1-й класс</string>
    <string name="folder_settings_folder_sync_mode_second_class">2-й класс</string>
    <string name="folder_settings_folder_sync_mode_inherited">Такой-же как и класс отображения</string>

    <string name="folder_settings_folder_push_mode_label">Класс папки для Push метода</string>
    <string name="folder_settings_folder_push_mode_normal">Никакой</string>
    <string name="folder_settings_folder_push_mode_first_class">1-й класс</string>
    <string name="folder_settings_folder_push_mode_second_class">2-й класс</string>
    <string name="folder_settings_folder_push_mode_inherited">Такой-же, как и класс синхронизации</string>

    <string name="account_settings_incoming_label">Сервер входящей почты</string>
    <string name="account_settings_incoming_summary">Настройки сервера входящей почты</string>
    <string name="account_settings_outgoing_label">Сервер исходящей почты</string>
    <string name="account_settings_outgoing_summary">Настройки сервера исходящей почты (SMTP)</string>
    <string name="account_settings_description_label">Название ящика</string>
    <string name="account_settings_name_label">Ваше имя</string>
    <string name="notifications_title">Уведомления</string>
    <string name="account_settings_vibrate_enable">Вибрация</string>
    <string name="account_settings_vibrate_summary">Вибрация при новых сообщениях</string>
    <string name="account_settings_vibrate_pattern_label">Тип вибрации</string>
    <string name="account_settings_vibrate_pattern_default">По умолчанию</string>
    <string name="account_settings_vibrate_pattern_1">Вибрация 1</string>
    <string name="account_settings_vibrate_pattern_2">Вибрация 2</string>
    <string name="account_settings_vibrate_pattern_3">Вибрация 3</string>
    <string name="account_settings_vibrate_pattern_4">Вибрация 4</string>
    <string name="account_settings_vibrate_pattern_5">Вибрация 5</string>
    <string name="account_settings_vibrate_times">Повторять вибрацию</string>
    <string name="account_settings_ringtone">Выбор мелодии</string>
    <string name="account_settings_led_label">Мигать</string>
    <string name="account_settings_led_summary">Мигать при получении сообщения</string>

    <string name="account_settings_composition_title">Настройки составления сообщений</string>
    <string name="account_settings_composition_label">По умолчанию</string>
    <string name="account_settings_composition_summary">Установить по умолчанию \"От\", СК и подпись</string>

    <string name="account_settings_identities_label">Управление личностями</string>
    <string name="account_settings_identities_summary">Настройка альтернативных \"От\" адреса и подписи</string>

    <string name="manage_identities_title">Управление личностями</string>

    <string name="manage_identities_context_menu_title">Управление личностью</string>

    <string name="edit_identity_title">Редактировать личность</string>
    <string name="new_identity_action">Новая личность</string>

    <string name="account_settings_always_bcc_label">СК все сообщения</string>

    <string name="manage_identities_edit_action">Редактировать</string>
    <string name="manage_identities_move_up_action">Передвинуть выше</string>
    <string name="manage_identities_move_down_action">Передвинуть ниже</string>
    <string name="manage_identities_move_top_action">Передвинуть к началу / пометить как по умолчанию</string>
    <string name="manage_identities_remove_action">Удалить</string>

    <string name="edit_identity_description_label">Описание личности</string>
    <string name="edit_identity_description_hint">(Необязательныо)</string>
    <string name="edit_identity_name_label">Ваше имя</string>
    <string name="edit_identity_name_hint">(Необязательныо)</string>
    <string name="edit_identity_email_label">Адрес электронной почты</string>
    <string name="edit_identity_email_hint">(Обязательный)</string>
    <string name="edit_identity_reply_to_label">Отвечать на адрес</string>
    <string name="edit_identity_reply_to_hint">(Необязательно)</string>
    <string name="edit_identity_signature_label">Подпись</string>
    <string name="edit_identity_signature_hint">(Необязательно)</string>

    <string name="account_settings_signature_use_label">Включить подпись</string>
    <string name="account_settings_signature_label">Подпись</string>

    <string name="default_identity_description">Первоначальная личность</string>
    <string name="choose_identity_title">Выбрать личность</string>
    <string name="send_as">Послать как</string>

    <string name="no_removable_identity">Нельзя удалить единственную личность.</string>
    <string name="identity_has_no_email">Личность без адреса электронной почты не позволяется.</string>

    <string name="sort_earliest_first">Сначала старые сообщения</string>
    <string name="sort_latest_first">Сначала новые сообщения</string>
    <string name="sort_subject_alpha">Тема по алфавиту</string>
    <string name="sort_subject_re_alpha">Тема по алфавиту в обратном порядке</string>
    <string name="sort_flagged_first">Сначала сообщения со звёздами</string>
    <string name="sort_flagged_last">Сначала сообщения без звёзд</string>
    <string name="sort_unread_first">Сначала непрочитанные сообщения</string>
    <string name="sort_unread_last">Сначала прочитанные сообщения</string>
    <string name="sort_attach_first">Сначала сообщения с вложениями</string>
    <string name="sort_unattached_first">Сначала сообщения без вложений</string>

    <string name="sort_by">Сортировка по…</string>
    <string name="sort_by_date">Дате</string>
    <string name="sort_by_arrival">Получению</string>
    <string name="sort_by_subject">Теме</string>
    <string name="sort_by_flag">Звёздам</string>
    <string name="sort_by_unread">Прочитанном/не прочитанном</string>
    <string name="sort_by_attach">Вложениям</string>

    <string name="account_delete_dlg_title">Удалить учётную запись</string>

    <string name="account_recreate_dlg_title">Пересоздать учётную запись</string>

    <string name="account_clear_dlg_title">Очистить учётную запись</string>

    <string name="provider_note_live">Только некоторые \"Plus\" ящики поддерживают получение почты через \"POP\". Если вы не можете подключится
        с верными данными подключения, то ваш почтовый ящик не имеет такого доступа.
        Воспользуйтесь мобильной версией Yahoo! Mail для получения сообщений.</string>
    <string name="provider_note_yahoojp">Если вы хотите использовать POP3 для данного поставщика, вы должны разрешить использование POP3 на странице настроек почты Yahoo.</string>
    <string name="provider_note_auonejp">Если вы хотите использовать POP3 для данного поставщика, вы должны разрешить использовать IMAP или POP3 на странице настроек вашей почты.</string>
    <string name="provider_note_naver">Если вы хотите использовать IMAP или POP3 для данного поставщика, вы должны разрешить использование IMAP или POP3 на странице настроек почты Naver.</string>
    <string name="provider_note_hanmail">Если вы хотите использовать IMAP или POP3 для данного поставщика, вы должны разрешить использование IMAP или POP3 на странице настроек почты Hanmail(Daum).</string>
    <string name="provider_note_paran">Если вы хотите использовать IMAP или POP3 для данного поставщика, вы должны	разрешить использование IMAP или POP3 на странице настроек почты Paran.</string>
    <string name="provider_note_nate">Если вы хотите использовать IMAP или POP3 для данного поставщика, вы должны разрешить использование IMAP или POP3 на странице настроек почты Nate.</string>

    <string name="account_setup_failed_dlg_invalid_certificate_title">Сертификат не признан</string>
    <string name="account_setup_failed_dlg_invalid_certificate_accept">Принять сертификат</string>
    <string name="account_setup_failed_dlg_invalid_certificate_reject">Отклонить сертификат</string>

    <string name="message_help_key">Del (или D) - Удалить\u000AR -
    Ответить\u000AA - Ответить Всем\u000AF - Переслать\u000AJ or P - Предыдущее
    Сообщение\u000AK, N - Следующее сообщение\u000AM - Переместить\u000AY - Скопировать\u000AZ - Уменьшить\u000AShift-Z -
    Увеличить\u000aG - Звезда</string>
    <string name="message_list_help_key">Del (or D) - Удалить\u000AR -
    Ответить\u000AA - Ответить Всем\u000AC - Составить\u000AF - Переслать\u000aM -
    Переместить\u000AY - Скопировать\u000AG - Звезда\u000AO - Тип сортировки\u000AI - Порядок сортировки\u000AQ
    - Вернуться к папкам\u000AS - Отметить/Отказаться</string>

    <string name="folder_list_help_key">
    1 - Показывать только папки 1-го класса\u000A
    2 - Показывать папки 1-го и 2-го классов\u000A
    3 - Показывать все папки, за исключением 2-го класса\u000A
    4 - Показывать все папки\u000A
    Q - Вернуться к списку ящиков\u000A
    S - Редактировать настройки ящика</string>

    <string name="folder_list_filter_hint">имя папки содержит</string>

    <string name="folder_list_display_mode_label">Папки</string>
    <string name="folder_list_display_mode_all">Показывать все папки</string>
    <string name="folder_list_display_mode_first_class">Показывать только папки 1-го класса</string>
    <string name="folder_list_display_mode_first_and_second_class">Показывать папки 1-го и 2-го классов</string>
    <string name="folder_list_display_mode_not_second_class">Показывать все папки, за исключением 2-го класса</string>

    <string name="account_settings_signature__location_label">Размещение подписи</string>
    <string name="account_settings_signature__location_before_quoted_text">перед цитатой</string>
    <string name="account_settings_signature__location_after_quoted_text">после цитаты</string>
    <string name="setting_theme_dark">Тёмное</string>
    <string name="setting_theme_light">Светлое</string>
    <string name="display_preferences">Экран</string>
    <string name="global_preferences">Глобальные</string>
    <string name="debug_preferences">Отладка</string>
    <string name="privacy_preferences">Конфиденциальность</string>
    <string name="network_preferences">Сеть</string>
    <string name="interaction_preferences">Взаимодействие</string>
    <string name="accountlist_preferences">Список учётных записей</string>
    <string name="messagelist_preferences">Списки сообщений</string>
    <string name="messageview_preferences">Сообщения</string>
    <string name="settings_theme_label">Изображение</string>
    <string name="settings_language_label">Язык</string>

    <string name="settings_messageview_mobile_layout_label">Режим одной колонки</string>
    <string name="settings_messageview_mobile_layout_summary">Форматировать HTML сообщения для маленького экрана</string>

    <string name="setting_language_system">По умолчанию</string>

    <string name="background_ops_label">Синхронизация в фоновом режиме</string>
    <string name="background_ops_never">Никогда</string>
    <string name="background_ops_always">Всегда</string>
    <string name="background_ops_enabled">Когда \'Фоновый режим\' включён</string>
    <string name="background_ops_auto_sync">Когда \'Фоновые данные\' и \'Автосинхронизация\' включены</string>
    <string name="background_ops_auto_sync_only">Когда выбрана \'Автосинхронизация\'</string>

    <string name="date_format_label">Формат даты</string>
    <!--
      The values of the date_format_* strings MUST be valid date format strings.
      See Android SDK documentation for the class SimpleDateFormat.
    -->
    <string name="date_format_common">dd-MMM-yyyy</string>

    <string name="batch_select_all">Выбрать все</string>

    <string name="account_setup_push_limit_label">Максимальное число папок для проверки с \"Push\"</string>
    <string name="account_setup_push_limit_10">10 папок</string>
    <string name="account_setup_push_limit_25">25 папок</string>
    <string name="account_setup_push_limit_50">50 папок</string>
    <string name="account_setup_push_limit_100">100 папок</string>
    <string name="account_setup_push_limit_250">250 папок</string>
    <string name="account_setup_push_limit_500">500 папок</string>
    <string name="account_setup_push_limit_1000">1000 папок</string>

    <string name="animations_title">Анимация</string>
    <string name="animations_summary">Использовать яркие визуальные эффекты</string>
    <string name="gestures_title">Жесты</string>
    <string name="gestures_summary">Принимать контроль жестами</string>

    <string name="volume_navigation_title">Использовать управление громкостью для навигации</string>
    <string name="volume_navigation_summary">Перемещаться по элементам, используя управление громкостью</string>
    <string name="volume_navigation_message">Сообщение</string>
    <string name="volume_navigation_list">Различные списки элементов</string>

    <string name="start_integrated_inbox_title">Входить в общий ящик при запуске</string>
    <string name="start_integrated_inbox_summary">Показать общий ящик сообщений после запуска</string>

    <string name="measure_accounts_title">Показать размер учётной записи</string>
    <string name="measure_accounts_summary">Выключите для быстрого отображения</string>

    <string name="count_search_title">Считать результаты поиска</string>
    <string name="count_search_summary">Выключите для быстрого отображения</string>

    <string name="hide_special_accounts_title">Спрятать специальные учётные записи</string>
    <string name="hide_special_accounts_summary">Спрятать объединённый ящик со входящими письмами и все учётные записи сообщений</string>

    <string name="search_title"><xliff:g id="search_name">%s</xliff:g> <xliff:g id="modifier">%s</xliff:g></string>
    <string name="flagged_modifier"> - Помеченные</string>
    <string name="unread_modifier"> - Непрочитанные</string>

    <string name="search_all_messages_title">Все сообщения</string>
    <string name="search_all_messages_detail">Все сообщения в папках для поиска</string>

    <string name="integrated_inbox_title">Объединённая папка входящей почты (непрочитанное)</string>
    <string name="integrated_inbox_detail">Все непрочитанные сообщения в объединённых папках</string>

    <string name="tap_hint">Нажмите конверт или звёздочку для непрочитанных или помеченных звездой сообщений</string>

    <string name="folder_settings_include_in_integrated_inbox_label">Объединить</string>
    <string name="folder_settings_include_in_integrated_inbox_summary">Показывать непрочитанные сообщения в объединённой папке</string>

    <string name="account_settings_searchable_label">Искать в папках</string>
    <string name="account_settings_searchable_all">Во всех</string>
    <string name="account_settings_searchable_displayable">В видимых только</string>
    <string name="account_settings_searchable_none">Нигде</string>

    <string name="font_size_settings_title">Размер шрифта</string>
    <string name="font_size_settings_description">Настройте размер шрифта</string>

    <string name="font_size_account_list">Список учётных записей</string>
    <string name="font_size_account_name">Название учётной записи</string>
    <string name="font_size_account_description">Описание учётной записи</string>

    <string name="font_size_folder_list">Список папок</string>
    <string name="font_size_folder_name">Имя папки</string>
    <string name="font_size_folder_status">Статус папки</string>

    <string name="font_size_message_list">Список сообщений</string>
    <string name="font_size_message_list_subject">Тема</string>
    <string name="font_size_message_list_sender">Отпрвитель</string>
    <string name="font_size_message_list_date">Дата</string>
    <string name="font_size_message_list_preview">Предпросмотр</string>

    <string name="font_size_message_view">Сообщения</string>
    <string name="font_size_message_view_sender">отправитель</string>
    <string name="font_size_message_view_to">Кому</string>
    <string name="font_size_message_view_cc">Скрытая копия</string>
    <string name="font_size_message_view_additional_headers">дополнительные заголовки</string>
    <string name="font_size_message_view_subject">Тема</string>
    <string name="font_size_message_view_time">Время</string>
    <string name="font_size_message_view_date">Дата</string>
    <string name="font_size_message_view_content">Тело сообщения</string>

    <string name="font_size_message_compose">Поле сообщения</string>
    <string name="font_size_message_compose_input">Поля ввода текста</string>

    <string name="font_size_tiniest">Самый крочшечный</string>
    <string name="font_size_tiny">Крошечный</string>
    <string name="font_size_smaller">Еще меньше</string>
    <string name="font_size_small">Маленький</string>
    <string name="font_size_medium">Средний</string>
    <string name="font_size_large">Большой</string>
    <string name="font_size_larger">Наибольший</string>

    <string name="font_size_webview_smaller">Крошечный</string>
    <string name="font_size_webview_small">Маленький</string>
    <string name="font_size_webview_normal">Нормальный</string>
    <string name="font_size_webview_large">Большой</string>
    <string name="font_size_webview_larger">Наибольший</string>

    <!-- Note: Contains references to preferences_action and misc_preferences_attachment_title -->
    <string name="message_compose_buggy_gallery">Выберите \"Настройка\" -&gt; \"Использовать обход проблемы…\", чтобы вкладывать картинки и изображения используя Gallery 3D.</string>

    <!-- Note: Contains references to add_attachment_action_image and add_attachment_action_video -->
    <string name="message_compose_use_workaround">Выберите \"Добавить вложение (Картинка)\" или "Добвить вложение (Видео)\", чтобы вкладывать картинки и изображения используя Gallery 3D.</string>

    <string name="miscellaneous_preferences">Разное</string>
    <string name="misc_preferences_attachment_title">Использовать обход проблемы с \"Использовать галерею\"</string>
    <string name="misc_preferences_attachment_description">Показывать кнопки для добавления картинок и видео вложений (чтобы обойти проблемы с 3D в Gallery)</string>

    <!-- APG related -->
    <string name="error_activity_not_found">Нет подходящего приложения для действия.</string>
    <string name="error_apg_version_not_supported">Установленная версия APG не поддерживается.</string>
    <string name="btn_crypto_sign">подписать</string>
    <string name="btn_encrypt">Зашифровать</string>
    <string name="btn_decrypt">Расшифровать</string>
    <string name="btn_verify">проверить</string>
    <string name="unknown_crypto_signature_user_id">&lt;неизвестный&gt;</string>
    <string name="key_id">id: %s</string>
    <string name="pgp_mime_unsupported">PGP/MIME сообщения пока не поддерживаются.</string>
    <string name="attachment_encryption_unsupported">Предупреждение: вложения ещё не подписаны и не зашифрованы.</string>
    <string name="send_aborted">Отправка отменена.</string>

    <string name="save_or_discard_draft_message_dlg_title">Сохранить черновик сообщения?</string>
    <string name="save_or_discard_draft_message_instructions_fmt">Сохранить или уничтожить сообщение?</string>

    <string name="confirm_discard_draft_message_title">Отбросить сообщение?</string>
    <string name="confirm_discard_draft_message">Вы уверены, что хотите отбросить это сообщение?</string>

    <string name="refuse_to_save_draft_marked_encrypted_dlg_title">Не сохранять черновик сообщения.</string>
    <string name="refuse_to_save_draft_marked_encrypted_instructions_fmt">Не сохранять черновик сообщения помеченного как зашифрованное.</string>

    <string name="continue_without_public_key_dlg_title">Продолжить без открытого ключа?</string>
    <string name="continue_without_public_key_instructions_fmt">Один или несколько получателей не имеют открытого ключа. Продолжить?</string>

    <string name="select_text_now">Выберите текс для копирования.</string>

    <string name="dialog_confirm_delete_title">Подтвердите удаление</string>
    <string name="dialog_confirm_delete_message">Вы хотите удалить это сообщение?</string>
    <string name="dialog_confirm_delete_confirm_button">Удалить</string>
    <string name="dialog_confirm_delete_cancel_button">Не удалять</string>

    <string name="dialog_confirm_spam_title">Подтвердите перенос в папку Спам</string>
    <plurals name="dialog_confirm_spam_message">
        <item quantity="one">Вы действительно хотите переместить сообщение в папку Спам?</item>
        <item quantity="other">Вы действительно хотите переместить <xliff:g id="message_count">%1$d</xliff:g> сообщений в папку Спам?</item>
<!--
  Translators:

  Please review how to handle pluralization for your language at (1) and ajust
  the <item> elements accordingly

  Possible values for 'quantity': zero, one, two, few, many, other

  (1) http://developer.android.com/guide/topics/resources/string-resource.html#Plurals

-->
    </plurals>
    <string name="dialog_confirm_spam_confirm_button">Да</string>
    <string name="dialog_confirm_spam_cancel_button">Нет</string>

    <string name="dialog_attachment_progress_title">Скачивание вложения</string>

    <string name="debug_logging_enabled">Разрешить журналирование отладочной информации</string>

    <string name="messagelist_sent_to_me_sigil">»</string>
    <string name="messagelist_sent_cc_me_sigil">›</string>
    <string name="error_unable_to_connect">Не получается соединиться.</string>

    <string name="import_export_action">Импорт и экспорт настроек</string>
    <string name="settings_export_account">Экспортировать настройки учётной записи</string>
    <string name="settings_export_all">Экспортировать настройки и учётные записи</string>
    <string name="settings_import_dialog_title">Импорт</string>
    <string name="settings_export_dialog_title">Экспорт</string>
    <string name="settings_import">Импортировать настройки</string>
    <string name="settings_import_selection">Импортировать выбранное</string>
    <string name="settings_import_global_settings">Глобальные настройки</string>
    <string name="settings_exporting">Экспорт настроек…</string>
    <string name="settings_importing">Импорт настроек…</string>
    <string name="settings_import_scanning_file">Сканирование файла…</string>
    <string name="settings_export_success">Настройки были экспортированы в <xliff:g id="filename">%s</xliff:g></string>
    <string name="settings_import_global_settings_success">Глобальные настройки были импортированы из <xliff:g id="filename">%s</xliff:g></string>
    <string name="settings_import_success">Импортирован <xliff:g id="accounts">%s</xliff:g> из <xliff:g id="filename">%s</xliff:g></string>
    <plurals name="settings_import_success">
        <item quantity="one">1 учётная запись</item>
        <item quantity="few"><xliff:g id="numAccounts">%s</xliff:g> учётных записи</item>
        <item quantity="other"><xliff:g id="numAccounts">%s</xliff:g> учётных записей</item>
    </plurals>
    <string name="settings_export_failure">Не удалось экспортировать настройки</string>
    <string name="settings_import_failure">Не удалось экспортировать настройки из <xliff:g id="filename">%s</xliff:g></string>
    <string name="settings_export_success_header">Экспорт удался</string>
    <string name="settings_export_failed_header">Экспорт не удался</string>
    <string name="settings_import_success_header">Импорт удался</string>
    <string name="settings_import_failed_header">Импорт не удался</string>
    <string name="settings_import_activate_account_header">Активировать учётную запись</string>
    <string name="settings_import_activate_account_intro">Чтобы использовать учётную запись \"<xliff:g id="account">%s</xliff:g>\", Вам необходимо указать <xliff:g id="server_passwords">%s</xliff:g>.</string>
    <plurals name="settings_import_server_passwords">
        <item quantity="one">пароль</item>
        <item quantity="few">пароля</item>
        <item quantity="other">паролей</item>
    </plurals>
    <string name="settings_import_incoming_server">Сервер для входящей почты (<xliff:g id="hostname">%s</xliff:g>):</string>
    <string name="settings_import_outgoing_server">Сервер для исходящей почты (<xliff:g id="hostname">%s</xliff:g>):</string>
    <plurals name="settings_import_setting_passwords">
        <item quantity="one">Установка пароля…</item>
        <item quantity="other">Установка паролей…</item>
    </plurals>
    <string name="settings_import_use_incoming_server_password">Использовать пароль от сервера для входящей почты</string>
    <string name="activate_account_action">Активировать</string>

    <string name="settings_unknown_version">Невозможно определить версию файла <xliff:g id="version">%s</xliff:g></string>

    <string name="account_unavailable">Учётная запись\"<xliff:g id="account">%s</xliff:g>\" недоступна; проверьте хранилище</string>

    <string name="settings_attachment_default_path">Сохранять вложения в…</string>
    <string name="attachment_save_title">Сохранить вложение</string>
    <string name="attachment_save_desc">Не найден браузер файлов. Где бы вы хотели сохранить вложение?</string>

    <string name="manage_accounts_move_up_action">Переместить вверх</string>
    <string name="manage_accounts_move_down_action">Переместить вниз</string>
    <string name="manage_accounts_moving_message">Перемещение учётной записи…</string>

    <string name="unread_widget_select_account">Показать количество непрочитанных для…</string>

    <string name="import_dialog_error_title">Требуется файловый менеджер</string>
    <string name="close">Закрыть</string>

    <string name="webview_empty_message">К следующему</string>

    <string name="webview_contextmenu_link_view_action">Открыть для просмотра</string>
    <string name="webview_contextmenu_link_share_action">Поделиться ссылкой</string>
    <string name="webview_contextmenu_link_copy_action">Скопировать ссылку в буфер обмена</string>
    <string name="webview_contextmenu_link_clipboard_label">Ссылка</string>

    <string name="webview_contextmenu_image_title">Изображение</string>
    <string name="webview_contextmenu_image_view_action">Просмотреть изображение</string>
    <string name="webview_contextmenu_image_save_action">Сохранить изображение</string>
    <string name="webview_contextmenu_image_download_action">Скачать изображение</string>
    <string name="webview_contextmenu_image_copy_action">Скопировать URL изображения в буфер обмена</string>
    <string name="webview_contextmenu_image_clipboard_label">URL изображения</string>

    <string name="webview_contextmenu_phone_call_action">Телефонный номер</string>
    <string name="webview_contextmenu_phone_save_action">Сохранить в контакты</string>
    <string name="webview_contextmenu_phone_copy_action">Скопировать телефонный номер в буфер обмена</string>
    <string name="webview_contextmenu_phone_clipboard_label">Телефонный номер</string>

    <string name="webview_contextmenu_email_send_action">Отправить письмо</string>
    <string name="webview_contextmenu_email_save_action">Сохранить в контакты</string>
    <string name="webview_contextmenu_email_copy_action">Скопировать email адрес в буфер обмена</string>
    <string name="webview_contextmenu_email_clipboard_label">Email адрес</string>

    <string name="image_saved_as">Сохранить изображение как \"<xliff:g id="filename">%s</xliff:g>\"</string>
    <string name="image_saving_failed">Не удалось сохранить изображение.</string>

    <string name="account_settings_remote_search_num_results_entries_all">Все</string>
    <string name="account_settings_remote_search_num_results_entries_10">10</string>
    <string name="account_settings_remote_search_num_results_entries_25">25</string>
    <string name="account_settings_remote_search_num_results_entries_50">50</string>
    <string name="account_settings_remote_search_num_results_entries_100">100</string>
    <string name="account_settings_remote_search_num_results_entries_250">250</string>
    <string name="account_settings_remote_search_num_results_entries_500">500</string>
    <string name="account_settings_remote_search_num_results_entries_1000">1000</string>
    <string name="account_settings_remote_search_num_label">Ограничение результатов поиска на сервере</string>
    <string name="account_settings_remote_search_num_summary">Поиск остановить после нахождения <xliff:g id="num_results">%s</xliff:g> результатов.</string>
    <string name="account_settings_remote_search">Удалённый поиск папки</string>
    <string name="account_settings_remote_search_full_text">Включать текст сообщения в удалённом поиске</string>
    <string name="account_settings_remote_search_full_text_summary">Поиск по всему тексту может быть медленным.</string>
    <string name="remote_search_sending_query">Отправка запроса на сервер</string>
    <string name="remote_search_downloading">Извлечение %d результатов</string>
    <string name="remote_search_downloading_limited">Извлечено %1$d из %2$d результатов</string>
    <string name="remote_search_error">Удалённый поиск прошёл неуспешно</string>

    <string name="account_settings_search">Поиск</string>
    <string name="account_settings_remote_search_enabled">Включить поиск на сервере</string>
    <string name="account_settings_remote_search_enabled_summary">Искать сообщения не только локально на устройстве, но и на сервере</string>
    <string name="action_remote_search">Поиск сообщений на сервере</string>
    <string name="pull_to_refresh_remote_search_from_local_search_pull">Получение результатов поиска…</string>
    <!-- NEW: <string name="pull_to_refresh_remote_search_from_local_search_release">Release to search server…</string>-->
    <string name="remote_search_unavailable_no_network">Удалённый поиск не доступен без сетевого соединения.</string>

    <string name="global_settings_background_as_unread_indicator_label">Использовать фоновый цвет как индикатор прочтения</string>
    <string name="global_settings_background_as_unread_indicator_summary">Отображение прочитанных и непрочитанных сообщений с различным цветом фона</string>

    <string name="global_settings_threaded_view_label">Режим отображения</string>
    <string name="global_settings_threaded_view_summary">Совместить сообщения принадлежащие одной теме</string>
</resources>
>>>>>>> d06e7728
<|MERGE_RESOLUTION|>--- conflicted
+++ resolved
@@ -1,4 +1,3 @@
-<<<<<<< HEAD
 <?xml version="1.0" encoding="utf-8"?>
 <resources xmlns:xliff="urn:oasis:names:tc:xliff:document:1.2">
     <!-- === App-specific strings ============================================================= -->
@@ -23,36 +22,31 @@
 
 
     <!-- Welcome message -->
-    <string name="welcome_message_title">Добро пожаловавть в K-9 Mail</string>
-    <string name="accounts_welcome"><![CDATA[
-<p>
-K-9 Mail это программа электронной почты для Android операционных систем с открытым исходным кодом, первоначально основанная на стандартной программе Android Mail.
-</p><p>
-Улучшенные возможности программы K-9 Mail включают:
-</p>
-<ul>
-  <li>push mail при использовании IMAP IDLE;</li>
-  <li>более высокая скорость;</li>
-  <li>систематизация сообщений;</li>
-  <li>электронные подписи в почте;</li>
-  <li>СК Себе;</li>
-  <li>подписки к папкам;</li>
-  <li>синхронизация всех папок;</li>
-  <li>конфигурация возвратного адреса;</li>
-  <li>сочетания клавиш на аппаратной клавиатуре;</li>
-  <li>лучшая поддержка для IMAP;</li>
-  <li>сохранение вложений на SD карту;</li>
-  <li>очистка Корзины;</li>
-  <li>сортировка сообщений;</li>
-  <li>… и более.</li>
-</ul>
-<p>
-Обратите внимание, что К-9 не поддерживает большинство бесплатных адресов Hotmail и, как большинство других почтовых программ, имеет некоторые причуды при общении с Microsoft Exchange.
-</p><p>
-Просьба представлять отчёты об ошибках, запросы про разработке новых функций, и задавать вопросы на
-<a href="http://k9mail.googlecode.com/">http://k9mail.googlecode.com/</a>.
-</p>
-    ]]></string>
+    <string name="welcome_message_title">Добро пожаловавть в K-9 Mail!</string>
+    <string name="accounts_welcome">
+Добро пожаловать на K-9 Mail настройки.  K-9 Mail это программа электронной почты для Android операционных систем с открытым исходным кодом, первоначально основанная на стандартной программе Android Mail.
+\n\n
+\n Улучшенные возможности программы K-9 Mail включают:
+\n * push mail при использовании IMAP IDLE;
+\n * более высокая скорость;
+\n * систематизация сообщений;
+\n * электронные подписи в почте;
+\n * СК Себе;
+\n * подписки к папкам;
+\n * синхронизация всех папок;
+\n * конфигурация возвратного адреса;
+\n * сочетания клавиш на аппаратной клавиатуре;
+\n * лучшая поддержка для IMAP;
+\n * сохранение вложений на SD карту;
+\n * очистка Корзины;
+\n * сортировка сообщений;
+\n * … и более.
+\n
+\nОбратите внимание, что К-9 не поддерживает большинство бесплатных адресов Hotmail и, как большинство других почтовых программ, имеет некоторые причуды при общении с Microsoft Exchange.
+\n
+\nПросьба представлять отчёты об ошибках, запросы про разработке новых функций, и задавать вопросы на
+http://k9mail.googlecode.com/
+    </string>
 
 
     <!-- Default signature -->
@@ -1088,1096 +1082,4 @@
 
     <string name="global_settings_threaded_view_label">Режим отображения</string>
     <string name="global_settings_threaded_view_summary">Совместить сообщения принадлежащие одной теме</string>
-</resources>
-=======
-<?xml version="1.0" encoding="utf-8"?>
-<resources xmlns:xliff="urn:oasis:names:tc:xliff:document:1.2">
-    <!-- === App-specific strings ============================================================= -->
-
-    <!-- This should make it easier for forks to change the branding -->
-
-    <!-- Used in AndroidManifest.xml -->
-    <string name="app_name">K-9 Mail</string>
-    <string name="beta_app_name">K-9 Mail BETA</string>
-
-    <string name="shortcuts_title">K-9 Mail Учётные записи</string>
-    <string name="unread_widget_label">K-9 Непрочитанное</string>
-
-    <string name="remote_control_label">Дистанционное управление K-9 Mail</string>
-    <string name="remote_control_desc">Позволяет этому приложению управлеть деятельностью и настройками K-9 Mail.</string>
-
-
-    <!-- Used in the about dialog -->
-    <string name="app_authors">Google, The K-9 Dog Walkers.</string>
-    <string name="app_copyright_fmt">Copyright 2008-<xliff:g>%s</xliff:g> The K-9 Dog Walkers. Portions Copyright 2006-<xliff:g>%s</xliff:g> the Android Open Source Project.</string>
-    <string name="app_license">Лицензия Apache License, Version 2.0.</string>
-
-
-    <!-- Welcome message -->
-    <string name="welcome_message_title">Добро пожаловавть в K-9 Mail</string>
-    <string name="accounts_welcome"><![CDATA[
-<p>
-K-9 Mail это программа электронной почты для Android операционных систем с открытым исходным кодом, первоначально основанная на стандартной программе Android Mail.
-</p><p>
-Улучшенные возможности программы K-9 Mail включают:
-</p>
-<ul>
-  <li>push mail при использовании IMAP IDLE;</li>
-  <li>более высокая скорость;</li>
-  <li>систематизация сообщений;</li>
-  <li>электронные подписи в почте;</li>
-  <li>СК Себе;</li>
-  <li>подписки к папкам;</li>
-  <li>синхронизация всех папок;</li>
-  <li>конфигурация возвратного адреса;</li>
-  <li>сочетания клавиш на аппаратной клавиатуре;</li>
-  <li>лучшая поддержка для IMAP;</li>
-  <li>сохранение вложений на SD карту;</li>
-  <li>очистка Корзины;</li>
-  <li>сортировка сообщений;</li>
-  <li>… и более.</li>
-</ul>
-<p>
-Обратите внимание, что К-9 не поддерживает большинство бесплатных адресов Hotmail и, как большинство других почтовых программ, имеет некоторые причуды при общении с Microsoft Exchange.
-</p><p>
-Просьба представлять отчёты об ошибках, запросы про разработке новых функций, и задавать вопросы на
-<a href="http://k9mail.googlecode.com/">http://k9mail.googlecode.com/</a>.
-</p>
-    ]]></string>
-
-
-    <!-- Default signature -->
-    <string name="default_signature">-- \nОтправлено через К-9 Mail. Извините за краткость, пожалуйста.</string>
-
-
-    <!-- General strings that include the app name -->
-    <string name="account_delete_dlg_instructions_fmt">Учётная запись \"<xliff:g id="account">%s</xliff:g>\" будет удалена.</string>
-    <string name="account_recreate_dlg_instructions_fmt">Все данные учётной записи \"<xliff:g id="account">%s</xliff:g>\" будут уничтожены, но настройки сохранятся.</string>
-    <string name="account_clear_dlg_instructions_fmt">Все сообщения учётной записи \"<xliff:g id="account">%s</xliff:g>\" будут уничтожены, но настройки сохранятся.</string>
-    <string name="insufficient_apg_permissions">K-9 Mail не имеет разрешения для полного доступа к APG, пожалуйста переустановите приложение.</string>
-
-
-
-    <!-- === App Store-specific strings ======================================================= -->
-
-    <string name="import_dialog_error_message">Нет подходящего приложения для импортирования. Пожалуйста, установите файловый менеджер из Google Play.</string>
-    <string name="open_market">Открыть Play Store</string>
-
-
-
-    <!-- === General strings ================================================================== -->
-
-    <string name="app_authors_fmt">Авторы: <xliff:g id="app_authors">%s</xliff:g></string>
-    <string name="app_revision_fmt">Информация об изменениях: <xliff:g id="app_revision_url">%s</xliff:g></string>
-    <string name="app_libraries">Мы используем следующие библиотеки третьих сторон: <xliff:g id="app_libraries_list">%s</xliff:g></string>
-    <string name="app_emoji_icons">Иконки настроения: <xliff:g id="app_emoji_icons_link">%s</xliff:g></string>
-
-    <string name="read_attachment_label">читать вложения электронной почты</string>
-    <string name="read_attachment_desc">Разрешать этой программе читать вложения электронной почты.</string>
-    <string name="read_messages_label">Читать письма</string>
-    <string name="read_messages_desc">Разрешать этой программе читать ваши письма.</string>
-    <string name="delete_messages_label">Унитожать письма</string>
-    <string name="delete_messages_desc">Разрешать этой программе уничтожать ваши письма.</string>
-
-    <string name="about_title_fmt">О программе <xliff:g id="app_name">%s</xliff:g></string>
-    <string name="accounts_title">Адреса</string>
-    <string name="folders_title">Папки</string>
-    <string name="advanced">Дополнительные параметры</string>
-
-    <string name="message_list_title"><xliff:g id="account">%s</xliff:g>:<xliff:g id="folder">%s</xliff:g> </string>
-
-    <string name="compose_title_compose">Написать новое письмо</string>
-    <string name="compose_title_reply">Ответить</string>
-    <string name="compose_title_reply_all">Ответить всем</string>
-    <string name="compose_title_forward">Переслать</string>
-
-    <string name="choose_folder_title">Выберите папку</string>
-
-    <string name="activity_header_format"><xliff:g id="activity_prefix">%s</xliff:g><xliff:g id="unread_count">%s</xliff:g><xliff:g id="operation">%s</xliff:g></string>
-
-    <string name="activity_unread_count">\u0020[<xliff:g id="unread_count">%d</xliff:g>]</string>
-    <string name="status_loading_account_folder">Запрос <xliff:g id="account">%s</xliff:g>:<xliff:g id="folder">%s</xliff:g><xliff:g id="progress">%s</xliff:g></string>
-    <string name="status_loading_account_folder_headers">Чтение заголовков <xliff:g id="account">%s</xliff:g>:<xliff:g id="folder">%s</xliff:g><xliff:g id="progress">%s</xliff:g></string>
-    <string name="status_sending_account">Отправка <xliff:g id="account">%s</xliff:g><xliff:g id="progress">%s</xliff:g></string>
-    <string name="status_processing_account">Обработка <xliff:g id="account">%s</xliff:g>:<xliff:g id="command">%s</xliff:g><xliff:g id="progress">%s</xliff:g></string>
-    <string name="folder_progress">\u0020<xliff:g id="completed">%s</xliff:g>/<xliff:g id="total">%s</xliff:g></string>
-
-    <string name="status_next_poll">Следующий запрос @ <xliff:g id="nexttime">%s</xliff:g></string>
-    <string name="status_syncing_off">Синхронизация запрещена</string>
-
-    <!-- Actions will be used as buttons and in menu items -->
-    <string name="next_action">Следующий</string> <!-- Used as part of a multi-step process -->
-    <string name="previous_action">Предыдущий</string> <!-- Used as part of a multi-step process -->
-    <string name="okay_action">ОК</string> <!--  User to confirm acceptance of dialog boxes, warnings, errors, etc. -->
-    <string name="cancel_action">Отменить</string>
-    <string name="send_action">Отослать</string>
-    <string name="send_again_action">Послать снова</string>
-    <string name="reply_action">Ответить</string>
-    <string name="reply_all_action">Ответить всем</string>
-    <string name="delete_action">Удалить</string>
-    <string name="archive_action">Архивировать</string>
-    <string name="spam_action">Спам</string>
-    <string name="forward_action">Переслать</string>
-    <string name="move_action">Переместить</string>
-    <string name="single_message_options_action">Опции сообщения</string>
-    <string name="continue_action">Продолжить</string>
-    <string name="back_action">Назад</string>
-    <string name="done_action">Завершено</string> <!--  Used to complete a multi-step process -->
-    <string name="discard_action">Отбросить</string>
-    <string name="save_draft_action">Сохранить как черновик</string>
-    <string name="check_mail_action">Проверить почту</string>
-    <string name="send_messages_action">Отправить сообщения</string>
-    <string name="refresh_folders_action">Обновить список папок</string>
-    <string name="filter_folders_action">Найти дирректорию</string>
-    <string name="add_account_action">Добавить адрес</string>
-    <string name="compose_action">Написать новое письмо</string>
-    <string name="search_action">Поиск</string>
-    <string name="search_results">Искать в результатах</string>
-    <string name="preferences_action">Настройки</string>
-    <string name="account_settings_action">Почтовые настройки</string>
-    <string name="folder_settings_action">Настройки папки</string>
-    <string name="global_settings_action">Глобальные настройки</string>
-    <string name="remove_account_action">Удалить адрес</string>
-    <string name="clear_pending_action">Остановить незаконченные действия (опасно!)</string>
-
-    <string name="mark_as_read_action">Отметить как прочитанное</string>
-    <string name="send_alternate_action">Переслать (альтернат.)</string>
-    <string name="send_alternate_chooser_title">Выберать отправителя</string>
-
-    <string name="flag_action">Добавить звезду</string>
-    <string name="unflag_action">Удалить звезду</string>
-    <string name="copy_action">Копировать</string>
-    <string name="select_text_action">Выбрать текст</string>
-
-    <string name="message_view_theme_action_dark">Переключиться на тёмную тему</string>
-    <string name="message_view_theme_action_light">Переключиться на светлую тему</string>
-
-    <string name="mark_as_unread_action">Отметить как непрочитанное</string>
-    <string name="add_cc_bcc_action">Добавить Копию/СК</string>
-    <string name="read_receipt">Уведомление о прочтении</string>
-    <string name="read_receipt_enabled">Уведомление о прочтении будет запрошено</string>
-    <string name="read_receipt_disabled">Уведомление о прочтении не будет запрошено</string>
-    <string name="add_attachment_action">Добавить вложение</string>
-    <string name="add_attachment_action_image">Добавить вложение (Изображение)</string>
-    <string name="add_attachment_action_video">Добавить вложение (Видео)</string>
-    <string name="empty_trash_action">Очистить Корзину</string>
-    <string name="expunge_action">Стереть</string>
-    <string name="clear_local_folder_action">Удалить локальные сообщения</string>
-    <string name="about_action">О Программе</string>
-
-    <string name="prefs_title">Настройки</string>
-    <string name="accounts_context_menu_title">Параметры адресов</string>
-
-    <string name="general_no_subject">(Без темы)</string> <!-- Shown in place of the subject when a message has no subject. Showing this in parentheses is customary. -->
-    <string name="general_no_sender">Отправитель отсуствует</string>
-    <string name="status_loading">Загрузка</string>
-    <string name="status_loading_more">Загрузка сообщений\u2026</string>
-    <string name="status_network_error">Ошибка при соединении</string>
-    <string name="status_invalid_id_error">Сообщение не найдено</string>
-
-    <string name="status_loading_more_failed">Повторите загрузку сообщений</string>
-
-    <string name="load_more_messages_fmt">Загрузить ещё <xliff:g id="messages_to_load">%d</xliff:g></string>
-
-    <string name="abbrev_gigabytes">ГБ</string>
-    <string name="abbrev_megabytes">МБ</string>
-    <string name="abbrev_kilobytes">КБ</string>
-    <string name="abbrev_bytes">Б</string>
-
-    <string name="account_size_changed">Размер \"<xliff:g id="account">%s</xliff:g>\" сократился с <xliff:g id="oldSize">%s</xliff:g> до <xliff:g id="newSize">%s</xliff:g></string>
-
-    <string name="compacting_account">Сжатие ящика \"<xliff:g id="account">%s</xliff:g>\"</string>
-    <string name="clearing_account">Очистка ящика \"<xliff:g id="account">%s</xliff:g>\"</string>
-    <string name="recreating_account">Пересоздание учётной записи\"<xliff:g id="account">%s</xliff:g>\"</string>
-
-    <string name="notification_new_title">Новые сообщения</string>
-    <string name="notification_new_one_account_fmt"><xliff:g id="unread_message_count">%d</xliff:g> Непрочитанное (<xliff:g id="account">%s</xliff:g>)</string> <!-- 279 Unread (someone@google.com) -->
-
-    <string name="notification_bg_sync_ticker">Проверка почты: <xliff:g id="account">%s</xliff:g>:<xliff:g id="folder">%s</xliff:g></string>
-    <string name="notification_bg_sync_title">Проверка почты</string>
-    <string name="notification_bg_send_ticker">Отправка почты: <xliff:g id="account">%s</xliff:g></string>
-    <string name="notification_bg_send_title">Отправка почты</string>
-    <string name="notification_bg_title_separator">:</string>
-
-    <string name="special_mailbox_name_inbox">Входящие</string>
-    <string name="special_mailbox_name_outbox">Исходящие</string>
-    <!-- The following mailbox names will be used if the user has not specified one from the server -->
-    <string name="special_mailbox_name_drafts">Черновики</string>
-    <string name="special_mailbox_name_trash">Корзина</string>
-    <string name="special_mailbox_name_sent">Отправленные</string>
-    <string name="special_mailbox_name_archive">Архив</string>
-    <string name="special_mailbox_name_spam">Спам</string>
-    <!-- Mailbox names displayed to user -->
-
-    <string name="special_mailbox_name_drafts_fmt"><xliff:g id="folder">%s</xliff:g></string>
-    <string name="special_mailbox_name_trash_fmt"><xliff:g id="folder">%s</xliff:g></string>
-    <string name="special_mailbox_name_sent_fmt"><xliff:g id="folder">%s</xliff:g></string>
-    <string name="special_mailbox_name_archive_fmt"><xliff:g id="folder">%s</xliff:g></string>
-    <string name="special_mailbox_name_spam_fmt"><xliff:g id="folder">%s</xliff:g></string>
-
-    <string name="send_failure_subject">Не удалось отправить несколько сообщений</string>
-
-    <string name="end_of_folder">Сообщений больше нет</string>
-
-    <string name="debug_version_fmt">Версия: <xliff:g id="version">%s</xliff:g></string>
-    <string name="debug_enable_debug_logging_title">Включить запись в журнал отладок</string>
-    <string name="debug_enable_debug_logging_summary">Запись дополнительной диагностической информации</string>
-    <string name="debug_enable_sensitive_logging_title">Запись конфиденциальной информации</string>
-    <string name="debug_enable_sensitive_logging_summary">Разрешает запись паролей в журнал</string>
-
-    <string name="message_list_load_more_messages_action">Загрузить больше сообщений</string>
-    <string name="message_to_fmt">Для:<xliff:g id="counterParty">%s</xliff:g></string>
-
-    <string name="message_compose_to_hint">Кому</string>
-    <string name="message_compose_cc_hint">Копия</string>
-    <string name="message_compose_bcc_hint">СК</string>
-    <string name="message_compose_subject_hint">Тема</string>
-    <string name="message_compose_content_hint">Текст сообщения</string>
-    <string name="message_compose_signature_hint">Подпись</string>
-    <string name="message_compose_quote_header_separator">-------- Исходное сообщение --------</string>
-    <string name="message_compose_quote_header_subject">Тема:</string>
-    <string name="message_compose_quote_header_send_date">Послано:</string>
-    <string name="message_compose_quote_header_from">От:</string>
-    <string name="message_compose_quote_header_to">Для:</string>
-    <string name="message_compose_quote_header_cc">Копия:</string>
-    <string name="message_compose_reply_header_fmt"><xliff:g id="sender">%s</xliff:g> написал(а):\n\n</string>
-    <string name="message_compose_error_no_recipients">Необходимо добавить хотя бы одного адресата.</string>
-    <string name="error_contact_address_not_found">Не найден адрес почты.</string>
-    <string name="message_compose_attachments_skipped_toast">Некоторые вложения не могут быть пересланы, поскольку они не загрузились.</string>
-    <string name="message_compose_show_quoted_text_action">Цитировать сообщение</string>
-    <string name="message_compose_description_add_to">Добавить получателя (To)</string>
-    <string name="message_compose_description_add_cc">Добавить получателя (CC)</string>
-    <string name="message_compose_description_add_bcc">Добавить получателя (BCC)</string>
-    <string name="message_compose_description_delete_quoted_text">Удалить цитируемый текст</string>
-    <string name="message_compose_description_edit_quoted_text">Исправить цитируемый текст</string>
-
-    <string name="message_view_from_format">От: <xliff:g id="name">%s</xliff:g> &lt;<xliff:g id="email">%s</xliff:g>&gt;</string>
-    <string name="message_to_label">Для:</string>
-    <string name="message_view_cc_label">Копия:</string>
-    <string name="message_view_attachment_view_action">Открыть</string>
-    <string name="message_view_attachment_download_action">Сохранить</string>
-    <string name="message_view_status_attachment_saved">Вложение сохранено на карту SD под именем <xliff:g id="filename">%s</xliff:g>.</string>
-    <string name="message_view_status_attachment_not_saved">Не удалось сохранить вложение на карту SD.</string>
-    <string name="message_view_show_pictures_action">Показать картинки</string>
-    <string name="message_view_show_message_action">Показать мообщение</string>
-    <string name="message_view_show_attachments_action">Показать вложение</string>
-    <string name="message_view_show_more_attachments_action">Далее&#8230;</string>
-    <string name="message_view_fetching_attachment_toast">Загрузка вложения.</string>
-    <string name="message_view_no_viewer">Приложение просмотра не найдено для <xliff:g id="mimetype">%s</xliff:g>.</string>
-    <string name="message_view_download_remainder">Загрузить сообщение целиком</string>
-    <string name="message_view_downloading">Загрузка…</string>
-
-    <!-- NOTE: The following message refers to strings with id 'account_setup_incoming_save_all_headers_label' and 'account_setup_incoming_title' -->
-    <string name="message_additional_headers_not_downloaded">Не все заголовки были загружены или сохранены. Выберите \"Сохранять заголовки локально\" в настройках входящего сервера, чтобы использовать эту возможность.</string>
-    <string name="message_no_additional_headers_available">Все заголовки загружены, дополнительных заголовков для отображения нет.</string>
-    <string name="message_additional_headers_retrieval_failed">Не удалось загрузить дополнительные заголовки из базы данных или почтового сервера.</string>
-
-    <string name="folder_push_active_symbol">(Поддержка Push Mail)</string>
-
-    <string name="from_same_sender">Ещё от этого отправителя</string>
-
-    <string name="message_discarded_toast">Сообщение отброшено</string>
-    <string name="message_saved_toast">Сообщение сохранено в черновиках</string>
-
-    <string name="global_settings_checkbox_label">Флажки множественного выбора</string>
-    <string name="global_settings_checkbox_summary">Всегда показывать Флажки множественного выбора</string>
-    <string name="global_settings_preview_lines_label">Строки предпросмотра</string>
-    <string name="global_settings_show_correspondent_names_label">Показывать имя отправителя</string>
-    <string name="global_settings_show_correspondent_names_summary">Показывать имя отправителя вместо e-mail, если это возмомжно</string>
-
-    <string name="global_settings_sender_above_subject_label">Отобразить имена адресатов ниже поля темы</string>
-    <string name="global_settings_sender_above_subject_summary">Отобразить имена адресатов над полем темы</string>
-
-    <string name="global_settings_show_contact_name_label">Показывать имя получателя</string>
-    <string name="global_settings_show_contact_name_summary">Использовать имя получателя из списка контактов</string>
-    <string name="global_settings_registered_name_color_label">Раскраска контактов</string>
-    <string name="global_settings_registered_name_color_default">Не раскрашивать имена в списке контактов</string>
-    <string name="global_settings_registered_name_color_changed">Раскрасить имена в списке контактов</string>
-
-    <string name="global_settings_messageview_fixedwidth_label">Шрифты фиксированной ширины</string>
-    <string name="global_settings_messageview_fixedwidth_summary">Использовать шрифт фиксированной ширины при показе плоского текста</string>
-    <string name="global_settings_messageview_return_to_list_label">Вернуться к списку после удаления</string>
-    <string name="global_settings_messageview_return_to_list_summary">Вернуться к списку сообщений после удаления сообщения</string>
-    <string name="global_settings_messageview_show_next_label">Показать след. сообщение после удаления</string>
-    <string name="global_settings_messageview_show_next_summary">По умолчанию показывать след. сообщение после удаления</string>
-
-    <string name="global_settings_confirm_actions_title">Подтверждение действий</string>
-    <string name="global_settings_confirm_actions_summary">Показывать диалог при совершении действий</string>
-    <string name="global_settings_confirm_action_delete">Удалить (только представление сообщения)</string>
-    <string name="global_settings_confirm_action_delete_starred">Удалить отмеченные (message view only)</string>
-    <string name="global_settings_confirm_action_spam">Спам</string>
-
-    <string name="global_settings_notification_hide_subject_title">Скрыть тему в оповещениях</string>
-    <string name="global_settings_notification_hide_subject_never">Никогда</string>
-    <string name="global_settings_notification_hide_subject_when_locked">Когда устройство заблокировано</string>
-    <string name="global_settings_notification_hide_subject_always">Всегда</string>
-
-    <string name="global_settings_batch_buttons">Кнопки групповой обработки</string>
-    <string name="global_settings_batch_buttons_summary">Настройка списка кнопок групповой обработки</string>
-    <string name="global_settings_mark_read">Пометить как прочитанное/непрочитанное</string>
-    <string name="global_settings_delete">Удалить</string>
-    <string name="global_settings_archive">Переместить в архив</string>
-    <string name="global_settings_archive_disabled_reason">Отсутствует папка архива.</string>
-    <string name="global_settings_move">Переместить</string>
-    <string name="global_settings_flag">Флаг</string>
-    <string name="global_settings_unselect">Снять выделение</string>
-
-    <string name="quiet_time">Время тишины</string>
-    <string name="quiet_time_description">Запретить сигнал, вибрацию и мигание в ночное время</string>
-    <string name="quiet_time_starts">Начало времени тишины</string>
-    <string name="quiet_time_ends">Конец времени тишины</string>
-
-    <string name="account_setup_basics_title">Установить новый адрес</string>
-    <string name="account_setup_basics_email_hint">Адрес электронной почты</string>
-    <string name="account_setup_basics_password_hint">Пароль</string>
-    <string name="account_setup_basics_manual_setup_action">Ручная настройка</string>
-
-    <string name="account_setup_check_settings_title"></string>
-    <string name="account_setup_check_settings_retr_info_msg">Получение информации об адресе\u2026</string>
-    <string name="account_setup_check_settings_check_incoming_msg">Проверка настроек входящего сервера\u2026</string>
-    <string name="account_setup_check_settings_check_outgoing_msg">Проверка настроек исходящего сервера\u2026</string>
-    <string name="account_setup_check_settings_authenticate">Аутентификация\u2026</string>
-    <string name="account_setup_check_settings_fetch">Чтение настроек учётной записи\u2026</string>
-    <string name="account_setup_check_settings_canceling_msg">Отмена\u2026</string>
-
-    <string name="account_setup_names_title">Почти готово!</string>
-    <string name="account_setup_names_account_name_label">Дать этому ящику имя (необязательно):</string>
-    <string name="account_setup_names_user_name_label">Ваше имя (отображается в исходящих сообщениях):</string>
-
-    <string name="account_setup_account_type_title">Тип почтового ящика</string>
-    <string name="account_setup_account_type_instructions">Выберите тип ящика</string>
-    <string name="account_setup_account_type_pop_action">POP3</string>
-    <string name="account_setup_account_type_imap_action">IMAP</string>
-    <string name="account_setup_account_type_webdav_action">WebDAV (Exchange)</string>
-
-    <string name="account_setup_incoming_title">Настройки сервера входящей почты</string>
-    <string name="account_setup_incoming_username_label">Имя пользователя</string>
-    <string name="account_setup_incoming_password_label">Пароль</string>
-    <string name="account_setup_incoming_pop_server_label">POP3 сервер</string>
-    <string name="account_setup_incoming_imap_server_label">IMAP сервер</string>
-    <string name="account_setup_incoming_webdav_server_label">WebDAV (Exchange) сервер</string>
-    <string name="account_setup_incoming_port_label">Порт</string>
-    <string name="account_setup_incoming_security_label">Тип системы защиты</string>
-    <string name="account_setup_incoming_auth_type_label">Тип удостоверение подлинности</string>
-    <string name="account_setup_incoming_security_none_label">Никакой</string>
-    <string name="account_setup_incoming_security_ssl_optional_label">SSL (если поддерживается)</string>
-    <string name="account_setup_incoming_security_ssl_label">SSL (всегда)</string>
-    <string name="account_setup_incoming_security_tls_optional_label">TLS (если поддерживается)</string>
-    <string name="account_setup_incoming_security_tls_label">TLS (всегда)</string>
-
-    <string name="account_setup_incoming_delete_policy_label">Когда сообщение удалено</string>
-    <string name="account_setup_incoming_delete_policy_never_label">Не удалять с сервера</string>
-    <string name="account_setup_incoming_delete_policy_delete_label">Удалить с сервера</string>
-    <string name="account_setup_incoming_delete_policy_markread_label">Отметить как прочитанное на сервере</string>
-
-    <string name="account_setup_incoming_compression_label">Использовать сжатие данных в сети:</string>
-    <string name="account_setup_incoming_mobile_label">Мобильная</string>
-    <string name="account_setup_incoming_wifi_label">Wi-Fi</string>
-    <string name="account_setup_incoming_other_label">Другие</string>
-
-    <string name="local_storage_provider_external_label">Внешнее хранилище (SD-карта)</string>
-    <string name="local_storage_provider_internal_label">Стандартное внутреннее хранилище</string>
-    <string name="local_storage_provider_samsunggalaxy_label">%1$s дополнительное внутреннее хранилище</string>
-    <string name="local_storage_provider_label">Расположение хранилища</string>
-
-    <string name="account_setup_expunge_policy_label">Стирать сообщения</string>
-    <string name="account_setup_expunge_policy_immediately">Сразу же после удаления или перемещения</string>
-    <string name="account_setup_expunge_policy_on_poll">В ходе каждого запроса</string>
-    <string name="account_setup_expunge_policy_manual">Только вручную</string>
-
-    <string name="account_setup_incoming_autodetect_namespace_label">Автоопределение области имён IMAP</string>
-    <string name="account_setup_incoming_imap_path_prefix_label">Префикс пути IMAP</string>
-
-    <string name="drafts_folder_label">Имя папки Черновиков</string>
-    <string name="sent_folder_label">Имя папки Отправленныx</string>
-    <string name="trash_folder_label">Имя папки Корзины</string>
-    <string name="archive_folder_label">Имя папки Архива</string>
-    <string name="spam_folder_label">Имя папки Спам</string>
-
-    <string name="account_setup_incoming_subscribed_folders_only_label">Показывать только папки из подписки</string>
-    <string name="account_setup_auto_expand_folder">Автоматически открывать папку</string>
-
-    <string name="account_setup_incoming_webdav_path_prefix_label">Путь для WebDAV (Exchange)</string>
-    <string name="account_setup_incoming_webdav_path_prefix_hint">Необязательное</string>
-
-    <string name="account_setup_incoming_webdav_auth_path_label">Путь для удостоверение подлинности</string>
-    <string name="account_setup_incoming_webdav_auth_path_hint">Необязательное</string>
-    <string name="account_setup_incoming_webdav_mailbox_path_label">Пути почтового ящика</string>
-    <string name="account_setup_incoming_webdav_mailbox_path_hint">Необязательное</string>
-
-    <string name="account_setup_outgoing_title">Настройки сервера исходящей почты</string>
-    <string name="account_setup_outgoing_smtp_server_label">Сервер SMTP</string>
-    <string name="account_setup_outgoing_port_label">Порт</string>
-    <string name="account_setup_outgoing_security_label">Тип защиты</string>
-    <string name="account_setup_outgoing_require_login_label">Требовать входа в систему.</string>
-    <string name="account_setup_outgoing_username_label">Имя пользователя</string>
-    <string name="account_setup_outgoing_password_label">Пароль</string>
-    <string name="account_setup_outgoing_authentication_label">Тип защиты</string>
-
-    <string name="account_setup_bad_uri">Неверная установка: <xliff:g id="err_mess">%s</xliff:g></string>
-
-    <string name="account_setup_options_title">Настройки почты</string>
-
-    <string name="compact_action">Сжать данные</string>
-    <string name="clear_action">Очистить все данные (опасно!)</string>
-    <string name="recreate_action">Пересоздать данные (крайний случай!)</string>
-
-    <string name="account_setup_options_mail_check_frequency_label">Частота опроса папок</string>
-    <!-- Frequency also used in account_settings_* -->
-    <string name="account_setup_options_mail_check_frequency_never">Никогда</string>
-    <string name="account_setup_options_mail_check_frequency_1min">Раз в минуту</string>
-    <string name="account_setup_options_mail_check_frequency_5min">Раз в 5 минут</string>
-    <string name="account_setup_options_mail_check_frequency_10min">Раз в 10 минут</string>
-    <string name="account_setup_options_mail_check_frequency_15min">Раз в 15 минут</string>
-    <string name="account_setup_options_mail_check_frequency_30min">Раз в 30 минут</string>
-    <string name="account_setup_options_mail_check_frequency_1hour">Раз в час</string>
-    <string name="account_setup_options_mail_check_frequency_2hour">Раз в 2 часа</string>
-    <string name="account_setup_options_mail_check_frequency_3hour">Раз в 3 часа</string>
-    <string name="account_setup_options_mail_check_frequency_6hour">Раз в 6 часов</string>
-    <string name="account_setup_options_mail_check_frequency_12hour">Раз в 12 часов</string>
-    <string name="account_setup_options_mail_check_frequency_24hour">Раз в сутки</string>
-
-    <string name="push_poll_on_connect_label">Запрашивать при соединении с Push Mail</string>
-    <string name="account_setup_options_enable_push_label">Использовать Push Mail</string>
-    <string name="account_setup_options_enable_push_summary">Если ваш сервер поддерживает такую возможность, новые сообщения появляются мгновенно. Эта опция может существенно улучшить или ухудшить скорость и эффективность всей системы.</string>
-    <string name="idle_refresh_period_label">Обновлять неактивное соединение</string>
-    <string name="idle_refresh_period_1min">Раз в минуту</string>
-    <string name="idle_refresh_period_2min">Раз в 2 минуты</string>
-    <string name="idle_refresh_period_3min">Раз в 3 минуты</string>
-    <string name="idle_refresh_period_6min">Раз в 6 минут</string>
-    <string name="idle_refresh_period_12min">Раз в 12 минут</string>
-    <string name="idle_refresh_period_24min">Раз в 24 минуты</string>
-    <string name="idle_refresh_period_36min">Раз в 36 минут</string>
-    <string name="idle_refresh_period_48min">Раз в 48 минут</string>
-    <string name="idle_refresh_period_60min">Раз в час</string>
-
-    <string name="account_setup_options_notify_label">Оповещать о получении новой почты</string>
-    <string name="account_setup_options_notify_sync_label">Оповещать при проверке почты</string>
-
-    <!-- Number of displayed messages, also used in account_settings_* -->
-    <string name="account_setup_options_mail_display_count_label">Количество показанных сообщений</string>
-    <string name="account_setup_options_mail_display_count_10">10 сообщений</string>
-    <string name="account_setup_options_mail_display_count_25">25 сообщений</string>
-    <string name="account_setup_options_mail_display_count_50">50 сообщений</string>
-    <string name="account_setup_options_mail_display_count_100">100 сообщений</string>
-    <string name="account_setup_options_mail_display_count_250">250 сообщений</string>
-    <string name="account_setup_options_mail_display_count_500">500 сообщений</string>
-    <string name="account_setup_options_mail_display_count_1000">1000 сообщений</string>
-    <string name="account_setup_options_mail_display_count_all">все сообщения</string>
-
-    <string name="move_copy_cannot_copy_unsynced_message">Не удалось скопировать или переместить сообщение, которое не было синхронизированно с сервером</string>
-
-    <string name="account_setup_failed_dlg_title">Установка не завершена</string>
-    <string name="account_setup_failed_dlg_auth_message_fmt">Неправильное имя пользователя или пароль.\n(<xliff:g id="error">%s</xliff:g>)</string> <!-- Username or password incorrect\n(ERR01 Account does not exist) -->
-    <string name="account_setup_failed_dlg_certificate_message_fmt">Подключение к серверу не удалось.\n(<xliff:g id="error">%s</xliff:g>)</string> <!-- Cannot safely connect to server\n(Invalid certificate) -->
-    <string name="account_setup_failed_dlg_server_message_fmt">Подключение к серверу не удалось.\n(<xliff:g id="error">%s</xliff:g>)</string> <!-- Cannot connect to server\n(Connection timed out) -->
-    <string name="account_setup_failed_dlg_edit_details_action">Изменить данные</string>
-    <string name="account_setup_failed_dlg_continue_action">Продолжить</string>
-
-    <string name="account_settings_push_advanced_title">Расширенные</string>
-    <string name="account_settings_title_fmt">Общие настройки</string>
-    <string name="account_settings_default_label">Ящик по умолчанию</string>
-    <string name="account_settings_default_summary">Отправлять сообщения с этого ящика по умолчанию</string>
-    <string name="account_settings_notify_label">Уведомления о новой почте</string>
-    <string name="account_settings_notify_sync_label">Уведомления о синхронизации</string>
-    <string name="account_settings_email_label">Адрес электронной почты</string>
-    <string name="account_settings_notify_summary">Уведомлять в строке состояния о прибытии новых сообщений</string>
-    <string name="account_settings_notify_sync_summary">Уведомлять в строке состояния о проверке почты</string>
-    <string name="account_settings_notify_self_label">Уведомлять о посланных мною сообщениях</string>
-    <string name="account_settings_notify_self_summary">Уведомлять даже о сообщениях, отправленных из личной почты</string>
-    <string name="account_settings_notification_opens_unread_label">Открыть непрочитанные сообщения</string>
-    <string name="account_settings_notification_opens_unread_summary">Искать непрочитанные сообщения, когда уведомление открыто</string>
-    <string name="account_settings_notification_unread_count_label">Показать количество непрочитанных</string>
-    <string name="account_settings_notification_unread_count_summary">Показать количество непрочитанных в строке уведомлений.</string>
-    <string name="account_settings_mark_message_as_read_on_view_label">Отметить сообщение как прочитанное при открытии</string>
-    <string name="account_settings_mark_message_as_read_on_view_summary">Отметить сообщение как прочитанное при открытии для просмотра</string>
-
-    <string name="account_settings_show_pictures_label">Показывать изображения</string>
-    <string name="account_settings_show_pictures_never">Никогда</string>
-    <string name="account_settings_show_pictures_only_from_contacts">От контактов</string>
-    <string name="account_settings_show_pictures_always">От всех</string>
-
-    <string name="account_settings_composition">Написание сообщений</string>
-
-    <string name="account_settings_default_quoted_text_shown_label">Цитировать оригинальное сообщение при ответе</string>
-    <string name="account_settings_default_quoted_text_shown_summary">Оригинальное сообщение вставляется в ответное сообщение.</string>
-
-    <string name="account_settings_reply_after_quote_label">Отвечать после цитаты</string>
-    <string name="account_settings_reply_after_quote_summary">Располагать цитату выше ответа.</string>
-
-    <string name="account_settings_strip_signature_label">Отбросить подпись в цитируемом сообщении</string>
-    <string name="account_settings_strip_signature_summary">При ответет на сообщение подпись в цитируемом сообщении будет отброшена</string>
-
-    <string name="account_settings_message_format_label">Формат сообщения</string>
-    <string name="account_settings_message_format_text">Обычный текст (изображения и форматирование не сохраняется)</string>
-    <string name="account_settings_message_format_html">HTML (сохранять изображения и форматирование)</string>
-    <string name="account_settings_message_format_auto">Автоматически (простой текст, если ответа не на сообщение в формате HTML)</string>
-
-    <string name="account_settings_always_show_cc_bcc_label">AВсегда отображать CC/BCC</string>
-    <string name="account_settings_always_show_cc_bcc_summary">Всегда отображать поле ввода CC/BCC</string>
-
-    <string name="account_settings_message_read_receipt_label">Уведомление о прочтении</string>
-    <string name="account_settings_message_read_receipt_summary">Всегда запрашивать уведомление о прочтении</string>
-
-    <string name="account_settings_quote_style_label">Стиль цитирования</string>
-    <string name="account_settings_quote_style_prefix">Префикс (например Gmail, Pine)</string>
-    <string name="account_settings_quote_style_header">Заголовок (например Outlook, Yahoo!, Hotmail)</string>
-
-    <string name="account_settings_general_title">Общие</string>
-    <string name="account_settings_display_prefs_title">Экран</string>
-    <string name="account_settings_sync">Синхронизация папок</string>
-    <string name="account_settings_folders">Папки</string>
-    <string name="account_settings_message_lists">Список сообщений</string>
-    <string name="account_settings_message_view">Просмотр сообщений</string>
-    <string name="account_settings_quote_prefix_label">Префикс цитирования</string>
-    <string name="account_settings_crypto">Криптография</string>
-    <string name="account_settings_crypto_app">OpenPGP</string>
-    <string name="account_settings_crypto_app_none">Нет</string>
-    <string name="account_settings_crypto_app_not_available">Не доступна</string>
-    <string name="account_settings_crypto_auto_signature">Автоподпись</string>
-    <string name="account_settings_crypto_auto_signature_summary">Использовать e-mail учётной записи для формирования ключа подписи.</string>
-    <string name="account_settings_crypto_auto_encrypt">Автоматическое шифрование</string>
-    <string name="account_settings_crypto_auto_encrypt_summary">Автоматическая настройка шифрования, если открытый ключ соответствует получателю</string>
-
-    <string name="account_settings_mail_check_frequency_label">Частота опроса папок</string>
-
-    <string name="account_settings_storage_title">Хранилище</string>
-
-    <string name="account_settings_color_label">Цвет учётной записи</string>
-    <string name="account_settings_color_summary">Выберите цвет учётной записи, используемый в папке и списке учётных записей</string>
-
-    <string name="account_settings_led_color_label">Цвет светодиода для уведомления</string>
-    <string name="account_settings_led_color_summary">Выбрать цвет мигания для учётной записи</string>
-
-    <string name="account_settings_mail_display_count_label">Количество показываемых сообщений</string>
-
-    <string name="account_settings_autodownload_message_size_label">Загружать сообщения до</string>
-    <string name="account_settings_autodownload_message_size_1">1Kb</string>
-    <string name="account_settings_autodownload_message_size_2">2Kb</string>
-    <string name="account_settings_autodownload_message_size_4">4Kb</string>
-    <string name="account_settings_autodownload_message_size_8">8Kb</string>
-    <string name="account_settings_autodownload_message_size_16">16Kb</string>
-    <string name="account_settings_autodownload_message_size_32">32Kb</string>
-    <string name="account_settings_autodownload_message_size_64">64Kb</string>
-    <string name="account_settings_autodownload_message_size_128">128Kb</string>
-    <string name="account_settings_autodownload_message_size_256">256Kb</string>
-    <string name="account_settings_autodownload_message_size_512">512Kb</string>
-    <string name="account_settings_autodownload_message_size_1024">1Mb</string>
-    <string name="account_settings_autodownload_message_size_2048">2Mb</string>
-    <string name="account_settings_autodownload_message_size_5120">5Mb</string>
-    <string name="account_settings_autodownload_message_size_10240">10Mb</string>
-    <string name="account_settings_autodownload_message_size_any">любого размера без ограничений</string>
-
-    <string name="account_settings_message_age_label">Синхронизировать сообщения</string>
-    <string name="account_settings_message_age_any">без ограничения по давности</string>
-    <string name="account_settings_message_age_0">за сегодня</string>
-    <string name="account_settings_message_age_1">за 2 последних дня</string>
-    <string name="account_settings_message_age_2">за 3 последних дня</string>
-    <string name="account_settings_message_age_7">за последнюю неделю</string>
-    <string name="account_settings_message_age_14">за 2 последние недели</string>
-    <string name="account_settings_message_age_21">за 3 последние недели</string>
-    <string name="account_settings_message_age_1_month">за последний месяц</string>
-    <string name="account_settings_message_age_2_months">за 2 последних месяца</string>
-    <string name="account_settings_message_age_3_months">за 3 последних месяца</string>
-    <string name="account_settings_message_age_6_months">за 6 последних месяцев</string>
-    <string name="account_settings_message_age_1_year">за последний год</string>
-
-    <string name="account_settings_folder_display_mode_label">Выбор показываемых папок</string>
-    <string name="account_settings_folder_display_mode_all">Все</string>
-    <string name="account_settings_folder_display_mode_first_class">Только папки 1-го класса</string>
-    <string name="account_settings_folder_display_mode_first_and_second_class">Папки 1-го и 2-го класса</string>
-    <string name="account_settings_folder_display_mode_not_second_class">Все, кроме папок 2-го класса</string>
-
-    <string name="account_settings_folder_sync_mode_label">Выбор папок для проверки методом Poll</string>
-    <string name="account_settings_folder_sync_mode_all">Все</string>
-    <string name="account_settings_folder_sync_mode_first_class">Только папки 1-го класса</string>
-    <string name="account_settings_folder_sync_mode_first_and_second_class">Папки 1-го и 2-го класса</string>
-    <string name="account_settings_folder_sync_mode_not_second_class">Все, кроме папок 2-го класса</string>
-    <string name="account_settings_folder_sync_mode_none">Никаких</string>
-
-    <string name="account_settings_folder_push_mode_label">Выбор папок для проверки методом Push</string>
-    <string name="account_settings_folder_push_mode_all">Все</string>
-    <string name="account_settings_folder_push_mode_first_class">Только папки 1-го класса</string>
-    <string name="account_settings_folder_push_mode_first_and_second_class">Папки 1-го и 2-го класса</string>
-    <string name="account_settings_folder_push_mode_not_second_class">Все, кроме папок 2-го класса</string>
-    <string name="account_settings_folder_push_mode_none">Никаких</string>
-
-    <string name="account_settings_folder_target_mode_label">Перемещать/Копировать папки назначения</string>
-    <string name="account_settings_folder_target_mode_all">Все</string>
-    <string name="account_settings_folder_target_mode_first_class">Только папки 1-го класса</string>
-    <string name="account_settings_folder_target_mode_first_and_second_class">Папки 1-го и 2-го класса</string>
-    <string name="account_settings_folder_target_mode_not_second_class">Все, кроме папок 2-го класса</string>
-
-    <string name="account_settings_sync_remote_deletetions_label">Синхронизировать удаление на сервере</string>
-    <string name="account_settings_sync_remote_deletetions_summary">Удаляет удалённые на сервере сообщения</string>
-
-    <string name="folder_settings_title">Настройки папок</string>
-
-    <string name="folder_settings_in_top_group_label">Показывать в верхней группе</string>
-    <string name="folder_settings_in_top_group_summary">Показывать в верхней части списка папок</string>
-
-    <string name="folder_settings_folder_display_mode_label">Класс отображения папки</string>
-    <string name="folder_settings_folder_display_mode_normal">Никакой</string>
-    <string name="folder_settings_folder_display_mode_first_class">1-й класс</string>
-    <string name="folder_settings_folder_display_mode_second_class">2-й класс</string>
-
-    <string name="folder_settings_folder_sync_mode_label">Класс синхронизации папки</string>
-    <string name="folder_settings_folder_sync_mode_normal">Никакой</string>
-    <string name="folder_settings_folder_sync_mode_first_class">1-й класс</string>
-    <string name="folder_settings_folder_sync_mode_second_class">2-й класс</string>
-    <string name="folder_settings_folder_sync_mode_inherited">Такой-же как и класс отображения</string>
-
-    <string name="folder_settings_folder_push_mode_label">Класс папки для Push метода</string>
-    <string name="folder_settings_folder_push_mode_normal">Никакой</string>
-    <string name="folder_settings_folder_push_mode_first_class">1-й класс</string>
-    <string name="folder_settings_folder_push_mode_second_class">2-й класс</string>
-    <string name="folder_settings_folder_push_mode_inherited">Такой-же, как и класс синхронизации</string>
-
-    <string name="account_settings_incoming_label">Сервер входящей почты</string>
-    <string name="account_settings_incoming_summary">Настройки сервера входящей почты</string>
-    <string name="account_settings_outgoing_label">Сервер исходящей почты</string>
-    <string name="account_settings_outgoing_summary">Настройки сервера исходящей почты (SMTP)</string>
-    <string name="account_settings_description_label">Название ящика</string>
-    <string name="account_settings_name_label">Ваше имя</string>
-    <string name="notifications_title">Уведомления</string>
-    <string name="account_settings_vibrate_enable">Вибрация</string>
-    <string name="account_settings_vibrate_summary">Вибрация при новых сообщениях</string>
-    <string name="account_settings_vibrate_pattern_label">Тип вибрации</string>
-    <string name="account_settings_vibrate_pattern_default">По умолчанию</string>
-    <string name="account_settings_vibrate_pattern_1">Вибрация 1</string>
-    <string name="account_settings_vibrate_pattern_2">Вибрация 2</string>
-    <string name="account_settings_vibrate_pattern_3">Вибрация 3</string>
-    <string name="account_settings_vibrate_pattern_4">Вибрация 4</string>
-    <string name="account_settings_vibrate_pattern_5">Вибрация 5</string>
-    <string name="account_settings_vibrate_times">Повторять вибрацию</string>
-    <string name="account_settings_ringtone">Выбор мелодии</string>
-    <string name="account_settings_led_label">Мигать</string>
-    <string name="account_settings_led_summary">Мигать при получении сообщения</string>
-
-    <string name="account_settings_composition_title">Настройки составления сообщений</string>
-    <string name="account_settings_composition_label">По умолчанию</string>
-    <string name="account_settings_composition_summary">Установить по умолчанию \"От\", СК и подпись</string>
-
-    <string name="account_settings_identities_label">Управление личностями</string>
-    <string name="account_settings_identities_summary">Настройка альтернативных \"От\" адреса и подписи</string>
-
-    <string name="manage_identities_title">Управление личностями</string>
-
-    <string name="manage_identities_context_menu_title">Управление личностью</string>
-
-    <string name="edit_identity_title">Редактировать личность</string>
-    <string name="new_identity_action">Новая личность</string>
-
-    <string name="account_settings_always_bcc_label">СК все сообщения</string>
-
-    <string name="manage_identities_edit_action">Редактировать</string>
-    <string name="manage_identities_move_up_action">Передвинуть выше</string>
-    <string name="manage_identities_move_down_action">Передвинуть ниже</string>
-    <string name="manage_identities_move_top_action">Передвинуть к началу / пометить как по умолчанию</string>
-    <string name="manage_identities_remove_action">Удалить</string>
-
-    <string name="edit_identity_description_label">Описание личности</string>
-    <string name="edit_identity_description_hint">(Необязательныо)</string>
-    <string name="edit_identity_name_label">Ваше имя</string>
-    <string name="edit_identity_name_hint">(Необязательныо)</string>
-    <string name="edit_identity_email_label">Адрес электронной почты</string>
-    <string name="edit_identity_email_hint">(Обязательный)</string>
-    <string name="edit_identity_reply_to_label">Отвечать на адрес</string>
-    <string name="edit_identity_reply_to_hint">(Необязательно)</string>
-    <string name="edit_identity_signature_label">Подпись</string>
-    <string name="edit_identity_signature_hint">(Необязательно)</string>
-
-    <string name="account_settings_signature_use_label">Включить подпись</string>
-    <string name="account_settings_signature_label">Подпись</string>
-
-    <string name="default_identity_description">Первоначальная личность</string>
-    <string name="choose_identity_title">Выбрать личность</string>
-    <string name="send_as">Послать как</string>
-
-    <string name="no_removable_identity">Нельзя удалить единственную личность.</string>
-    <string name="identity_has_no_email">Личность без адреса электронной почты не позволяется.</string>
-
-    <string name="sort_earliest_first">Сначала старые сообщения</string>
-    <string name="sort_latest_first">Сначала новые сообщения</string>
-    <string name="sort_subject_alpha">Тема по алфавиту</string>
-    <string name="sort_subject_re_alpha">Тема по алфавиту в обратном порядке</string>
-    <string name="sort_flagged_first">Сначала сообщения со звёздами</string>
-    <string name="sort_flagged_last">Сначала сообщения без звёзд</string>
-    <string name="sort_unread_first">Сначала непрочитанные сообщения</string>
-    <string name="sort_unread_last">Сначала прочитанные сообщения</string>
-    <string name="sort_attach_first">Сначала сообщения с вложениями</string>
-    <string name="sort_unattached_first">Сначала сообщения без вложений</string>
-
-    <string name="sort_by">Сортировка по…</string>
-    <string name="sort_by_date">Дате</string>
-    <string name="sort_by_arrival">Получению</string>
-    <string name="sort_by_subject">Теме</string>
-    <string name="sort_by_flag">Звёздам</string>
-    <string name="sort_by_unread">Прочитанном/не прочитанном</string>
-    <string name="sort_by_attach">Вложениям</string>
-
-    <string name="account_delete_dlg_title">Удалить учётную запись</string>
-
-    <string name="account_recreate_dlg_title">Пересоздать учётную запись</string>
-
-    <string name="account_clear_dlg_title">Очистить учётную запись</string>
-
-    <string name="provider_note_live">Только некоторые \"Plus\" ящики поддерживают получение почты через \"POP\". Если вы не можете подключится
-        с верными данными подключения, то ваш почтовый ящик не имеет такого доступа.
-        Воспользуйтесь мобильной версией Yahoo! Mail для получения сообщений.</string>
-    <string name="provider_note_yahoojp">Если вы хотите использовать POP3 для данного поставщика, вы должны разрешить использование POP3 на странице настроек почты Yahoo.</string>
-    <string name="provider_note_auonejp">Если вы хотите использовать POP3 для данного поставщика, вы должны разрешить использовать IMAP или POP3 на странице настроек вашей почты.</string>
-    <string name="provider_note_naver">Если вы хотите использовать IMAP или POP3 для данного поставщика, вы должны разрешить использование IMAP или POP3 на странице настроек почты Naver.</string>
-    <string name="provider_note_hanmail">Если вы хотите использовать IMAP или POP3 для данного поставщика, вы должны разрешить использование IMAP или POP3 на странице настроек почты Hanmail(Daum).</string>
-    <string name="provider_note_paran">Если вы хотите использовать IMAP или POP3 для данного поставщика, вы должны	разрешить использование IMAP или POP3 на странице настроек почты Paran.</string>
-    <string name="provider_note_nate">Если вы хотите использовать IMAP или POP3 для данного поставщика, вы должны разрешить использование IMAP или POP3 на странице настроек почты Nate.</string>
-
-    <string name="account_setup_failed_dlg_invalid_certificate_title">Сертификат не признан</string>
-    <string name="account_setup_failed_dlg_invalid_certificate_accept">Принять сертификат</string>
-    <string name="account_setup_failed_dlg_invalid_certificate_reject">Отклонить сертификат</string>
-
-    <string name="message_help_key">Del (или D) - Удалить\u000AR -
-    Ответить\u000AA - Ответить Всем\u000AF - Переслать\u000AJ or P - Предыдущее
-    Сообщение\u000AK, N - Следующее сообщение\u000AM - Переместить\u000AY - Скопировать\u000AZ - Уменьшить\u000AShift-Z -
-    Увеличить\u000aG - Звезда</string>
-    <string name="message_list_help_key">Del (or D) - Удалить\u000AR -
-    Ответить\u000AA - Ответить Всем\u000AC - Составить\u000AF - Переслать\u000aM -
-    Переместить\u000AY - Скопировать\u000AG - Звезда\u000AO - Тип сортировки\u000AI - Порядок сортировки\u000AQ
-    - Вернуться к папкам\u000AS - Отметить/Отказаться</string>
-
-    <string name="folder_list_help_key">
-    1 - Показывать только папки 1-го класса\u000A
-    2 - Показывать папки 1-го и 2-го классов\u000A
-    3 - Показывать все папки, за исключением 2-го класса\u000A
-    4 - Показывать все папки\u000A
-    Q - Вернуться к списку ящиков\u000A
-    S - Редактировать настройки ящика</string>
-
-    <string name="folder_list_filter_hint">имя папки содержит</string>
-
-    <string name="folder_list_display_mode_label">Папки</string>
-    <string name="folder_list_display_mode_all">Показывать все папки</string>
-    <string name="folder_list_display_mode_first_class">Показывать только папки 1-го класса</string>
-    <string name="folder_list_display_mode_first_and_second_class">Показывать папки 1-го и 2-го классов</string>
-    <string name="folder_list_display_mode_not_second_class">Показывать все папки, за исключением 2-го класса</string>
-
-    <string name="account_settings_signature__location_label">Размещение подписи</string>
-    <string name="account_settings_signature__location_before_quoted_text">перед цитатой</string>
-    <string name="account_settings_signature__location_after_quoted_text">после цитаты</string>
-    <string name="setting_theme_dark">Тёмное</string>
-    <string name="setting_theme_light">Светлое</string>
-    <string name="display_preferences">Экран</string>
-    <string name="global_preferences">Глобальные</string>
-    <string name="debug_preferences">Отладка</string>
-    <string name="privacy_preferences">Конфиденциальность</string>
-    <string name="network_preferences">Сеть</string>
-    <string name="interaction_preferences">Взаимодействие</string>
-    <string name="accountlist_preferences">Список учётных записей</string>
-    <string name="messagelist_preferences">Списки сообщений</string>
-    <string name="messageview_preferences">Сообщения</string>
-    <string name="settings_theme_label">Изображение</string>
-    <string name="settings_language_label">Язык</string>
-
-    <string name="settings_messageview_mobile_layout_label">Режим одной колонки</string>
-    <string name="settings_messageview_mobile_layout_summary">Форматировать HTML сообщения для маленького экрана</string>
-
-    <string name="setting_language_system">По умолчанию</string>
-
-    <string name="background_ops_label">Синхронизация в фоновом режиме</string>
-    <string name="background_ops_never">Никогда</string>
-    <string name="background_ops_always">Всегда</string>
-    <string name="background_ops_enabled">Когда \'Фоновый режим\' включён</string>
-    <string name="background_ops_auto_sync">Когда \'Фоновые данные\' и \'Автосинхронизация\' включены</string>
-    <string name="background_ops_auto_sync_only">Когда выбрана \'Автосинхронизация\'</string>
-
-    <string name="date_format_label">Формат даты</string>
-    <!--
-      The values of the date_format_* strings MUST be valid date format strings.
-      See Android SDK documentation for the class SimpleDateFormat.
-    -->
-    <string name="date_format_common">dd-MMM-yyyy</string>
-
-    <string name="batch_select_all">Выбрать все</string>
-
-    <string name="account_setup_push_limit_label">Максимальное число папок для проверки с \"Push\"</string>
-    <string name="account_setup_push_limit_10">10 папок</string>
-    <string name="account_setup_push_limit_25">25 папок</string>
-    <string name="account_setup_push_limit_50">50 папок</string>
-    <string name="account_setup_push_limit_100">100 папок</string>
-    <string name="account_setup_push_limit_250">250 папок</string>
-    <string name="account_setup_push_limit_500">500 папок</string>
-    <string name="account_setup_push_limit_1000">1000 папок</string>
-
-    <string name="animations_title">Анимация</string>
-    <string name="animations_summary">Использовать яркие визуальные эффекты</string>
-    <string name="gestures_title">Жесты</string>
-    <string name="gestures_summary">Принимать контроль жестами</string>
-
-    <string name="volume_navigation_title">Использовать управление громкостью для навигации</string>
-    <string name="volume_navigation_summary">Перемещаться по элементам, используя управление громкостью</string>
-    <string name="volume_navigation_message">Сообщение</string>
-    <string name="volume_navigation_list">Различные списки элементов</string>
-
-    <string name="start_integrated_inbox_title">Входить в общий ящик при запуске</string>
-    <string name="start_integrated_inbox_summary">Показать общий ящик сообщений после запуска</string>
-
-    <string name="measure_accounts_title">Показать размер учётной записи</string>
-    <string name="measure_accounts_summary">Выключите для быстрого отображения</string>
-
-    <string name="count_search_title">Считать результаты поиска</string>
-    <string name="count_search_summary">Выключите для быстрого отображения</string>
-
-    <string name="hide_special_accounts_title">Спрятать специальные учётные записи</string>
-    <string name="hide_special_accounts_summary">Спрятать объединённый ящик со входящими письмами и все учётные записи сообщений</string>
-
-    <string name="search_title"><xliff:g id="search_name">%s</xliff:g> <xliff:g id="modifier">%s</xliff:g></string>
-    <string name="flagged_modifier"> - Помеченные</string>
-    <string name="unread_modifier"> - Непрочитанные</string>
-
-    <string name="search_all_messages_title">Все сообщения</string>
-    <string name="search_all_messages_detail">Все сообщения в папках для поиска</string>
-
-    <string name="integrated_inbox_title">Объединённая папка входящей почты (непрочитанное)</string>
-    <string name="integrated_inbox_detail">Все непрочитанные сообщения в объединённых папках</string>
-
-    <string name="tap_hint">Нажмите конверт или звёздочку для непрочитанных или помеченных звездой сообщений</string>
-
-    <string name="folder_settings_include_in_integrated_inbox_label">Объединить</string>
-    <string name="folder_settings_include_in_integrated_inbox_summary">Показывать непрочитанные сообщения в объединённой папке</string>
-
-    <string name="account_settings_searchable_label">Искать в папках</string>
-    <string name="account_settings_searchable_all">Во всех</string>
-    <string name="account_settings_searchable_displayable">В видимых только</string>
-    <string name="account_settings_searchable_none">Нигде</string>
-
-    <string name="font_size_settings_title">Размер шрифта</string>
-    <string name="font_size_settings_description">Настройте размер шрифта</string>
-
-    <string name="font_size_account_list">Список учётных записей</string>
-    <string name="font_size_account_name">Название учётной записи</string>
-    <string name="font_size_account_description">Описание учётной записи</string>
-
-    <string name="font_size_folder_list">Список папок</string>
-    <string name="font_size_folder_name">Имя папки</string>
-    <string name="font_size_folder_status">Статус папки</string>
-
-    <string name="font_size_message_list">Список сообщений</string>
-    <string name="font_size_message_list_subject">Тема</string>
-    <string name="font_size_message_list_sender">Отпрвитель</string>
-    <string name="font_size_message_list_date">Дата</string>
-    <string name="font_size_message_list_preview">Предпросмотр</string>
-
-    <string name="font_size_message_view">Сообщения</string>
-    <string name="font_size_message_view_sender">отправитель</string>
-    <string name="font_size_message_view_to">Кому</string>
-    <string name="font_size_message_view_cc">Скрытая копия</string>
-    <string name="font_size_message_view_additional_headers">дополнительные заголовки</string>
-    <string name="font_size_message_view_subject">Тема</string>
-    <string name="font_size_message_view_time">Время</string>
-    <string name="font_size_message_view_date">Дата</string>
-    <string name="font_size_message_view_content">Тело сообщения</string>
-
-    <string name="font_size_message_compose">Поле сообщения</string>
-    <string name="font_size_message_compose_input">Поля ввода текста</string>
-
-    <string name="font_size_tiniest">Самый крочшечный</string>
-    <string name="font_size_tiny">Крошечный</string>
-    <string name="font_size_smaller">Еще меньше</string>
-    <string name="font_size_small">Маленький</string>
-    <string name="font_size_medium">Средний</string>
-    <string name="font_size_large">Большой</string>
-    <string name="font_size_larger">Наибольший</string>
-
-    <string name="font_size_webview_smaller">Крошечный</string>
-    <string name="font_size_webview_small">Маленький</string>
-    <string name="font_size_webview_normal">Нормальный</string>
-    <string name="font_size_webview_large">Большой</string>
-    <string name="font_size_webview_larger">Наибольший</string>
-
-    <!-- Note: Contains references to preferences_action and misc_preferences_attachment_title -->
-    <string name="message_compose_buggy_gallery">Выберите \"Настройка\" -&gt; \"Использовать обход проблемы…\", чтобы вкладывать картинки и изображения используя Gallery 3D.</string>
-
-    <!-- Note: Contains references to add_attachment_action_image and add_attachment_action_video -->
-    <string name="message_compose_use_workaround">Выберите \"Добавить вложение (Картинка)\" или "Добвить вложение (Видео)\", чтобы вкладывать картинки и изображения используя Gallery 3D.</string>
-
-    <string name="miscellaneous_preferences">Разное</string>
-    <string name="misc_preferences_attachment_title">Использовать обход проблемы с \"Использовать галерею\"</string>
-    <string name="misc_preferences_attachment_description">Показывать кнопки для добавления картинок и видео вложений (чтобы обойти проблемы с 3D в Gallery)</string>
-
-    <!-- APG related -->
-    <string name="error_activity_not_found">Нет подходящего приложения для действия.</string>
-    <string name="error_apg_version_not_supported">Установленная версия APG не поддерживается.</string>
-    <string name="btn_crypto_sign">подписать</string>
-    <string name="btn_encrypt">Зашифровать</string>
-    <string name="btn_decrypt">Расшифровать</string>
-    <string name="btn_verify">проверить</string>
-    <string name="unknown_crypto_signature_user_id">&lt;неизвестный&gt;</string>
-    <string name="key_id">id: %s</string>
-    <string name="pgp_mime_unsupported">PGP/MIME сообщения пока не поддерживаются.</string>
-    <string name="attachment_encryption_unsupported">Предупреждение: вложения ещё не подписаны и не зашифрованы.</string>
-    <string name="send_aborted">Отправка отменена.</string>
-
-    <string name="save_or_discard_draft_message_dlg_title">Сохранить черновик сообщения?</string>
-    <string name="save_or_discard_draft_message_instructions_fmt">Сохранить или уничтожить сообщение?</string>
-
-    <string name="confirm_discard_draft_message_title">Отбросить сообщение?</string>
-    <string name="confirm_discard_draft_message">Вы уверены, что хотите отбросить это сообщение?</string>
-
-    <string name="refuse_to_save_draft_marked_encrypted_dlg_title">Не сохранять черновик сообщения.</string>
-    <string name="refuse_to_save_draft_marked_encrypted_instructions_fmt">Не сохранять черновик сообщения помеченного как зашифрованное.</string>
-
-    <string name="continue_without_public_key_dlg_title">Продолжить без открытого ключа?</string>
-    <string name="continue_without_public_key_instructions_fmt">Один или несколько получателей не имеют открытого ключа. Продолжить?</string>
-
-    <string name="select_text_now">Выберите текс для копирования.</string>
-
-    <string name="dialog_confirm_delete_title">Подтвердите удаление</string>
-    <string name="dialog_confirm_delete_message">Вы хотите удалить это сообщение?</string>
-    <string name="dialog_confirm_delete_confirm_button">Удалить</string>
-    <string name="dialog_confirm_delete_cancel_button">Не удалять</string>
-
-    <string name="dialog_confirm_spam_title">Подтвердите перенос в папку Спам</string>
-    <plurals name="dialog_confirm_spam_message">
-        <item quantity="one">Вы действительно хотите переместить сообщение в папку Спам?</item>
-        <item quantity="other">Вы действительно хотите переместить <xliff:g id="message_count">%1$d</xliff:g> сообщений в папку Спам?</item>
-<!--
-  Translators:
-
-  Please review how to handle pluralization for your language at (1) and ajust
-  the <item> elements accordingly
-
-  Possible values for 'quantity': zero, one, two, few, many, other
-
-  (1) http://developer.android.com/guide/topics/resources/string-resource.html#Plurals
-
--->
-    </plurals>
-    <string name="dialog_confirm_spam_confirm_button">Да</string>
-    <string name="dialog_confirm_spam_cancel_button">Нет</string>
-
-    <string name="dialog_attachment_progress_title">Скачивание вложения</string>
-
-    <string name="debug_logging_enabled">Разрешить журналирование отладочной информации</string>
-
-    <string name="messagelist_sent_to_me_sigil">»</string>
-    <string name="messagelist_sent_cc_me_sigil">›</string>
-    <string name="error_unable_to_connect">Не получается соединиться.</string>
-
-    <string name="import_export_action">Импорт и экспорт настроек</string>
-    <string name="settings_export_account">Экспортировать настройки учётной записи</string>
-    <string name="settings_export_all">Экспортировать настройки и учётные записи</string>
-    <string name="settings_import_dialog_title">Импорт</string>
-    <string name="settings_export_dialog_title">Экспорт</string>
-    <string name="settings_import">Импортировать настройки</string>
-    <string name="settings_import_selection">Импортировать выбранное</string>
-    <string name="settings_import_global_settings">Глобальные настройки</string>
-    <string name="settings_exporting">Экспорт настроек…</string>
-    <string name="settings_importing">Импорт настроек…</string>
-    <string name="settings_import_scanning_file">Сканирование файла…</string>
-    <string name="settings_export_success">Настройки были экспортированы в <xliff:g id="filename">%s</xliff:g></string>
-    <string name="settings_import_global_settings_success">Глобальные настройки были импортированы из <xliff:g id="filename">%s</xliff:g></string>
-    <string name="settings_import_success">Импортирован <xliff:g id="accounts">%s</xliff:g> из <xliff:g id="filename">%s</xliff:g></string>
-    <plurals name="settings_import_success">
-        <item quantity="one">1 учётная запись</item>
-        <item quantity="few"><xliff:g id="numAccounts">%s</xliff:g> учётных записи</item>
-        <item quantity="other"><xliff:g id="numAccounts">%s</xliff:g> учётных записей</item>
-    </plurals>
-    <string name="settings_export_failure">Не удалось экспортировать настройки</string>
-    <string name="settings_import_failure">Не удалось экспортировать настройки из <xliff:g id="filename">%s</xliff:g></string>
-    <string name="settings_export_success_header">Экспорт удался</string>
-    <string name="settings_export_failed_header">Экспорт не удался</string>
-    <string name="settings_import_success_header">Импорт удался</string>
-    <string name="settings_import_failed_header">Импорт не удался</string>
-    <string name="settings_import_activate_account_header">Активировать учётную запись</string>
-    <string name="settings_import_activate_account_intro">Чтобы использовать учётную запись \"<xliff:g id="account">%s</xliff:g>\", Вам необходимо указать <xliff:g id="server_passwords">%s</xliff:g>.</string>
-    <plurals name="settings_import_server_passwords">
-        <item quantity="one">пароль</item>
-        <item quantity="few">пароля</item>
-        <item quantity="other">паролей</item>
-    </plurals>
-    <string name="settings_import_incoming_server">Сервер для входящей почты (<xliff:g id="hostname">%s</xliff:g>):</string>
-    <string name="settings_import_outgoing_server">Сервер для исходящей почты (<xliff:g id="hostname">%s</xliff:g>):</string>
-    <plurals name="settings_import_setting_passwords">
-        <item quantity="one">Установка пароля…</item>
-        <item quantity="other">Установка паролей…</item>
-    </plurals>
-    <string name="settings_import_use_incoming_server_password">Использовать пароль от сервера для входящей почты</string>
-    <string name="activate_account_action">Активировать</string>
-
-    <string name="settings_unknown_version">Невозможно определить версию файла <xliff:g id="version">%s</xliff:g></string>
-
-    <string name="account_unavailable">Учётная запись\"<xliff:g id="account">%s</xliff:g>\" недоступна; проверьте хранилище</string>
-
-    <string name="settings_attachment_default_path">Сохранять вложения в…</string>
-    <string name="attachment_save_title">Сохранить вложение</string>
-    <string name="attachment_save_desc">Не найден браузер файлов. Где бы вы хотели сохранить вложение?</string>
-
-    <string name="manage_accounts_move_up_action">Переместить вверх</string>
-    <string name="manage_accounts_move_down_action">Переместить вниз</string>
-    <string name="manage_accounts_moving_message">Перемещение учётной записи…</string>
-
-    <string name="unread_widget_select_account">Показать количество непрочитанных для…</string>
-
-    <string name="import_dialog_error_title">Требуется файловый менеджер</string>
-    <string name="close">Закрыть</string>
-
-    <string name="webview_empty_message">К следующему</string>
-
-    <string name="webview_contextmenu_link_view_action">Открыть для просмотра</string>
-    <string name="webview_contextmenu_link_share_action">Поделиться ссылкой</string>
-    <string name="webview_contextmenu_link_copy_action">Скопировать ссылку в буфер обмена</string>
-    <string name="webview_contextmenu_link_clipboard_label">Ссылка</string>
-
-    <string name="webview_contextmenu_image_title">Изображение</string>
-    <string name="webview_contextmenu_image_view_action">Просмотреть изображение</string>
-    <string name="webview_contextmenu_image_save_action">Сохранить изображение</string>
-    <string name="webview_contextmenu_image_download_action">Скачать изображение</string>
-    <string name="webview_contextmenu_image_copy_action">Скопировать URL изображения в буфер обмена</string>
-    <string name="webview_contextmenu_image_clipboard_label">URL изображения</string>
-
-    <string name="webview_contextmenu_phone_call_action">Телефонный номер</string>
-    <string name="webview_contextmenu_phone_save_action">Сохранить в контакты</string>
-    <string name="webview_contextmenu_phone_copy_action">Скопировать телефонный номер в буфер обмена</string>
-    <string name="webview_contextmenu_phone_clipboard_label">Телефонный номер</string>
-
-    <string name="webview_contextmenu_email_send_action">Отправить письмо</string>
-    <string name="webview_contextmenu_email_save_action">Сохранить в контакты</string>
-    <string name="webview_contextmenu_email_copy_action">Скопировать email адрес в буфер обмена</string>
-    <string name="webview_contextmenu_email_clipboard_label">Email адрес</string>
-
-    <string name="image_saved_as">Сохранить изображение как \"<xliff:g id="filename">%s</xliff:g>\"</string>
-    <string name="image_saving_failed">Не удалось сохранить изображение.</string>
-
-    <string name="account_settings_remote_search_num_results_entries_all">Все</string>
-    <string name="account_settings_remote_search_num_results_entries_10">10</string>
-    <string name="account_settings_remote_search_num_results_entries_25">25</string>
-    <string name="account_settings_remote_search_num_results_entries_50">50</string>
-    <string name="account_settings_remote_search_num_results_entries_100">100</string>
-    <string name="account_settings_remote_search_num_results_entries_250">250</string>
-    <string name="account_settings_remote_search_num_results_entries_500">500</string>
-    <string name="account_settings_remote_search_num_results_entries_1000">1000</string>
-    <string name="account_settings_remote_search_num_label">Ограничение результатов поиска на сервере</string>
-    <string name="account_settings_remote_search_num_summary">Поиск остановить после нахождения <xliff:g id="num_results">%s</xliff:g> результатов.</string>
-    <string name="account_settings_remote_search">Удалённый поиск папки</string>
-    <string name="account_settings_remote_search_full_text">Включать текст сообщения в удалённом поиске</string>
-    <string name="account_settings_remote_search_full_text_summary">Поиск по всему тексту может быть медленным.</string>
-    <string name="remote_search_sending_query">Отправка запроса на сервер</string>
-    <string name="remote_search_downloading">Извлечение %d результатов</string>
-    <string name="remote_search_downloading_limited">Извлечено %1$d из %2$d результатов</string>
-    <string name="remote_search_error">Удалённый поиск прошёл неуспешно</string>
-
-    <string name="account_settings_search">Поиск</string>
-    <string name="account_settings_remote_search_enabled">Включить поиск на сервере</string>
-    <string name="account_settings_remote_search_enabled_summary">Искать сообщения не только локально на устройстве, но и на сервере</string>
-    <string name="action_remote_search">Поиск сообщений на сервере</string>
-    <string name="pull_to_refresh_remote_search_from_local_search_pull">Получение результатов поиска…</string>
-    <!-- NEW: <string name="pull_to_refresh_remote_search_from_local_search_release">Release to search server…</string>-->
-    <string name="remote_search_unavailable_no_network">Удалённый поиск не доступен без сетевого соединения.</string>
-
-    <string name="global_settings_background_as_unread_indicator_label">Использовать фоновый цвет как индикатор прочтения</string>
-    <string name="global_settings_background_as_unread_indicator_summary">Отображение прочитанных и непрочитанных сообщений с различным цветом фона</string>
-
-    <string name="global_settings_threaded_view_label">Режим отображения</string>
-    <string name="global_settings_threaded_view_summary">Совместить сообщения принадлежащие одной теме</string>
-</resources>
->>>>>>> d06e7728
+</resources>