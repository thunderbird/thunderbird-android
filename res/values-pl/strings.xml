<<<<<<< HEAD
<?xml version="1.0" encoding="utf-8"?>

<!--  #################################################################################### -->
<!--  ##                                                                                ## -->
<!--  ##         Polska wersja jezykowa: Marcin Orlowski <carlos@wfmh.org.pl>           ## -->
<!--  ##                                                                                ## -->
<!--  ## Wersja robocza. Przeslij wszelkie sugestie oraz uwagi na w/w adres.            ## -->
<!--  ## This is draft. Send all your notes or suggestions to address given above.      ## -->
<!--  ##                                                                                ## -->
<!--  ## Latest update: (YYYY-MM-DD): 2010.07.03                                        ## -->
<!--  ## Modified by rabbbit, 2011.03.03				        						## -->
<!--  ## Updated by Błażej Jeżewski, 2012.04.10											## -->
<!--  ##                                                                                ## -->
<!--  #################################################################################### -->

<resources xmlns:xliff="urn:oasis:names:tc:xliff:document:1.2">
    <!-- === App-specific strings ============================================================= -->

    <!-- This should make it easier for forks to change the branding -->

    <!-- Used in AndroidManifest.xml -->
    <string name="app_name">K-9 Mail</string>
    <string name="beta_app_name">K-9 Mail BETA</string>

    <string name="shortcuts_title">Konta K-9</string>
    <string name="unread_widget_label">K-9 Mail nieprzeczytane</string>

    <string name="remote_control_label">K-9 Mail zdalne sterowanie</string>
    <string name="remote_control_desc">Zezwalaj tej aplikacji na sterowanie K-9 i jego ustawieniami.</string>


    <!-- Used in the about dialog -->
    <string name="app_authors">Google, The K-9 Dog Walkers.</string>
    <string name="app_copyright_fmt">Copyright 2008-<xliff:g>%s</xliff:g> The K-9 Dog Walkers. Portions Copyright 2006-<xliff:g>%s</xliff:g> the Android Open Source Project.</string>
    <string name="app_license">Wszelkie prawa zastrzeżone</string>


    <!-- Welcome message -->
    <!-- NEW: <string name="welcome_message_title">Welcome to K-9 Mail</string>-->
    <string name="accounts_welcome"><![CDATA[
<p>
Witaj w K-9 Mail, darmowym programie pocztowym dla systemu Android.
</p><p>
Najistotniejsze ulepszenia wprowadzone w K-9 względem systemowej aplikacji, to:
</p>
<ul>
  <li>Obsługa Push Mail z użyciem IMAP IDLE</li>
  <li>Lepsza wydajność</li>
  <li>Message refiling</li>
  <li>Obsługa sygnaturek</li>
  <li>Kopia UDW-do-siebie</li>
  <li>Subscrypcja wybranych folderów</li>
  <li>Synchronizacja wszystkich folderów</li>
  <li>Konfiguracja adresu zwrotnego</li>
  <li>Skróty klawiszowe</li>
  <li>Lepsza obsługa protokołu IMAP</li>
  <li>Zapisywanie załączników na kartę SD</li>
  <li>Opróźnianie folderu \"Trash\"</li>
  <li>Sortowanie wiadomości</li>
  <li>… i wiele innych</li>
</ul>
<p>
K-9 nie obsługuje darmowych kont Hotmail oraz, jak wiele innych programów pocztowych może być kapryśny przy połączeniach z serwerem Microsoft Exchange.
</p><p>
Wszelkie zgłoszenia usterek, zapytania oraz nowe pomysły prosimy przesyłać za pośrednictwem strony projektu:
<a href="http://k9mail.googlecode.com/">http://k9mail.googlecode.com/</a>.
</p>
    ]]></string>


    <!-- Default signature -->
    <string name="default_signature">-- \nWysłane za pomocą K-9 Mail.</string>


    <!-- General strings that include the app name -->
    <string name="account_delete_dlg_instructions_fmt">Konto \"<xliff:g id="account">%s</xliff:g>\" zostanie usunięte z K-9.</string>
    <string name="account_recreate_dlg_instructions_fmt">Ustawienia konta \"<xliff:g id="account">%s</xliff:g>\" pozostaną bez zmian, niemniej wszystkie dane zostaną usunięte z bazy programu.</string>
    <string name="account_clear_dlg_instructions_fmt">Ustawienia konta \"<xliff:g id="account">%s</xliff:g>\" pozostaną bez zmian, niemniej wszystkie wiadomości zostaną usunięte z bazy programu.</string>
    <string name="insufficient_apg_permissions">K-9 nie ma pełnego dostępu do APG, aby naprawić przeinstaluj K-9.</string>



    <!-- === App Store-specific strings ======================================================= -->

    <string name="import_dialog_error_message">Brak aplikacji do obsługi plików importu. Zainastaluj jakąś aplikację z Google Play.</string>
    <string name="open_market">Otwórz Google Play</string>



    <!-- === General strings ================================================================== -->

    <string name="app_authors_fmt">Autorzy: <xliff:g id="app_authors">%s</xliff:g></string>
    <string name="app_revision_fmt">Historia zmian: <xliff:g id="app_revision_url">%s</xliff:g></string>
    <string name="app_libraries">K-9 mail zawiera kod źródłowy: <xliff:g id="app_libraries_list">%s</xliff:g></string>
    <string name="app_emoji_icons">Ikony Emoji: <xliff:g id="app_emoji_icons_link">%s</xliff:g></string>

    <string name="read_attachment_label">Odczyt załączników</string>
    <string name="read_attachment_desc">Zezwalaj tej aplikacji na czytanie załaczników z Twoich wiadomości.</string>
    <string name="read_messages_label">Odczytaj wiadomości</string>
    <string name="read_messages_desc">Zezwalaj tej aplikacji na czytanie Twoich wiadomości</string>
    <string name="delete_messages_label">Usuń wiadomości</string>
    <string name="delete_messages_desc">Zezwalaj tej aplikacji na usuwanie Twoich wiadomości.</string>

    <string name="about_title_fmt"><xliff:g id="app_name">%s</xliff:g></string>
    <string name="accounts_title">Konta</string>
    <!-- NEW: <string name="folders_title">Folders</string>-->
    <string name="advanced">Zaawansowane</string>

    <string name="message_list_title"><xliff:g id="account">%s</xliff:g>:<xliff:g id="folder">%s</xliff:g> </string>

    <string name="compose_title_compose">Nie</string>
    <!-- NEW: <string name="compose_title_reply">Reply</string>-->
    <!-- NEW: <string name="compose_title_reply_all">Reply all</string>-->
    <!-- NEW: <string name="compose_title_forward">Forward</string>-->

    <string name="choose_folder_title">Wybierz folder</string>

    <string name="activity_header_format"><xliff:g id="activity_prefix">%s</xliff:g><xliff:g id="unread_count">%s</xliff:g><xliff:g id="operation">%s</xliff:g></string>

    <string name="activity_unread_count">\u0020[<xliff:g id="unread_count">%d</xliff:g>]</string>
    <string name="status_loading_account_folder">Sprawdzam <xliff:g id="account">%s</xliff:g>:<xliff:g id="folder">%s</xliff:g><xliff:g id="progress">%s</xliff:g></string>
    <string name="status_loading_account_folder_headers">Nagłówki: <xliff:g id="account">%s</xliff:g>:<xliff:g id="folder">%s</xliff:g><xliff:g id="progress">%s</xliff:g></string>
    <string name="status_sending_account">Wysyłam: <xliff:g id="account">%s</xliff:g><xliff:g id="progress">%s</xliff:g></string>
    <string name="status_processing_account">Przetwarzam: <xliff:g id="account">%s</xliff:g>:<xliff:g id="command">%s</xliff:g><xliff:g id="progress">%s</xliff:g></string>
    <string name="folder_progress">\u0020<xliff:g id="completed">%s</xliff:g>/<xliff:g id="total">%s</xliff:g></string>

    <string name="status_next_poll">Sprawdzę o <xliff:g id="nexttime">%s</xliff:g></string>
    <string name="status_syncing_off">Synchronizacja wyłączona</string>

    <!-- Actions will be used as buttons and in menu items -->
    <string name="next_action">Dalej</string> <!-- Used as part of a multi-step process -->
    <string name="previous_action">Cofnij</string> <!-- Used as part of a multi-step process -->
    <string name="okay_action">OK</string> <!--  User to confirm acceptance of dialog boxes, warnings, errors, etc. -->
    <string name="cancel_action">Anuluj</string>
    <string name="send_action">Wyślij</string>
    <string name="send_again_action">Prześlij ponownie</string>
    <string name="reply_action">Odpowiedz</string>
    <string name="reply_all_action">Odpowiedz wszystkim</string>
    <string name="delete_action">Usuń</string>
    <string name="archive_action">Archiwizuj</string>
    <string name="spam_action">Spam</string>
    <string name="forward_action">Prześlij dalej</string>
    <string name="move_action">Przenieś</string>
    <!-- NEW: <string name="single_message_options_action">Message Options</string>-->
    <string name="continue_action">Kontynuuj</string>
    <string name="back_action">Cofnij</string>
    <string name="done_action">Gotowe</string> <!--  Used to complete a multi-step process -->
    <string name="discard_action">Usuń</string>
    <string name="save_draft_action">Zapisz jako szkic</string>
    <string name="check_mail_action">Sprawdź pocztę</string>
    <string name="send_messages_action">Wyślij wiadomości</string>
    <string name="refresh_folders_action">Odśwież listę</string>
    <string name="filter_folders_action">Wyszukaj folder</string>
    <string name="add_account_action">Dodaj konto</string>
    <string name="compose_action">Napisz</string>
    <string name="search_action">Szukaj</string>
    <string name="search_results">Wyniki</string>
    <string name="preferences_action">Ustawienia</string>
    <string name="account_settings_action">Ustawienia konta</string>
    <string name="folder_settings_action">Ustawienia folderu</string>
    <string name="global_settings_action">Ustawienia globalne</string>
    <string name="remove_account_action">Usuń konto</string>
    <string name="clear_pending_action">Anuluj oczekujące zadania (niebezpieczne!)</string>

    <string name="mark_as_read_action">Oznacz jako przeczytane</string>
    <string name="send_alternate_action">Prześlij dalej (alternatywne)</string>
    <string name="send_alternate_chooser_title">Wybierz nadawcę</string>

    <string name="flag_action">Dodaj gwiazdkę</string>
    <string name="unflag_action">Usuń gwiazdkę</string>
    <string name="copy_action">Skopiuj</string>
    <string name="select_text_action">Zaznacz tekst</string>

    <!-- NEW: <string name="message_view_theme_action_dark">Switch to dark theme</string>-->
    <!-- NEW: <string name="message_view_theme_action_light">Switch to light theme</string>-->

    <string name="mark_as_unread_action">Jako nieprzeczytane</string>
    <string name="add_cc_bcc_action">Dodaj DW/UDW</string>
    <string name="read_receipt">Powiadomienie o przeczytaniu</string>
    <string name="read_receipt_enabled">Żadaj powiadomienia o przeczytaniu</string>
    <string name="read_receipt_disabled">Nie wymagaj powiadomienia o przeczytaniu</string>
    <string name="add_attachment_action">Dodaj załącznik</string>
    <string name="add_attachment_action_image">Dodaj załącznik (Zdjęcie)</string>
    <string name="add_attachment_action_video">Dodaj załącznik (Film)</string>
    <string name="empty_trash_action">Opróżnij kosz</string>
    <string name="expunge_action">Wyczyść</string>
    <string name="clear_local_folder_action">Wyczyść wiadomości lokalne</string>
    <string name="about_action">O programie</string>

    <string name="prefs_title">Ustawienia</string>
    <string name="accounts_context_menu_title">Ustawienia konta</string>

    <string name="general_no_subject">(Brak tematu)</string> <!-- Shown in place of the subject when a message has no subject. Showing this in parentheses is customary. -->
    <string name="general_no_sender">Brak nadawcy</string>
    <string name="status_loading">Sprawdzanie <xliff:g id="progress">%s</xliff:g></string>
    <string name="status_loading_more">Wczytuję wiadomości…</string>
    <string name="status_network_error">Błąd połączenia</string>
    <string name="status_invalid_id_error">Nie znaleziono wiadomości</string>

    <string name="status_loading_more_failed">Spróbuj wczytać wiadomości ponownie</string>

    <string name="load_more_messages_fmt">Pobierz kolejne <xliff:g id="messages_to_load">%d</xliff:g> wiadomości</string>

    <string name="abbrev_gigabytes">GB</string>
    <string name="abbrev_megabytes">MB</string>
    <string name="abbrev_kilobytes">KB</string>
    <string name="abbrev_bytes">B</string>

    <string name="account_size_changed">
    Objętość konta \"<xliff:g id="account">%s</xliff:g>\" zmniejszyła się z <xliff:g id="oldSize">%s</xliff:g> do <xliff:g id="newSize">%s</xliff:g></string>

    <string name="compacting_account">Kompaktuję konto \"<xliff:g id="account">%s</xliff:g>\"</string>
    <string name="clearing_account">Czyszczę konto \"<xliff:g id="account">%s</xliff:g>\"</string>
    <string name="recreating_account">Odtwarzam konto \"<xliff:g id="account">%s</xliff:g>\"</string> <!-- FIXME -->

    <string name="notification_new_title">Nowa wiadomość</string>
    <string name="notification_new_one_account_fmt">Nowe: <xliff:g id="unread_message_count">%d</xliff:g> (<xliff:g id="account">%s</xliff:g>)</string> <!-- 279 Unread (someone@google.com) -->

    <string name="notification_bg_sync_ticker">Sprawdzam: <xliff:g id="account">%s</xliff:g>:<xliff:g id="folder">%s</xliff:g></string>
    <string name="notification_bg_sync_title">Sprawdzam</string>
    <string name="notification_bg_send_ticker">Wysyłam: <xliff:g id="account">%s</xliff:g></string>
    <string name="notification_bg_send_title">Wysyłam</string>
    <string name="notification_bg_title_separator">:</string>

    <string name="special_mailbox_name_inbox">Odebrane</string>
    <string name="special_mailbox_name_outbox">Wychodzące</string>
    <!-- The following mailbox names will be used if the user has not specified one from the server -->
    <string name="special_mailbox_name_drafts">Szablony</string>
    <string name="special_mailbox_name_trash">Kosz</string>
    <string name="special_mailbox_name_sent">Wysłane</string>
    <string name="special_mailbox_name_archive">Archiwizuj</string>
    <string name="special_mailbox_name_spam">Spam</string>

    <string name="special_mailbox_name_drafts_fmt"><xliff:g id="folder">%s</xliff:g> (Szkice)</string>
    <string name="special_mailbox_name_trash_fmt"><xliff:g id="folder">%s</xliff:g> (Usunięte)</string>
    <string name="special_mailbox_name_sent_fmt"><xliff:g id="folder">%s</xliff:g> (Wysłane)</string>
    <string name="special_mailbox_name_archive_fmt"><xliff:g id="folder">%s</xliff:g> (Archiwum)</string>
    <string name="special_mailbox_name_spam_fmt"><xliff:g id="folder">%s</xliff:g> (Spam)</string>

    <string name="send_failure_subject">Niektóre wiadomości nie zostały wysłane</string>

    <string name="end_of_folder">Nie ma więcej wiadomości</string>

    <string name="debug_version_fmt">Wersja <xliff:g id="version">%s</xliff:g></string>
    <string name="debug_enable_debug_logging_title">Włącz logowanie</string>
    <string name="debug_enable_debug_logging_summary">Loguj dodatkowe informacje diagnostyczne</string>
    <string name="debug_enable_sensitive_logging_title">Loguj poufne informacje</string>
    <string name="debug_enable_sensitive_logging_summary">Logi mogą zawierać Twoje hasła</string>

    <string name="message_list_load_more_messages_action">Pobierz więcej wiadomości</string>
    <string name="message_to_fmt">Do:<xliff:g id="counterParty">%s</xliff:g></string>

    <string name="message_compose_to_hint">Do</string>
    <string name="message_compose_cc_hint">DW</string>
    <string name="message_compose_bcc_hint">UDW</string>
    <string name="message_compose_subject_hint">Temat</string>
    <string name="message_compose_content_hint">Treść wiadomości</string>
    <string name="message_compose_signature_hint">Podpis</string>
    <string name="message_compose_quote_header_separator">-------- Wiadomość oryginalna --------</string>
    <string name="message_compose_quote_header_subject">Temat:</string>
    <string name="message_compose_quote_header_send_date">Wysłane:</string>
    <string name="message_compose_quote_header_from">Od:</string>
    <string name="message_compose_quote_header_to">Do:</string>
    <string name="message_compose_quote_header_cc">DW:</string>
    <string name="message_compose_reply_header_fmt"><xliff:g id="sender">%s</xliff:g> napisał:\n\n</string>
    <string name="message_compose_error_no_recipients">Musisz dodać co najmniej jednego odbiorcę.</string>
    <string name="error_contact_address_not_found">Żaden adres email nie został znaleziony.</string>
    <string name="message_compose_attachments_skipped_toast">Niektóre załączniki nie mogą być przesłane dalej ponieważ nie zostały wcześniej pobrane.</string>
    <string name="message_compose_show_quoted_text_action">Cytuj wiadomość</string>
    <string name="message_compose_description_add_to">Dodaj odbiorcę (Do)</string>
    <string name="message_compose_description_add_cc">Dodaj odbiorcę (DW)</string>
    <string name="message_compose_description_add_bcc">Dodaj odbiorcę (UDW)</string>
    <string name="message_compose_description_delete_quoted_text">Usuń cytowany tekst</string>
    <string name="message_compose_description_edit_quoted_text">Edytuj cytowany tekst</string>

    <string name="message_view_from_format">Od: <xliff:g id="name">%s</xliff:g> &lt;<xliff:g id="email">%s</xliff:g>&gt;</string>
    <string name="message_to_label">Do:</string>
    <string name="message_view_cc_label">DW:</string>
    <string name="message_view_attachment_view_action">Otwórz</string>
    <string name="message_view_attachment_download_action">Zapisz</string>
    <string name="message_view_status_attachment_saved">Załącznik zapisano na karcie SD jako <xliff:g id="filename">%s</xliff:g>.</string>
    <string name="message_view_status_attachment_not_saved">Zapisywanie załącznika na karcie SD nie powiodło się.</string>
    <string name="message_view_show_pictures_action">Wyświetl grafikę</string>
    <string name="message_view_show_message_action">Pokaż wiadomość</string>
    <string name="message_view_show_attachments_action">Pokaż załączniki</string>
    <string name="message_view_show_more_attachments_action">Więcej…</string>
    <string name="message_view_fetching_attachment_toast">Pobieram załącznik…</string>
    <string name="message_view_no_viewer">Nie moge znaleźć programu do wyświetlenia pliku <xliff:g id="mimetype">%s</xliff:g>.</string>
    <string name="message_view_download_remainder">Pobierz całą wiadomość</string>
    <string name="message_view_downloading">Pobieranie…</string>

    <!-- NOTE: The following message refers to strings with id 'account_setup_incoming_save_all_headers_label' and 'account_setup_incoming_title' -->
    <string name="message_additional_headers_not_downloaded">Nie wszystkie nagłówki zostały pobrane lub zapisane. Wybierz \"Zapisuj nagłówki lokalnie\" w ustawieniach serwera poczty przychodzącej, aby tę funcje aktywować</string>
    <string name="message_no_additional_headers_available">Wszystkie nagłówki pobrano, niemniej nie znaleziono żadnych dodatkowych do wyświetlenia.</string>
    <string name="message_additional_headers_retrieval_failed">Pobieranie nagłówkow nie powiodło się.</string>

    <string name="folder_push_active_symbol">(Push)</string>

    <string name="from_same_sender">Więcej od tego nadawcy</string>

    <string name="message_discarded_toast">Wiadomość usunięta</string>
    <string name="message_saved_toast">Wiadomość zapisana jako szkic</string>

    <string name="global_settings_checkbox_label">Zaznaczanie wielu</string>
    <string name="global_settings_checkbox_summary">Opcja zaznaczania wielu wiadomości dostępna zawsze w trybie wielokrotnego wyboru</string>
    <string name="global_settings_preview_lines_label">Podglądaj linie</string>
    <string name="global_settings_show_correspondent_names_label">Pokazuj nazwiska korespondentów</string>
    <string name="global_settings_show_correspondent_names_summary">Pokazuj nazwiska korespondentów zamiast ich adresów email</string>

    <string name="global_settings_sender_above_subject_label">Correspondent above subject</string>
    <string name="global_settings_sender_above_subject_summary">Show correspondent names above the subject line, rather than below it</string>

    <string name="global_settings_show_contact_name_label">Pokazuj nazwę kontaktu</string>
    <string name="global_settings_show_contact_name_summary">Użyj nazw nadawców, jeżeli występują w Twojej książce kontaktowej</string>
    <string name="global_settings_registered_name_color_label">Koloruj kontakty</string>
    <string name="global_settings_registered_name_color_default">Nie koloruj nazwisk na liście kontaktów</string>
    <string name="global_settings_registered_name_color_changed">Koloruj nazwiska na liście kontaktów</string>

    <string name="global_settings_messageview_fixedwidth_label">Czcionka o stałej szer.</string>
    <string name="global_settings_messageview_fixedwidth_summary">Użyj czcionki o stałej szerokości do wyświetlania wiadomości tekstowych</string>
    <string name="global_settings_messageview_return_to_list_label">Skasuj i wróć do listy</string>
    <string name="global_settings_messageview_return_to_list_summary">Wraca do listy wiadomości po usunięciu danej wiadomości</string>
    <string name="global_settings_messageview_show_next_label">Pokaż następną wiadomość po usunięciu</string>
    <string name="global_settings_messageview_show_next_summary">Pokaż domyślnie następną wiadomość po usunięciu</string>

    <string name="global_settings_confirm_actions_title">Potwierdź akcje</string>
    <string name="global_settings_confirm_actions_summary">Pokaż potwierdzające okno dialogowe, gdy wykonujesz wybrane akcje</string>
    <string name="global_settings_confirm_action_delete">Usuń (tylko widok wiadomości)</string>
    <string name="global_settings_confirm_action_delete_starred">Usuń oznacz. gwiazkdą (tylko widok wiadomości)</string>
    <string name="global_settings_confirm_action_spam">Spam</string>

    <!-- NEW: <string name="global_settings_notification_hide_subject_title">Hide subject in notifications</string>-->
    <!-- NEW: <string name="global_settings_notification_hide_subject_never">Never</string>-->
    <!-- NEW: <string name="global_settings_notification_hide_subject_when_locked">When phone is locked</string>-->
    <!-- NEW: <string name="global_settings_notification_hide_subject_always">Always</string>-->

    <!-- NEW: <string name="global_settings_batch_buttons">Batch buttons</string>-->
    <!-- NEW: <string name="global_settings_batch_buttons_summary">Configure message list batch buttons</string>-->
    <!-- NEW: <string name="global_settings_mark_read">Mark read/unread</string>-->
    <!-- NEW: <string name="global_settings_delete">Delete</string>-->
    <!-- NEW: <string name="global_settings_archive">Move to archive</string>-->
    <!-- NEW: <string name="global_settings_archive_disabled_reason">No archive folders.</string>-->
    <!-- NEW: <string name="global_settings_move">Move</string>-->
    <!-- NEW: <string name="global_settings_flag">Flag</string>-->
    <!-- NEW: <string name="global_settings_unselect">Unselect</string>-->

    <string name="quiet_time">Okres ciszy</string>
    <string name="quiet_time_description">Wyłącz dzwonienie, wibracje i mruganie w nocy</string>
    <string name="quiet_time_starts">Początek okresu ciszy</string>
    <string name="quiet_time_ends">Koniec okresu ciszy</string>

    <string name="account_setup_basics_title">Dodaj konto</string>
    <string name="account_setup_basics_email_hint">Adres email</string>
    <string name="account_setup_basics_password_hint">Hasło</string>
    <string name="account_setup_basics_manual_setup_action">Ustaw ręcznie</string>

    <string name="account_setup_check_settings_title"></string>
    <string name="account_setup_check_settings_retr_info_msg">Pobieram informacje…</string>
    <string name="account_setup_check_settings_check_incoming_msg">Sprawdzam ustawienia serwera…</string>
    <string name="account_setup_check_settings_check_outgoing_msg">Sprawdzam ustawienia serwera…</string>
    <string name="account_setup_check_settings_authenticate">Autentyfikacja…</string>
    <string name="account_setup_check_settings_fetch">Pobieranie ustawień konta…</string>
    <string name="account_setup_check_settings_canceling_msg">Przerywam…</string>

    <string name="account_setup_names_title">Prawie gotowe!</string>
    <string name="account_setup_names_account_name_label">Wpisz nazwę (opcjonalną) tego konta:</string>
    <string name="account_setup_names_user_name_label">Twoje imię i nazwisko (pojawi się w wysyłanych wiadomościach):</string>

    <string name="account_setup_account_type_title">Rodzaj konta</string>
    <string name="account_setup_account_type_instructions">Jakiego typu serwer obsługuje to konto?</string>
    <string name="account_setup_account_type_pop_action">POP3</string>
    <string name="account_setup_account_type_imap_action">IMAP</string>
    <string name="account_setup_account_type_webdav_action">WebDAV (Exchange)</string>

    <string name="account_setup_incoming_title">Poczta przychodząca</string>
    <string name="account_setup_incoming_username_label">Identyfikator</string>
    <string name="account_setup_incoming_password_label">Hasło</string>
    <string name="account_setup_incoming_pop_server_label">Serwer POP3</string>
    <string name="account_setup_incoming_imap_server_label">Serwer IMAP</string>
    <string name="account_setup_incoming_webdav_server_label">Serwer WebDAV (Exchange)</string>
    <string name="account_setup_incoming_port_label">Port</string>
    <string name="account_setup_incoming_security_label">Zabezpieczenia</string>
    <string name="account_setup_incoming_auth_type_label">Rodzaj autentykacji</string>
    <string name="account_setup_incoming_security_none_label">Brak</string>
    <string name="account_setup_incoming_security_ssl_optional_label">SSL (jeśli dostępne)</string>
    <string name="account_setup_incoming_security_ssl_label">SSL (zawsze)</string>
    <string name="account_setup_incoming_security_tls_optional_label">TLS (jeśli dostępne)</string>
    <string name="account_setup_incoming_security_tls_label">TLS (zawsze)</string>

    <string name="account_setup_incoming_delete_policy_label">Gdy skasuję wiadomość</string>
    <string name="account_setup_incoming_delete_policy_never_label">Nie usuwaj z serwera</string>
    <string name="account_setup_incoming_delete_policy_delete_label">Usuń ją z serwera</string>
    <string name="account_setup_incoming_delete_policy_markread_label">Oznacz jako przeczytane na serwerze</string>

    <string name="account_setup_incoming_compression_label">Używaj kompresji przy połączeniu</string>
    <string name="account_setup_incoming_mobile_label">2G/3G</string>
    <string name="account_setup_incoming_wifi_label">Wi-Fi</string>
    <string name="account_setup_incoming_other_label">Inne</string>

    <string name="local_storage_provider_external_label">Pamięć zewnętrzna (karta SD)</string>
    <string name="local_storage_provider_internal_label">Zwykła pamięc wewnętrzna</string>
    <string name="local_storage_provider_samsunggalaxy_label">%1$s dodatkowa pamięć wewnętrzna</string>
    <string name="local_storage_provider_label">Lokalizacja pamięci</string>

    <string name="account_setup_expunge_policy_label">Usuwanie wiadomości</string>
    <string name="account_setup_expunge_policy_immediately">Od razu po skasowaniu lub przeniesieniu</string>
    <string name="account_setup_expunge_policy_on_poll">Podczas każdego pobrania</string>
    <string name="account_setup_expunge_policy_manual">Tylko ręcznie</string>

    <string name="account_setup_incoming_autodetect_namespace_label">Wykrywaj automatycznie IMAP namespace</string>
    <string name="account_setup_incoming_imap_path_prefix_label">Prefiks ścieżki IMAP</string>

    <string name="drafts_folder_label">Szkice</string>
    <string name="sent_folder_label">Wysłane</string>
    <string name="trash_folder_label">Kosz</string>
    <string name="archive_folder_label">Archiwum</string>
    <string name="spam_folder_label">Spam</string>

    <string name="account_setup_incoming_subscribed_folders_only_label">Pokaż tylko subskrybowane foldery</string>
    <string name="account_setup_auto_expand_folder">Zawsze rozwijaj folder</string>

    <string name="account_setup_incoming_webdav_path_prefix_label">Ścieżka WebDAV (Exchange)</string>
    <string name="account_setup_incoming_webdav_path_prefix_hint">Opcjonalne</string>

    <string name="account_setup_incoming_webdav_auth_path_label">Ścieżka autentyfikacji</string>
    <string name="account_setup_incoming_webdav_auth_path_hint">Opcjonalne</string>
    <string name="account_setup_incoming_webdav_mailbox_path_label">Ścieżka Mailboxa</string>
    <string name="account_setup_incoming_webdav_mailbox_path_hint">Opcjonalne</string>

    <string name="account_setup_outgoing_title">Poczta wychodząca (SMTP)</string>
    <string name="account_setup_outgoing_smtp_server_label">Nazwa serwera SMTP</string>
    <string name="account_setup_outgoing_port_label">Port</string>
    <string name="account_setup_outgoing_security_label">Typ zabezpieczeń</string>
    <string name="account_setup_outgoing_require_login_label">Serwer wymaga uwierzytelnienia</string>
    <string name="account_setup_outgoing_username_label">Identyfikator</string>
    <string name="account_setup_outgoing_password_label">Hasło</string>
    <string name="account_setup_outgoing_authentication_label">Rodzaj autentyfikacji</string>

    <string name="account_setup_bad_uri">Nieprawidłowe ustawienia: <xliff:g id="err_mess">%s</xliff:g></string>

    <string name="account_setup_options_title">Opcje konta</string>

    <string name="compact_action">Kompaktuj</string>
    <string name="clear_action">Usuń wszystkie dane (niebezpieczne!)</string>
    <string name="recreate_action">Odtwórz dane (ostatnia szansa!)</string>

    <string name="account_setup_options_mail_check_frequency_label">Pobieranie wiadomości</string>
    <!-- Frequency also used in account_settings_* -->
    <string name="account_setup_options_mail_check_frequency_never">Nigdy</string>
    <string name="account_setup_options_mail_check_frequency_1min">Co 1 minutę</string>
    <string name="account_setup_options_mail_check_frequency_5min">Co 5 minut</string>
    <string name="account_setup_options_mail_check_frequency_10min">Co 10 minut</string>
    <string name="account_setup_options_mail_check_frequency_15min">Co 15 minut</string>
    <string name="account_setup_options_mail_check_frequency_30min">Co 30 minut</string>
    <string name="account_setup_options_mail_check_frequency_1hour">Co 1 godzinę</string>
    <string name="account_setup_options_mail_check_frequency_2hour">Co 2 godziny</string>
    <string name="account_setup_options_mail_check_frequency_3hour">Co 3 godziny</string>
    <string name="account_setup_options_mail_check_frequency_6hour">Co 6 godzin</string>
    <string name="account_setup_options_mail_check_frequency_12hour">Co 12 godzin</string>
    <string name="account_setup_options_mail_check_frequency_24hour">Co 24 godziny</string>

    <string name="push_poll_on_connect_label">Pobieraj podczas połączeń Push</string> <!-- FIXME -->
    <string name="account_setup_options_enable_push_label">Włącz obsługe Push mail dla tego konta</string>
    <string name="account_setup_options_enable_push_summary">Jeżeli Twój serwer obsługuje, nowe wiadomości pojawią się natychmiast. Ta opcja może dramatycznie obniżyć lub zwiększyć wydajność.</string>
    <string name="idle_refresh_period_label">Odśwież połączenie IDLE</string>
    <string name="idle_refresh_period_1min">Co 1 minutę</string>
    <string name="idle_refresh_period_2min">Co 2 minuty</string>
    <string name="idle_refresh_period_3min">co 3 minuty</string>
    <string name="idle_refresh_period_6min">Co 6 minut</string>
    <string name="idle_refresh_period_12min">Co 12 minut</string>
    <string name="idle_refresh_period_24min">Co 24 minuty</string>
    <string name="idle_refresh_period_36min">Co 36 minut</string>
    <string name="idle_refresh_period_48min">Co 48 minut</string>
    <string name="idle_refresh_period_60min">Co 60 minut</string>

    <string name="account_setup_options_notify_label">Powiadamiaj o nowej poczcie</string>
    <string name="account_setup_options_notify_sync_label">Powiadamiaj o sprawdzaniu konta</string>

    <!-- Number of displayed messages, also used in account_settings_* -->
    <string name="account_setup_options_mail_display_count_label">Wyświetlaj</string>
    <string name="account_setup_options_mail_display_count_10">10 wiadomości</string>
    <string name="account_setup_options_mail_display_count_25">25 wiadomości</string>
    <string name="account_setup_options_mail_display_count_50">50 wiadomości</string>
    <string name="account_setup_options_mail_display_count_100">100 wiadomości</string>
    <string name="account_setup_options_mail_display_count_250">250 wiadomości</string>
    <string name="account_setup_options_mail_display_count_500">500 wiadomości</string>
    <string name="account_setup_options_mail_display_count_1000">1000 wiadomości</string>
    <string name="account_setup_options_mail_display_count_all">Wszystkie wiadomości</string>

    <string name="move_copy_cannot_copy_unsynced_message">Nie mogę skopiować ani przenieść wiadomości, która nie jest zsynchronizowana z serwerem</string>

    <string name="account_setup_failed_dlg_title">Wystąpił błąd</string>
    <string name="account_setup_failed_dlg_auth_message_fmt">Podany identyfikator lub hasło jest nieprawidłowe.\n(<xliff:g id="error">%s</xliff:g>)</string> <!-- Username or password incorrect\n(ERR01 Account does not exist) -->
    <string name="account_setup_failed_dlg_certificate_message_fmt">Nie mogę nawiązać bezpiecznego połączenia z serwerem.\n(<xliff:g id="error">%s</xliff:g>)</string> <!-- Cannot safely connect to server\n(Invalid certificate) -->
    <string name="account_setup_failed_dlg_server_message_fmt">Nie mogę połączyć się z serwerem.\n(<xliff:g id="error">%s</xliff:g>)</string> <!-- Cannot connect to server\n(Connection timed out) -->
    <string name="account_setup_failed_dlg_edit_details_action">Popraw ustawienia</string>
    <string name="account_setup_failed_dlg_continue_action">Kontynuuj</string>

    <string name="account_settings_push_advanced_title">Zaawansowane</string>
    <string name="account_settings_title_fmt">Ustawienia ogólne</string>
    <string name="account_settings_default_label">Konto domyślne</string>
    <string name="account_settings_default_summary">Domyślnie wysyłaj wiadomości z tego konta</string>
    <string name="account_settings_notify_label">Nowe wiadomości</string>
    <string name="account_settings_notify_sync_label">Synchronizacja konta</string>
    <string name="account_settings_email_label">Twój adres email</string>
    <string name="account_settings_notify_summary">Powiadomiaj na pasku statusu, gdy jest nowa wiadomość</string>
    <string name="account_settings_notify_sync_summary">Powiadomiaj na pasku status, gdy przeprowadzasz sprawdzanie tego konta</string>
    <string name="account_settings_notify_self_label">Moje wiadomości</string>
    <string name="account_settings_notify_self_summary">Powiadamiaj również o wiadomościach, które sam wysłałem</string>
    <string name="account_settings_notification_opens_unread_label">Nowe nieprzeczytane</string>
    <string name="account_settings_notification_opens_unread_summary">Powiadomienie o nieprzeczytanych wiadomościach</string>
    <string name="account_settings_notification_unread_count_label">Liczba nieprzeczytanych</string>
    <string name="account_settings_notification_unread_count_summary">Pokaż liczbę nieprzeczytanych wiadomości w pasku powiadomień</string>
    <string name="account_settings_mark_message_as_read_on_view_label">Oznacz jako przeczytane</string>
    <string name="account_settings_mark_message_as_read_on_view_summary">Oznacz wiadomość jako przeczytaną przy otwieraniu</string>

    <string name="account_settings_show_pictures_label">Zawsze pokazuj obrazki</string>
    <string name="account_settings_show_pictures_never">Nie</string>
    <string name="account_settings_show_pictures_only_from_contacts">Od kontaktów</string>
    <string name="account_settings_show_pictures_always">Od każdego</string>

    <string name="account_settings_composition">Tworzenie wiadomości</string>

    <string name="account_settings_default_quoted_text_shown_label">Cytuj oryginał</string>
    <string name="account_settings_default_quoted_text_shown_summary">Gdy odpowiadasz tekst oryginalnej wiadomości zostanie cytowany</string>

    <string name="account_settings_reply_after_quote_label">Cytat pod spodem</string>
    <string name="account_settings_reply_after_quote_summary">Podczas odpowiadania, wiadomość oryginalna (cytowana) pojawi się nad Twoją odpowiedzią</string>

    <string name="account_settings_strip_signature_label">Wycinaj podpis z tekstu</string>
    <string name="account_settings_strip_signature_summary">Gdy odpowiadasz na wiadomość, cytowany tekst nie bedzie zawierał podpisu</string>

    <string name="account_settings_message_format_label">Format wiadomości</string>
    <string name="account_settings_message_format_text">Czysty tekst (bez obrazków i formatowania)</string>
    <string name="account_settings_message_format_html">HTML (z obrazkami i formatowaniem)</string>
    <string name="account_settings_message_format_auto">Automatycznie (czysty tekst, chyba że odpoiwadasz na wiadomość HTML)</string>

    <!-- NEW: <string name="account_settings_always_show_cc_bcc_label">Always show CC/BCC</string>-->
    <!-- NEW: <string name="account_settings_always_show_cc_bcc_summary">Always show the CC/BCC text input fields</string>-->

    <string name="account_settings_message_read_receipt_label">Potwierdzenie przeczytania</string>
    <string name="account_settings_message_read_receipt_summary">Zawsze wymagaj potwierdzenia o przeczytaniu</string>

    <string name="account_settings_quote_style_label">Styl cytowania podczas odpowiedzi</string>
    <string name="account_settings_quote_style_prefix">Prefix (jak Gmail, Pine)</string>
    <string name="account_settings_quote_style_header">Nagłówek (jak Outlook, Yahoo!, Hotmail)</string>

    <string name="account_settings_general_title">Ustawienia ogólne</string>
    <string name="account_settings_display_prefs_title">Wygląd</string>
    <string name="account_settings_sync">Synchronizacja folderów</string>
    <string name="account_settings_folders">Foldery</string>
    <string name="account_settings_message_lists">Lista wiadomości</string>
    <string name="account_settings_message_view">Wyświetlanie wiadomości</string>
    <string name="account_settings_quote_prefix_label">Prefiks cytowania</string>
    <string name="account_settings_crypto">Kryptografia</string>
    <string name="account_settings_crypto_app">Dostawca OpenPGP</string>
    <string name="account_settings_crypto_app_none">Bez</string>
    <string name="account_settings_crypto_app_not_available">nie dostępny</string>
    <string name="account_settings_crypto_auto_signature">Automatyczny podpis</string>
    <string name="account_settings_crypto_auto_signature_summary">Użyj adresu email do zgadnięcia klucza podpisu</string>
    <string name="account_settings_crypto_auto_encrypt">Automatyczne szyfrowanie</string>
    <string name="account_settings_crypto_auto_encrypt_summary">Automatycznie używaj szyfrowania, gdy publiczny klucz pasuje do odbiorcy</string>

    <string name="account_settings_mail_check_frequency_label">Sprawdzanie konta</string>

    <string name="account_settings_storage_title">Przechowanie</string>

    <string name="account_settings_color_label">Kolor konta</string>
    <string name="account_settings_color_summary">Wybierz kolor, który będzie użyty przy wyświetlaniu folderów i listy kont</string>

    <string name="account_settings_led_color_label">Kolor powiadomienia LED</string>
    <string name="account_settings_led_color_summary">Wybierz kolor jakim migać ma dioda LED przy powiadomieniach</string>

    <string name="account_settings_mail_display_count_label">Liczba wiadomości</string>

    <string name="account_settings_autodownload_message_size_label">Rozmiar pobieranych wiadomości</string>
    <string name="account_settings_autodownload_message_size_1">1Kb</string>
    <string name="account_settings_autodownload_message_size_2">2Kb</string>
    <string name="account_settings_autodownload_message_size_4">4Kb</string>
    <string name="account_settings_autodownload_message_size_8">8Kb</string>
    <string name="account_settings_autodownload_message_size_16">16Kb</string>
    <string name="account_settings_autodownload_message_size_32">32Kb</string>
    <string name="account_settings_autodownload_message_size_64">64Kb</string>
    <string name="account_settings_autodownload_message_size_128">128Kb</string>
    <string name="account_settings_autodownload_message_size_256">256Kb</string>
    <string name="account_settings_autodownload_message_size_512">512Kb</string>
    <string name="account_settings_autodownload_message_size_1024">1Mb</string>
    <string name="account_settings_autodownload_message_size_2048">2Mb</string>
    <string name="account_settings_autodownload_message_size_5120">5Mb</string>
    <string name="account_settings_autodownload_message_size_10240">10Mb</string>
    <string name="account_settings_autodownload_message_size_any">dowolny rozmiar (bez limitu)</string>

    <string name="account_settings_message_age_label">Synchronizuj nowsze niż</string>
    <string name="account_settings_message_age_any">wszystkie</string>
    <string name="account_settings_message_age_0">dzisiaj</string>
    <string name="account_settings_message_age_1">2 dni</string>
    <string name="account_settings_message_age_2">3 dni</string>
    <string name="account_settings_message_age_7">ostatni tydzień</string>
    <string name="account_settings_message_age_14">ostatnie 2 tygodnie</string>
    <string name="account_settings_message_age_21">ostatnie 3 tygodnie</string>
    <string name="account_settings_message_age_1_month">ostatni miesiąc</string>
    <string name="account_settings_message_age_2_months">ostatnie 2 miesiące</string>
    <string name="account_settings_message_age_3_months">ostatnie 3 miesiące</string>
    <string name="account_settings_message_age_6_months">ostatnie 6 miesięcy</string>
    <string name="account_settings_message_age_1_year">ostatni rok</string>

    <string name="account_settings_folder_display_mode_label">Wyświetlaj foldery</string>
    <string name="account_settings_folder_display_mode_all">Wszystkie</string>
    <string name="account_settings_folder_display_mode_first_class">Tylko foldery klasy 1</string>
    <string name="account_settings_folder_display_mode_first_and_second_class">Foldery klasy 1 oraz 2</string>
    <string name="account_settings_folder_display_mode_not_second_class">Wszystkie poza klasą 2</string>

    <string name="account_settings_folder_sync_mode_label">Synchronizuj foldery</string>
    <string name="account_settings_folder_sync_mode_all">Wszystkie</string>
    <string name="account_settings_folder_sync_mode_first_class">Tylko foldery klasy 1</string>
    <string name="account_settings_folder_sync_mode_first_and_second_class">Foldery klasy 1 oraz 2</string>
    <string name="account_settings_folder_sync_mode_not_second_class">Wszystkie poza klasą 2</string>
    <string name="account_settings_folder_sync_mode_none">Żaden</string>

    <string name="account_settings_folder_push_mode_label">Sprawdzaj przez Push</string>
    <string name="account_settings_folder_push_mode_all">Wszystkie foldery</string>
    <string name="account_settings_folder_push_mode_first_class">Tylko foldery klasy 1</string>
    <string name="account_settings_folder_push_mode_first_and_second_class">Foldery klasy 1 oraz 2</string>
    <string name="account_settings_folder_push_mode_not_second_class">Wszystkie poza klasą 2</string>
    <string name="account_settings_folder_push_mode_none">Żaden</string>

    <string name="account_settings_folder_target_mode_label">Przenoś/kopiuj do</string>
    <string name="account_settings_folder_target_mode_all">Wszystkich</string>
    <string name="account_settings_folder_target_mode_first_class">Tylko foldery klasy 1</string>
    <string name="account_settings_folder_target_mode_first_and_second_class">Foldery klasy 1 oraz 2</string>
    <string name="account_settings_folder_target_mode_not_second_class">Wszystkich poza klasą 2</string>

    <string name="account_settings_sync_remote_deletetions_label">Synchronizacja usunięć</string>
    <string name="account_settings_sync_remote_deletetions_summary">Usuwaj wiadomości również z serwera poczty</string>

    <string name="folder_settings_title">Ustawienia folderu</string>

    <string name="folder_settings_in_top_group_label">Umieść na początku</string>
    <string name="folder_settings_in_top_group_summary">Umieść na początku wyświetlanej listy folderów</string>

    <string name="folder_settings_folder_display_mode_label">Klasa wyświetlania</string>
    <string name="folder_settings_folder_display_mode_normal">Żadna</string>
    <string name="folder_settings_folder_display_mode_first_class">Klasa 1</string>
    <string name="folder_settings_folder_display_mode_second_class">Klasa 2</string>

    <string name="folder_settings_folder_sync_mode_label">Klasa synchronizacji</string>
    <string name="folder_settings_folder_sync_mode_normal">Żadna</string>
    <string name="folder_settings_folder_sync_mode_first_class">Klasa 1</string>
    <string name="folder_settings_folder_sync_mode_second_class">Klasa 2</string>
    <string name="folder_settings_folder_sync_mode_inherited">Taka sama jak klasa wyświetlania</string>

    <string name="folder_settings_folder_push_mode_label">Klasa sprawdzania Push</string>
    <string name="folder_settings_folder_push_mode_normal">Żadna</string>
    <string name="folder_settings_folder_push_mode_first_class">Klasa 1</string>
    <string name="folder_settings_folder_push_mode_second_class">Klasa 2</string>
    <string name="folder_settings_folder_push_mode_inherited">Taka sama jak klasa synchronizacji</string>

    <string name="account_settings_incoming_label">Poczta przychodząca</string>
    <string name="account_settings_incoming_summary">Ustawienia serwera poczty przychodzącej</string>
    <string name="account_settings_outgoing_label">Poczta wychodząca</string>
    <string name="account_settings_outgoing_summary">Ustawienia serwera poczty wychodzącej (SMTP)</string>
    <string name="account_settings_description_label">Nazwa konta</string>
    <string name="account_settings_name_label">Twoje imię i nazwisko</string>
    <string name="notifications_title">Powiadomienia</string>
    <string name="account_settings_vibrate_enable">Wibracja</string>
    <string name="account_settings_vibrate_summary">Wibruj, gdy są nowe wiadomości</string>
    <string name="account_settings_vibrate_pattern_label">Schematy wibracji</string>
    <string name="account_settings_vibrate_pattern_default">Domyślny</string>
    <string name="account_settings_vibrate_pattern_1">Schemat 1</string>
    <string name="account_settings_vibrate_pattern_2">Schemat 2</string>
    <string name="account_settings_vibrate_pattern_3">Schemat 3</string>
    <string name="account_settings_vibrate_pattern_4">Schemat 4</string>
    <string name="account_settings_vibrate_pattern_5">Schemat 5</string>
    <string name="account_settings_vibrate_times">Liczba wibracji</string>
    <string name="account_settings_ringtone">Sygnał dzwiękowy</string>
    <string name="account_settings_led_label">Mrugaj diodą</string>
    <string name="account_settings_led_summary">Zamrugaj diodą przy nowej wiadomości</string>

    <string name="account_settings_composition_title">Opcje tworzenia wiadomości</string>
    <string name="account_settings_composition_label">Tworzenie wiadomości</string>
    <string name="account_settings_composition_summary">Ustaw sygnaturę oraz domyślne wartości Do, UDW</string>

    <string name="account_settings_identities_label">Tożsamości</string>
    <string name="account_settings_identities_summary">Ustaw alternatywny adres nadawcy oraz sygnaturę</string>

    <string name="manage_identities_title">Zarządzaj tożsamościami</string>

    <string name="manage_identities_context_menu_title">Zarządzaj tożsamością</string>

    <string name="edit_identity_title">Edytcja tożsamość</string>
    <string name="new_identity_action">Nowa tożsamość</string>

    <string name="account_settings_always_bcc_label">Adres UDW dla wysyłanych wiadomości (opcja)</string>

    <string name="manage_identities_edit_action">Edytuj</string>
    <string name="manage_identities_move_up_action">Przesuń w górę</string>
    <string name="manage_identities_move_down_action">Przesuń w dół</string>
    <string name="manage_identities_move_top_action">Na początek (jako domyślna)</string>
    <string name="manage_identities_remove_action">Usuń</string>

    <string name="edit_identity_description_label">Opis tożsamości</string>
    <string name="edit_identity_description_hint">(Opcjonalny)</string>
    <string name="edit_identity_name_label">Imię i nazwisko</string>
    <string name="edit_identity_name_hint">(Opcjonalne)</string>
    <string name="edit_identity_email_label">Adres email</string>
    <string name="edit_identity_email_hint">(Wymagany)</string>
    <string name="edit_identity_reply_to_label">Adres Odpowiedz-Do</string>
    <string name="edit_identity_reply_to_hint">(Opcjonalny)</string>
    <string name="edit_identity_signature_label">Sygnatura</string>
    <string name="edit_identity_signature_hint">(Opcjonalna)</string>

    <string name="account_settings_signature_use_label">Używaj sygnatury</string>
    <string name="account_settings_signature_label">Sygnatura</string>

    <string name="default_identity_description">Tożsamość domyślna</string>
    <string name="choose_identity_title">Wybierz tożsamość</string>
    <string name="send_as">Wyślij jako</string>

    <string name="no_removable_identity">Nie możesz usunąć jedynej tożsamości</string>
    <string name="identity_has_no_email">Nie możesz użyć tożsamości bez podanego adresu email</string>

    <string name="sort_earliest_first">Najstarsze wiadomości na początku</string>
    <string name="sort_latest_first">Najnowsze wiadomości na początku</string>
    <string name="sort_subject_alpha">Alfabetycznie, po temacie (A-&gt;Z)</string>
    <string name="sort_subject_re_alpha">Alfabetycznie, po temacie (Z-&gt;A)</string>
    <string name="sort_flagged_first">Wiadomości oznaczone gwiazką jako pierwsze</string>
    <string name="sort_flagged_last">Wiadomości bez gwiazdki jako pierwsze</string>
    <string name="sort_unread_first">Nieprzeczytane wiadomości jako pierwsze</string>
    <string name="sort_unread_last">Przeczytane wiadomości jako pierwsze</string>
    <string name="sort_attach_first">Wiadomości z załącznikami jako pierwsze</string>
    <string name="sort_unattached_first">Wiadomości bez załączników jako pierwsze</string>

    <string name="sort_by">Sortuj wg…</string>
    <string name="sort_by_date">Daty</string>
    <string name="sort_by_arrival">Daty otrzymania</string>
    <string name="sort_by_subject">Tematu</string>
    <string name="sort_by_flag">Gwiazdek</string>
    <string name="sort_by_unread">Przeczytane/nieprzeczytane</string>
    <string name="sort_by_attach">Załącznikach</string>

    <string name="account_delete_dlg_title">Usuwanie</string>

    <string name="account_recreate_dlg_title">Odtwórz konto</string>

    <string name="account_clear_dlg_title">Wyczyść konto</string>

    <string name="provider_note_live">Tylko niektóre konta Yahoo! \"Plus\" obsługują protokół POP3,
        umożliwiający K-9 odbiór poczty. Jeśli nie możesz zalogować się
        do swojego konta z użyciem poprawnego hasła i adresu email, najprawdopodobniej
        nie masz płatnego konta typu \"Plus\". W takim przypadku musisz z poczty
        korzystać w dotychczasowy sposób, za pośrednictwem przeglądarki.</string>
    <string name="provider_note_yahoojp">Jeśli chcesz używać POP3 dla tego dostawcy, powinieneś zezwolić na użycie POP3 na stronie ustawień poczty Yahoo.</string>
    <string name="provider_note_auonejp">Jeśli chcesz używać IMAP lub POP3 dla tego dostawcy, powinieneś zezwolić na użycie IMAP lub POP3 na stronie ustawień poczty Au one.</string>
    <string name="provider_note_naver">Jeśli chcesz używać IMAP lub POP3 dla tego dostawcy, powinieneś zezwolić na użycie IMAP lub POP3 na stronie ustawień poczty Naver.</string>
    <string name="provider_note_hanmail">Jeśli chcesz używać IMAP lub POP3 dla tego dostawcy, powinieneś zezwolić na użycie IMAP lub POP3 na stronie ustawień poczty Hanmail(Daum).</string>
    <string name="provider_note_paran">Jeśli chcesz używać IMAP lub POP3 dla tego dostawcy, powinieneś zezwolić na użycie IMAP lub POP3 na stronie ustawień pocztyParan.</string>
    <string name="provider_note_nate">Jeśli chcesz używać IMAP lub POP3 dla tego dostawcy, powinieneś zezwolić na użycie IMAP lub POP3 na stronie ustawień poczty Nate.</string>

    <string name="account_setup_failed_dlg_invalid_certificate_title">Nieznany certyfikat</string>
    <string name="account_setup_failed_dlg_invalid_certificate_accept">Akceptuj</string>
    <string name="account_setup_failed_dlg_invalid_certificate_reject">Odrzuć</string>

    <string name="message_help_key">
        Del lub D - Usuń\n
        R - Odpowiedz\n
        A - Odp. wszystim\n
        F - Prześlij dalej\n
        J lub P - Poprzednia wiadomość\n
        K, N - Następna wiadomość\n
        M - Przenieś\n
        Y - Skopiuj\n
        Z - Pomniejsz\n
        Shift-Z - Powiększ\n
        G - Gwiazdka
    </string>
    <string name="message_list_help_key">
        Del lub D - Usuń\n
        R - Odpowiedz\n
        A - Odp. wszystkim\n
        C - Napisz\n
        F - Prześlij dalej\n
        M - Przenieś\n
        Y - Skopiuj\n
        G - Gwiazdka\n
        O - Typ sortowania\n
        I - Porządek sortowania\n
        Q - Widok folderów\n
        S - Zaznacz/odznacz\n
        Z - Przełącz przeczytane/nieprzeczytane\n
        / - Szukaj\n
        5 - Sprawdź pocztę
    </string>

    <string name="folder_list_help_key">
    1 - Wyśw. tylko foldery 1szej klasy\n
    2 - Wyśw. foldery 1szej i 2giej klasy\n
    3 - Wyśw. wszystkie poza folderami 2giej klasy\n
    4 - Wyświetl wszystkie foldery\n
    Q - Lista kont\n
    S - Edytuj ustawienia konta</string>

    <string name="folder_list_filter_hint">Wpisz nazwę folderu</string>

    <string name="folder_list_display_mode_label">Wyświetlanie folderów</string>
    <string name="folder_list_display_mode_all">Wszystkie</string>
    <string name="folder_list_display_mode_first_class">Tylko klasy 1</string>
    <string name="folder_list_display_mode_first_and_second_class">Klasy 1 oraz 2</string>
    <string name="folder_list_display_mode_not_second_class">Wszystkie poza klasą 2</string>

    <string name="account_settings_signature__location_label">Umieść sygnaturę</string>
    <string name="account_settings_signature__location_before_quoted_text">Przed cytowaną wiadomością</string>
    <string name="account_settings_signature__location_after_quoted_text">Pod cytowaną wiadomością</string>
    <string name="setting_theme_dark">Ciemna</string>
    <string name="setting_theme_light">Jasna</string>
    <string name="display_preferences">Ustawienia globalne</string>
    <string name="global_preferences">Globalne</string>
    <string name="debug_preferences">Debugowanie</string>
    <string name="privacy_preferences">Prywatność</string>
    <string name="network_preferences">Sieć</string>
    <string name="interaction_preferences">Interakcja</string>
    <string name="accountlist_preferences">Lista kont</string>
    <string name="messagelist_preferences">Listy widomości</string>
    <string name="messageview_preferences">Wiadomości</string>
    <string name="settings_theme_label">Kolorystyka</string>
    <string name="settings_language_label">Język</string>

    <string name="settings_messageview_mobile_layout_label">Ułożenie z 1 kolumną</string>
    <string name="settings_messageview_mobile_layout_summary">Przeformatuj wiadomości HTML dla mniejszych ekranów</string>

    <string name="setting_language_system">Domyślny systemowy</string>

    <string name="background_ops_label">Synchronizacja w tle</string>
    <string name="background_ops_never">Nigdy</string>
    <string name="background_ops_always">Zawsze</string>
    <string name="background_ops_enabled">Gdy systemowa opcja \'Dane w tle\' jest włączone</string>
    <string name="background_ops_auto_sync">Gdy systemowe opcje \'Dane w tle\' oraz \'Autosynchronizacja\' są włączone</string>
    <!-- NEW: <string name="background_ops_auto_sync_only">When \'Auto-sync\' is checked</string>-->

    <string name="date_format_label">Format daty</string>
    <!--
      The values of the date_format_* strings MUST be valid date format strings.
      See Android SDK documentation for the class SimpleDateFormat.
    -->
    <string name="date_format_common">dd-MMM-yyyy</string>

    <string name="batch_select_all">Zaznacz wszystko</string>

    <string name="account_setup_push_limit_label">Sprawdzanie przez Push</string>
    <string name="account_setup_push_limit_10">Do 10 folderów</string>
    <string name="account_setup_push_limit_25">Do 25 folderów</string>
    <string name="account_setup_push_limit_50">Do 50 folderów</string>
    <string name="account_setup_push_limit_100">Do 100 folderów</string>
    <string name="account_setup_push_limit_250">Do 250 folderów</string>
    <string name="account_setup_push_limit_500">Do 500 folderów</string>
    <string name="account_setup_push_limit_1000">Do 1000 folderów</string>

    <string name="animations_title">Animacje</string>
    <string name="animations_summary">Używaj efektów wizualnych</string>
    <string name="gestures_title">Gesty</string>
    <string name="gestures_summary">Pozwól na sterowanie gestami</string>

    <string name="volume_navigation_title">Nawigacja przyciskiem głośności</string>
    <string name="volume_navigation_summary">Przeskakuj między rzeczami używając przycisków głośności</string>
    <string name="volume_navigation_message">Wygląd wiadomości</string>
    <string name="volume_navigation_list">Różne widoki list</string>

    <string name="start_integrated_inbox_title">Pokaż zintegrowaną</string>
    <string name="start_integrated_inbox_summary">Wyświetl \"Zintegrowana odbiorcza\" po uruchomieniu programu</string>

    <string name="measure_accounts_title">Pokazuj rozmiary kont</string>
    <string name="measure_accounts_summary">Wyłącz, aby przyspieszyć wyświetlanie</string>

    <string name="count_search_title">Zliczaj wyniki szukania</string>
    <string name="count_search_summary">Wyłącz, aby przyspieszyć wyświetlanie</string>

    <string name="hide_special_accounts_title">Ukryj konta specjalne</string>
    <string name="hide_special_accounts_summary">Ukryj zunifikowaną odbiorczą i wszystkie wiadomości</string>

    <string name="search_title"><xliff:g id="search_name">%s</xliff:g> <xliff:g id="modifier">%s</xliff:g></string>
    <string name="flagged_modifier"> - Z gwiazdką</string>
    <string name="unread_modifier"> - Nieprzeczytane</string>

    <string name="search_all_messages_title">Wszystkie wiadomości</string>
    <string name="search_all_messages_detail">Wiadomości w przeszukiwalnych folderach</string>

    <string name="integrated_inbox_title">Zintegrowana odbiorcza</string>
    <string name="integrated_inbox_detail">Nieprzeczytane wiadomości ze wszystkich kont</string>

    <string name="tap_hint">Dotknij koperty lub gwiazdki, aby wyświetlić wiadomości nieprzeczytane lub oznaczone gwiazdką.</string>

    <string name="folder_settings_include_in_integrated_inbox_label">Integruj</string>
    <string name="folder_settings_include_in_integrated_inbox_summary">Pokazuj nieprzeczytane wiadomości w zintegrowanym widoku</string>

    <string name="account_settings_searchable_label">Przeszukiwalne foldery</string>
    <string name="account_settings_searchable_all">Wszystkie</string>
    <string name="account_settings_searchable_displayable">Wyświetlane</string>
    <string name="account_settings_searchable_none">Żaden</string>

    <string name="font_size_settings_title">Rozmiar czcionki</string>
    <string name="font_size_settings_description">Ustawienia rozmiarów czcionek</string>

    <string name="font_size_account_list">Lista kont</string>
    <string name="font_size_account_name">Nazwa konta</string>
    <string name="font_size_account_description">Opis konta</string>

    <string name="font_size_folder_list">Lista folderów</string>
    <string name="font_size_folder_name">Nazwa folderu</string>
    <string name="font_size_folder_status">Status folderu</string>

    <string name="font_size_message_list">Lista wiadomości</string>
    <string name="font_size_message_list_subject">Temat</string>
    <string name="font_size_message_list_sender">Nadawca</string>
    <string name="font_size_message_list_date">Data wiadomości</string>
    <string name="font_size_message_list_preview">Pogdląd</string>

    <string name="font_size_message_view">Wiadomości</string>
    <string name="font_size_message_view_sender">Nadawca</string>
    <string name="font_size_message_view_to">Adresat (Do:)</string>
    <string name="font_size_message_view_cc">Odbiorca kopii (DW:)</string>
    <string name="font_size_message_view_additional_headers">Dodatkowe nagłówki</string>
    <string name="font_size_message_view_subject">Temat</string>
    <string name="font_size_message_view_time">Godzina</string>
    <string name="font_size_message_view_date">Data</string>
    <string name="font_size_message_view_content">Treść wiadomości</string>

    <string name="font_size_message_compose">Kompozycja wiadomości</string>
    <string name="font_size_message_compose_input">Pole wprawadzania tekstu</string>

    <string name="font_size_tiniest">Najdrobniejsza</string>
    <string name="font_size_tiny">Drobna</string>
    <string name="font_size_smaller">Mniejsza</string>
    <string name="font_size_small">Mała</string>
    <string name="font_size_medium">Średnia</string>
    <string name="font_size_large">Duża</string>
    <string name="font_size_larger">Wielka</string>

    <string name="font_size_webview_smaller">Najmniejsza</string>
    <string name="font_size_webview_small">Mniejsza</string>
    <string name="font_size_webview_normal">Normalna</string>
    <string name="font_size_webview_large">Większa</string>
    <string name="font_size_webview_larger">Największa</string>

    <!-- Note: Contains references to preferences_action and misc_preferences_attachment_title -->
    <string name="message_compose_buggy_gallery">Włącz \"Obejdź błędy w Galerii\" aby móc załączać zdjęcia oraz filmy używając Galerii 3D.</string>

    <!-- Note: Contains references to add_attachment_action_image and add_attachment_action_video -->
    <string name="message_compose_use_workaround">Użyj \"Dodaj załącznik (Zdjęcie)\" lub \"Dodaj załącznik (Film)\" aby je dodać używając Galerii 3D.</string>

    <string name="miscellaneous_preferences">Różne</string>
    <string name="misc_preferences_attachment_title">Obejdź błędy w Galerii</string>
    <string name="misc_preferences_attachment_description">Wyświetla przyciski dodawania zdjęć oraz filmów jako załączników</string>

    <!-- APG related -->
    <string name="error_activity_not_found">Nie znaleiono odpowiedniej aplikacji.</string>
    <string name="error_apg_version_not_supported">Zainstalowana wersja APG nie jest wspierana.</string>
    <string name="btn_crypto_sign">Podpisz</string>
    <string name="btn_encrypt">Szyfruj</string>
    <string name="btn_decrypt">Deszyfruj</string>
    <string name="btn_verify">Potwiedź</string>
    <string name="unknown_crypto_signature_user_id">&lt;nieznany&gt;</string>
    <string name="key_id">id: %s</string>
    <string name="pgp_mime_unsupported">Wiadomości PGP/MIME nie są jeszcze wspierane.</string>
    <string name="attachment_encryption_unsupported">Uwaga: załączniki nie są jeszcze podpisane i kodowane.</string>
    <string name="send_aborted">Anulowano.</string>

    <string name="save_or_discard_draft_message_dlg_title">Zapisać szkic?</string>
    <string name="save_or_discard_draft_message_instructions_fmt">Zapisać czy porzucić wiadomość?</string>

    <string name="confirm_discard_draft_message_title">Usunąć wiadomość?</string>
    <string name="confirm_discard_draft_message">Czy na pewno chcesz usunąć tą wiadomość?</string>

    <string name="refuse_to_save_draft_marked_encrypted_dlg_title">Odrzuć zapisywanie szablonów.</string>
    <string name="refuse_to_save_draft_marked_encrypted_instructions_fmt">Odrzuć zapisywanie szablonów oznaczonych jako zaszyfrowane.</string>

    <string name="continue_without_public_key_dlg_title">Kontynuować bez klucza publicznego?</string>
    <string name="continue_without_public_key_instructions_fmt">Jeden lub wiele odbiorców nie ma zapisanego klucza publicznego. Kontynuować?</string>

    <string name="select_text_now">Wybierz tekst do skopiowania.</string>

    <string name="dialog_confirm_delete_title">Potwiedź usunięcie</string>
    <string name="dialog_confirm_delete_message">Czy chcesz usunąć tą wiadomość?</string>
    <string name="dialog_confirm_delete_confirm_button">Usuń</string>
    <string name="dialog_confirm_delete_cancel_button">Nie usuwaj</string>

    <string name="dialog_confirm_spam_title">Potwierdź przeniesienie do spamu</string>
    <plurals name="dialog_confirm_spam_message">
        <item quantity="one">Na pewno przenieść wiadomość do spamu?</item>
        <item quantity="other">Na pewno przenieść <xliff:g id="message_count">%1$d</xliff:g> wiadomości do spamu?</item>
    </plurals>
    <string name="dialog_confirm_spam_confirm_button">Tak</string>
    <string name="dialog_confirm_spam_cancel_button">Nie</string>

    <string name="dialog_attachment_progress_title">Pobieranie załącznika</string>

    <string name="debug_logging_enabled">Loguj debug do systemowego logera</string>

    <string name="messagelist_sent_to_me_sigil">»</string>
    <string name="messagelist_sent_cc_me_sigil">›</string>
    <string name="error_unable_to_connect">Błąd połączenia.</string>

    <string name="import_export_action">Kopia zapasowa</string>
    <string name="settings_export_account">Ustawienia konta</string>
    <string name="settings_export_all">Eksport</string>
    <string name="settings_import_dialog_title">Importuj</string>
    <string name="settings_export_dialog_title">Eksportuj</string>
    <string name="settings_import">Import</string>
    <string name="settings_import_selection">Zaznaczenie importu</string>
    <string name="settings_import_global_settings">Ogólne ustawienia</string>
    <string name="settings_exporting">Eksportowanie ustawień…</string>
    <string name="settings_importing">Importowanie ustawień…</string>
    <string name="settings_import_scanning_file">Skanowanie pliku…</string>
    <string name="settings_export_success">Zapisano ustawienia do <xliff:g id="filename">%s</xliff:g></string>
    <string name="settings_import_global_settings_success">Importowano ustawienia z <xliff:g id="filename">%s</xliff:g></string>
    <string name="settings_import_success">Importowano <xliff:g id="accounts">%s</xliff:g> z <xliff:g id="filename">%s</xliff:g></string>
    <plurals name="settings_import_success">
        <item quantity="one">1 konto</item>
        <item quantity="other"><xliff:g id="numAccounts">%s</xliff:g> kont</item>
    </plurals>
    <string name="settings_export_failure">Błąd eksportu</string>
    <string name="settings_import_failure">Błąd importu z <xliff:g id="filename">%s</xliff:g></string>
    <string name="settings_export_success_header">Eksport udany</string>
    <string name="settings_export_failed_header">Eksport nieudany</string>
    <string name="settings_import_success_header">Import udany</string>
    <string name="settings_import_failed_header">Import nieudany</string>
    <string name="settings_import_activate_account_header">Aktywuj konto</string>
    <string name="settings_import_activate_account_intro">Żeby użwyać konta \"<xliff:g id="account">%s</xliff:g>\" musisz zapewnić <xliff:g id="server_passwords">%s</xliff:g>.</string>
    <plurals name="settings_import_server_passwords">
        <item quantity="one">hasło serwera</item>
        <item quantity="other">hasła serwera</item>
    </plurals>
    <string name="settings_import_incoming_server">Serwer przychodzący (<xliff:g id="hostname">%s</xliff:g>):</string>
    <string name="settings_import_outgoing_server">Serwer wychodzący (<xliff:g id="hostname">%s</xliff:g>):</string>
    <plurals name="settings_import_setting_passwords">
        <item quantity="one">Ustawiam hasło…</item>
        <item quantity="other">Ustawiam hasła…</item>
    </plurals>
    <string name="settings_import_use_incoming_server_password">Użyj hasła serwera przychodzącego</string>
    <string name="activate_account_action">Aktywuj</string>

    <string name="settings_unknown_version">Nie można użyć wersji <xliff:g id="version">%s</xliff:g></string>

    <string name="account_unavailable">Konto \"<xliff:g id="account">%s</xliff:g>\" jest niedostępne; sprawdź pamięć</string>

    <string name="settings_attachment_default_path">Zapisuj załączniki do…</string>
    <string name="attachment_save_title">Zapisz załączniki</string>
    <string name="attachment_save_desc">Brak przeglądarki plików. Chcesz zapisać ten załącznik?</string>

    <string name="manage_accounts_move_up_action">Przenieś w górę</string>
    <string name="manage_accounts_move_down_action">Przenieś w dół</string>
    <string name="manage_accounts_moving_message">Przenoszenie konta…</string>

    <string name="unread_widget_select_account">Pokaż licznik nieprzeczytanych dla…</string>

    <string name="import_dialog_error_title">Brakuje aplikacji zarządania plikami</string>
    <string name="close">Zamknij</string>

    <string name="webview_empty_message">Brak tekstu</string>

    <string name="webview_contextmenu_link_view_action">Otwórz podgląd</string>
    <string name="webview_contextmenu_link_share_action">Udostępnij link</string>
    <string name="webview_contextmenu_link_copy_action">Kopiuj link do schowka</string>
    <string name="webview_contextmenu_link_clipboard_label">Link</string>

    <string name="webview_contextmenu_image_title">Obraz</string>
    <string name="webview_contextmenu_image_view_action">Pokaż obraz</string>
    <string name="webview_contextmenu_image_save_action">Zapisz obraz</string>
    <string name="webview_contextmenu_image_download_action">Pobierz obraz</string>
    <string name="webview_contextmenu_image_copy_action">Kopiuj URL obrazu do schowka</string>
    <string name="webview_contextmenu_image_clipboard_label">URL obrazu</string>

    <string name="webview_contextmenu_phone_call_action">Wybierz numer</string>
    <string name="webview_contextmenu_phone_save_action">Zapisz do kontaktów</string>
    <string name="webview_contextmenu_phone_copy_action">Kopiuj numer telefonu do schowka</string>
    <string name="webview_contextmenu_phone_clipboard_label">Numer telefonu</string>

    <string name="webview_contextmenu_email_send_action">Wyślij wiadomość</string>
    <string name="webview_contextmenu_email_save_action">Zapisz do kontaktów</string>
    <string name="webview_contextmenu_email_copy_action">Kopiuj adres email do schowka</string>
    <string name="webview_contextmenu_email_clipboard_label">Adres email</string>

    <string name="image_saved_as">Obraz zapisany jako \"<xliff:g id="filename">%s</xliff:g>\"</string>
    <string name="image_saving_failed">Błąd zapisu obrazu.</string>

    <!-- NEW: <string name="account_settings_remote_search_num_results_entries_all">All</string>-->
    <!-- NEW: <string name="account_settings_remote_search_num_results_entries_10">10</string>-->
    <!-- NEW: <string name="account_settings_remote_search_num_results_entries_25">25</string>-->
    <!-- NEW: <string name="account_settings_remote_search_num_results_entries_50">50</string>-->
    <!-- NEW: <string name="account_settings_remote_search_num_results_entries_100">100</string>-->
    <!-- NEW: <string name="account_settings_remote_search_num_results_entries_250">250</string>-->
    <!-- NEW: <string name="account_settings_remote_search_num_results_entries_500">500</string>-->
    <!-- NEW: <string name="account_settings_remote_search_num_results_entries_1000">1000</string>-->
    <!-- NEW: <string name="account_settings_remote_search_num_label">Server search result limit</string>-->
    <!-- NEW: <string name="account_settings_remote_search_num_summary">Search will stop after <xliff:g id="num_results">%s</xliff:g> results have been found.</string>-->
    <!-- NEW: <string name="account_settings_remote_search">Remote folder searching</string>-->
    <!-- NEW: <string name="account_settings_remote_search_full_text">Include body text in server search</string>-->
    <!-- NEW: <string name="account_settings_remote_search_full_text_summary">Full text searches can be slow.</string>-->
    <!-- NEW: <string name="remote_search_sending_query">Sending query to server</string>-->
    <!-- NEW: <string name="remote_search_downloading">Fetching %d results</string>-->
    <!-- NEW: <string name="remote_search_downloading_limited">Fetching %1$d of %2$d results</string>-->
    <!-- NEW: <string name="remote_search_error">Remote search failed</string>-->

    <!-- NEW: <string name="account_settings_search">Search</string>-->
    <!-- NEW: <string name="account_settings_remote_search_enabled">Enable server search</string>-->
    <!-- NEW: <string name="account_settings_remote_search_enabled_summary">Search messages on the server in addition to those on your device</string>-->
    <!-- NEW: <string name="action_remote_search">Search messages on server</string>-->
    <!-- NEW: <string name="pull_to_refresh_remote_search_from_local_search_pull">Pull to search server…</string>-->
    <!-- NEW: <string name="pull_to_refresh_remote_search_from_local_search_release">Release to search server…</string>-->
    <!-- NEW: <string name="remote_search_unavailable_no_network">Remote search is unavailable without network connectivity.</string>-->

    <!-- NEW: <string name="global_settings_background_as_unread_indicator_label">Use background as (un)read indicator</string>-->
    <!-- NEW: <string name="global_settings_background_as_unread_indicator_summary">Show read and unread messages with different background colors</string>-->

    <!-- NEW: <string name="global_settings_threaded_view_label">Threaded view</string>-->
    <!-- NEW: <string name="global_settings_threaded_view_summary">Collapse messages belonging to the same thread</string>-->
</resources>
=======
<?xml version="1.0" encoding="utf-8"?>

<!--  #################################################################################### -->
<!--  ##                                                                                ## -->
<!--  ##         Polska wersja jezykowa: Marcin Orlowski <carlos@wfmh.org.pl>           ## -->
<!--  ##                                                                                ## -->
<!--  ## Wersja robocza. Przeslij wszelkie sugestie oraz uwagi na w/w adres.            ## -->
<!--  ## This is draft. Send all your notes or suggestions to address given above.      ## -->
<!--  ##                                                                                ## -->
<!--  ## Latest update: (YYYY-MM-DD): 2010.07.03                                        ## -->
<!--  ## Modified by rabbbit, 2011.03.03				        						## -->
<!--  ## Updated by Błażej Jeżewski, 2012.04.10											## -->
<!--  ##                                                                                ## -->
<!--  #################################################################################### -->

<resources xmlns:xliff="urn:oasis:names:tc:xliff:document:1.2">
    <!-- === App-specific strings ============================================================= -->

    <!-- This should make it easier for forks to change the branding -->

    <!-- Used in AndroidManifest.xml -->
    <string name="app_name">K-9 Mail</string>
    <string name="beta_app_name">K-9 Mail BETA</string>

    <string name="shortcuts_title">Konta K-9</string>
    <string name="unread_widget_label">K-9 Mail nieprzeczytane</string>

    <string name="remote_control_label">K-9 Mail zdalne sterowanie</string>
    <string name="remote_control_desc">Zezwalaj tej aplikacji na sterowanie K-9 i jego ustawieniami.</string>


    <!-- Used in the about dialog -->
    <string name="app_authors">Google, The K-9 Dog Walkers.</string>
    <string name="app_copyright_fmt">Copyright 2008-<xliff:g>%s</xliff:g> The K-9 Dog Walkers. Portions Copyright 2006-<xliff:g>%s</xliff:g> the Android Open Source Project.</string>
    <string name="app_license">Wszelkie prawa zastrzeżone</string>


    <!-- Welcome message -->
    <!-- NEW: <string name="welcome_message_title">Welcome to K-9 Mail</string>-->
    <string name="accounts_welcome"><![CDATA[
<p>
Witaj w K-9 Mail, darmowym programie pocztowym dla systemu Android.
</p><p>
Najistotniejsze ulepszenia wprowadzone w K-9 względem systemowej aplikacji, to:
</p>
<ul>
  <li>Obsługa Push Mail z użyciem IMAP IDLE</li>
  <li>Lepsza wydajność</li>
  <li>Message refiling</li>
  <li>Obsługa sygnaturek</li>
  <li>Kopia UDW-do-siebie</li>
  <li>Subscrypcja wybranych folderów</li>
  <li>Synchronizacja wszystkich folderów</li>
  <li>Konfiguracja adresu zwrotnego</li>
  <li>Skróty klawiszowe</li>
  <li>Lepsza obsługa protokołu IMAP</li>
  <li>Zapisywanie załączników na kartę SD</li>
  <li>Opróźnianie folderu \"Trash\"</li>
  <li>Sortowanie wiadomości</li>
  <li>… i wiele innych</li>
</ul>
<p>
K-9 nie obsługuje darmowych kont Hotmail oraz, jak wiele innych programów pocztowych może być kapryśny przy połączeniach z serwerem Microsoft Exchange.
</p><p>
Wszelkie zgłoszenia usterek, zapytania oraz nowe pomysły prosimy przesyłać za pośrednictwem strony projektu:
<a href="http://k9mail.googlecode.com/">http://k9mail.googlecode.com/</a>.
</p>
    ]]></string>


    <!-- Default signature -->
    <string name="default_signature">-- \nWysłane za pomocą K-9 Mail.</string>


    <!-- General strings that include the app name -->
    <string name="account_delete_dlg_instructions_fmt">Konto \"<xliff:g id="account">%s</xliff:g>\" zostanie usunięte z K-9.</string>
    <string name="account_recreate_dlg_instructions_fmt">Ustawienia konta \"<xliff:g id="account">%s</xliff:g>\" pozostaną bez zmian, niemniej wszystkie dane zostaną usunięte z bazy programu.</string>
    <string name="account_clear_dlg_instructions_fmt">Ustawienia konta \"<xliff:g id="account">%s</xliff:g>\" pozostaną bez zmian, niemniej wszystkie wiadomości zostaną usunięte z bazy programu.</string>
    <string name="insufficient_apg_permissions">K-9 nie ma pełnego dostępu do APG, aby naprawić przeinstaluj K-9.</string>



    <!-- === App Store-specific strings ======================================================= -->

    <string name="import_dialog_error_message">Brak aplikacji do obsługi plików importu. Zainastaluj jakąś aplikację z Google Play.</string>
    <string name="open_market">Otwórz Google Play</string>



    <!-- === General strings ================================================================== -->

    <string name="app_authors_fmt">Autorzy: <xliff:g id="app_authors">%s</xliff:g></string>
    <string name="app_revision_fmt">Historia zmian: <xliff:g id="app_revision_url">%s</xliff:g></string>
    <string name="app_libraries">K-9 mail zawiera kod źródłowy: <xliff:g id="app_libraries_list">%s</xliff:g></string>
    <string name="app_emoji_icons">Ikony Emoji: <xliff:g id="app_emoji_icons_link">%s</xliff:g></string>

    <string name="read_attachment_label">Odczyt załączników</string>
    <string name="read_attachment_desc">Zezwalaj tej aplikacji na czytanie załaczników z Twoich wiadomości.</string>
    <string name="read_messages_label">Odczytaj wiadomości</string>
    <string name="read_messages_desc">Zezwalaj tej aplikacji na czytanie Twoich wiadomości</string>
    <string name="delete_messages_label">Usuń wiadomości</string>
    <string name="delete_messages_desc">Zezwalaj tej aplikacji na usuwanie Twoich wiadomości.</string>

    <string name="about_title_fmt"><xliff:g id="app_name">%s</xliff:g></string>
    <string name="accounts_title">Konta</string>
    <!-- NEW: <string name="folders_title">Folders</string>-->
    <string name="advanced">Zaawansowane</string>

    <string name="message_list_title"><xliff:g id="account">%s</xliff:g>:<xliff:g id="folder">%s</xliff:g> </string>

    <string name="compose_title_compose">Nie</string>
    <!-- NEW: <string name="compose_title_reply">Reply</string>-->
    <!-- NEW: <string name="compose_title_reply_all">Reply all</string>-->
    <!-- NEW: <string name="compose_title_forward">Forward</string>-->

    <string name="choose_folder_title">Wybierz folder</string>

    <string name="activity_header_format"><xliff:g id="activity_prefix">%s</xliff:g><xliff:g id="unread_count">%s</xliff:g><xliff:g id="operation">%s</xliff:g></string>

    <string name="activity_unread_count">\u0020[<xliff:g id="unread_count">%d</xliff:g>]</string>
    <string name="status_loading_account_folder">Sprawdzam <xliff:g id="account">%s</xliff:g>:<xliff:g id="folder">%s</xliff:g><xliff:g id="progress">%s</xliff:g></string>
    <string name="status_loading_account_folder_headers">Nagłówki: <xliff:g id="account">%s</xliff:g>:<xliff:g id="folder">%s</xliff:g><xliff:g id="progress">%s</xliff:g></string>
    <string name="status_sending_account">Wysyłam: <xliff:g id="account">%s</xliff:g><xliff:g id="progress">%s</xliff:g></string>
    <string name="status_processing_account">Przetwarzam: <xliff:g id="account">%s</xliff:g>:<xliff:g id="command">%s</xliff:g><xliff:g id="progress">%s</xliff:g></string>
    <string name="folder_progress">\u0020<xliff:g id="completed">%s</xliff:g>/<xliff:g id="total">%s</xliff:g></string>

    <string name="status_next_poll">Sprawdzę o <xliff:g id="nexttime">%s</xliff:g></string>
    <string name="status_syncing_off">Synchronizacja wyłączona</string>

    <!-- Actions will be used as buttons and in menu items -->
    <string name="next_action">Dalej</string> <!-- Used as part of a multi-step process -->
    <string name="previous_action">Cofnij</string> <!-- Used as part of a multi-step process -->
    <string name="okay_action">OK</string> <!--  User to confirm acceptance of dialog boxes, warnings, errors, etc. -->
    <string name="cancel_action">Anuluj</string>
    <string name="send_action">Wyślij</string>
    <string name="send_again_action">Prześlij ponownie</string>
    <string name="reply_action">Odpowiedz</string>
    <string name="reply_all_action">Odpowiedz wszystkim</string>
    <string name="delete_action">Usuń</string>
    <string name="archive_action">Archiwizuj</string>
    <string name="spam_action">Spam</string>
    <string name="forward_action">Prześlij dalej</string>
    <string name="move_action">Przenieś</string>
    <!-- NEW: <string name="single_message_options_action">Message Options</string>-->
    <string name="continue_action">Kontynuuj</string>
    <string name="back_action">Cofnij</string>
    <string name="done_action">Gotowe</string> <!--  Used to complete a multi-step process -->
    <string name="discard_action">Usuń</string>
    <string name="save_draft_action">Zapisz jako szkic</string>
    <string name="check_mail_action">Sprawdź pocztę</string>
    <string name="send_messages_action">Wyślij wiadomości</string>
    <string name="refresh_folders_action">Odśwież listę</string>
    <string name="filter_folders_action">Wyszukaj folder</string>
    <string name="add_account_action">Dodaj konto</string>
    <string name="compose_action">Napisz</string>
    <string name="search_action">Szukaj</string>
    <string name="search_results">Wyniki</string>
    <string name="preferences_action">Ustawienia</string>
    <string name="account_settings_action">Ustawienia konta</string>
    <string name="folder_settings_action">Ustawienia folderu</string>
    <string name="global_settings_action">Ustawienia globalne</string>
    <string name="remove_account_action">Usuń konto</string>
    <string name="clear_pending_action">Anuluj oczekujące zadania (niebezpieczne!)</string>

    <string name="mark_as_read_action">Oznacz jako przeczytane</string>
    <string name="send_alternate_action">Prześlij dalej (alternatywne)</string>
    <string name="send_alternate_chooser_title">Wybierz nadawcę</string>

    <string name="flag_action">Dodaj gwiazdkę</string>
    <string name="unflag_action">Usuń gwiazdkę</string>
    <string name="copy_action">Skopiuj</string>
    <string name="select_text_action">Zaznacz tekst</string>

    <!-- NEW: <string name="message_view_theme_action_dark">Switch to dark theme</string>-->
    <!-- NEW: <string name="message_view_theme_action_light">Switch to light theme</string>-->

    <string name="mark_as_unread_action">Jako nieprzeczytane</string>
    <string name="add_cc_bcc_action">Dodaj DW/UDW</string>
    <string name="read_receipt">Powiadomienie o przeczytaniu</string>
    <string name="read_receipt_enabled">Żadaj powiadomienia o przeczytaniu</string>
    <string name="read_receipt_disabled">Nie wymagaj powiadomienia o przeczytaniu</string>
    <string name="add_attachment_action">Dodaj załącznik</string>
    <string name="add_attachment_action_image">Dodaj załącznik (Zdjęcie)</string>
    <string name="add_attachment_action_video">Dodaj załącznik (Film)</string>
    <string name="empty_trash_action">Opróżnij kosz</string>
    <string name="expunge_action">Wyczyść</string>
    <string name="clear_local_folder_action">Wyczyść wiadomości lokalne</string>
    <string name="about_action">O programie</string>

    <string name="prefs_title">Ustawienia</string>
    <string name="accounts_context_menu_title">Ustawienia konta</string>

    <string name="general_no_subject">(Brak tematu)</string> <!-- Shown in place of the subject when a message has no subject. Showing this in parentheses is customary. -->
    <string name="general_no_sender">Brak nadawcy</string>
    <string name="status_loading">Sprawdzanie <xliff:g id="progress">%s</xliff:g></string>
    <string name="status_loading_more">Wczytuję wiadomości…</string>
    <string name="status_network_error">Błąd połączenia</string>
    <string name="status_invalid_id_error">Nie znaleziono wiadomości</string>

    <string name="status_loading_more_failed">Spróbuj wczytać wiadomości ponownie</string>

    <string name="load_more_messages_fmt">Pobierz kolejne <xliff:g id="messages_to_load">%d</xliff:g> wiadomości</string>

    <string name="abbrev_gigabytes">GB</string>
    <string name="abbrev_megabytes">MB</string>
    <string name="abbrev_kilobytes">KB</string>
    <string name="abbrev_bytes">B</string>

    <string name="account_size_changed">
    Objętość konta \"<xliff:g id="account">%s</xliff:g>\" zmniejszyła się z <xliff:g id="oldSize">%s</xliff:g> do <xliff:g id="newSize">%s</xliff:g></string>

    <string name="compacting_account">Kompaktuję konto \"<xliff:g id="account">%s</xliff:g>\"</string>
    <string name="clearing_account">Czyszczę konto \"<xliff:g id="account">%s</xliff:g>\"</string>
    <string name="recreating_account">Odtwarzam konto \"<xliff:g id="account">%s</xliff:g>\"</string> <!-- FIXME -->

    <string name="notification_new_title">Nowa wiadomość</string>
    <string name="notification_new_one_account_fmt">Nowe: <xliff:g id="unread_message_count">%d</xliff:g> (<xliff:g id="account">%s</xliff:g>)</string> <!-- 279 Unread (someone@google.com) -->

    <string name="notification_bg_sync_ticker">Sprawdzam: <xliff:g id="account">%s</xliff:g>:<xliff:g id="folder">%s</xliff:g></string>
    <string name="notification_bg_sync_title">Sprawdzam</string>
    <string name="notification_bg_send_ticker">Wysyłam: <xliff:g id="account">%s</xliff:g></string>
    <string name="notification_bg_send_title">Wysyłam</string>
    <string name="notification_bg_title_separator">:</string>

    <string name="special_mailbox_name_inbox">Odebrane</string>
    <string name="special_mailbox_name_outbox">Wychodzące</string>
    <!-- The following mailbox names will be used if the user has not specified one from the server -->
    <string name="special_mailbox_name_drafts">Szablony</string>
    <string name="special_mailbox_name_trash">Kosz</string>
    <string name="special_mailbox_name_sent">Wysłane</string>
    <string name="special_mailbox_name_archive">Archiwizuj</string>
    <string name="special_mailbox_name_spam">Spam</string>

    <string name="special_mailbox_name_drafts_fmt"><xliff:g id="folder">%s</xliff:g> (Szkice)</string>
    <string name="special_mailbox_name_trash_fmt"><xliff:g id="folder">%s</xliff:g> (Usunięte)</string>
    <string name="special_mailbox_name_sent_fmt"><xliff:g id="folder">%s</xliff:g> (Wysłane)</string>
    <string name="special_mailbox_name_archive_fmt"><xliff:g id="folder">%s</xliff:g> (Archiwum)</string>
    <string name="special_mailbox_name_spam_fmt"><xliff:g id="folder">%s</xliff:g> (Spam)</string>

    <string name="send_failure_subject">Niektóre wiadomości nie zostały wysłane</string>

    <string name="end_of_folder">Nie ma więcej wiadomości</string>

    <string name="debug_version_fmt">Wersja <xliff:g id="version">%s</xliff:g></string>
    <string name="debug_enable_debug_logging_title">Włącz logowanie</string>
    <string name="debug_enable_debug_logging_summary">Loguj dodatkowe informacje diagnostyczne</string>
    <string name="debug_enable_sensitive_logging_title">Loguj poufne informacje</string>
    <string name="debug_enable_sensitive_logging_summary">Logi mogą zawierać Twoje hasła</string>

    <string name="message_list_load_more_messages_action">Pobierz więcej wiadomości</string>
    <string name="message_to_fmt">Do:<xliff:g id="counterParty">%s</xliff:g></string>

    <string name="message_compose_to_hint">Do</string>
    <string name="message_compose_cc_hint">DW</string>
    <string name="message_compose_bcc_hint">UDW</string>
    <string name="message_compose_subject_hint">Temat</string>
    <string name="message_compose_content_hint">Treść wiadomości</string>
    <string name="message_compose_signature_hint">Podpis</string>
    <string name="message_compose_quote_header_separator">-------- Wiadomość oryginalna --------</string>
    <string name="message_compose_quote_header_subject">Temat:</string>
    <string name="message_compose_quote_header_send_date">Wysłane:</string>
    <string name="message_compose_quote_header_from">Od:</string>
    <string name="message_compose_quote_header_to">Do:</string>
    <string name="message_compose_quote_header_cc">DW:</string>
    <string name="message_compose_reply_header_fmt"><xliff:g id="sender">%s</xliff:g> napisał:\n\n</string>
    <string name="message_compose_error_no_recipients">Musisz dodać co najmniej jednego odbiorcę.</string>
    <string name="error_contact_address_not_found">Żaden adres email nie został znaleziony.</string>
    <string name="message_compose_attachments_skipped_toast">Niektóre załączniki nie mogą być przesłane dalej ponieważ nie zostały wcześniej pobrane.</string>
    <string name="message_compose_show_quoted_text_action">Cytuj wiadomość</string>
    <string name="message_compose_description_add_to">Dodaj odbiorcę (Do)</string>
    <string name="message_compose_description_add_cc">Dodaj odbiorcę (DW)</string>
    <string name="message_compose_description_add_bcc">Dodaj odbiorcę (UDW)</string>
    <string name="message_compose_description_delete_quoted_text">Usuń cytowany tekst</string>
    <string name="message_compose_description_edit_quoted_text">Edytuj cytowany tekst</string>

    <string name="message_view_from_format">Od: <xliff:g id="name">%s</xliff:g> &lt;<xliff:g id="email">%s</xliff:g>&gt;</string>
    <string name="message_to_label">Do:</string>
    <string name="message_view_cc_label">DW:</string>
    <string name="message_view_attachment_view_action">Otwórz</string>
    <string name="message_view_attachment_download_action">Zapisz</string>
    <string name="message_view_status_attachment_saved">Załącznik zapisano na karcie SD jako <xliff:g id="filename">%s</xliff:g>.</string>
    <string name="message_view_status_attachment_not_saved">Zapisywanie załącznika na karcie SD nie powiodło się.</string>
    <string name="message_view_show_pictures_action">Wyświetl grafikę</string>
    <string name="message_view_show_message_action">Pokaż wiadomość</string>
    <string name="message_view_show_attachments_action">Pokaż załączniki</string>
    <string name="message_view_show_more_attachments_action">Więcej…</string>
    <string name="message_view_fetching_attachment_toast">Pobieram załącznik…</string>
    <string name="message_view_no_viewer">Nie moge znaleźć programu do wyświetlenia pliku <xliff:g id="mimetype">%s</xliff:g>.</string>
    <string name="message_view_download_remainder">Pobierz całą wiadomość</string>
    <string name="message_view_downloading">Pobieranie…</string>

    <!-- NOTE: The following message refers to strings with id 'account_setup_incoming_save_all_headers_label' and 'account_setup_incoming_title' -->
    <string name="message_additional_headers_not_downloaded">Nie wszystkie nagłówki zostały pobrane lub zapisane. Wybierz \"Zapisuj nagłówki lokalnie\" w ustawieniach serwera poczty przychodzącej, aby tę funcje aktywować</string>
    <string name="message_no_additional_headers_available">Wszystkie nagłówki pobrano, niemniej nie znaleziono żadnych dodatkowych do wyświetlenia.</string>
    <string name="message_additional_headers_retrieval_failed">Pobieranie nagłówkow nie powiodło się.</string>

    <string name="folder_push_active_symbol">(Push)</string>

    <string name="from_same_sender">Więcej od tego nadawcy</string>

    <string name="message_discarded_toast">Wiadomość usunięta</string>
    <string name="message_saved_toast">Wiadomość zapisana jako szkic</string>

    <string name="global_settings_checkbox_label">Zaznaczanie wielu</string>
    <string name="global_settings_checkbox_summary">Opcja zaznaczania wielu wiadomości dostępna zawsze w trybie wielokrotnego wyboru</string>
    <string name="global_settings_preview_lines_label">Podglądaj linie</string>
    <string name="global_settings_show_correspondent_names_label">Pokazuj nazwiska korespondentów</string>
    <string name="global_settings_show_correspondent_names_summary">Pokazuj nazwiska korespondentów zamiast ich adresów email</string>

    <string name="global_settings_sender_above_subject_label">Correspondent above subject</string>
    <string name="global_settings_sender_above_subject_summary">Show correspondent names above the subject line, rather than below it</string>

    <string name="global_settings_show_contact_name_label">Pokazuj nazwę kontaktu</string>
    <string name="global_settings_show_contact_name_summary">Użyj nazw nadawców, jeżeli występują w Twojej książce kontaktowej</string>
    <string name="global_settings_registered_name_color_label">Koloruj kontakty</string>
    <string name="global_settings_registered_name_color_default">Nie koloruj nazwisk na liście kontaktów</string>
    <string name="global_settings_registered_name_color_changed">Koloruj nazwiska na liście kontaktów</string>

    <string name="global_settings_messageview_fixedwidth_label">Czcionka o stałej szer.</string>
    <string name="global_settings_messageview_fixedwidth_summary">Użyj czcionki o stałej szerokości do wyświetlania wiadomości tekstowych</string>
    <string name="global_settings_messageview_return_to_list_label">Skasuj i wróć do listy</string>
    <string name="global_settings_messageview_return_to_list_summary">Wraca do listy wiadomości po usunięciu danej wiadomości</string>
    <string name="global_settings_messageview_show_next_label">Pokaż następną wiadomość po usunięciu</string>
    <string name="global_settings_messageview_show_next_summary">Pokaż domyślnie następną wiadomość po usunięciu</string>

    <string name="global_settings_confirm_actions_title">Potwierdź akcje</string>
    <string name="global_settings_confirm_actions_summary">Pokaż potwierdzające okno dialogowe, gdy wykonujesz wybrane akcje</string>
    <string name="global_settings_confirm_action_delete">Usuń (tylko widok wiadomości)</string>
    <string name="global_settings_confirm_action_delete_starred">Usuń oznacz. gwiazkdą (tylko widok wiadomości)</string>
    <string name="global_settings_confirm_action_spam">Spam</string>

    <!-- NEW: <string name="global_settings_notification_hide_subject_title">Hide subject in notifications</string>-->
    <!-- NEW: <string name="global_settings_notification_hide_subject_never">Never</string>-->
    <!-- NEW: <string name="global_settings_notification_hide_subject_when_locked">When phone is locked</string>-->
    <!-- NEW: <string name="global_settings_notification_hide_subject_always">Always</string>-->

    <!-- NEW: <string name="global_settings_batch_buttons">Batch buttons</string>-->
    <!-- NEW: <string name="global_settings_batch_buttons_summary">Configure message list batch buttons</string>-->
    <!-- NEW: <string name="global_settings_mark_read">Mark read/unread</string>-->
    <!-- NEW: <string name="global_settings_delete">Delete</string>-->
    <!-- NEW: <string name="global_settings_archive">Move to archive</string>-->
    <!-- NEW: <string name="global_settings_archive_disabled_reason">No archive folders.</string>-->
    <!-- NEW: <string name="global_settings_move">Move</string>-->
    <!-- NEW: <string name="global_settings_flag">Flag</string>-->
    <!-- NEW: <string name="global_settings_unselect">Unselect</string>-->

    <string name="quiet_time">Okres ciszy</string>
    <string name="quiet_time_description">Wyłącz dzwonienie, wibracje i mruganie w nocy</string>
    <string name="quiet_time_starts">Początek okresu ciszy</string>
    <string name="quiet_time_ends">Koniec okresu ciszy</string>

    <string name="account_setup_basics_title">Dodaj konto</string>
    <string name="account_setup_basics_email_hint">Adres email</string>
    <string name="account_setup_basics_password_hint">Hasło</string>
    <string name="account_setup_basics_manual_setup_action">Ustaw ręcznie</string>

    <string name="account_setup_check_settings_title"></string>
    <string name="account_setup_check_settings_retr_info_msg">Pobieram informacje…</string>
    <string name="account_setup_check_settings_check_incoming_msg">Sprawdzam ustawienia serwera…</string>
    <string name="account_setup_check_settings_check_outgoing_msg">Sprawdzam ustawienia serwera…</string>
    <string name="account_setup_check_settings_authenticate">Autentyfikacja…</string>
    <string name="account_setup_check_settings_fetch">Pobieranie ustawień konta…</string>
    <string name="account_setup_check_settings_canceling_msg">Przerywam…</string>

    <string name="account_setup_names_title">Prawie gotowe!</string>
    <string name="account_setup_names_account_name_label">Wpisz nazwę (opcjonalną) tego konta:</string>
    <string name="account_setup_names_user_name_label">Twoje imię i nazwisko (pojawi się w wysyłanych wiadomościach):</string>

    <string name="account_setup_account_type_title">Rodzaj konta</string>
    <string name="account_setup_account_type_instructions">Jakiego typu serwer obsługuje to konto?</string>
    <string name="account_setup_account_type_pop_action">POP3</string>
    <string name="account_setup_account_type_imap_action">IMAP</string>
    <string name="account_setup_account_type_webdav_action">WebDAV (Exchange)</string>

    <string name="account_setup_incoming_title">Poczta przychodząca</string>
    <string name="account_setup_incoming_username_label">Identyfikator</string>
    <string name="account_setup_incoming_password_label">Hasło</string>
    <string name="account_setup_incoming_pop_server_label">Serwer POP3</string>
    <string name="account_setup_incoming_imap_server_label">Serwer IMAP</string>
    <string name="account_setup_incoming_webdav_server_label">Serwer WebDAV (Exchange)</string>
    <string name="account_setup_incoming_port_label">Port</string>
    <string name="account_setup_incoming_security_label">Zabezpieczenia</string>
    <string name="account_setup_incoming_auth_type_label">Rodzaj autentykacji</string>
    <string name="account_setup_incoming_security_none_label">Brak</string>
    <string name="account_setup_incoming_security_ssl_optional_label">SSL (jeśli dostępne)</string>
    <string name="account_setup_incoming_security_ssl_label">SSL (zawsze)</string>
    <string name="account_setup_incoming_security_tls_optional_label">TLS (jeśli dostępne)</string>
    <string name="account_setup_incoming_security_tls_label">TLS (zawsze)</string>

    <string name="account_setup_incoming_delete_policy_label">Gdy skasuję wiadomość</string>
    <string name="account_setup_incoming_delete_policy_never_label">Nie usuwaj z serwera</string>
    <string name="account_setup_incoming_delete_policy_delete_label">Usuń ją z serwera</string>
    <string name="account_setup_incoming_delete_policy_markread_label">Oznacz jako przeczytane na serwerze</string>

    <string name="account_setup_incoming_compression_label">Używaj kompresji przy połączeniu</string>
    <string name="account_setup_incoming_mobile_label">2G/3G</string>
    <string name="account_setup_incoming_wifi_label">Wi-Fi</string>
    <string name="account_setup_incoming_other_label">Inne</string>

    <string name="local_storage_provider_external_label">Pamięć zewnętrzna (karta SD)</string>
    <string name="local_storage_provider_internal_label">Zwykła pamięc wewnętrzna</string>
    <string name="local_storage_provider_samsunggalaxy_label">%1$s dodatkowa pamięć wewnętrzna</string>
    <string name="local_storage_provider_label">Lokalizacja pamięci</string>

    <string name="account_setup_expunge_policy_label">Usuwanie wiadomości</string>
    <string name="account_setup_expunge_policy_immediately">Od razu po skasowaniu lub przeniesieniu</string>
    <string name="account_setup_expunge_policy_on_poll">Podczas każdego pobrania</string>
    <string name="account_setup_expunge_policy_manual">Tylko ręcznie</string>

    <string name="account_setup_incoming_autodetect_namespace_label">Wykrywaj automatycznie IMAP namespace</string>
    <string name="account_setup_incoming_imap_path_prefix_label">Prefiks ścieżki IMAP</string>

    <string name="drafts_folder_label">Szkice</string>
    <string name="sent_folder_label">Wysłane</string>
    <string name="trash_folder_label">Kosz</string>
    <string name="archive_folder_label">Archiwum</string>
    <string name="spam_folder_label">Spam</string>

    <string name="account_setup_incoming_subscribed_folders_only_label">Pokaż tylko subskrybowane foldery</string>
    <string name="account_setup_auto_expand_folder">Zawsze rozwijaj folder</string>

    <string name="account_setup_incoming_webdav_path_prefix_label">Ścieżka WebDAV (Exchange)</string>
    <string name="account_setup_incoming_webdav_path_prefix_hint">Opcjonalne</string>

    <string name="account_setup_incoming_webdav_auth_path_label">Ścieżka autentyfikacji</string>
    <string name="account_setup_incoming_webdav_auth_path_hint">Opcjonalne</string>
    <string name="account_setup_incoming_webdav_mailbox_path_label">Ścieżka Mailboxa</string>
    <string name="account_setup_incoming_webdav_mailbox_path_hint">Opcjonalne</string>

    <string name="account_setup_outgoing_title">Poczta wychodząca (SMTP)</string>
    <string name="account_setup_outgoing_smtp_server_label">Nazwa serwera SMTP</string>
    <string name="account_setup_outgoing_port_label">Port</string>
    <string name="account_setup_outgoing_security_label">Typ zabezpieczeń</string>
    <string name="account_setup_outgoing_require_login_label">Serwer wymaga uwierzytelnienia</string>
    <string name="account_setup_outgoing_username_label">Identyfikator</string>
    <string name="account_setup_outgoing_password_label">Hasło</string>
    <string name="account_setup_outgoing_authentication_label">Rodzaj autentyfikacji</string>

    <string name="account_setup_bad_uri">Nieprawidłowe ustawienia: <xliff:g id="err_mess">%s</xliff:g></string>

    <string name="account_setup_options_title">Opcje konta</string>

    <string name="compact_action">Kompaktuj</string>
    <string name="clear_action">Usuń wszystkie dane (niebezpieczne!)</string>
    <string name="recreate_action">Odtwórz dane (ostatnia szansa!)</string>

    <string name="account_setup_options_mail_check_frequency_label">Pobieranie wiadomości</string>
    <!-- Frequency also used in account_settings_* -->
    <string name="account_setup_options_mail_check_frequency_never">Nigdy</string>
    <string name="account_setup_options_mail_check_frequency_1min">Co 1 minutę</string>
    <string name="account_setup_options_mail_check_frequency_5min">Co 5 minut</string>
    <string name="account_setup_options_mail_check_frequency_10min">Co 10 minut</string>
    <string name="account_setup_options_mail_check_frequency_15min">Co 15 minut</string>
    <string name="account_setup_options_mail_check_frequency_30min">Co 30 minut</string>
    <string name="account_setup_options_mail_check_frequency_1hour">Co 1 godzinę</string>
    <string name="account_setup_options_mail_check_frequency_2hour">Co 2 godziny</string>
    <string name="account_setup_options_mail_check_frequency_3hour">Co 3 godziny</string>
    <string name="account_setup_options_mail_check_frequency_6hour">Co 6 godzin</string>
    <string name="account_setup_options_mail_check_frequency_12hour">Co 12 godzin</string>
    <string name="account_setup_options_mail_check_frequency_24hour">Co 24 godziny</string>

    <string name="push_poll_on_connect_label">Pobieraj podczas połączeń Push</string> <!-- FIXME -->
    <string name="account_setup_options_enable_push_label">Włącz obsługe Push mail dla tego konta</string>
    <string name="account_setup_options_enable_push_summary">Jeżeli Twój serwer obsługuje, nowe wiadomości pojawią się natychmiast. Ta opcja może dramatycznie obniżyć lub zwiększyć wydajność.</string>
    <string name="idle_refresh_period_label">Odśwież połączenie IDLE</string>
    <string name="idle_refresh_period_1min">Co 1 minutę</string>
    <string name="idle_refresh_period_2min">Co 2 minuty</string>
    <string name="idle_refresh_period_3min">co 3 minuty</string>
    <string name="idle_refresh_period_6min">Co 6 minut</string>
    <string name="idle_refresh_period_12min">Co 12 minut</string>
    <string name="idle_refresh_period_24min">Co 24 minuty</string>
    <string name="idle_refresh_period_36min">Co 36 minut</string>
    <string name="idle_refresh_period_48min">Co 48 minut</string>
    <string name="idle_refresh_period_60min">Co 60 minut</string>

    <string name="account_setup_options_notify_label">Powiadamiaj o nowej poczcie</string>
    <string name="account_setup_options_notify_sync_label">Powiadamiaj o sprawdzaniu konta</string>

    <!-- Number of displayed messages, also used in account_settings_* -->
    <string name="account_setup_options_mail_display_count_label">Wyświetlaj</string>
    <string name="account_setup_options_mail_display_count_10">10 wiadomości</string>
    <string name="account_setup_options_mail_display_count_25">25 wiadomości</string>
    <string name="account_setup_options_mail_display_count_50">50 wiadomości</string>
    <string name="account_setup_options_mail_display_count_100">100 wiadomości</string>
    <string name="account_setup_options_mail_display_count_250">250 wiadomości</string>
    <string name="account_setup_options_mail_display_count_500">500 wiadomości</string>
    <string name="account_setup_options_mail_display_count_1000">1000 wiadomości</string>
    <string name="account_setup_options_mail_display_count_all">Wszystkie wiadomości</string>

    <string name="move_copy_cannot_copy_unsynced_message">Nie mogę skopiować ani przenieść wiadomości, która nie jest zsynchronizowana z serwerem</string>

    <string name="account_setup_failed_dlg_title">Wystąpił błąd</string>
    <string name="account_setup_failed_dlg_auth_message_fmt">Podany identyfikator lub hasło jest nieprawidłowe.\n(<xliff:g id="error">%s</xliff:g>)</string> <!-- Username or password incorrect\n(ERR01 Account does not exist) -->
    <string name="account_setup_failed_dlg_certificate_message_fmt">Nie mogę nawiązać bezpiecznego połączenia z serwerem.\n(<xliff:g id="error">%s</xliff:g>)</string> <!-- Cannot safely connect to server\n(Invalid certificate) -->
    <string name="account_setup_failed_dlg_server_message_fmt">Nie mogę połączyć się z serwerem.\n(<xliff:g id="error">%s</xliff:g>)</string> <!-- Cannot connect to server\n(Connection timed out) -->
    <string name="account_setup_failed_dlg_edit_details_action">Popraw ustawienia</string>
    <string name="account_setup_failed_dlg_continue_action">Kontynuuj</string>

    <string name="account_settings_push_advanced_title">Zaawansowane</string>
    <string name="account_settings_title_fmt">Ustawienia ogólne</string>
    <string name="account_settings_default_label">Konto domyślne</string>
    <string name="account_settings_default_summary">Domyślnie wysyłaj wiadomości z tego konta</string>
    <string name="account_settings_notify_label">Nowe wiadomości</string>
    <string name="account_settings_notify_sync_label">Synchronizacja konta</string>
    <string name="account_settings_email_label">Twój adres email</string>
    <string name="account_settings_notify_summary">Powiadomiaj na pasku statusu, gdy jest nowa wiadomość</string>
    <string name="account_settings_notify_sync_summary">Powiadomiaj na pasku status, gdy przeprowadzasz sprawdzanie tego konta</string>
    <string name="account_settings_notify_self_label">Moje wiadomości</string>
    <string name="account_settings_notify_self_summary">Powiadamiaj również o wiadomościach, które sam wysłałem</string>
    <string name="account_settings_notification_opens_unread_label">Nowe nieprzeczytane</string>
    <string name="account_settings_notification_opens_unread_summary">Powiadomienie o nieprzeczytanych wiadomościach</string>
    <string name="account_settings_notification_unread_count_label">Liczba nieprzeczytanych</string>
    <string name="account_settings_notification_unread_count_summary">Pokaż liczbę nieprzeczytanych wiadomości w pasku powiadomień</string>
    <string name="account_settings_mark_message_as_read_on_view_label">Oznacz jako przeczytane</string>
    <string name="account_settings_mark_message_as_read_on_view_summary">Oznacz wiadomość jako przeczytaną przy otwieraniu</string>

    <string name="account_settings_show_pictures_label">Zawsze pokazuj obrazki</string>
    <string name="account_settings_show_pictures_never">Nie</string>
    <string name="account_settings_show_pictures_only_from_contacts">Od kontaktów</string>
    <string name="account_settings_show_pictures_always">Od każdego</string>

    <string name="account_settings_composition">Tworzenie wiadomości</string>

    <string name="account_settings_default_quoted_text_shown_label">Cytuj oryginał</string>
    <string name="account_settings_default_quoted_text_shown_summary">Gdy odpowiadasz tekst oryginalnej wiadomości zostanie cytowany</string>

    <string name="account_settings_reply_after_quote_label">Cytat pod spodem</string>
    <string name="account_settings_reply_after_quote_summary">Podczas odpowiadania, wiadomość oryginalna (cytowana) pojawi się nad Twoją odpowiedzią</string>

    <string name="account_settings_strip_signature_label">Wycinaj podpis z tekstu</string>
    <string name="account_settings_strip_signature_summary">Gdy odpowiadasz na wiadomość, cytowany tekst nie bedzie zawierał podpisu</string>

    <string name="account_settings_message_format_label">Format wiadomości</string>
    <string name="account_settings_message_format_text">Czysty tekst (bez obrazków i formatowania)</string>
    <string name="account_settings_message_format_html">HTML (z obrazkami i formatowaniem)</string>
    <string name="account_settings_message_format_auto">Automatycznie (czysty tekst, chyba że odpoiwadasz na wiadomość HTML)</string>

    <!-- NEW: <string name="account_settings_always_show_cc_bcc_label">Always show CC/BCC</string>-->
    <!-- NEW: <string name="account_settings_always_show_cc_bcc_summary">Always show the CC/BCC text input fields</string>-->

    <string name="account_settings_message_read_receipt_label">Potwierdzenie przeczytania</string>
    <string name="account_settings_message_read_receipt_summary">Zawsze wymagaj potwierdzenia o przeczytaniu</string>

    <string name="account_settings_quote_style_label">Styl cytowania podczas odpowiedzi</string>
    <string name="account_settings_quote_style_prefix">Prefix (jak Gmail, Pine)</string>
    <string name="account_settings_quote_style_header">Nagłówek (jak Outlook, Yahoo!, Hotmail)</string>

    <string name="account_settings_general_title">Ustawienia ogólne</string>
    <string name="account_settings_display_prefs_title">Wygląd</string>
    <string name="account_settings_sync">Synchronizacja folderów</string>
    <string name="account_settings_folders">Foldery</string>
    <string name="account_settings_message_lists">Lista wiadomości</string>
    <string name="account_settings_message_view">Wyświetlanie wiadomości</string>
    <string name="account_settings_quote_prefix_label">Prefiks cytowania</string>
    <string name="account_settings_crypto">Kryptografia</string>
    <string name="account_settings_crypto_app">Dostawca OpenPGP</string>
    <string name="account_settings_crypto_app_none">Bez</string>
    <string name="account_settings_crypto_app_not_available">nie dostępny</string>
    <string name="account_settings_crypto_auto_signature">Automatyczny podpis</string>
    <string name="account_settings_crypto_auto_signature_summary">Użyj adresu email do zgadnięcia klucza podpisu</string>
    <string name="account_settings_crypto_auto_encrypt">Automatyczne szyfrowanie</string>
    <string name="account_settings_crypto_auto_encrypt_summary">Automatycznie używaj szyfrowania, gdy publiczny klucz pasuje do odbiorcy</string>

    <string name="account_settings_mail_check_frequency_label">Sprawdzanie konta</string>

    <string name="account_settings_storage_title">Przechowanie</string>

    <string name="account_settings_color_label">Kolor konta</string>
    <string name="account_settings_color_summary">Wybierz kolor, który będzie użyty przy wyświetlaniu folderów i listy kont</string>

    <string name="account_settings_led_color_label">Kolor powiadomienia LED</string>
    <string name="account_settings_led_color_summary">Wybierz kolor jakim migać ma dioda LED przy powiadomieniach</string>

    <string name="account_settings_mail_display_count_label">Liczba wiadomości</string>

    <string name="account_settings_autodownload_message_size_label">Rozmiar pobieranych wiadomości</string>
    <string name="account_settings_autodownload_message_size_1">1Kb</string>
    <string name="account_settings_autodownload_message_size_2">2Kb</string>
    <string name="account_settings_autodownload_message_size_4">4Kb</string>
    <string name="account_settings_autodownload_message_size_8">8Kb</string>
    <string name="account_settings_autodownload_message_size_16">16Kb</string>
    <string name="account_settings_autodownload_message_size_32">32Kb</string>
    <string name="account_settings_autodownload_message_size_64">64Kb</string>
    <string name="account_settings_autodownload_message_size_128">128Kb</string>
    <string name="account_settings_autodownload_message_size_256">256Kb</string>
    <string name="account_settings_autodownload_message_size_512">512Kb</string>
    <string name="account_settings_autodownload_message_size_1024">1Mb</string>
    <string name="account_settings_autodownload_message_size_2048">2Mb</string>
    <string name="account_settings_autodownload_message_size_5120">5Mb</string>
    <string name="account_settings_autodownload_message_size_10240">10Mb</string>
    <string name="account_settings_autodownload_message_size_any">dowolny rozmiar (bez limitu)</string>

    <string name="account_settings_message_age_label">Synchronizuj nowsze niż</string>
    <string name="account_settings_message_age_any">wszystkie</string>
    <string name="account_settings_message_age_0">dzisiaj</string>
    <string name="account_settings_message_age_1">2 dni</string>
    <string name="account_settings_message_age_2">3 dni</string>
    <string name="account_settings_message_age_7">ostatni tydzień</string>
    <string name="account_settings_message_age_14">ostatnie 2 tygodnie</string>
    <string name="account_settings_message_age_21">ostatnie 3 tygodnie</string>
    <string name="account_settings_message_age_1_month">ostatni miesiąc</string>
    <string name="account_settings_message_age_2_months">ostatnie 2 miesiące</string>
    <string name="account_settings_message_age_3_months">ostatnie 3 miesiące</string>
    <string name="account_settings_message_age_6_months">ostatnie 6 miesięcy</string>
    <string name="account_settings_message_age_1_year">ostatni rok</string>

    <string name="account_settings_folder_display_mode_label">Wyświetlaj foldery</string>
    <string name="account_settings_folder_display_mode_all">Wszystkie</string>
    <string name="account_settings_folder_display_mode_first_class">Tylko foldery klasy 1</string>
    <string name="account_settings_folder_display_mode_first_and_second_class">Foldery klasy 1 oraz 2</string>
    <string name="account_settings_folder_display_mode_not_second_class">Wszystkie poza klasą 2</string>

    <string name="account_settings_folder_sync_mode_label">Synchronizuj foldery</string>
    <string name="account_settings_folder_sync_mode_all">Wszystkie</string>
    <string name="account_settings_folder_sync_mode_first_class">Tylko foldery klasy 1</string>
    <string name="account_settings_folder_sync_mode_first_and_second_class">Foldery klasy 1 oraz 2</string>
    <string name="account_settings_folder_sync_mode_not_second_class">Wszystkie poza klasą 2</string>
    <string name="account_settings_folder_sync_mode_none">Żaden</string>

    <string name="account_settings_folder_push_mode_label">Sprawdzaj przez Push</string>
    <string name="account_settings_folder_push_mode_all">Wszystkie foldery</string>
    <string name="account_settings_folder_push_mode_first_class">Tylko foldery klasy 1</string>
    <string name="account_settings_folder_push_mode_first_and_second_class">Foldery klasy 1 oraz 2</string>
    <string name="account_settings_folder_push_mode_not_second_class">Wszystkie poza klasą 2</string>
    <string name="account_settings_folder_push_mode_none">Żaden</string>

    <string name="account_settings_folder_target_mode_label">Przenoś/kopiuj do</string>
    <string name="account_settings_folder_target_mode_all">Wszystkich</string>
    <string name="account_settings_folder_target_mode_first_class">Tylko foldery klasy 1</string>
    <string name="account_settings_folder_target_mode_first_and_second_class">Foldery klasy 1 oraz 2</string>
    <string name="account_settings_folder_target_mode_not_second_class">Wszystkich poza klasą 2</string>

    <string name="account_settings_sync_remote_deletetions_label">Synchronizacja usunięć</string>
    <string name="account_settings_sync_remote_deletetions_summary">Usuwaj wiadomości również z serwera poczty</string>

    <string name="folder_settings_title">Ustawienia folderu</string>

    <string name="folder_settings_in_top_group_label">Umieść na początku</string>
    <string name="folder_settings_in_top_group_summary">Umieść na początku wyświetlanej listy folderów</string>

    <string name="folder_settings_folder_display_mode_label">Klasa wyświetlania</string>
    <string name="folder_settings_folder_display_mode_normal">Żadna</string>
    <string name="folder_settings_folder_display_mode_first_class">Klasa 1</string>
    <string name="folder_settings_folder_display_mode_second_class">Klasa 2</string>

    <string name="folder_settings_folder_sync_mode_label">Klasa synchronizacji</string>
    <string name="folder_settings_folder_sync_mode_normal">Żadna</string>
    <string name="folder_settings_folder_sync_mode_first_class">Klasa 1</string>
    <string name="folder_settings_folder_sync_mode_second_class">Klasa 2</string>
    <string name="folder_settings_folder_sync_mode_inherited">Taka sama jak klasa wyświetlania</string>

    <string name="folder_settings_folder_push_mode_label">Klasa sprawdzania Push</string>
    <string name="folder_settings_folder_push_mode_normal">Żadna</string>
    <string name="folder_settings_folder_push_mode_first_class">Klasa 1</string>
    <string name="folder_settings_folder_push_mode_second_class">Klasa 2</string>
    <string name="folder_settings_folder_push_mode_inherited">Taka sama jak klasa synchronizacji</string>

    <string name="account_settings_incoming_label">Poczta przychodząca</string>
    <string name="account_settings_incoming_summary">Ustawienia serwera poczty przychodzącej</string>
    <string name="account_settings_outgoing_label">Poczta wychodząca</string>
    <string name="account_settings_outgoing_summary">Ustawienia serwera poczty wychodzącej (SMTP)</string>
    <string name="account_settings_description_label">Nazwa konta</string>
    <string name="account_settings_name_label">Twoje imię i nazwisko</string>
    <string name="notifications_title">Powiadomienia</string>
    <string name="account_settings_vibrate_enable">Wibracja</string>
    <string name="account_settings_vibrate_summary">Wibruj, gdy są nowe wiadomości</string>
    <string name="account_settings_vibrate_pattern_label">Schematy wibracji</string>
    <string name="account_settings_vibrate_pattern_default">Domyślny</string>
    <string name="account_settings_vibrate_pattern_1">Schemat 1</string>
    <string name="account_settings_vibrate_pattern_2">Schemat 2</string>
    <string name="account_settings_vibrate_pattern_3">Schemat 3</string>
    <string name="account_settings_vibrate_pattern_4">Schemat 4</string>
    <string name="account_settings_vibrate_pattern_5">Schemat 5</string>
    <string name="account_settings_vibrate_times">Liczba wibracji</string>
    <string name="account_settings_ringtone">Sygnał dzwiękowy</string>
    <string name="account_settings_led_label">Mrugaj diodą</string>
    <string name="account_settings_led_summary">Zamrugaj diodą przy nowej wiadomości</string>

    <string name="account_settings_composition_title">Opcje tworzenia wiadomości</string>
    <string name="account_settings_composition_label">Tworzenie wiadomości</string>
    <string name="account_settings_composition_summary">Ustaw sygnaturę oraz domyślne wartości Do, UDW</string>

    <string name="account_settings_identities_label">Tożsamości</string>
    <string name="account_settings_identities_summary">Ustaw alternatywny adres nadawcy oraz sygnaturę</string>

    <string name="manage_identities_title">Zarządzaj tożsamościami</string>

    <string name="manage_identities_context_menu_title">Zarządzaj tożsamością</string>

    <string name="edit_identity_title">Edytcja tożsamość</string>
    <string name="new_identity_action">Nowa tożsamość</string>

    <string name="account_settings_always_bcc_label">Adres UDW dla wysyłanych wiadomości (opcja)</string>

    <string name="manage_identities_edit_action">Edytuj</string>
    <string name="manage_identities_move_up_action">Przesuń w górę</string>
    <string name="manage_identities_move_down_action">Przesuń w dół</string>
    <string name="manage_identities_move_top_action">Na początek (jako domyślna)</string>
    <string name="manage_identities_remove_action">Usuń</string>

    <string name="edit_identity_description_label">Opis tożsamości</string>
    <string name="edit_identity_description_hint">(Opcjonalny)</string>
    <string name="edit_identity_name_label">Imię i nazwisko</string>
    <string name="edit_identity_name_hint">(Opcjonalne)</string>
    <string name="edit_identity_email_label">Adres email</string>
    <string name="edit_identity_email_hint">(Wymagany)</string>
    <string name="edit_identity_reply_to_label">Adres Odpowiedz-Do</string>
    <string name="edit_identity_reply_to_hint">(Opcjonalny)</string>
    <string name="edit_identity_signature_label">Sygnatura</string>
    <string name="edit_identity_signature_hint">(Opcjonalna)</string>

    <string name="account_settings_signature_use_label">Używaj sygnatury</string>
    <string name="account_settings_signature_label">Sygnatura</string>

    <string name="default_identity_description">Tożsamość domyślna</string>
    <string name="choose_identity_title">Wybierz tożsamość</string>
    <string name="send_as">Wyślij jako</string>

    <string name="no_removable_identity">Nie możesz usunąć jedynej tożsamości</string>
    <string name="identity_has_no_email">Nie możesz użyć tożsamości bez podanego adresu email</string>

    <string name="sort_earliest_first">Najstarsze wiadomości na początku</string>
    <string name="sort_latest_first">Najnowsze wiadomości na początku</string>
    <string name="sort_subject_alpha">Alfabetycznie, po temacie (A-&gt;Z)</string>
    <string name="sort_subject_re_alpha">Alfabetycznie, po temacie (Z-&gt;A)</string>
    <string name="sort_flagged_first">Wiadomości oznaczone gwiazką jako pierwsze</string>
    <string name="sort_flagged_last">Wiadomości bez gwiazdki jako pierwsze</string>
    <string name="sort_unread_first">Nieprzeczytane wiadomości jako pierwsze</string>
    <string name="sort_unread_last">Przeczytane wiadomości jako pierwsze</string>
    <string name="sort_attach_first">Wiadomości z załącznikami jako pierwsze</string>
    <string name="sort_unattached_first">Wiadomości bez załączników jako pierwsze</string>

    <string name="sort_by">Sortuj wg…</string>
    <string name="sort_by_date">Daty</string>
    <string name="sort_by_arrival">Daty otrzymania</string>
    <string name="sort_by_subject">Tematu</string>
    <string name="sort_by_flag">Gwiazdek</string>
    <string name="sort_by_unread">Przeczytane/nieprzeczytane</string>
    <string name="sort_by_attach">Załącznikach</string>

    <string name="account_delete_dlg_title">Usuwanie</string>

    <string name="account_recreate_dlg_title">Odtwórz konto</string>

    <string name="account_clear_dlg_title">Wyczyść konto</string>

    <string name="provider_note_live">Tylko niektóre konta Yahoo! \"Plus\" obsługują protokół POP3,
        umożliwiający K-9 odbiór poczty. Jeśli nie możesz zalogować się
        do swojego konta z użyciem poprawnego hasła i adresu email, najprawdopodobniej
        nie masz płatnego konta typu \"Plus\". W takim przypadku musisz z poczty
        korzystać w dotychczasowy sposób, za pośrednictwem przeglądarki.</string>
    <string name="provider_note_yahoojp">Jeśli chcesz używać POP3 dla tego dostawcy, powinieneś zezwolić na użycie POP3 na stronie ustawień poczty Yahoo.</string>
    <string name="provider_note_auonejp">Jeśli chcesz używać IMAP lub POP3 dla tego dostawcy, powinieneś zezwolić na użycie IMAP lub POP3 na stronie ustawień poczty Au one.</string>
    <string name="provider_note_naver">Jeśli chcesz używać IMAP lub POP3 dla tego dostawcy, powinieneś zezwolić na użycie IMAP lub POP3 na stronie ustawień poczty Naver.</string>
    <string name="provider_note_hanmail">Jeśli chcesz używać IMAP lub POP3 dla tego dostawcy, powinieneś zezwolić na użycie IMAP lub POP3 na stronie ustawień poczty Hanmail(Daum).</string>
    <string name="provider_note_paran">Jeśli chcesz używać IMAP lub POP3 dla tego dostawcy, powinieneś zezwolić na użycie IMAP lub POP3 na stronie ustawień pocztyParan.</string>
    <string name="provider_note_nate">Jeśli chcesz używać IMAP lub POP3 dla tego dostawcy, powinieneś zezwolić na użycie IMAP lub POP3 na stronie ustawień poczty Nate.</string>

    <string name="account_setup_failed_dlg_invalid_certificate_title">Nieznany certyfikat</string>
    <string name="account_setup_failed_dlg_invalid_certificate_accept">Akceptuj</string>
    <string name="account_setup_failed_dlg_invalid_certificate_reject">Odrzuć</string>

    <string name="message_help_key">
        Del lub D - Usuń\n
        R - Odpowiedz\n
        A - Odp. wszystim\n
        F - Prześlij dalej\n
        J lub P - Poprzednia wiadomość\n
        K, N - Następna wiadomość\n
        M - Przenieś\n
        Y - Skopiuj\n
        Z - Pomniejsz\n
        Shift-Z - Powiększ\n
        G - Gwiazdka
    </string>
    <string name="message_list_help_key">
        Del lub D - Usuń\n
        R - Odpowiedz\n
        A - Odp. wszystkim\n
        C - Napisz\n
        F - Prześlij dalej\n
        M - Przenieś\n
        Y - Skopiuj\n
        G - Gwiazdka\n
        O - Typ sortowania\n
        I - Porządek sortowania\n
        Q - Widok folderów\n
        S - Zaznacz/odznacz\n
        Z - Przełącz przeczytane/nieprzeczytane\n
        / - Szukaj\n
        5 - Sprawdź pocztę
    </string>

    <string name="folder_list_help_key">
    1 - Wyśw. tylko foldery 1szej klasy\n
    2 - Wyśw. foldery 1szej i 2giej klasy\n
    3 - Wyśw. wszystkie poza folderami 2giej klasy\n
    4 - Wyświetl wszystkie foldery\n
    Q - Lista kont\n
    S - Edytuj ustawienia konta</string>

    <string name="folder_list_filter_hint">Wpisz nazwę folderu</string>

    <string name="folder_list_display_mode_label">Wyświetlanie folderów</string>
    <string name="folder_list_display_mode_all">Wszystkie</string>
    <string name="folder_list_display_mode_first_class">Tylko klasy 1</string>
    <string name="folder_list_display_mode_first_and_second_class">Klasy 1 oraz 2</string>
    <string name="folder_list_display_mode_not_second_class">Wszystkie poza klasą 2</string>

    <string name="account_settings_signature__location_label">Umieść sygnaturę</string>
    <string name="account_settings_signature__location_before_quoted_text">Przed cytowaną wiadomością</string>
    <string name="account_settings_signature__location_after_quoted_text">Pod cytowaną wiadomością</string>
    <string name="setting_theme_dark">Ciemna</string>
    <string name="setting_theme_light">Jasna</string>
    <string name="display_preferences">Ustawienia globalne</string>
    <string name="global_preferences">Globalne</string>
    <string name="debug_preferences">Debugowanie</string>
    <string name="privacy_preferences">Prywatność</string>
    <string name="network_preferences">Sieć</string>
    <string name="interaction_preferences">Interakcja</string>
    <string name="accountlist_preferences">Lista kont</string>
    <string name="messagelist_preferences">Listy widomości</string>
    <string name="messageview_preferences">Wiadomości</string>
    <string name="settings_theme_label">Kolorystyka</string>
    <string name="settings_language_label">Język</string>

    <string name="settings_messageview_mobile_layout_label">Ułożenie z 1 kolumną</string>
    <string name="settings_messageview_mobile_layout_summary">Przeformatuj wiadomości HTML dla mniejszych ekranów</string>

    <string name="setting_language_system">Domyślny systemowy</string>

    <string name="background_ops_label">Synchronizacja w tle</string>
    <string name="background_ops_never">Nigdy</string>
    <string name="background_ops_always">Zawsze</string>
    <string name="background_ops_enabled">Gdy systemowa opcja \'Dane w tle\' jest włączone</string>
    <string name="background_ops_auto_sync">Gdy systemowe opcje \'Dane w tle\' oraz \'Autosynchronizacja\' są włączone</string>
    <!-- NEW: <string name="background_ops_auto_sync_only">When \'Auto-sync\' is checked</string>-->

    <string name="date_format_label">Format daty</string>
    <!--
      The values of the date_format_* strings MUST be valid date format strings.
      See Android SDK documentation for the class SimpleDateFormat.
    -->
    <string name="date_format_common">dd-MMM-yyyy</string>

    <string name="batch_select_all">Zaznacz wszystko</string>

    <string name="account_setup_push_limit_label">Sprawdzanie przez Push</string>
    <string name="account_setup_push_limit_10">Do 10 folderów</string>
    <string name="account_setup_push_limit_25">Do 25 folderów</string>
    <string name="account_setup_push_limit_50">Do 50 folderów</string>
    <string name="account_setup_push_limit_100">Do 100 folderów</string>
    <string name="account_setup_push_limit_250">Do 250 folderów</string>
    <string name="account_setup_push_limit_500">Do 500 folderów</string>
    <string name="account_setup_push_limit_1000">Do 1000 folderów</string>

    <string name="animations_title">Animacje</string>
    <string name="animations_summary">Używaj efektów wizualnych</string>
    <string name="gestures_title">Gesty</string>
    <string name="gestures_summary">Pozwól na sterowanie gestami</string>

    <string name="volume_navigation_title">Nawigacja przyciskiem głośności</string>
    <string name="volume_navigation_summary">Przeskakuj między rzeczami używając przycisków głośności</string>
    <string name="volume_navigation_message">Wygląd wiadomości</string>
    <string name="volume_navigation_list">Różne widoki list</string>

    <string name="start_integrated_inbox_title">Pokaż zintegrowaną</string>
    <string name="start_integrated_inbox_summary">Wyświetl \"Zintegrowana odbiorcza\" po uruchomieniu programu</string>

    <string name="measure_accounts_title">Pokazuj rozmiary kont</string>
    <string name="measure_accounts_summary">Wyłącz, aby przyspieszyć wyświetlanie</string>

    <string name="count_search_title">Zliczaj wyniki szukania</string>
    <string name="count_search_summary">Wyłącz, aby przyspieszyć wyświetlanie</string>

    <string name="hide_special_accounts_title">Ukryj konta specjalne</string>
    <string name="hide_special_accounts_summary">Ukryj zunifikowaną odbiorczą i wszystkie wiadomości</string>

    <string name="search_title"><xliff:g id="search_name">%s</xliff:g> <xliff:g id="modifier">%s</xliff:g></string>
    <string name="flagged_modifier"> - Z gwiazdką</string>
    <string name="unread_modifier"> - Nieprzeczytane</string>

    <string name="search_all_messages_title">Wszystkie wiadomości</string>
    <string name="search_all_messages_detail">Wiadomości w przeszukiwalnych folderach</string>

    <string name="integrated_inbox_title">Zintegrowana odbiorcza</string>
    <string name="integrated_inbox_detail">Nieprzeczytane wiadomości ze wszystkich kont</string>

    <string name="tap_hint">Dotknij koperty lub gwiazdki, aby wyświetlić wiadomości nieprzeczytane lub oznaczone gwiazdką.</string>

    <string name="folder_settings_include_in_integrated_inbox_label">Integruj</string>
    <string name="folder_settings_include_in_integrated_inbox_summary">Pokazuj nieprzeczytane wiadomości w zintegrowanym widoku</string>

    <string name="account_settings_searchable_label">Przeszukiwalne foldery</string>
    <string name="account_settings_searchable_all">Wszystkie</string>
    <string name="account_settings_searchable_displayable">Wyświetlane</string>
    <string name="account_settings_searchable_none">Żaden</string>

    <string name="font_size_settings_title">Rozmiar czcionki</string>
    <string name="font_size_settings_description">Ustawienia rozmiarów czcionek</string>

    <string name="font_size_account_list">Lista kont</string>
    <string name="font_size_account_name">Nazwa konta</string>
    <string name="font_size_account_description">Opis konta</string>

    <string name="font_size_folder_list">Lista folderów</string>
    <string name="font_size_folder_name">Nazwa folderu</string>
    <string name="font_size_folder_status">Status folderu</string>

    <string name="font_size_message_list">Lista wiadomości</string>
    <string name="font_size_message_list_subject">Temat</string>
    <string name="font_size_message_list_sender">Nadawca</string>
    <string name="font_size_message_list_date">Data wiadomości</string>
    <string name="font_size_message_list_preview">Pogdląd</string>

    <string name="font_size_message_view">Wiadomości</string>
    <string name="font_size_message_view_sender">Nadawca</string>
    <string name="font_size_message_view_to">Adresat (Do:)</string>
    <string name="font_size_message_view_cc">Odbiorca kopii (DW:)</string>
    <string name="font_size_message_view_additional_headers">Dodatkowe nagłówki</string>
    <string name="font_size_message_view_subject">Temat</string>
    <string name="font_size_message_view_time">Godzina</string>
    <string name="font_size_message_view_date">Data</string>
    <string name="font_size_message_view_content">Treść wiadomości</string>

    <string name="font_size_message_compose">Kompozycja wiadomości</string>
    <string name="font_size_message_compose_input">Pole wprawadzania tekstu</string>

    <string name="font_size_tiniest">Najdrobniejsza</string>
    <string name="font_size_tiny">Drobna</string>
    <string name="font_size_smaller">Mniejsza</string>
    <string name="font_size_small">Mała</string>
    <string name="font_size_medium">Średnia</string>
    <string name="font_size_large">Duża</string>
    <string name="font_size_larger">Wielka</string>

    <string name="font_size_webview_smaller">Najmniejsza</string>
    <string name="font_size_webview_small">Mniejsza</string>
    <string name="font_size_webview_normal">Normalna</string>
    <string name="font_size_webview_large">Większa</string>
    <string name="font_size_webview_larger">Największa</string>

    <!-- Note: Contains references to preferences_action and misc_preferences_attachment_title -->
    <string name="message_compose_buggy_gallery">Włącz \"Obejdź błędy w Galerii\" aby móc załączać zdjęcia oraz filmy używając Galerii 3D.</string>

    <!-- Note: Contains references to add_attachment_action_image and add_attachment_action_video -->
    <string name="message_compose_use_workaround">Użyj \"Dodaj załącznik (Zdjęcie)\" lub \"Dodaj załącznik (Film)\" aby je dodać używając Galerii 3D.</string>

    <string name="miscellaneous_preferences">Różne</string>
    <string name="misc_preferences_attachment_title">Obejdź błędy w Galerii</string>
    <string name="misc_preferences_attachment_description">Wyświetla przyciski dodawania zdjęć oraz filmów jako załączników</string>

    <!-- APG related -->
    <string name="error_activity_not_found">Nie znaleiono odpowiedniej aplikacji.</string>
    <string name="error_apg_version_not_supported">Zainstalowana wersja APG nie jest wspierana.</string>
    <string name="btn_crypto_sign">Podpisz</string>
    <string name="btn_encrypt">Szyfruj</string>
    <string name="btn_decrypt">Deszyfruj</string>
    <string name="btn_verify">Potwiedź</string>
    <string name="unknown_crypto_signature_user_id">&lt;nieznany&gt;</string>
    <string name="key_id">id: %s</string>
    <string name="pgp_mime_unsupported">Wiadomości PGP/MIME nie są jeszcze wspierane.</string>
    <string name="attachment_encryption_unsupported">Uwaga: załączniki nie są jeszcze podpisane i kodowane.</string>
    <string name="send_aborted">Anulowano.</string>

    <string name="save_or_discard_draft_message_dlg_title">Zapisać szkic?</string>
    <string name="save_or_discard_draft_message_instructions_fmt">Zapisać czy porzucić wiadomość?</string>

    <string name="confirm_discard_draft_message_title">Usunąć wiadomość?</string>
    <string name="confirm_discard_draft_message">Czy na pewno chcesz usunąć tą wiadomość?</string>

    <string name="refuse_to_save_draft_marked_encrypted_dlg_title">Odrzuć zapisywanie szablonów.</string>
    <string name="refuse_to_save_draft_marked_encrypted_instructions_fmt">Odrzuć zapisywanie szablonów oznaczonych jako zaszyfrowane.</string>

    <string name="continue_without_public_key_dlg_title">Kontynuować bez klucza publicznego?</string>
    <string name="continue_without_public_key_instructions_fmt">Jeden lub wiele odbiorców nie ma zapisanego klucza publicznego. Kontynuować?</string>

    <string name="select_text_now">Wybierz tekst do skopiowania.</string>

    <string name="dialog_confirm_delete_title">Potwiedź usunięcie</string>
    <string name="dialog_confirm_delete_message">Czy chcesz usunąć tą wiadomość?</string>
    <string name="dialog_confirm_delete_confirm_button">Usuń</string>
    <string name="dialog_confirm_delete_cancel_button">Nie usuwaj</string>

    <string name="dialog_confirm_spam_title">Potwierdź przeniesienie do spamu</string>
    <plurals name="dialog_confirm_spam_message">
        <item quantity="one">Na pewno przenieść wiadomość do spamu?</item>
        <item quantity="other">Na pewno przenieść <xliff:g id="message_count">%1$d</xliff:g> wiadomości do spamu?</item>
    </plurals>
    <string name="dialog_confirm_spam_confirm_button">Tak</string>
    <string name="dialog_confirm_spam_cancel_button">Nie</string>

    <string name="dialog_attachment_progress_title">Pobieranie załącznika</string>

    <string name="debug_logging_enabled">Loguj debug do systemowego logera</string>

    <string name="messagelist_sent_to_me_sigil">»</string>
    <string name="messagelist_sent_cc_me_sigil">›</string>
    <string name="error_unable_to_connect">Błąd połączenia.</string>

    <string name="import_export_action">Kopia zapasowa</string>
    <string name="settings_export_account">Ustawienia konta</string>
    <string name="settings_export_all">Eksport</string>
    <string name="settings_import_dialog_title">Importuj</string>
    <string name="settings_export_dialog_title">Eksportuj</string>
    <string name="settings_import">Import</string>
    <string name="settings_import_selection">Zaznaczenie importu</string>
    <string name="settings_import_global_settings">Ogólne ustawienia</string>
    <string name="settings_exporting">Eksportowanie ustawień…</string>
    <string name="settings_importing">Importowanie ustawień…</string>
    <string name="settings_import_scanning_file">Skanowanie pliku…</string>
    <string name="settings_export_success">Zapisano ustawienia do <xliff:g id="filename">%s</xliff:g></string>
    <string name="settings_import_global_settings_success">Importowano ustawienia z <xliff:g id="filename">%s</xliff:g></string>
    <string name="settings_import_success">Importowano <xliff:g id="accounts">%s</xliff:g> z <xliff:g id="filename">%s</xliff:g></string>
    <plurals name="settings_import_success">
        <item quantity="one">1 konto</item>
        <item quantity="other"><xliff:g id="numAccounts">%s</xliff:g> kont</item>
    </plurals>
    <string name="settings_export_failure">Błąd eksportu</string>
    <string name="settings_import_failure">Błąd importu z <xliff:g id="filename">%s</xliff:g></string>
    <string name="settings_export_success_header">Eksport udany</string>
    <string name="settings_export_failed_header">Eksport nieudany</string>
    <string name="settings_import_success_header">Import udany</string>
    <string name="settings_import_failed_header">Import nieudany</string>
    <string name="settings_import_activate_account_header">Aktywuj konto</string>
    <string name="settings_import_activate_account_intro">Żeby użwyać konta \"<xliff:g id="account">%s</xliff:g>\" musisz zapewnić <xliff:g id="server_passwords">%s</xliff:g>.</string>
    <plurals name="settings_import_server_passwords">
        <item quantity="one">hasło serwera</item>
        <item quantity="other">hasła serwera</item>
    </plurals>
    <string name="settings_import_incoming_server">Serwer przychodzący (<xliff:g id="hostname">%s</xliff:g>):</string>
    <string name="settings_import_outgoing_server">Serwer wychodzący (<xliff:g id="hostname">%s</xliff:g>):</string>
    <plurals name="settings_import_setting_passwords">
        <item quantity="one">Ustawiam hasło…</item>
        <item quantity="other">Ustawiam hasła…</item>
    </plurals>
    <string name="settings_import_use_incoming_server_password">Użyj hasła serwera przychodzącego</string>
    <string name="activate_account_action">Aktywuj</string>

    <string name="settings_unknown_version">Nie można użyć wersji <xliff:g id="version">%s</xliff:g></string>

    <string name="account_unavailable">Konto \"<xliff:g id="account">%s</xliff:g>\" jest niedostępne; sprawdź pamięć</string>

    <string name="settings_attachment_default_path">Zapisuj załączniki do…</string>
    <string name="attachment_save_title">Zapisz załączniki</string>
    <string name="attachment_save_desc">Brak przeglądarki plików. Chcesz zapisać ten załącznik?</string>

    <string name="manage_accounts_move_up_action">Przenieś w górę</string>
    <string name="manage_accounts_move_down_action">Przenieś w dół</string>
    <string name="manage_accounts_moving_message">Przenoszenie konta…</string>

    <string name="unread_widget_select_account">Pokaż licznik nieprzeczytanych dla…</string>

    <string name="import_dialog_error_title">Brakuje aplikacji zarządania plikami</string>
    <string name="close">Zamknij</string>

    <string name="webview_empty_message">Brak tekstu</string>

    <string name="webview_contextmenu_link_view_action">Otwórz podgląd</string>
    <string name="webview_contextmenu_link_share_action">Udostępnij link</string>
    <string name="webview_contextmenu_link_copy_action">Kopiuj link do schowka</string>
    <string name="webview_contextmenu_link_clipboard_label">Link</string>

    <string name="webview_contextmenu_image_title">Obraz</string>
    <string name="webview_contextmenu_image_view_action">Pokaż obraz</string>
    <string name="webview_contextmenu_image_save_action">Zapisz obraz</string>
    <string name="webview_contextmenu_image_download_action">Pobierz obraz</string>
    <string name="webview_contextmenu_image_copy_action">Kopiuj URL obrazu do schowka</string>
    <string name="webview_contextmenu_image_clipboard_label">URL obrazu</string>

    <string name="webview_contextmenu_phone_call_action">Wybierz numer</string>
    <string name="webview_contextmenu_phone_save_action">Zapisz do kontaktów</string>
    <string name="webview_contextmenu_phone_copy_action">Kopiuj numer telefonu do schowka</string>
    <string name="webview_contextmenu_phone_clipboard_label">Numer telefonu</string>

    <string name="webview_contextmenu_email_send_action">Wyślij wiadomość</string>
    <string name="webview_contextmenu_email_save_action">Zapisz do kontaktów</string>
    <string name="webview_contextmenu_email_copy_action">Kopiuj adres email do schowka</string>
    <string name="webview_contextmenu_email_clipboard_label">Adres email</string>

    <string name="image_saved_as">Obraz zapisany jako \"<xliff:g id="filename">%s</xliff:g>\"</string>
    <string name="image_saving_failed">Błąd zapisu obrazu.</string>

    <!-- NEW: <string name="account_settings_remote_search_num_results_entries_all">All</string>-->
    <!-- NEW: <string name="account_settings_remote_search_num_results_entries_10">10</string>-->
    <!-- NEW: <string name="account_settings_remote_search_num_results_entries_25">25</string>-->
    <!-- NEW: <string name="account_settings_remote_search_num_results_entries_50">50</string>-->
    <!-- NEW: <string name="account_settings_remote_search_num_results_entries_100">100</string>-->
    <!-- NEW: <string name="account_settings_remote_search_num_results_entries_250">250</string>-->
    <!-- NEW: <string name="account_settings_remote_search_num_results_entries_500">500</string>-->
    <!-- NEW: <string name="account_settings_remote_search_num_results_entries_1000">1000</string>-->
    <!-- NEW: <string name="account_settings_remote_search_num_label">Server search result limit</string>-->
    <!-- NEW: <string name="account_settings_remote_search_num_summary">Search will stop after <xliff:g id="num_results">%s</xliff:g> results have been found.</string>-->
    <!-- NEW: <string name="account_settings_remote_search">Remote folder searching</string>-->
    <!-- NEW: <string name="account_settings_remote_search_full_text">Include body text in server search</string>-->
    <!-- NEW: <string name="account_settings_remote_search_full_text_summary">Full text searches can be slow.</string>-->
    <!-- NEW: <string name="remote_search_sending_query">Sending query to server</string>-->
    <!-- NEW: <string name="remote_search_downloading">Fetching %d results</string>-->
    <!-- NEW: <string name="remote_search_downloading_limited">Fetching %1$d of %2$d results</string>-->
    <!-- NEW: <string name="remote_search_error">Remote search failed</string>-->

    <!-- NEW: <string name="account_settings_search">Search</string>-->
    <!-- NEW: <string name="account_settings_remote_search_enabled">Enable server search</string>-->
    <!-- NEW: <string name="account_settings_remote_search_enabled_summary">Search messages on the server in addition to those on your device</string>-->
    <!-- NEW: <string name="action_remote_search">Search messages on server</string>-->
    <!-- NEW: <string name="pull_to_refresh_remote_search_from_local_search_pull">Pull to search server…</string>-->
    <!-- NEW: <string name="pull_to_refresh_remote_search_from_local_search_release">Release to search server…</string>-->
    <!-- NEW: <string name="remote_search_unavailable_no_network">Remote search is unavailable without network connectivity.</string>-->

    <!-- NEW: <string name="global_settings_background_as_unread_indicator_label">Use background as (un)read indicator</string>-->
    <!-- NEW: <string name="global_settings_background_as_unread_indicator_summary">Show read and unread messages with different background colors</string>-->

    <!-- NEW: <string name="global_settings_threaded_view_label">Threaded view</string>-->
    <!-- NEW: <string name="global_settings_threaded_view_summary">Collapse messages belonging to the same thread</string>-->
</resources>
>>>>>>> d06e7728
<|MERGE_RESOLUTION|>--- conflicted
+++ resolved
@@ -1,4 +1,3 @@
-<<<<<<< HEAD
 <?xml version="1.0" encoding="utf-8"?>
 
 <!--  #################################################################################### -->
@@ -37,36 +36,30 @@
 
 
     <!-- Welcome message -->
-    <!-- NEW: <string name="welcome_message_title">Welcome to K-9 Mail</string>-->
-    <string name="accounts_welcome"><![CDATA[
-<p>
-Witaj w K-9 Mail, darmowym programie pocztowym dla systemu Android.
-</p><p>
-Najistotniejsze ulepszenia wprowadzone w K-9 względem systemowej aplikacji, to:
-</p>
-<ul>
-  <li>Obsługa Push Mail z użyciem IMAP IDLE</li>
-  <li>Lepsza wydajność</li>
-  <li>Message refiling</li>
-  <li>Obsługa sygnaturek</li>
-  <li>Kopia UDW-do-siebie</li>
-  <li>Subscrypcja wybranych folderów</li>
-  <li>Synchronizacja wszystkich folderów</li>
-  <li>Konfiguracja adresu zwrotnego</li>
-  <li>Skróty klawiszowe</li>
-  <li>Lepsza obsługa protokołu IMAP</li>
-  <li>Zapisywanie załączników na kartę SD</li>
-  <li>Opróźnianie folderu \"Trash\"</li>
-  <li>Sortowanie wiadomości</li>
-  <li>… i wiele innych</li>
-</ul>
-<p>
-K-9 nie obsługuje darmowych kont Hotmail oraz, jak wiele innych programów pocztowych może być kapryśny przy połączeniach z serwerem Microsoft Exchange.
-</p><p>
-Wszelkie zgłoszenia usterek, zapytania oraz nowe pomysły prosimy przesyłać za pośrednictwem strony projektu:
-<a href="http://k9mail.googlecode.com/">http://k9mail.googlecode.com/</a>.
-</p>
-    ]]></string>
+    <!-- NEW: <string name="welcome_message_title">Welcome to K-9 Mail!</string>-->
+    <string name="accounts_welcome">
+Witaj w K-9 Mail, darmowym programie pocztowym dla systemu Android. Najistotniejsze ulepszenia wprowadzone w K-9 względem systemowej aplikacji, to:
+\n\n
+\n * Obsługa Push Mail z użyciem IMAP IDLE
+\n * Lepsza wydajność
+\n * Message refiling
+\n * Obsługa sygnaturek
+\n * Kopia UDW-do-siebie
+\n * Subscrypcja wybranych folderów
+\n * Synchronizacja wszystkich folderów
+\n * Konfiguracja adresu zwrotnego
+\n * Skróty klawiszowe
+\n * Lepsza obsługa protokołu IMAP
+\n * Zapisywanie załączników na kartę SD
+\n * Opróźnianie folderu \"Trash\"
+\n * Sortowanie wiadomości
+\n * … i wiele innych
+\n
+\nK-9 nie obsługuje darmowych kont Hotmail oraz, jak wiele innych programów pocztowych może być kapryśny przy połączeniach z serwerem Microsoft Exchange.
+\n
+\nWszelkie zgłoszenia usterek, zapytania oraz nowe pomysły prosimy przesyłać za pośrednictwem strony projektu:
+http://k9mail.googlecode.com/
+    </string>
 
 
     <!-- Default signature -->
@@ -1113,1121 +1106,4 @@
 
     <!-- NEW: <string name="global_settings_threaded_view_label">Threaded view</string>-->
     <!-- NEW: <string name="global_settings_threaded_view_summary">Collapse messages belonging to the same thread</string>-->
-</resources>
-=======
-<?xml version="1.0" encoding="utf-8"?>
-
-<!--  #################################################################################### -->
-<!--  ##                                                                                ## -->
-<!--  ##         Polska wersja jezykowa: Marcin Orlowski <carlos@wfmh.org.pl>           ## -->
-<!--  ##                                                                                ## -->
-<!--  ## Wersja robocza. Przeslij wszelkie sugestie oraz uwagi na w/w adres.            ## -->
-<!--  ## This is draft. Send all your notes or suggestions to address given above.      ## -->
-<!--  ##                                                                                ## -->
-<!--  ## Latest update: (YYYY-MM-DD): 2010.07.03                                        ## -->
-<!--  ## Modified by rabbbit, 2011.03.03				        						## -->
-<!--  ## Updated by Błażej Jeżewski, 2012.04.10											## -->
-<!--  ##                                                                                ## -->
-<!--  #################################################################################### -->
-
-<resources xmlns:xliff="urn:oasis:names:tc:xliff:document:1.2">
-    <!-- === App-specific strings ============================================================= -->
-
-    <!-- This should make it easier for forks to change the branding -->
-
-    <!-- Used in AndroidManifest.xml -->
-    <string name="app_name">K-9 Mail</string>
-    <string name="beta_app_name">K-9 Mail BETA</string>
-
-    <string name="shortcuts_title">Konta K-9</string>
-    <string name="unread_widget_label">K-9 Mail nieprzeczytane</string>
-
-    <string name="remote_control_label">K-9 Mail zdalne sterowanie</string>
-    <string name="remote_control_desc">Zezwalaj tej aplikacji na sterowanie K-9 i jego ustawieniami.</string>
-
-
-    <!-- Used in the about dialog -->
-    <string name="app_authors">Google, The K-9 Dog Walkers.</string>
-    <string name="app_copyright_fmt">Copyright 2008-<xliff:g>%s</xliff:g> The K-9 Dog Walkers. Portions Copyright 2006-<xliff:g>%s</xliff:g> the Android Open Source Project.</string>
-    <string name="app_license">Wszelkie prawa zastrzeżone</string>
-
-
-    <!-- Welcome message -->
-    <!-- NEW: <string name="welcome_message_title">Welcome to K-9 Mail</string>-->
-    <string name="accounts_welcome"><![CDATA[
-<p>
-Witaj w K-9 Mail, darmowym programie pocztowym dla systemu Android.
-</p><p>
-Najistotniejsze ulepszenia wprowadzone w K-9 względem systemowej aplikacji, to:
-</p>
-<ul>
-  <li>Obsługa Push Mail z użyciem IMAP IDLE</li>
-  <li>Lepsza wydajność</li>
-  <li>Message refiling</li>
-  <li>Obsługa sygnaturek</li>
-  <li>Kopia UDW-do-siebie</li>
-  <li>Subscrypcja wybranych folderów</li>
-  <li>Synchronizacja wszystkich folderów</li>
-  <li>Konfiguracja adresu zwrotnego</li>
-  <li>Skróty klawiszowe</li>
-  <li>Lepsza obsługa protokołu IMAP</li>
-  <li>Zapisywanie załączników na kartę SD</li>
-  <li>Opróźnianie folderu \"Trash\"</li>
-  <li>Sortowanie wiadomości</li>
-  <li>… i wiele innych</li>
-</ul>
-<p>
-K-9 nie obsługuje darmowych kont Hotmail oraz, jak wiele innych programów pocztowych może być kapryśny przy połączeniach z serwerem Microsoft Exchange.
-</p><p>
-Wszelkie zgłoszenia usterek, zapytania oraz nowe pomysły prosimy przesyłać za pośrednictwem strony projektu:
-<a href="http://k9mail.googlecode.com/">http://k9mail.googlecode.com/</a>.
-</p>
-    ]]></string>
-
-
-    <!-- Default signature -->
-    <string name="default_signature">-- \nWysłane za pomocą K-9 Mail.</string>
-
-
-    <!-- General strings that include the app name -->
-    <string name="account_delete_dlg_instructions_fmt">Konto \"<xliff:g id="account">%s</xliff:g>\" zostanie usunięte z K-9.</string>
-    <string name="account_recreate_dlg_instructions_fmt">Ustawienia konta \"<xliff:g id="account">%s</xliff:g>\" pozostaną bez zmian, niemniej wszystkie dane zostaną usunięte z bazy programu.</string>
-    <string name="account_clear_dlg_instructions_fmt">Ustawienia konta \"<xliff:g id="account">%s</xliff:g>\" pozostaną bez zmian, niemniej wszystkie wiadomości zostaną usunięte z bazy programu.</string>
-    <string name="insufficient_apg_permissions">K-9 nie ma pełnego dostępu do APG, aby naprawić przeinstaluj K-9.</string>
-
-
-
-    <!-- === App Store-specific strings ======================================================= -->
-
-    <string name="import_dialog_error_message">Brak aplikacji do obsługi plików importu. Zainastaluj jakąś aplikację z Google Play.</string>
-    <string name="open_market">Otwórz Google Play</string>
-
-
-
-    <!-- === General strings ================================================================== -->
-
-    <string name="app_authors_fmt">Autorzy: <xliff:g id="app_authors">%s</xliff:g></string>
-    <string name="app_revision_fmt">Historia zmian: <xliff:g id="app_revision_url">%s</xliff:g></string>
-    <string name="app_libraries">K-9 mail zawiera kod źródłowy: <xliff:g id="app_libraries_list">%s</xliff:g></string>
-    <string name="app_emoji_icons">Ikony Emoji: <xliff:g id="app_emoji_icons_link">%s</xliff:g></string>
-
-    <string name="read_attachment_label">Odczyt załączników</string>
-    <string name="read_attachment_desc">Zezwalaj tej aplikacji na czytanie załaczników z Twoich wiadomości.</string>
-    <string name="read_messages_label">Odczytaj wiadomości</string>
-    <string name="read_messages_desc">Zezwalaj tej aplikacji na czytanie Twoich wiadomości</string>
-    <string name="delete_messages_label">Usuń wiadomości</string>
-    <string name="delete_messages_desc">Zezwalaj tej aplikacji na usuwanie Twoich wiadomości.</string>
-
-    <string name="about_title_fmt"><xliff:g id="app_name">%s</xliff:g></string>
-    <string name="accounts_title">Konta</string>
-    <!-- NEW: <string name="folders_title">Folders</string>-->
-    <string name="advanced">Zaawansowane</string>
-
-    <string name="message_list_title"><xliff:g id="account">%s</xliff:g>:<xliff:g id="folder">%s</xliff:g> </string>
-
-    <string name="compose_title_compose">Nie</string>
-    <!-- NEW: <string name="compose_title_reply">Reply</string>-->
-    <!-- NEW: <string name="compose_title_reply_all">Reply all</string>-->
-    <!-- NEW: <string name="compose_title_forward">Forward</string>-->
-
-    <string name="choose_folder_title">Wybierz folder</string>
-
-    <string name="activity_header_format"><xliff:g id="activity_prefix">%s</xliff:g><xliff:g id="unread_count">%s</xliff:g><xliff:g id="operation">%s</xliff:g></string>
-
-    <string name="activity_unread_count">\u0020[<xliff:g id="unread_count">%d</xliff:g>]</string>
-    <string name="status_loading_account_folder">Sprawdzam <xliff:g id="account">%s</xliff:g>:<xliff:g id="folder">%s</xliff:g><xliff:g id="progress">%s</xliff:g></string>
-    <string name="status_loading_account_folder_headers">Nagłówki: <xliff:g id="account">%s</xliff:g>:<xliff:g id="folder">%s</xliff:g><xliff:g id="progress">%s</xliff:g></string>
-    <string name="status_sending_account">Wysyłam: <xliff:g id="account">%s</xliff:g><xliff:g id="progress">%s</xliff:g></string>
-    <string name="status_processing_account">Przetwarzam: <xliff:g id="account">%s</xliff:g>:<xliff:g id="command">%s</xliff:g><xliff:g id="progress">%s</xliff:g></string>
-    <string name="folder_progress">\u0020<xliff:g id="completed">%s</xliff:g>/<xliff:g id="total">%s</xliff:g></string>
-
-    <string name="status_next_poll">Sprawdzę o <xliff:g id="nexttime">%s</xliff:g></string>
-    <string name="status_syncing_off">Synchronizacja wyłączona</string>
-
-    <!-- Actions will be used as buttons and in menu items -->
-    <string name="next_action">Dalej</string> <!-- Used as part of a multi-step process -->
-    <string name="previous_action">Cofnij</string> <!-- Used as part of a multi-step process -->
-    <string name="okay_action">OK</string> <!--  User to confirm acceptance of dialog boxes, warnings, errors, etc. -->
-    <string name="cancel_action">Anuluj</string>
-    <string name="send_action">Wyślij</string>
-    <string name="send_again_action">Prześlij ponownie</string>
-    <string name="reply_action">Odpowiedz</string>
-    <string name="reply_all_action">Odpowiedz wszystkim</string>
-    <string name="delete_action">Usuń</string>
-    <string name="archive_action">Archiwizuj</string>
-    <string name="spam_action">Spam</string>
-    <string name="forward_action">Prześlij dalej</string>
-    <string name="move_action">Przenieś</string>
-    <!-- NEW: <string name="single_message_options_action">Message Options</string>-->
-    <string name="continue_action">Kontynuuj</string>
-    <string name="back_action">Cofnij</string>
-    <string name="done_action">Gotowe</string> <!--  Used to complete a multi-step process -->
-    <string name="discard_action">Usuń</string>
-    <string name="save_draft_action">Zapisz jako szkic</string>
-    <string name="check_mail_action">Sprawdź pocztę</string>
-    <string name="send_messages_action">Wyślij wiadomości</string>
-    <string name="refresh_folders_action">Odśwież listę</string>
-    <string name="filter_folders_action">Wyszukaj folder</string>
-    <string name="add_account_action">Dodaj konto</string>
-    <string name="compose_action">Napisz</string>
-    <string name="search_action">Szukaj</string>
-    <string name="search_results">Wyniki</string>
-    <string name="preferences_action">Ustawienia</string>
-    <string name="account_settings_action">Ustawienia konta</string>
-    <string name="folder_settings_action">Ustawienia folderu</string>
-    <string name="global_settings_action">Ustawienia globalne</string>
-    <string name="remove_account_action">Usuń konto</string>
-    <string name="clear_pending_action">Anuluj oczekujące zadania (niebezpieczne!)</string>
-
-    <string name="mark_as_read_action">Oznacz jako przeczytane</string>
-    <string name="send_alternate_action">Prześlij dalej (alternatywne)</string>
-    <string name="send_alternate_chooser_title">Wybierz nadawcę</string>
-
-    <string name="flag_action">Dodaj gwiazdkę</string>
-    <string name="unflag_action">Usuń gwiazdkę</string>
-    <string name="copy_action">Skopiuj</string>
-    <string name="select_text_action">Zaznacz tekst</string>
-
-    <!-- NEW: <string name="message_view_theme_action_dark">Switch to dark theme</string>-->
-    <!-- NEW: <string name="message_view_theme_action_light">Switch to light theme</string>-->
-
-    <string name="mark_as_unread_action">Jako nieprzeczytane</string>
-    <string name="add_cc_bcc_action">Dodaj DW/UDW</string>
-    <string name="read_receipt">Powiadomienie o przeczytaniu</string>
-    <string name="read_receipt_enabled">Żadaj powiadomienia o przeczytaniu</string>
-    <string name="read_receipt_disabled">Nie wymagaj powiadomienia o przeczytaniu</string>
-    <string name="add_attachment_action">Dodaj załącznik</string>
-    <string name="add_attachment_action_image">Dodaj załącznik (Zdjęcie)</string>
-    <string name="add_attachment_action_video">Dodaj załącznik (Film)</string>
-    <string name="empty_trash_action">Opróżnij kosz</string>
-    <string name="expunge_action">Wyczyść</string>
-    <string name="clear_local_folder_action">Wyczyść wiadomości lokalne</string>
-    <string name="about_action">O programie</string>
-
-    <string name="prefs_title">Ustawienia</string>
-    <string name="accounts_context_menu_title">Ustawienia konta</string>
-
-    <string name="general_no_subject">(Brak tematu)</string> <!-- Shown in place of the subject when a message has no subject. Showing this in parentheses is customary. -->
-    <string name="general_no_sender">Brak nadawcy</string>
-    <string name="status_loading">Sprawdzanie <xliff:g id="progress">%s</xliff:g></string>
-    <string name="status_loading_more">Wczytuję wiadomości…</string>
-    <string name="status_network_error">Błąd połączenia</string>
-    <string name="status_invalid_id_error">Nie znaleziono wiadomości</string>
-
-    <string name="status_loading_more_failed">Spróbuj wczytać wiadomości ponownie</string>
-
-    <string name="load_more_messages_fmt">Pobierz kolejne <xliff:g id="messages_to_load">%d</xliff:g> wiadomości</string>
-
-    <string name="abbrev_gigabytes">GB</string>
-    <string name="abbrev_megabytes">MB</string>
-    <string name="abbrev_kilobytes">KB</string>
-    <string name="abbrev_bytes">B</string>
-
-    <string name="account_size_changed">
-    Objętość konta \"<xliff:g id="account">%s</xliff:g>\" zmniejszyła się z <xliff:g id="oldSize">%s</xliff:g> do <xliff:g id="newSize">%s</xliff:g></string>
-
-    <string name="compacting_account">Kompaktuję konto \"<xliff:g id="account">%s</xliff:g>\"</string>
-    <string name="clearing_account">Czyszczę konto \"<xliff:g id="account">%s</xliff:g>\"</string>
-    <string name="recreating_account">Odtwarzam konto \"<xliff:g id="account">%s</xliff:g>\"</string> <!-- FIXME -->
-
-    <string name="notification_new_title">Nowa wiadomość</string>
-    <string name="notification_new_one_account_fmt">Nowe: <xliff:g id="unread_message_count">%d</xliff:g> (<xliff:g id="account">%s</xliff:g>)</string> <!-- 279 Unread (someone@google.com) -->
-
-    <string name="notification_bg_sync_ticker">Sprawdzam: <xliff:g id="account">%s</xliff:g>:<xliff:g id="folder">%s</xliff:g></string>
-    <string name="notification_bg_sync_title">Sprawdzam</string>
-    <string name="notification_bg_send_ticker">Wysyłam: <xliff:g id="account">%s</xliff:g></string>
-    <string name="notification_bg_send_title">Wysyłam</string>
-    <string name="notification_bg_title_separator">:</string>
-
-    <string name="special_mailbox_name_inbox">Odebrane</string>
-    <string name="special_mailbox_name_outbox">Wychodzące</string>
-    <!-- The following mailbox names will be used if the user has not specified one from the server -->
-    <string name="special_mailbox_name_drafts">Szablony</string>
-    <string name="special_mailbox_name_trash">Kosz</string>
-    <string name="special_mailbox_name_sent">Wysłane</string>
-    <string name="special_mailbox_name_archive">Archiwizuj</string>
-    <string name="special_mailbox_name_spam">Spam</string>
-
-    <string name="special_mailbox_name_drafts_fmt"><xliff:g id="folder">%s</xliff:g> (Szkice)</string>
-    <string name="special_mailbox_name_trash_fmt"><xliff:g id="folder">%s</xliff:g> (Usunięte)</string>
-    <string name="special_mailbox_name_sent_fmt"><xliff:g id="folder">%s</xliff:g> (Wysłane)</string>
-    <string name="special_mailbox_name_archive_fmt"><xliff:g id="folder">%s</xliff:g> (Archiwum)</string>
-    <string name="special_mailbox_name_spam_fmt"><xliff:g id="folder">%s</xliff:g> (Spam)</string>
-
-    <string name="send_failure_subject">Niektóre wiadomości nie zostały wysłane</string>
-
-    <string name="end_of_folder">Nie ma więcej wiadomości</string>
-
-    <string name="debug_version_fmt">Wersja <xliff:g id="version">%s</xliff:g></string>
-    <string name="debug_enable_debug_logging_title">Włącz logowanie</string>
-    <string name="debug_enable_debug_logging_summary">Loguj dodatkowe informacje diagnostyczne</string>
-    <string name="debug_enable_sensitive_logging_title">Loguj poufne informacje</string>
-    <string name="debug_enable_sensitive_logging_summary">Logi mogą zawierać Twoje hasła</string>
-
-    <string name="message_list_load_more_messages_action">Pobierz więcej wiadomości</string>
-    <string name="message_to_fmt">Do:<xliff:g id="counterParty">%s</xliff:g></string>
-
-    <string name="message_compose_to_hint">Do</string>
-    <string name="message_compose_cc_hint">DW</string>
-    <string name="message_compose_bcc_hint">UDW</string>
-    <string name="message_compose_subject_hint">Temat</string>
-    <string name="message_compose_content_hint">Treść wiadomości</string>
-    <string name="message_compose_signature_hint">Podpis</string>
-    <string name="message_compose_quote_header_separator">-------- Wiadomość oryginalna --------</string>
-    <string name="message_compose_quote_header_subject">Temat:</string>
-    <string name="message_compose_quote_header_send_date">Wysłane:</string>
-    <string name="message_compose_quote_header_from">Od:</string>
-    <string name="message_compose_quote_header_to">Do:</string>
-    <string name="message_compose_quote_header_cc">DW:</string>
-    <string name="message_compose_reply_header_fmt"><xliff:g id="sender">%s</xliff:g> napisał:\n\n</string>
-    <string name="message_compose_error_no_recipients">Musisz dodać co najmniej jednego odbiorcę.</string>
-    <string name="error_contact_address_not_found">Żaden adres email nie został znaleziony.</string>
-    <string name="message_compose_attachments_skipped_toast">Niektóre załączniki nie mogą być przesłane dalej ponieważ nie zostały wcześniej pobrane.</string>
-    <string name="message_compose_show_quoted_text_action">Cytuj wiadomość</string>
-    <string name="message_compose_description_add_to">Dodaj odbiorcę (Do)</string>
-    <string name="message_compose_description_add_cc">Dodaj odbiorcę (DW)</string>
-    <string name="message_compose_description_add_bcc">Dodaj odbiorcę (UDW)</string>
-    <string name="message_compose_description_delete_quoted_text">Usuń cytowany tekst</string>
-    <string name="message_compose_description_edit_quoted_text">Edytuj cytowany tekst</string>
-
-    <string name="message_view_from_format">Od: <xliff:g id="name">%s</xliff:g> &lt;<xliff:g id="email">%s</xliff:g>&gt;</string>
-    <string name="message_to_label">Do:</string>
-    <string name="message_view_cc_label">DW:</string>
-    <string name="message_view_attachment_view_action">Otwórz</string>
-    <string name="message_view_attachment_download_action">Zapisz</string>
-    <string name="message_view_status_attachment_saved">Załącznik zapisano na karcie SD jako <xliff:g id="filename">%s</xliff:g>.</string>
-    <string name="message_view_status_attachment_not_saved">Zapisywanie załącznika na karcie SD nie powiodło się.</string>
-    <string name="message_view_show_pictures_action">Wyświetl grafikę</string>
-    <string name="message_view_show_message_action">Pokaż wiadomość</string>
-    <string name="message_view_show_attachments_action">Pokaż załączniki</string>
-    <string name="message_view_show_more_attachments_action">Więcej…</string>
-    <string name="message_view_fetching_attachment_toast">Pobieram załącznik…</string>
-    <string name="message_view_no_viewer">Nie moge znaleźć programu do wyświetlenia pliku <xliff:g id="mimetype">%s</xliff:g>.</string>
-    <string name="message_view_download_remainder">Pobierz całą wiadomość</string>
-    <string name="message_view_downloading">Pobieranie…</string>
-
-    <!-- NOTE: The following message refers to strings with id 'account_setup_incoming_save_all_headers_label' and 'account_setup_incoming_title' -->
-    <string name="message_additional_headers_not_downloaded">Nie wszystkie nagłówki zostały pobrane lub zapisane. Wybierz \"Zapisuj nagłówki lokalnie\" w ustawieniach serwera poczty przychodzącej, aby tę funcje aktywować</string>
-    <string name="message_no_additional_headers_available">Wszystkie nagłówki pobrano, niemniej nie znaleziono żadnych dodatkowych do wyświetlenia.</string>
-    <string name="message_additional_headers_retrieval_failed">Pobieranie nagłówkow nie powiodło się.</string>
-
-    <string name="folder_push_active_symbol">(Push)</string>
-
-    <string name="from_same_sender">Więcej od tego nadawcy</string>
-
-    <string name="message_discarded_toast">Wiadomość usunięta</string>
-    <string name="message_saved_toast">Wiadomość zapisana jako szkic</string>
-
-    <string name="global_settings_checkbox_label">Zaznaczanie wielu</string>
-    <string name="global_settings_checkbox_summary">Opcja zaznaczania wielu wiadomości dostępna zawsze w trybie wielokrotnego wyboru</string>
-    <string name="global_settings_preview_lines_label">Podglądaj linie</string>
-    <string name="global_settings_show_correspondent_names_label">Pokazuj nazwiska korespondentów</string>
-    <string name="global_settings_show_correspondent_names_summary">Pokazuj nazwiska korespondentów zamiast ich adresów email</string>
-
-    <string name="global_settings_sender_above_subject_label">Correspondent above subject</string>
-    <string name="global_settings_sender_above_subject_summary">Show correspondent names above the subject line, rather than below it</string>
-
-    <string name="global_settings_show_contact_name_label">Pokazuj nazwę kontaktu</string>
-    <string name="global_settings_show_contact_name_summary">Użyj nazw nadawców, jeżeli występują w Twojej książce kontaktowej</string>
-    <string name="global_settings_registered_name_color_label">Koloruj kontakty</string>
-    <string name="global_settings_registered_name_color_default">Nie koloruj nazwisk na liście kontaktów</string>
-    <string name="global_settings_registered_name_color_changed">Koloruj nazwiska na liście kontaktów</string>
-
-    <string name="global_settings_messageview_fixedwidth_label">Czcionka o stałej szer.</string>
-    <string name="global_settings_messageview_fixedwidth_summary">Użyj czcionki o stałej szerokości do wyświetlania wiadomości tekstowych</string>
-    <string name="global_settings_messageview_return_to_list_label">Skasuj i wróć do listy</string>
-    <string name="global_settings_messageview_return_to_list_summary">Wraca do listy wiadomości po usunięciu danej wiadomości</string>
-    <string name="global_settings_messageview_show_next_label">Pokaż następną wiadomość po usunięciu</string>
-    <string name="global_settings_messageview_show_next_summary">Pokaż domyślnie następną wiadomość po usunięciu</string>
-
-    <string name="global_settings_confirm_actions_title">Potwierdź akcje</string>
-    <string name="global_settings_confirm_actions_summary">Pokaż potwierdzające okno dialogowe, gdy wykonujesz wybrane akcje</string>
-    <string name="global_settings_confirm_action_delete">Usuń (tylko widok wiadomości)</string>
-    <string name="global_settings_confirm_action_delete_starred">Usuń oznacz. gwiazkdą (tylko widok wiadomości)</string>
-    <string name="global_settings_confirm_action_spam">Spam</string>
-
-    <!-- NEW: <string name="global_settings_notification_hide_subject_title">Hide subject in notifications</string>-->
-    <!-- NEW: <string name="global_settings_notification_hide_subject_never">Never</string>-->
-    <!-- NEW: <string name="global_settings_notification_hide_subject_when_locked">When phone is locked</string>-->
-    <!-- NEW: <string name="global_settings_notification_hide_subject_always">Always</string>-->
-
-    <!-- NEW: <string name="global_settings_batch_buttons">Batch buttons</string>-->
-    <!-- NEW: <string name="global_settings_batch_buttons_summary">Configure message list batch buttons</string>-->
-    <!-- NEW: <string name="global_settings_mark_read">Mark read/unread</string>-->
-    <!-- NEW: <string name="global_settings_delete">Delete</string>-->
-    <!-- NEW: <string name="global_settings_archive">Move to archive</string>-->
-    <!-- NEW: <string name="global_settings_archive_disabled_reason">No archive folders.</string>-->
-    <!-- NEW: <string name="global_settings_move">Move</string>-->
-    <!-- NEW: <string name="global_settings_flag">Flag</string>-->
-    <!-- NEW: <string name="global_settings_unselect">Unselect</string>-->
-
-    <string name="quiet_time">Okres ciszy</string>
-    <string name="quiet_time_description">Wyłącz dzwonienie, wibracje i mruganie w nocy</string>
-    <string name="quiet_time_starts">Początek okresu ciszy</string>
-    <string name="quiet_time_ends">Koniec okresu ciszy</string>
-
-    <string name="account_setup_basics_title">Dodaj konto</string>
-    <string name="account_setup_basics_email_hint">Adres email</string>
-    <string name="account_setup_basics_password_hint">Hasło</string>
-    <string name="account_setup_basics_manual_setup_action">Ustaw ręcznie</string>
-
-    <string name="account_setup_check_settings_title"></string>
-    <string name="account_setup_check_settings_retr_info_msg">Pobieram informacje…</string>
-    <string name="account_setup_check_settings_check_incoming_msg">Sprawdzam ustawienia serwera…</string>
-    <string name="account_setup_check_settings_check_outgoing_msg">Sprawdzam ustawienia serwera…</string>
-    <string name="account_setup_check_settings_authenticate">Autentyfikacja…</string>
-    <string name="account_setup_check_settings_fetch">Pobieranie ustawień konta…</string>
-    <string name="account_setup_check_settings_canceling_msg">Przerywam…</string>
-
-    <string name="account_setup_names_title">Prawie gotowe!</string>
-    <string name="account_setup_names_account_name_label">Wpisz nazwę (opcjonalną) tego konta:</string>
-    <string name="account_setup_names_user_name_label">Twoje imię i nazwisko (pojawi się w wysyłanych wiadomościach):</string>
-
-    <string name="account_setup_account_type_title">Rodzaj konta</string>
-    <string name="account_setup_account_type_instructions">Jakiego typu serwer obsługuje to konto?</string>
-    <string name="account_setup_account_type_pop_action">POP3</string>
-    <string name="account_setup_account_type_imap_action">IMAP</string>
-    <string name="account_setup_account_type_webdav_action">WebDAV (Exchange)</string>
-
-    <string name="account_setup_incoming_title">Poczta przychodząca</string>
-    <string name="account_setup_incoming_username_label">Identyfikator</string>
-    <string name="account_setup_incoming_password_label">Hasło</string>
-    <string name="account_setup_incoming_pop_server_label">Serwer POP3</string>
-    <string name="account_setup_incoming_imap_server_label">Serwer IMAP</string>
-    <string name="account_setup_incoming_webdav_server_label">Serwer WebDAV (Exchange)</string>
-    <string name="account_setup_incoming_port_label">Port</string>
-    <string name="account_setup_incoming_security_label">Zabezpieczenia</string>
-    <string name="account_setup_incoming_auth_type_label">Rodzaj autentykacji</string>
-    <string name="account_setup_incoming_security_none_label">Brak</string>
-    <string name="account_setup_incoming_security_ssl_optional_label">SSL (jeśli dostępne)</string>
-    <string name="account_setup_incoming_security_ssl_label">SSL (zawsze)</string>
-    <string name="account_setup_incoming_security_tls_optional_label">TLS (jeśli dostępne)</string>
-    <string name="account_setup_incoming_security_tls_label">TLS (zawsze)</string>
-
-    <string name="account_setup_incoming_delete_policy_label">Gdy skasuję wiadomość</string>
-    <string name="account_setup_incoming_delete_policy_never_label">Nie usuwaj z serwera</string>
-    <string name="account_setup_incoming_delete_policy_delete_label">Usuń ją z serwera</string>
-    <string name="account_setup_incoming_delete_policy_markread_label">Oznacz jako przeczytane na serwerze</string>
-
-    <string name="account_setup_incoming_compression_label">Używaj kompresji przy połączeniu</string>
-    <string name="account_setup_incoming_mobile_label">2G/3G</string>
-    <string name="account_setup_incoming_wifi_label">Wi-Fi</string>
-    <string name="account_setup_incoming_other_label">Inne</string>
-
-    <string name="local_storage_provider_external_label">Pamięć zewnętrzna (karta SD)</string>
-    <string name="local_storage_provider_internal_label">Zwykła pamięc wewnętrzna</string>
-    <string name="local_storage_provider_samsunggalaxy_label">%1$s dodatkowa pamięć wewnętrzna</string>
-    <string name="local_storage_provider_label">Lokalizacja pamięci</string>
-
-    <string name="account_setup_expunge_policy_label">Usuwanie wiadomości</string>
-    <string name="account_setup_expunge_policy_immediately">Od razu po skasowaniu lub przeniesieniu</string>
-    <string name="account_setup_expunge_policy_on_poll">Podczas każdego pobrania</string>
-    <string name="account_setup_expunge_policy_manual">Tylko ręcznie</string>
-
-    <string name="account_setup_incoming_autodetect_namespace_label">Wykrywaj automatycznie IMAP namespace</string>
-    <string name="account_setup_incoming_imap_path_prefix_label">Prefiks ścieżki IMAP</string>
-
-    <string name="drafts_folder_label">Szkice</string>
-    <string name="sent_folder_label">Wysłane</string>
-    <string name="trash_folder_label">Kosz</string>
-    <string name="archive_folder_label">Archiwum</string>
-    <string name="spam_folder_label">Spam</string>
-
-    <string name="account_setup_incoming_subscribed_folders_only_label">Pokaż tylko subskrybowane foldery</string>
-    <string name="account_setup_auto_expand_folder">Zawsze rozwijaj folder</string>
-
-    <string name="account_setup_incoming_webdav_path_prefix_label">Ścieżka WebDAV (Exchange)</string>
-    <string name="account_setup_incoming_webdav_path_prefix_hint">Opcjonalne</string>
-
-    <string name="account_setup_incoming_webdav_auth_path_label">Ścieżka autentyfikacji</string>
-    <string name="account_setup_incoming_webdav_auth_path_hint">Opcjonalne</string>
-    <string name="account_setup_incoming_webdav_mailbox_path_label">Ścieżka Mailboxa</string>
-    <string name="account_setup_incoming_webdav_mailbox_path_hint">Opcjonalne</string>
-
-    <string name="account_setup_outgoing_title">Poczta wychodząca (SMTP)</string>
-    <string name="account_setup_outgoing_smtp_server_label">Nazwa serwera SMTP</string>
-    <string name="account_setup_outgoing_port_label">Port</string>
-    <string name="account_setup_outgoing_security_label">Typ zabezpieczeń</string>
-    <string name="account_setup_outgoing_require_login_label">Serwer wymaga uwierzytelnienia</string>
-    <string name="account_setup_outgoing_username_label">Identyfikator</string>
-    <string name="account_setup_outgoing_password_label">Hasło</string>
-    <string name="account_setup_outgoing_authentication_label">Rodzaj autentyfikacji</string>
-
-    <string name="account_setup_bad_uri">Nieprawidłowe ustawienia: <xliff:g id="err_mess">%s</xliff:g></string>
-
-    <string name="account_setup_options_title">Opcje konta</string>
-
-    <string name="compact_action">Kompaktuj</string>
-    <string name="clear_action">Usuń wszystkie dane (niebezpieczne!)</string>
-    <string name="recreate_action">Odtwórz dane (ostatnia szansa!)</string>
-
-    <string name="account_setup_options_mail_check_frequency_label">Pobieranie wiadomości</string>
-    <!-- Frequency also used in account_settings_* -->
-    <string name="account_setup_options_mail_check_frequency_never">Nigdy</string>
-    <string name="account_setup_options_mail_check_frequency_1min">Co 1 minutę</string>
-    <string name="account_setup_options_mail_check_frequency_5min">Co 5 minut</string>
-    <string name="account_setup_options_mail_check_frequency_10min">Co 10 minut</string>
-    <string name="account_setup_options_mail_check_frequency_15min">Co 15 minut</string>
-    <string name="account_setup_options_mail_check_frequency_30min">Co 30 minut</string>
-    <string name="account_setup_options_mail_check_frequency_1hour">Co 1 godzinę</string>
-    <string name="account_setup_options_mail_check_frequency_2hour">Co 2 godziny</string>
-    <string name="account_setup_options_mail_check_frequency_3hour">Co 3 godziny</string>
-    <string name="account_setup_options_mail_check_frequency_6hour">Co 6 godzin</string>
-    <string name="account_setup_options_mail_check_frequency_12hour">Co 12 godzin</string>
-    <string name="account_setup_options_mail_check_frequency_24hour">Co 24 godziny</string>
-
-    <string name="push_poll_on_connect_label">Pobieraj podczas połączeń Push</string> <!-- FIXME -->
-    <string name="account_setup_options_enable_push_label">Włącz obsługe Push mail dla tego konta</string>
-    <string name="account_setup_options_enable_push_summary">Jeżeli Twój serwer obsługuje, nowe wiadomości pojawią się natychmiast. Ta opcja może dramatycznie obniżyć lub zwiększyć wydajność.</string>
-    <string name="idle_refresh_period_label">Odśwież połączenie IDLE</string>
-    <string name="idle_refresh_period_1min">Co 1 minutę</string>
-    <string name="idle_refresh_period_2min">Co 2 minuty</string>
-    <string name="idle_refresh_period_3min">co 3 minuty</string>
-    <string name="idle_refresh_period_6min">Co 6 minut</string>
-    <string name="idle_refresh_period_12min">Co 12 minut</string>
-    <string name="idle_refresh_period_24min">Co 24 minuty</string>
-    <string name="idle_refresh_period_36min">Co 36 minut</string>
-    <string name="idle_refresh_period_48min">Co 48 minut</string>
-    <string name="idle_refresh_period_60min">Co 60 minut</string>
-
-    <string name="account_setup_options_notify_label">Powiadamiaj o nowej poczcie</string>
-    <string name="account_setup_options_notify_sync_label">Powiadamiaj o sprawdzaniu konta</string>
-
-    <!-- Number of displayed messages, also used in account_settings_* -->
-    <string name="account_setup_options_mail_display_count_label">Wyświetlaj</string>
-    <string name="account_setup_options_mail_display_count_10">10 wiadomości</string>
-    <string name="account_setup_options_mail_display_count_25">25 wiadomości</string>
-    <string name="account_setup_options_mail_display_count_50">50 wiadomości</string>
-    <string name="account_setup_options_mail_display_count_100">100 wiadomości</string>
-    <string name="account_setup_options_mail_display_count_250">250 wiadomości</string>
-    <string name="account_setup_options_mail_display_count_500">500 wiadomości</string>
-    <string name="account_setup_options_mail_display_count_1000">1000 wiadomości</string>
-    <string name="account_setup_options_mail_display_count_all">Wszystkie wiadomości</string>
-
-    <string name="move_copy_cannot_copy_unsynced_message">Nie mogę skopiować ani przenieść wiadomości, która nie jest zsynchronizowana z serwerem</string>
-
-    <string name="account_setup_failed_dlg_title">Wystąpił błąd</string>
-    <string name="account_setup_failed_dlg_auth_message_fmt">Podany identyfikator lub hasło jest nieprawidłowe.\n(<xliff:g id="error">%s</xliff:g>)</string> <!-- Username or password incorrect\n(ERR01 Account does not exist) -->
-    <string name="account_setup_failed_dlg_certificate_message_fmt">Nie mogę nawiązać bezpiecznego połączenia z serwerem.\n(<xliff:g id="error">%s</xliff:g>)</string> <!-- Cannot safely connect to server\n(Invalid certificate) -->
-    <string name="account_setup_failed_dlg_server_message_fmt">Nie mogę połączyć się z serwerem.\n(<xliff:g id="error">%s</xliff:g>)</string> <!-- Cannot connect to server\n(Connection timed out) -->
-    <string name="account_setup_failed_dlg_edit_details_action">Popraw ustawienia</string>
-    <string name="account_setup_failed_dlg_continue_action">Kontynuuj</string>
-
-    <string name="account_settings_push_advanced_title">Zaawansowane</string>
-    <string name="account_settings_title_fmt">Ustawienia ogólne</string>
-    <string name="account_settings_default_label">Konto domyślne</string>
-    <string name="account_settings_default_summary">Domyślnie wysyłaj wiadomości z tego konta</string>
-    <string name="account_settings_notify_label">Nowe wiadomości</string>
-    <string name="account_settings_notify_sync_label">Synchronizacja konta</string>
-    <string name="account_settings_email_label">Twój adres email</string>
-    <string name="account_settings_notify_summary">Powiadomiaj na pasku statusu, gdy jest nowa wiadomość</string>
-    <string name="account_settings_notify_sync_summary">Powiadomiaj na pasku status, gdy przeprowadzasz sprawdzanie tego konta</string>
-    <string name="account_settings_notify_self_label">Moje wiadomości</string>
-    <string name="account_settings_notify_self_summary">Powiadamiaj również o wiadomościach, które sam wysłałem</string>
-    <string name="account_settings_notification_opens_unread_label">Nowe nieprzeczytane</string>
-    <string name="account_settings_notification_opens_unread_summary">Powiadomienie o nieprzeczytanych wiadomościach</string>
-    <string name="account_settings_notification_unread_count_label">Liczba nieprzeczytanych</string>
-    <string name="account_settings_notification_unread_count_summary">Pokaż liczbę nieprzeczytanych wiadomości w pasku powiadomień</string>
-    <string name="account_settings_mark_message_as_read_on_view_label">Oznacz jako przeczytane</string>
-    <string name="account_settings_mark_message_as_read_on_view_summary">Oznacz wiadomość jako przeczytaną przy otwieraniu</string>
-
-    <string name="account_settings_show_pictures_label">Zawsze pokazuj obrazki</string>
-    <string name="account_settings_show_pictures_never">Nie</string>
-    <string name="account_settings_show_pictures_only_from_contacts">Od kontaktów</string>
-    <string name="account_settings_show_pictures_always">Od każdego</string>
-
-    <string name="account_settings_composition">Tworzenie wiadomości</string>
-
-    <string name="account_settings_default_quoted_text_shown_label">Cytuj oryginał</string>
-    <string name="account_settings_default_quoted_text_shown_summary">Gdy odpowiadasz tekst oryginalnej wiadomości zostanie cytowany</string>
-
-    <string name="account_settings_reply_after_quote_label">Cytat pod spodem</string>
-    <string name="account_settings_reply_after_quote_summary">Podczas odpowiadania, wiadomość oryginalna (cytowana) pojawi się nad Twoją odpowiedzią</string>
-
-    <string name="account_settings_strip_signature_label">Wycinaj podpis z tekstu</string>
-    <string name="account_settings_strip_signature_summary">Gdy odpowiadasz na wiadomość, cytowany tekst nie bedzie zawierał podpisu</string>
-
-    <string name="account_settings_message_format_label">Format wiadomości</string>
-    <string name="account_settings_message_format_text">Czysty tekst (bez obrazków i formatowania)</string>
-    <string name="account_settings_message_format_html">HTML (z obrazkami i formatowaniem)</string>
-    <string name="account_settings_message_format_auto">Automatycznie (czysty tekst, chyba że odpoiwadasz na wiadomość HTML)</string>
-
-    <!-- NEW: <string name="account_settings_always_show_cc_bcc_label">Always show CC/BCC</string>-->
-    <!-- NEW: <string name="account_settings_always_show_cc_bcc_summary">Always show the CC/BCC text input fields</string>-->
-
-    <string name="account_settings_message_read_receipt_label">Potwierdzenie przeczytania</string>
-    <string name="account_settings_message_read_receipt_summary">Zawsze wymagaj potwierdzenia o przeczytaniu</string>
-
-    <string name="account_settings_quote_style_label">Styl cytowania podczas odpowiedzi</string>
-    <string name="account_settings_quote_style_prefix">Prefix (jak Gmail, Pine)</string>
-    <string name="account_settings_quote_style_header">Nagłówek (jak Outlook, Yahoo!, Hotmail)</string>
-
-    <string name="account_settings_general_title">Ustawienia ogólne</string>
-    <string name="account_settings_display_prefs_title">Wygląd</string>
-    <string name="account_settings_sync">Synchronizacja folderów</string>
-    <string name="account_settings_folders">Foldery</string>
-    <string name="account_settings_message_lists">Lista wiadomości</string>
-    <string name="account_settings_message_view">Wyświetlanie wiadomości</string>
-    <string name="account_settings_quote_prefix_label">Prefiks cytowania</string>
-    <string name="account_settings_crypto">Kryptografia</string>
-    <string name="account_settings_crypto_app">Dostawca OpenPGP</string>
-    <string name="account_settings_crypto_app_none">Bez</string>
-    <string name="account_settings_crypto_app_not_available">nie dostępny</string>
-    <string name="account_settings_crypto_auto_signature">Automatyczny podpis</string>
-    <string name="account_settings_crypto_auto_signature_summary">Użyj adresu email do zgadnięcia klucza podpisu</string>
-    <string name="account_settings_crypto_auto_encrypt">Automatyczne szyfrowanie</string>
-    <string name="account_settings_crypto_auto_encrypt_summary">Automatycznie używaj szyfrowania, gdy publiczny klucz pasuje do odbiorcy</string>
-
-    <string name="account_settings_mail_check_frequency_label">Sprawdzanie konta</string>
-
-    <string name="account_settings_storage_title">Przechowanie</string>
-
-    <string name="account_settings_color_label">Kolor konta</string>
-    <string name="account_settings_color_summary">Wybierz kolor, który będzie użyty przy wyświetlaniu folderów i listy kont</string>
-
-    <string name="account_settings_led_color_label">Kolor powiadomienia LED</string>
-    <string name="account_settings_led_color_summary">Wybierz kolor jakim migać ma dioda LED przy powiadomieniach</string>
-
-    <string name="account_settings_mail_display_count_label">Liczba wiadomości</string>
-
-    <string name="account_settings_autodownload_message_size_label">Rozmiar pobieranych wiadomości</string>
-    <string name="account_settings_autodownload_message_size_1">1Kb</string>
-    <string name="account_settings_autodownload_message_size_2">2Kb</string>
-    <string name="account_settings_autodownload_message_size_4">4Kb</string>
-    <string name="account_settings_autodownload_message_size_8">8Kb</string>
-    <string name="account_settings_autodownload_message_size_16">16Kb</string>
-    <string name="account_settings_autodownload_message_size_32">32Kb</string>
-    <string name="account_settings_autodownload_message_size_64">64Kb</string>
-    <string name="account_settings_autodownload_message_size_128">128Kb</string>
-    <string name="account_settings_autodownload_message_size_256">256Kb</string>
-    <string name="account_settings_autodownload_message_size_512">512Kb</string>
-    <string name="account_settings_autodownload_message_size_1024">1Mb</string>
-    <string name="account_settings_autodownload_message_size_2048">2Mb</string>
-    <string name="account_settings_autodownload_message_size_5120">5Mb</string>
-    <string name="account_settings_autodownload_message_size_10240">10Mb</string>
-    <string name="account_settings_autodownload_message_size_any">dowolny rozmiar (bez limitu)</string>
-
-    <string name="account_settings_message_age_label">Synchronizuj nowsze niż</string>
-    <string name="account_settings_message_age_any">wszystkie</string>
-    <string name="account_settings_message_age_0">dzisiaj</string>
-    <string name="account_settings_message_age_1">2 dni</string>
-    <string name="account_settings_message_age_2">3 dni</string>
-    <string name="account_settings_message_age_7">ostatni tydzień</string>
-    <string name="account_settings_message_age_14">ostatnie 2 tygodnie</string>
-    <string name="account_settings_message_age_21">ostatnie 3 tygodnie</string>
-    <string name="account_settings_message_age_1_month">ostatni miesiąc</string>
-    <string name="account_settings_message_age_2_months">ostatnie 2 miesiące</string>
-    <string name="account_settings_message_age_3_months">ostatnie 3 miesiące</string>
-    <string name="account_settings_message_age_6_months">ostatnie 6 miesięcy</string>
-    <string name="account_settings_message_age_1_year">ostatni rok</string>
-
-    <string name="account_settings_folder_display_mode_label">Wyświetlaj foldery</string>
-    <string name="account_settings_folder_display_mode_all">Wszystkie</string>
-    <string name="account_settings_folder_display_mode_first_class">Tylko foldery klasy 1</string>
-    <string name="account_settings_folder_display_mode_first_and_second_class">Foldery klasy 1 oraz 2</string>
-    <string name="account_settings_folder_display_mode_not_second_class">Wszystkie poza klasą 2</string>
-
-    <string name="account_settings_folder_sync_mode_label">Synchronizuj foldery</string>
-    <string name="account_settings_folder_sync_mode_all">Wszystkie</string>
-    <string name="account_settings_folder_sync_mode_first_class">Tylko foldery klasy 1</string>
-    <string name="account_settings_folder_sync_mode_first_and_second_class">Foldery klasy 1 oraz 2</string>
-    <string name="account_settings_folder_sync_mode_not_second_class">Wszystkie poza klasą 2</string>
-    <string name="account_settings_folder_sync_mode_none">Żaden</string>
-
-    <string name="account_settings_folder_push_mode_label">Sprawdzaj przez Push</string>
-    <string name="account_settings_folder_push_mode_all">Wszystkie foldery</string>
-    <string name="account_settings_folder_push_mode_first_class">Tylko foldery klasy 1</string>
-    <string name="account_settings_folder_push_mode_first_and_second_class">Foldery klasy 1 oraz 2</string>
-    <string name="account_settings_folder_push_mode_not_second_class">Wszystkie poza klasą 2</string>
-    <string name="account_settings_folder_push_mode_none">Żaden</string>
-
-    <string name="account_settings_folder_target_mode_label">Przenoś/kopiuj do</string>
-    <string name="account_settings_folder_target_mode_all">Wszystkich</string>
-    <string name="account_settings_folder_target_mode_first_class">Tylko foldery klasy 1</string>
-    <string name="account_settings_folder_target_mode_first_and_second_class">Foldery klasy 1 oraz 2</string>
-    <string name="account_settings_folder_target_mode_not_second_class">Wszystkich poza klasą 2</string>
-
-    <string name="account_settings_sync_remote_deletetions_label">Synchronizacja usunięć</string>
-    <string name="account_settings_sync_remote_deletetions_summary">Usuwaj wiadomości również z serwera poczty</string>
-
-    <string name="folder_settings_title">Ustawienia folderu</string>
-
-    <string name="folder_settings_in_top_group_label">Umieść na początku</string>
-    <string name="folder_settings_in_top_group_summary">Umieść na początku wyświetlanej listy folderów</string>
-
-    <string name="folder_settings_folder_display_mode_label">Klasa wyświetlania</string>
-    <string name="folder_settings_folder_display_mode_normal">Żadna</string>
-    <string name="folder_settings_folder_display_mode_first_class">Klasa 1</string>
-    <string name="folder_settings_folder_display_mode_second_class">Klasa 2</string>
-
-    <string name="folder_settings_folder_sync_mode_label">Klasa synchronizacji</string>
-    <string name="folder_settings_folder_sync_mode_normal">Żadna</string>
-    <string name="folder_settings_folder_sync_mode_first_class">Klasa 1</string>
-    <string name="folder_settings_folder_sync_mode_second_class">Klasa 2</string>
-    <string name="folder_settings_folder_sync_mode_inherited">Taka sama jak klasa wyświetlania</string>
-
-    <string name="folder_settings_folder_push_mode_label">Klasa sprawdzania Push</string>
-    <string name="folder_settings_folder_push_mode_normal">Żadna</string>
-    <string name="folder_settings_folder_push_mode_first_class">Klasa 1</string>
-    <string name="folder_settings_folder_push_mode_second_class">Klasa 2</string>
-    <string name="folder_settings_folder_push_mode_inherited">Taka sama jak klasa synchronizacji</string>
-
-    <string name="account_settings_incoming_label">Poczta przychodząca</string>
-    <string name="account_settings_incoming_summary">Ustawienia serwera poczty przychodzącej</string>
-    <string name="account_settings_outgoing_label">Poczta wychodząca</string>
-    <string name="account_settings_outgoing_summary">Ustawienia serwera poczty wychodzącej (SMTP)</string>
-    <string name="account_settings_description_label">Nazwa konta</string>
-    <string name="account_settings_name_label">Twoje imię i nazwisko</string>
-    <string name="notifications_title">Powiadomienia</string>
-    <string name="account_settings_vibrate_enable">Wibracja</string>
-    <string name="account_settings_vibrate_summary">Wibruj, gdy są nowe wiadomości</string>
-    <string name="account_settings_vibrate_pattern_label">Schematy wibracji</string>
-    <string name="account_settings_vibrate_pattern_default">Domyślny</string>
-    <string name="account_settings_vibrate_pattern_1">Schemat 1</string>
-    <string name="account_settings_vibrate_pattern_2">Schemat 2</string>
-    <string name="account_settings_vibrate_pattern_3">Schemat 3</string>
-    <string name="account_settings_vibrate_pattern_4">Schemat 4</string>
-    <string name="account_settings_vibrate_pattern_5">Schemat 5</string>
-    <string name="account_settings_vibrate_times">Liczba wibracji</string>
-    <string name="account_settings_ringtone">Sygnał dzwiękowy</string>
-    <string name="account_settings_led_label">Mrugaj diodą</string>
-    <string name="account_settings_led_summary">Zamrugaj diodą przy nowej wiadomości</string>
-
-    <string name="account_settings_composition_title">Opcje tworzenia wiadomości</string>
-    <string name="account_settings_composition_label">Tworzenie wiadomości</string>
-    <string name="account_settings_composition_summary">Ustaw sygnaturę oraz domyślne wartości Do, UDW</string>
-
-    <string name="account_settings_identities_label">Tożsamości</string>
-    <string name="account_settings_identities_summary">Ustaw alternatywny adres nadawcy oraz sygnaturę</string>
-
-    <string name="manage_identities_title">Zarządzaj tożsamościami</string>
-
-    <string name="manage_identities_context_menu_title">Zarządzaj tożsamością</string>
-
-    <string name="edit_identity_title">Edytcja tożsamość</string>
-    <string name="new_identity_action">Nowa tożsamość</string>
-
-    <string name="account_settings_always_bcc_label">Adres UDW dla wysyłanych wiadomości (opcja)</string>
-
-    <string name="manage_identities_edit_action">Edytuj</string>
-    <string name="manage_identities_move_up_action">Przesuń w górę</string>
-    <string name="manage_identities_move_down_action">Przesuń w dół</string>
-    <string name="manage_identities_move_top_action">Na początek (jako domyślna)</string>
-    <string name="manage_identities_remove_action">Usuń</string>
-
-    <string name="edit_identity_description_label">Opis tożsamości</string>
-    <string name="edit_identity_description_hint">(Opcjonalny)</string>
-    <string name="edit_identity_name_label">Imię i nazwisko</string>
-    <string name="edit_identity_name_hint">(Opcjonalne)</string>
-    <string name="edit_identity_email_label">Adres email</string>
-    <string name="edit_identity_email_hint">(Wymagany)</string>
-    <string name="edit_identity_reply_to_label">Adres Odpowiedz-Do</string>
-    <string name="edit_identity_reply_to_hint">(Opcjonalny)</string>
-    <string name="edit_identity_signature_label">Sygnatura</string>
-    <string name="edit_identity_signature_hint">(Opcjonalna)</string>
-
-    <string name="account_settings_signature_use_label">Używaj sygnatury</string>
-    <string name="account_settings_signature_label">Sygnatura</string>
-
-    <string name="default_identity_description">Tożsamość domyślna</string>
-    <string name="choose_identity_title">Wybierz tożsamość</string>
-    <string name="send_as">Wyślij jako</string>
-
-    <string name="no_removable_identity">Nie możesz usunąć jedynej tożsamości</string>
-    <string name="identity_has_no_email">Nie możesz użyć tożsamości bez podanego adresu email</string>
-
-    <string name="sort_earliest_first">Najstarsze wiadomości na początku</string>
-    <string name="sort_latest_first">Najnowsze wiadomości na początku</string>
-    <string name="sort_subject_alpha">Alfabetycznie, po temacie (A-&gt;Z)</string>
-    <string name="sort_subject_re_alpha">Alfabetycznie, po temacie (Z-&gt;A)</string>
-    <string name="sort_flagged_first">Wiadomości oznaczone gwiazką jako pierwsze</string>
-    <string name="sort_flagged_last">Wiadomości bez gwiazdki jako pierwsze</string>
-    <string name="sort_unread_first">Nieprzeczytane wiadomości jako pierwsze</string>
-    <string name="sort_unread_last">Przeczytane wiadomości jako pierwsze</string>
-    <string name="sort_attach_first">Wiadomości z załącznikami jako pierwsze</string>
-    <string name="sort_unattached_first">Wiadomości bez załączników jako pierwsze</string>
-
-    <string name="sort_by">Sortuj wg…</string>
-    <string name="sort_by_date">Daty</string>
-    <string name="sort_by_arrival">Daty otrzymania</string>
-    <string name="sort_by_subject">Tematu</string>
-    <string name="sort_by_flag">Gwiazdek</string>
-    <string name="sort_by_unread">Przeczytane/nieprzeczytane</string>
-    <string name="sort_by_attach">Załącznikach</string>
-
-    <string name="account_delete_dlg_title">Usuwanie</string>
-
-    <string name="account_recreate_dlg_title">Odtwórz konto</string>
-
-    <string name="account_clear_dlg_title">Wyczyść konto</string>
-
-    <string name="provider_note_live">Tylko niektóre konta Yahoo! \"Plus\" obsługują protokół POP3,
-        umożliwiający K-9 odbiór poczty. Jeśli nie możesz zalogować się
-        do swojego konta z użyciem poprawnego hasła i adresu email, najprawdopodobniej
-        nie masz płatnego konta typu \"Plus\". W takim przypadku musisz z poczty
-        korzystać w dotychczasowy sposób, za pośrednictwem przeglądarki.</string>
-    <string name="provider_note_yahoojp">Jeśli chcesz używać POP3 dla tego dostawcy, powinieneś zezwolić na użycie POP3 na stronie ustawień poczty Yahoo.</string>
-    <string name="provider_note_auonejp">Jeśli chcesz używać IMAP lub POP3 dla tego dostawcy, powinieneś zezwolić na użycie IMAP lub POP3 na stronie ustawień poczty Au one.</string>
-    <string name="provider_note_naver">Jeśli chcesz używać IMAP lub POP3 dla tego dostawcy, powinieneś zezwolić na użycie IMAP lub POP3 na stronie ustawień poczty Naver.</string>
-    <string name="provider_note_hanmail">Jeśli chcesz używać IMAP lub POP3 dla tego dostawcy, powinieneś zezwolić na użycie IMAP lub POP3 na stronie ustawień poczty Hanmail(Daum).</string>
-    <string name="provider_note_paran">Jeśli chcesz używać IMAP lub POP3 dla tego dostawcy, powinieneś zezwolić na użycie IMAP lub POP3 na stronie ustawień pocztyParan.</string>
-    <string name="provider_note_nate">Jeśli chcesz używać IMAP lub POP3 dla tego dostawcy, powinieneś zezwolić na użycie IMAP lub POP3 na stronie ustawień poczty Nate.</string>
-
-    <string name="account_setup_failed_dlg_invalid_certificate_title">Nieznany certyfikat</string>
-    <string name="account_setup_failed_dlg_invalid_certificate_accept">Akceptuj</string>
-    <string name="account_setup_failed_dlg_invalid_certificate_reject">Odrzuć</string>
-
-    <string name="message_help_key">
-        Del lub D - Usuń\n
-        R - Odpowiedz\n
-        A - Odp. wszystim\n
-        F - Prześlij dalej\n
-        J lub P - Poprzednia wiadomość\n
-        K, N - Następna wiadomość\n
-        M - Przenieś\n
-        Y - Skopiuj\n
-        Z - Pomniejsz\n
-        Shift-Z - Powiększ\n
-        G - Gwiazdka
-    </string>
-    <string name="message_list_help_key">
-        Del lub D - Usuń\n
-        R - Odpowiedz\n
-        A - Odp. wszystkim\n
-        C - Napisz\n
-        F - Prześlij dalej\n
-        M - Przenieś\n
-        Y - Skopiuj\n
-        G - Gwiazdka\n
-        O - Typ sortowania\n
-        I - Porządek sortowania\n
-        Q - Widok folderów\n
-        S - Zaznacz/odznacz\n
-        Z - Przełącz przeczytane/nieprzeczytane\n
-        / - Szukaj\n
-        5 - Sprawdź pocztę
-    </string>
-
-    <string name="folder_list_help_key">
-    1 - Wyśw. tylko foldery 1szej klasy\n
-    2 - Wyśw. foldery 1szej i 2giej klasy\n
-    3 - Wyśw. wszystkie poza folderami 2giej klasy\n
-    4 - Wyświetl wszystkie foldery\n
-    Q - Lista kont\n
-    S - Edytuj ustawienia konta</string>
-
-    <string name="folder_list_filter_hint">Wpisz nazwę folderu</string>
-
-    <string name="folder_list_display_mode_label">Wyświetlanie folderów</string>
-    <string name="folder_list_display_mode_all">Wszystkie</string>
-    <string name="folder_list_display_mode_first_class">Tylko klasy 1</string>
-    <string name="folder_list_display_mode_first_and_second_class">Klasy 1 oraz 2</string>
-    <string name="folder_list_display_mode_not_second_class">Wszystkie poza klasą 2</string>
-
-    <string name="account_settings_signature__location_label">Umieść sygnaturę</string>
-    <string name="account_settings_signature__location_before_quoted_text">Przed cytowaną wiadomością</string>
-    <string name="account_settings_signature__location_after_quoted_text">Pod cytowaną wiadomością</string>
-    <string name="setting_theme_dark">Ciemna</string>
-    <string name="setting_theme_light">Jasna</string>
-    <string name="display_preferences">Ustawienia globalne</string>
-    <string name="global_preferences">Globalne</string>
-    <string name="debug_preferences">Debugowanie</string>
-    <string name="privacy_preferences">Prywatność</string>
-    <string name="network_preferences">Sieć</string>
-    <string name="interaction_preferences">Interakcja</string>
-    <string name="accountlist_preferences">Lista kont</string>
-    <string name="messagelist_preferences">Listy widomości</string>
-    <string name="messageview_preferences">Wiadomości</string>
-    <string name="settings_theme_label">Kolorystyka</string>
-    <string name="settings_language_label">Język</string>
-
-    <string name="settings_messageview_mobile_layout_label">Ułożenie z 1 kolumną</string>
-    <string name="settings_messageview_mobile_layout_summary">Przeformatuj wiadomości HTML dla mniejszych ekranów</string>
-
-    <string name="setting_language_system">Domyślny systemowy</string>
-
-    <string name="background_ops_label">Synchronizacja w tle</string>
-    <string name="background_ops_never">Nigdy</string>
-    <string name="background_ops_always">Zawsze</string>
-    <string name="background_ops_enabled">Gdy systemowa opcja \'Dane w tle\' jest włączone</string>
-    <string name="background_ops_auto_sync">Gdy systemowe opcje \'Dane w tle\' oraz \'Autosynchronizacja\' są włączone</string>
-    <!-- NEW: <string name="background_ops_auto_sync_only">When \'Auto-sync\' is checked</string>-->
-
-    <string name="date_format_label">Format daty</string>
-    <!--
-      The values of the date_format_* strings MUST be valid date format strings.
-      See Android SDK documentation for the class SimpleDateFormat.
-    -->
-    <string name="date_format_common">dd-MMM-yyyy</string>
-
-    <string name="batch_select_all">Zaznacz wszystko</string>
-
-    <string name="account_setup_push_limit_label">Sprawdzanie przez Push</string>
-    <string name="account_setup_push_limit_10">Do 10 folderów</string>
-    <string name="account_setup_push_limit_25">Do 25 folderów</string>
-    <string name="account_setup_push_limit_50">Do 50 folderów</string>
-    <string name="account_setup_push_limit_100">Do 100 folderów</string>
-    <string name="account_setup_push_limit_250">Do 250 folderów</string>
-    <string name="account_setup_push_limit_500">Do 500 folderów</string>
-    <string name="account_setup_push_limit_1000">Do 1000 folderów</string>
-
-    <string name="animations_title">Animacje</string>
-    <string name="animations_summary">Używaj efektów wizualnych</string>
-    <string name="gestures_title">Gesty</string>
-    <string name="gestures_summary">Pozwól na sterowanie gestami</string>
-
-    <string name="volume_navigation_title">Nawigacja przyciskiem głośności</string>
-    <string name="volume_navigation_summary">Przeskakuj między rzeczami używając przycisków głośności</string>
-    <string name="volume_navigation_message">Wygląd wiadomości</string>
-    <string name="volume_navigation_list">Różne widoki list</string>
-
-    <string name="start_integrated_inbox_title">Pokaż zintegrowaną</string>
-    <string name="start_integrated_inbox_summary">Wyświetl \"Zintegrowana odbiorcza\" po uruchomieniu programu</string>
-
-    <string name="measure_accounts_title">Pokazuj rozmiary kont</string>
-    <string name="measure_accounts_summary">Wyłącz, aby przyspieszyć wyświetlanie</string>
-
-    <string name="count_search_title">Zliczaj wyniki szukania</string>
-    <string name="count_search_summary">Wyłącz, aby przyspieszyć wyświetlanie</string>
-
-    <string name="hide_special_accounts_title">Ukryj konta specjalne</string>
-    <string name="hide_special_accounts_summary">Ukryj zunifikowaną odbiorczą i wszystkie wiadomości</string>
-
-    <string name="search_title"><xliff:g id="search_name">%s</xliff:g> <xliff:g id="modifier">%s</xliff:g></string>
-    <string name="flagged_modifier"> - Z gwiazdką</string>
-    <string name="unread_modifier"> - Nieprzeczytane</string>
-
-    <string name="search_all_messages_title">Wszystkie wiadomości</string>
-    <string name="search_all_messages_detail">Wiadomości w przeszukiwalnych folderach</string>
-
-    <string name="integrated_inbox_title">Zintegrowana odbiorcza</string>
-    <string name="integrated_inbox_detail">Nieprzeczytane wiadomości ze wszystkich kont</string>
-
-    <string name="tap_hint">Dotknij koperty lub gwiazdki, aby wyświetlić wiadomości nieprzeczytane lub oznaczone gwiazdką.</string>
-
-    <string name="folder_settings_include_in_integrated_inbox_label">Integruj</string>
-    <string name="folder_settings_include_in_integrated_inbox_summary">Pokazuj nieprzeczytane wiadomości w zintegrowanym widoku</string>
-
-    <string name="account_settings_searchable_label">Przeszukiwalne foldery</string>
-    <string name="account_settings_searchable_all">Wszystkie</string>
-    <string name="account_settings_searchable_displayable">Wyświetlane</string>
-    <string name="account_settings_searchable_none">Żaden</string>
-
-    <string name="font_size_settings_title">Rozmiar czcionki</string>
-    <string name="font_size_settings_description">Ustawienia rozmiarów czcionek</string>
-
-    <string name="font_size_account_list">Lista kont</string>
-    <string name="font_size_account_name">Nazwa konta</string>
-    <string name="font_size_account_description">Opis konta</string>
-
-    <string name="font_size_folder_list">Lista folderów</string>
-    <string name="font_size_folder_name">Nazwa folderu</string>
-    <string name="font_size_folder_status">Status folderu</string>
-
-    <string name="font_size_message_list">Lista wiadomości</string>
-    <string name="font_size_message_list_subject">Temat</string>
-    <string name="font_size_message_list_sender">Nadawca</string>
-    <string name="font_size_message_list_date">Data wiadomości</string>
-    <string name="font_size_message_list_preview">Pogdląd</string>
-
-    <string name="font_size_message_view">Wiadomości</string>
-    <string name="font_size_message_view_sender">Nadawca</string>
-    <string name="font_size_message_view_to">Adresat (Do:)</string>
-    <string name="font_size_message_view_cc">Odbiorca kopii (DW:)</string>
-    <string name="font_size_message_view_additional_headers">Dodatkowe nagłówki</string>
-    <string name="font_size_message_view_subject">Temat</string>
-    <string name="font_size_message_view_time">Godzina</string>
-    <string name="font_size_message_view_date">Data</string>
-    <string name="font_size_message_view_content">Treść wiadomości</string>
-
-    <string name="font_size_message_compose">Kompozycja wiadomości</string>
-    <string name="font_size_message_compose_input">Pole wprawadzania tekstu</string>
-
-    <string name="font_size_tiniest">Najdrobniejsza</string>
-    <string name="font_size_tiny">Drobna</string>
-    <string name="font_size_smaller">Mniejsza</string>
-    <string name="font_size_small">Mała</string>
-    <string name="font_size_medium">Średnia</string>
-    <string name="font_size_large">Duża</string>
-    <string name="font_size_larger">Wielka</string>
-
-    <string name="font_size_webview_smaller">Najmniejsza</string>
-    <string name="font_size_webview_small">Mniejsza</string>
-    <string name="font_size_webview_normal">Normalna</string>
-    <string name="font_size_webview_large">Większa</string>
-    <string name="font_size_webview_larger">Największa</string>
-
-    <!-- Note: Contains references to preferences_action and misc_preferences_attachment_title -->
-    <string name="message_compose_buggy_gallery">Włącz \"Obejdź błędy w Galerii\" aby móc załączać zdjęcia oraz filmy używając Galerii 3D.</string>
-
-    <!-- Note: Contains references to add_attachment_action_image and add_attachment_action_video -->
-    <string name="message_compose_use_workaround">Użyj \"Dodaj załącznik (Zdjęcie)\" lub \"Dodaj załącznik (Film)\" aby je dodać używając Galerii 3D.</string>
-
-    <string name="miscellaneous_preferences">Różne</string>
-    <string name="misc_preferences_attachment_title">Obejdź błędy w Galerii</string>
-    <string name="misc_preferences_attachment_description">Wyświetla przyciski dodawania zdjęć oraz filmów jako załączników</string>
-
-    <!-- APG related -->
-    <string name="error_activity_not_found">Nie znaleiono odpowiedniej aplikacji.</string>
-    <string name="error_apg_version_not_supported">Zainstalowana wersja APG nie jest wspierana.</string>
-    <string name="btn_crypto_sign">Podpisz</string>
-    <string name="btn_encrypt">Szyfruj</string>
-    <string name="btn_decrypt">Deszyfruj</string>
-    <string name="btn_verify">Potwiedź</string>
-    <string name="unknown_crypto_signature_user_id">&lt;nieznany&gt;</string>
-    <string name="key_id">id: %s</string>
-    <string name="pgp_mime_unsupported">Wiadomości PGP/MIME nie są jeszcze wspierane.</string>
-    <string name="attachment_encryption_unsupported">Uwaga: załączniki nie są jeszcze podpisane i kodowane.</string>
-    <string name="send_aborted">Anulowano.</string>
-
-    <string name="save_or_discard_draft_message_dlg_title">Zapisać szkic?</string>
-    <string name="save_or_discard_draft_message_instructions_fmt">Zapisać czy porzucić wiadomość?</string>
-
-    <string name="confirm_discard_draft_message_title">Usunąć wiadomość?</string>
-    <string name="confirm_discard_draft_message">Czy na pewno chcesz usunąć tą wiadomość?</string>
-
-    <string name="refuse_to_save_draft_marked_encrypted_dlg_title">Odrzuć zapisywanie szablonów.</string>
-    <string name="refuse_to_save_draft_marked_encrypted_instructions_fmt">Odrzuć zapisywanie szablonów oznaczonych jako zaszyfrowane.</string>
-
-    <string name="continue_without_public_key_dlg_title">Kontynuować bez klucza publicznego?</string>
-    <string name="continue_without_public_key_instructions_fmt">Jeden lub wiele odbiorców nie ma zapisanego klucza publicznego. Kontynuować?</string>
-
-    <string name="select_text_now">Wybierz tekst do skopiowania.</string>
-
-    <string name="dialog_confirm_delete_title">Potwiedź usunięcie</string>
-    <string name="dialog_confirm_delete_message">Czy chcesz usunąć tą wiadomość?</string>
-    <string name="dialog_confirm_delete_confirm_button">Usuń</string>
-    <string name="dialog_confirm_delete_cancel_button">Nie usuwaj</string>
-
-    <string name="dialog_confirm_spam_title">Potwierdź przeniesienie do spamu</string>
-    <plurals name="dialog_confirm_spam_message">
-        <item quantity="one">Na pewno przenieść wiadomość do spamu?</item>
-        <item quantity="other">Na pewno przenieść <xliff:g id="message_count">%1$d</xliff:g> wiadomości do spamu?</item>
-    </plurals>
-    <string name="dialog_confirm_spam_confirm_button">Tak</string>
-    <string name="dialog_confirm_spam_cancel_button">Nie</string>
-
-    <string name="dialog_attachment_progress_title">Pobieranie załącznika</string>
-
-    <string name="debug_logging_enabled">Loguj debug do systemowego logera</string>
-
-    <string name="messagelist_sent_to_me_sigil">»</string>
-    <string name="messagelist_sent_cc_me_sigil">›</string>
-    <string name="error_unable_to_connect">Błąd połączenia.</string>
-
-    <string name="import_export_action">Kopia zapasowa</string>
-    <string name="settings_export_account">Ustawienia konta</string>
-    <string name="settings_export_all">Eksport</string>
-    <string name="settings_import_dialog_title">Importuj</string>
-    <string name="settings_export_dialog_title">Eksportuj</string>
-    <string name="settings_import">Import</string>
-    <string name="settings_import_selection">Zaznaczenie importu</string>
-    <string name="settings_import_global_settings">Ogólne ustawienia</string>
-    <string name="settings_exporting">Eksportowanie ustawień…</string>
-    <string name="settings_importing">Importowanie ustawień…</string>
-    <string name="settings_import_scanning_file">Skanowanie pliku…</string>
-    <string name="settings_export_success">Zapisano ustawienia do <xliff:g id="filename">%s</xliff:g></string>
-    <string name="settings_import_global_settings_success">Importowano ustawienia z <xliff:g id="filename">%s</xliff:g></string>
-    <string name="settings_import_success">Importowano <xliff:g id="accounts">%s</xliff:g> z <xliff:g id="filename">%s</xliff:g></string>
-    <plurals name="settings_import_success">
-        <item quantity="one">1 konto</item>
-        <item quantity="other"><xliff:g id="numAccounts">%s</xliff:g> kont</item>
-    </plurals>
-    <string name="settings_export_failure">Błąd eksportu</string>
-    <string name="settings_import_failure">Błąd importu z <xliff:g id="filename">%s</xliff:g></string>
-    <string name="settings_export_success_header">Eksport udany</string>
-    <string name="settings_export_failed_header">Eksport nieudany</string>
-    <string name="settings_import_success_header">Import udany</string>
-    <string name="settings_import_failed_header">Import nieudany</string>
-    <string name="settings_import_activate_account_header">Aktywuj konto</string>
-    <string name="settings_import_activate_account_intro">Żeby użwyać konta \"<xliff:g id="account">%s</xliff:g>\" musisz zapewnić <xliff:g id="server_passwords">%s</xliff:g>.</string>
-    <plurals name="settings_import_server_passwords">
-        <item quantity="one">hasło serwera</item>
-        <item quantity="other">hasła serwera</item>
-    </plurals>
-    <string name="settings_import_incoming_server">Serwer przychodzący (<xliff:g id="hostname">%s</xliff:g>):</string>
-    <string name="settings_import_outgoing_server">Serwer wychodzący (<xliff:g id="hostname">%s</xliff:g>):</string>
-    <plurals name="settings_import_setting_passwords">
-        <item quantity="one">Ustawiam hasło…</item>
-        <item quantity="other">Ustawiam hasła…</item>
-    </plurals>
-    <string name="settings_import_use_incoming_server_password">Użyj hasła serwera przychodzącego</string>
-    <string name="activate_account_action">Aktywuj</string>
-
-    <string name="settings_unknown_version">Nie można użyć wersji <xliff:g id="version">%s</xliff:g></string>
-
-    <string name="account_unavailable">Konto \"<xliff:g id="account">%s</xliff:g>\" jest niedostępne; sprawdź pamięć</string>
-
-    <string name="settings_attachment_default_path">Zapisuj załączniki do…</string>
-    <string name="attachment_save_title">Zapisz załączniki</string>
-    <string name="attachment_save_desc">Brak przeglądarki plików. Chcesz zapisać ten załącznik?</string>
-
-    <string name="manage_accounts_move_up_action">Przenieś w górę</string>
-    <string name="manage_accounts_move_down_action">Przenieś w dół</string>
-    <string name="manage_accounts_moving_message">Przenoszenie konta…</string>
-
-    <string name="unread_widget_select_account">Pokaż licznik nieprzeczytanych dla…</string>
-
-    <string name="import_dialog_error_title">Brakuje aplikacji zarządania plikami</string>
-    <string name="close">Zamknij</string>
-
-    <string name="webview_empty_message">Brak tekstu</string>
-
-    <string name="webview_contextmenu_link_view_action">Otwórz podgląd</string>
-    <string name="webview_contextmenu_link_share_action">Udostępnij link</string>
-    <string name="webview_contextmenu_link_copy_action">Kopiuj link do schowka</string>
-    <string name="webview_contextmenu_link_clipboard_label">Link</string>
-
-    <string name="webview_contextmenu_image_title">Obraz</string>
-    <string name="webview_contextmenu_image_view_action">Pokaż obraz</string>
-    <string name="webview_contextmenu_image_save_action">Zapisz obraz</string>
-    <string name="webview_contextmenu_image_download_action">Pobierz obraz</string>
-    <string name="webview_contextmenu_image_copy_action">Kopiuj URL obrazu do schowka</string>
-    <string name="webview_contextmenu_image_clipboard_label">URL obrazu</string>
-
-    <string name="webview_contextmenu_phone_call_action">Wybierz numer</string>
-    <string name="webview_contextmenu_phone_save_action">Zapisz do kontaktów</string>
-    <string name="webview_contextmenu_phone_copy_action">Kopiuj numer telefonu do schowka</string>
-    <string name="webview_contextmenu_phone_clipboard_label">Numer telefonu</string>
-
-    <string name="webview_contextmenu_email_send_action">Wyślij wiadomość</string>
-    <string name="webview_contextmenu_email_save_action">Zapisz do kontaktów</string>
-    <string name="webview_contextmenu_email_copy_action">Kopiuj adres email do schowka</string>
-    <string name="webview_contextmenu_email_clipboard_label">Adres email</string>
-
-    <string name="image_saved_as">Obraz zapisany jako \"<xliff:g id="filename">%s</xliff:g>\"</string>
-    <string name="image_saving_failed">Błąd zapisu obrazu.</string>
-
-    <!-- NEW: <string name="account_settings_remote_search_num_results_entries_all">All</string>-->
-    <!-- NEW: <string name="account_settings_remote_search_num_results_entries_10">10</string>-->
-    <!-- NEW: <string name="account_settings_remote_search_num_results_entries_25">25</string>-->
-    <!-- NEW: <string name="account_settings_remote_search_num_results_entries_50">50</string>-->
-    <!-- NEW: <string name="account_settings_remote_search_num_results_entries_100">100</string>-->
-    <!-- NEW: <string name="account_settings_remote_search_num_results_entries_250">250</string>-->
-    <!-- NEW: <string name="account_settings_remote_search_num_results_entries_500">500</string>-->
-    <!-- NEW: <string name="account_settings_remote_search_num_results_entries_1000">1000</string>-->
-    <!-- NEW: <string name="account_settings_remote_search_num_label">Server search result limit</string>-->
-    <!-- NEW: <string name="account_settings_remote_search_num_summary">Search will stop after <xliff:g id="num_results">%s</xliff:g> results have been found.</string>-->
-    <!-- NEW: <string name="account_settings_remote_search">Remote folder searching</string>-->
-    <!-- NEW: <string name="account_settings_remote_search_full_text">Include body text in server search</string>-->
-    <!-- NEW: <string name="account_settings_remote_search_full_text_summary">Full text searches can be slow.</string>-->
-    <!-- NEW: <string name="remote_search_sending_query">Sending query to server</string>-->
-    <!-- NEW: <string name="remote_search_downloading">Fetching %d results</string>-->
-    <!-- NEW: <string name="remote_search_downloading_limited">Fetching %1$d of %2$d results</string>-->
-    <!-- NEW: <string name="remote_search_error">Remote search failed</string>-->
-
-    <!-- NEW: <string name="account_settings_search">Search</string>-->
-    <!-- NEW: <string name="account_settings_remote_search_enabled">Enable server search</string>-->
-    <!-- NEW: <string name="account_settings_remote_search_enabled_summary">Search messages on the server in addition to those on your device</string>-->
-    <!-- NEW: <string name="action_remote_search">Search messages on server</string>-->
-    <!-- NEW: <string name="pull_to_refresh_remote_search_from_local_search_pull">Pull to search server…</string>-->
-    <!-- NEW: <string name="pull_to_refresh_remote_search_from_local_search_release">Release to search server…</string>-->
-    <!-- NEW: <string name="remote_search_unavailable_no_network">Remote search is unavailable without network connectivity.</string>-->
-
-    <!-- NEW: <string name="global_settings_background_as_unread_indicator_label">Use background as (un)read indicator</string>-->
-    <!-- NEW: <string name="global_settings_background_as_unread_indicator_summary">Show read and unread messages with different background colors</string>-->
-
-    <!-- NEW: <string name="global_settings_threaded_view_label">Threaded view</string>-->
-    <!-- NEW: <string name="global_settings_threaded_view_summary">Collapse messages belonging to the same thread</string>-->
-</resources>
->>>>>>> d06e7728
+</resources>