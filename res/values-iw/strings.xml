--- conflicted
+++ resolved
@@ -1,4 +1,3 @@
-<<<<<<< HEAD
 <?xml version="1.0" encoding="utf-8"?>
 <resources xmlns:xliff="urn:oasis:names:tc:xliff:document:1.2">
     <!-- === App-specific strings ============================================================= -->
@@ -23,36 +22,31 @@
 
 
     <!-- Welcome message -->
-    <!-- NEW: <string name="welcome_message_title">Welcome to K-9 Mail</string>-->
-    <string name="accounts_welcome"><![CDATA[
-<p>
+    <!-- NEW: <string name="welcome_message_title">Welcome to K-9 Mail!</string>-->
+    <string name="accounts_welcome">
 ברוכים הבאים ל-K-9 הגדרת דואר. K-9 הוא קוד פתוח של תוכנת מייל לאנדרואיד המבוססת במקור על תוכנת המייל הסטנדרטית של האנדרואיד
-</p><p>
-תכונות משופרות של K-9 כוללת:
-</p>
-<ul>
-  <li>דחוף דואר באמצעות IMAP IDLE</li>
-  <li>ביצועים טובים יותר</li>
-  <li>הודעה refiling</li>
-  <li>חתימות דוא"ל</li>
-  <li>עותק מוסתר אל עצמי</li>
-  <li>תיקיות מנויים</li>
-  <li>כל התיקיות מסונכרנות</li>
-  <li>חזור- כתובת תצורה</li>
-  <li>מקלדת קיצורי דרך</li>
-  <li>תמיכה טובה יותר ב-IMAP</li>
-  <li>שמירת קבצים מצורפים אל SD</li>
-  <li>רוקן אשפה</li>
-  <li>מיון הודעת</li>
-  <li>ועוד …</li>
-</ul>
-<p>
-לידיעתך, K-9 אינו תומך ברוב חשבונות Hotmail החינמיים, כמו תוכנות דואר רבות, יש כמה מוזרויות כאשר מדברים על Microsoft Exchange.
-</p><p>
-נא לשלוח דיווחי באגים, לתרום תכונות חדשות ולשאול שאלות על
-<a href="http://k9mail.googlecode.com/">http://k9mail.googlecode.com/</a>.
-</p>
-    ]]></string>
+\n\n
+\nתכונות משופרות של K-9 כוללת:
+\n * דחוף דואר באמצעות IMAP IDLE
+\n * ביצועים טובים יותר
+\n * הודעה refiling
+\n * חתימות דוא"ל
+\n * עותק מוסתר אל עצמי
+\n * תיקיות מנויים
+\n * כל התיקיות מסונכרנות
+\n * חזור- כתובת תצורה
+\n * מקלדת קיצורי דרך
+\n * תמיכה טובה יותר ב-IMAP
+\n * שמירת קבצים מצורפים אל SD
+\n * רוקן אשפה
+\n * מיון הודעת
+\n * ועוד …
+\n
+\nלידיעתך, K-9 אינו תומך ברוב חשבונות Hotmail החינמיים, כמו תוכנות דואר רבות, יש כמה מוזרויות כאשר מדברים על Microsoft Exchange.
+\n
+\nנא לשלוח דיווחי באגים, לתרום תכונות חדשות ולשאול שאלות על
+http://k9mail.googlecode.com/
+    </string>
 
 
     <!-- Default signature -->
@@ -1094,1102 +1088,4 @@
 
     <!-- NEW: <string name="global_settings_threaded_view_label">Threaded view</string>-->
     <!-- NEW: <string name="global_settings_threaded_view_summary">Collapse messages belonging to the same thread</string>-->
-</resources>
-=======
-<?xml version="1.0" encoding="utf-8"?>
-<resources xmlns:xliff="urn:oasis:names:tc:xliff:document:1.2">
-    <!-- === App-specific strings ============================================================= -->
-
-    <!-- This should make it easier for forks to change the branding -->
-
-    <!-- Used in AndroidManifest.xml -->
-    <string name="app_name">K-9 Mail</string>
-    <string name="beta_app_name">K-9 Mail BETA</string>
-
-    <string name="shortcuts_title">חשבונות K-9</string>
-    <!-- NEW: <string name="unread_widget_label">K-9 Unread</string>-->
-
-    <string name="remote_control_label">K-9 Mail שליטה מרחוק</string>
-    <string name="remote_control_desc">אפשר לK-9 לשלוט בהגדרות פעילות הדואר.</string>
-
-
-    <!-- Used in the about dialog -->
-    <string name="app_authors">Google, The K-9 Dog Walkers.</string>
-    <string name="app_copyright_fmt">Copyright 2008-<xliff:g>%s</xliff:g> The K-9 Dog Walkers. Portions Copyright 2006-<xliff:g>%s</xliff:g> the Android Open Source Project.</string>
-    <string name="app_license">Licensed under the Apache License, Version 2.0.</string>
-
-
-    <!-- Welcome message -->
-    <!-- NEW: <string name="welcome_message_title">Welcome to K-9 Mail</string>-->
-    <string name="accounts_welcome"><![CDATA[
-<p>
-ברוכים הבאים ל-K-9 הגדרת דואר. K-9 הוא קוד פתוח של תוכנת מייל לאנדרואיד המבוססת במקור על תוכנת המייל הסטנדרטית של האנדרואיד
-</p><p>
-תכונות משופרות של K-9 כוללת:
-</p>
-<ul>
-  <li>דחוף דואר באמצעות IMAP IDLE</li>
-  <li>ביצועים טובים יותר</li>
-  <li>הודעה refiling</li>
-  <li>חתימות דוא"ל</li>
-  <li>עותק מוסתר אל עצמי</li>
-  <li>תיקיות מנויים</li>
-  <li>כל התיקיות מסונכרנות</li>
-  <li>חזור- כתובת תצורה</li>
-  <li>מקלדת קיצורי דרך</li>
-  <li>תמיכה טובה יותר ב-IMAP</li>
-  <li>שמירת קבצים מצורפים אל SD</li>
-  <li>רוקן אשפה</li>
-  <li>מיון הודעת</li>
-  <li>ועוד …</li>
-</ul>
-<p>
-לידיעתך, K-9 אינו תומך ברוב חשבונות Hotmail החינמיים, כמו תוכנות דואר רבות, יש כמה מוזרויות כאשר מדברים על Microsoft Exchange.
-</p><p>
-נא לשלוח דיווחי באגים, לתרום תכונות חדשות ולשאול שאלות על
-<a href="http://k9mail.googlecode.com/">http://k9mail.googlecode.com/</a>.
-</p>
-    ]]></string>
-
-
-    <!-- Default signature -->
-    <!-- NEW: --><string name="default_signature">-- \nSent from my Android phone with K-9 Mail. Please excuse my brevity.</string>
-
-
-    <!-- General strings that include the app name -->
-    <string name="account_delete_dlg_instructions_fmt">החשבון \"<xliff:g id="account">%s</xliff:g>\" ימחק מ K-9 Mail .</string>
-    <string name="account_recreate_dlg_instructions_fmt">על הנתונים עבור \"<xliff:g id="account">%s</xliff:g>\" ימחקו מ K-9 Mail, אך הגדרות החשבון יישמרו.</string>
-    <string name="account_clear_dlg_instructions_fmt">כל ההודעות ב \"<xliff:g id="account">%s</xliff:g>\" ימחקו מ K-9 Mail, אך הגדרות החשבון יישמרו.</string>
-    <string name="insufficient_apg_permissions">"ל-K-9 אין הרשאה לגשת ל APG באופן מלא, התקן מחדש את K-9 כדי לתקן את זה."</string>
-
-
-
-    <!-- === App Store-specific strings ======================================================= -->
-
-    <!-- NEW: <string name="import_dialog_error_message">There is no suitable application to handle the import operation. Please install a file manager application from Google Play Store.</string>-->
-    <!-- NEW: <string name="open_market">Open Play Store</string>-->
-
-
-
-    <!-- === General strings ================================================================== -->
-
-    <string name="app_authors_fmt">מפתחים: <xliff:g id="app_authors">%s</xliff:g></string>
-    <!-- NEW: <string name="app_revision_fmt">Revision Information: <xliff:g id="app_revision_url">%s</xliff:g></string>-->
-    <string name="app_libraries">אנחנו משתמשים בספריות הבאות של ספקים חיצוניים: <xliff:g id="app_libraries_list">%s</xliff:g></string>
-    <!-- NEW: <string name="app_emoji_icons">Emoji icons: <xliff:g id="app_emoji_icons_link">%s</xliff:g></string>-->
-
-    <string name="read_attachment_label">קרא הקבצים המצורפים לדוא"ל</string>
-    <string name="read_attachment_desc">אפשר ליישום זה לקרוא את קבצים המצורפים לדוא"ל שלך.</string>
-    <string name="read_messages_label">קרא אימיילים</string>
-    <string name="read_messages_desc">אפשר ליישום זה לקרוא את האימיילים שלכם.</string>
-    <string name="delete_messages_label">מחק אימיילים</string>
-    <string name="delete_messages_desc">אפשר ליישום זה למחוק את האימיילים שלכם.</string>
-
-    <string name="about_title_fmt">אודות <xliff:g id="app_name">%s</xliff:g></string>
-    <string name="accounts_title">חשבונות</string>
-    <!-- NEW: <string name="folders_title">Folders</string>-->
-    <string name="advanced">מתקדם</string>
-
-    <string name="message_list_title"><xliff:g id="account">%s</xliff:g>:<xliff:g id="folder">%s</xliff:g> </string>
-
-    <string name="compose_title_compose">חבר</string>
-    <!-- NEW: <string name="compose_title_reply">Reply</string>-->
-    <!-- NEW: <string name="compose_title_reply_all">Reply all</string>-->
-    <!-- NEW: <string name="compose_title_forward">Forward</string>-->
-
-    <string name="choose_folder_title">בחר תיקייה</string>
-
-    <string name="activity_header_format"><xliff:g id="activity_prefix">%s</xliff:g><xliff:g id="unread_count">%s</xliff:g><xliff:g id="operation">%s</xliff:g></string>
-
-    <string name="activity_unread_count">\u0020[<xliff:g id="unread_count">%d</xliff:g>]</string>
-    <!-- NEW: <string name="status_loading_account_folder">Poll <xliff:g id="account">%s</xliff:g>:<xliff:g id="folder">%s</xliff:g><xliff:g id="progress">%s</xliff:g></string>-->
-    <!-- NEW: <string name="status_loading_account_folder_headers">Fetching headers <xliff:g id="account">%s</xliff:g>:<xliff:g id="folder">%s</xliff:g><xliff:g id="progress">%s</xliff:g></string>-->
-    <string name="status_sending_account">שולח… <xliff:g id="account">%s</xliff:g><xliff:g id="progress">%s</xliff:g></string>
-    <!-- NEW: <string name="status_processing_account">Proc <xliff:g id="account">%s</xliff:g>:<xliff:g id="command">%s</xliff:g><xliff:g id="progress">%s</xliff:g></string>-->
-    <string name="folder_progress">\u0020<xliff:g id="completed">%s</xliff:g>/<xliff:g id="total">%s</xliff:g></string>
-
-    <!-- NEW: <string name="status_next_poll">Next poll @ <xliff:g id="nexttime">%s</xliff:g></string>-->
-    <string name="status_syncing_off">הסנכרון מושבת</string>
-
-    <!-- Actions will be used as buttons and in menu items -->
-    <string name="next_action">הבא</string>
-    <string name="previous_action">הקודם</string>
-    <string name="okay_action">אישור</string>
-    <string name="cancel_action">ביטול</string>
-    <string name="send_action">שלח</string>
-    <string name="send_again_action">שלח שוב</string>
-    <string name="reply_action">השב</string>
-    <string name="reply_all_action">השב על הכל</string>
-    <string name="delete_action">מחק</string>
-    <string name="archive_action">ארכיון</string>
-    <string name="spam_action">דואר זבל</string>
-    <string name="forward_action">קדימה</string>
-    <string name="move_action">העבר</string>
-    <!-- NEW: <string name="single_message_options_action">Message Options</string>-->
-    <string name="continue_action">המשך</string>
-    <!-- NEW: <string name="back_action">Back</string>-->
-    <string name="done_action">סיום</string>
-    <string name="discard_action">השלך</string>
-    <string name="save_draft_action">שמור כטיוטה</string>
-    <string name="check_mail_action">בדוק דואר</string>
-    <string name="send_messages_action">שלח הודעות</string>
-    <string name="refresh_folders_action">רענן תיקיות</string>
-    <!-- NEW: <string name="filter_folders_action">Find folder</string>-->
-    <string name="add_account_action">הוסף חשבון</string>
-    <string name="compose_action">חבר</string>
-    <string name="search_action">חפש</string>
-    <string name="search_results">תוצאות חיפוש</string>
-    <string name="preferences_action">הגדרות</string>
-    <string name="account_settings_action">הגדרות חשבון</string>
-    <string name="folder_settings_action">הגדרות תיקייה</string>
-    <string name="global_settings_action">הגדרות כלליות</string>
-    <string name="remove_account_action">מחק חשבון</string>
-    <string name="clear_pending_action">נקה פעולות ממתינות(סכנה!)</string>
-
-    <string name="mark_as_read_action">סמן כנקרא</string>
-    <string name="send_alternate_action">שתף</string>
-    <string name="send_alternate_chooser_title">בחר את השולח</string>
-
-    <string name="flag_action">הוסף כוכב</string>
-    <string name="unflag_action">מחק כוכב</string>
-    <string name="copy_action">העתק</string>
-    <string name="select_text_action">בחר טקסט</string>
-
-    <!-- NEW: <string name="message_view_theme_action_dark">Switch to dark theme</string>-->
-    <!-- NEW: <string name="message_view_theme_action_light">Switch to light theme</string>-->
-
-    <string name="mark_as_unread_action">סמן כלא נקרא</string>
-    <string name="add_cc_bcc_action">הוסף עותק / עותק מוסתר</string>
-    <string name="read_receipt">אישור קריאה</string>
-    <string name="read_receipt_enabled">נדרש אישור לקריאה</string>
-    <string name="read_receipt_disabled">לא נדרש אישור קריאה</string>
-    <string name="add_attachment_action">צרף קובץ</string>
-    <string name="add_attachment_action_image">הוסף קובץ (תמונה)</string>
-    <string name="add_attachment_action_video">הוסף קובת (וידאו)</string>
-    <string name="empty_trash_action">רוקן אשפה</string>
-    <string name="expunge_action">רוקן</string>
-    <string name="clear_local_folder_action">נקה הודעות מקומיות</string>
-    <string name="about_action">אודות</string>
-
-    <string name="prefs_title">הגדרות</string>
-    <string name="accounts_context_menu_title">אפשרויות חשבון</string>
-
-    <string name="general_no_subject">(ללא כותרת)</string>
-    <string name="general_no_sender">ללא שולח</string>
-    <!-- NEW: <string name="status_loading">Polling</string>-->
-    <string name="status_loading_more">טוען הודעות</string>
-    <string name="status_network_error">שגיאת חיבור</string>
-    <string name="status_invalid_id_error">לא נמצאו הודעות</string>
-
-    <string name="status_loading_more_failed">נסה שוב לטעון הודעות נוספות</string>
-
-    <!-- NEW: <string name="load_more_messages_fmt">Load up
-    to <xliff:g id="messages_to_load">%d</xliff:g> more</string>-->
-
-    <string name="abbrev_gigabytes">GB</string>
-    <string name="abbrev_megabytes">MB</string>
-    <string name="abbrev_kilobytes">KB</string>
-    <string name="abbrev_bytes">B</string>
-
-    <!-- NEW: Note: part of 'account_size_changed' is untranslated  -->
-    <string name="account_size_changed">
-    חשבון \"<xliff:g id="account">%s</xliff:g>\" נדחס ל
-    <xliff:g id="oldSize">%s</xliff:g>
-    to
-    <xliff:g id="newSize">%s</xliff:g>
-    </string>
-
-    <string name="compacting_account">דחיסת חשבון</string>
-    <string name="clearing_account">מנקה חשבון \"<xliff:g id="account">%s</xliff:g>\"</string>
-    <string name="recreating_account">יוצר מחדש חשבון \"<xliff:g id="account">%s</xliff:g>\"</string>
-
-    <string name="notification_new_title">מייל חדש</string>
-    <string name="notification_new_one_account_fmt"><xliff:g id="unread_message_count">%d</xliff:g> לא נקראו (<xliff:g id="account">%s</xliff:g>)</string>
-
-    <string name="notification_bg_sync_ticker">בודק דוא\"ל: <xliff:g id="account">%s</xliff:g>:<xliff:g id="folder">%s</xliff:g></string>
-    <string name="notification_bg_sync_title">בודק דוא\"ל</string>
-    <string name="notification_bg_send_ticker">שולח דוא\"ל: <xliff:g id="account">%s</xliff:g></string>
-    <string name="notification_bg_send_title">שולח דוא\"ל</string>
-    <string name="notification_bg_title_separator">:</string>
-
-    <string name="special_mailbox_name_inbox">דואר נכנס</string>
-    <string name="special_mailbox_name_outbox">דואר יוצא</string>
-    <!-- The following mailbox names will be used if the user has not specified one from the server -->
-    <string name="special_mailbox_name_drafts">טיוטות</string>
-    <string name="special_mailbox_name_trash">אשפה</string>
-    <string name="special_mailbox_name_sent">נשלחו</string>
-    <string name="special_mailbox_name_archive">ארכיון</string>
-    <string name="special_mailbox_name_spam">דואר זבל</string>
-    <!-- Mailbox names displayed to user -->
-
-    <string name="special_mailbox_name_drafts_fmt"><xliff:g id="folder">%s</xliff:g> (טיוטות)</string>
-    <string name="special_mailbox_name_trash_fmt"><xliff:g id="folder">%s</xliff:g> (אשפה)</string>
-    <string name="special_mailbox_name_sent_fmt"><xliff:g id="folder">%s</xliff:g> (נשלחו)</string>
-    <string name="special_mailbox_name_archive_fmt"><xliff:g id="folder">%s</xliff:g> (ארכיון)</string>
-    <string name="special_mailbox_name_spam_fmt"><xliff:g id="folder">%s</xliff:g> (דואר זבל)</string>
-
-    <string name="send_failure_subject">נכשל בשליחת כמה הודעות</string>
-
-    <string name="end_of_folder">אין עוד הודעות</string>
-
-    <string name="debug_version_fmt">גרסא: <xliff:g id="version">%s</xliff:g></string>
-    <string name="debug_enable_debug_logging_title">אפשר רישום איתור באגים</string>
-    <string name="debug_enable_debug_logging_summary">יומן ניתוח מידע נוסף</string>
-    <string name="debug_enable_sensitive_logging_title">יומן מידע רגיש</string>
-    <string name="debug_enable_sensitive_logging_summary">עשוי להציג סיסמאות ביומן.</string>
-
-    <string name="message_list_load_more_messages_action">טען עוד הודעות</string>
-    <string name="message_to_fmt">ל:<xliff:g id="counterParty">%s</xliff:g></string>
-
-    <string name="message_compose_to_hint">ל</string>
-    <string name="message_compose_cc_hint">עותק</string>
-    <string name="message_compose_bcc_hint">עותק מוסתר</string>
-    <string name="message_compose_subject_hint">נושא</string>
-    <string name="message_compose_content_hint">הודעת טקסט</string>
-    <!-- NEW: <string name="message_compose_signature_hint">Signature</string>-->
-    <string name="message_compose_quote_header_separator">-------- ההודעה המורית --------</string>
-    <string name="message_compose_quote_header_subject">נושא:</string>
-    <string name="message_compose_quote_header_send_date">נשלח:</string>
-    <string name="message_compose_quote_header_from">מ:</string>
-    <string name="message_compose_quote_header_to">ל:</string>
-    <string name="message_compose_quote_header_cc">Cc:</string>
-    <string name="message_compose_reply_header_fmt"><xliff:g id="sender">%s</xliff:g> כותב:\n\n</string>
-    <string name="message_compose_error_no_recipients">עליך להוסיף לפחות נמען אחד.</string>
-    <string name="error_contact_address_not_found">לא ניתן למצוא כתובת דוא\"ל.</string>
-    <string name="message_compose_attachments_skipped_toast">קבצים מסוימים אינם ניתנים להעברה בגלל שהם לא הורדו.</string>
-    <string name="message_compose_show_quoted_text_action">צטט הודעה</string>
-    <!-- NEW: <string name="message_compose_description_add_to">Add recipient (To)</string>-->
-    <!-- NEW: <string name="message_compose_description_add_cc">Add recipient (CC)</string>-->
-    <!-- NEW: <string name="message_compose_description_add_bcc">Add recipient (BCC)</string>-->
-    <!-- NEW: <string name="message_compose_description_delete_quoted_text">Remove quoted text</string>-->
-    <!-- NEW: <string name="message_compose_description_edit_quoted_text">Edit quoted text</string>-->
-
-    <string name="message_view_from_format">מ: <xliff:g id="name">%s</xliff:g> &lt;<xliff:g id="email">%s</xliff:g>&gt;</string>
-    <string name="message_to_label">ל:</string>
-    <string name="message_view_cc_label">עותק:</string>
-    <string name="message_view_attachment_view_action">פתח</string>
-    <string name="message_view_attachment_download_action">שמור</string>
-    <string name="message_view_status_attachment_saved">הקובץ המצורף נשמר בכרטיס ה SD בתור <xliff:g id="filename">%s</xliff:g>.</string>
-    <string name="message_view_status_attachment_not_saved">אין אפשרות לשמור את הקובץ המצורף לכרטיס ה SD.</string>
-    <string name="message_view_show_pictures_action">הצג תמונות</string>
-    <!-- NEW: <string name="message_view_show_message_action">Show message</string>-->
-    <!-- NEW: <string name="message_view_show_attachments_action">Show attachments</string>-->
-    <!-- NEW: <string name="message_view_show_more_attachments_action">More&#8230;</string>-->
-    <string name="message_view_fetching_attachment_toast">מוריד קובץ מצורף.</string>
-    <string name="message_view_no_viewer">לא ניתן למצוא את מציג בשביל <xliff:g id="mimetype">%s</xliff:g>.</string>
-    <string name="message_view_download_remainder">הורד את ההודעה המלאה</string>
-    <!-- NEW: <string name="message_view_downloading">Downloading…</string>-->
-
-    <!-- NOTE: The following message refers to strings with id 'account_setup_incoming_save_all_headers_label' and 'account_setup_incoming_title' -->
-    <string name="message_additional_headers_not_downloaded">לא כל הכותרות הורדו או נשמרו. בחר \" שמור את כל הכותרות המקומיות \ "בהגדרות של שרת חשבון הודעות נכנסות כדי לאפשר את זה בעתיד.</string>
-    <string name="message_no_additional_headers_available">כל הכותרות הורדו, אבל אין כותרות נוספות להצגה.</string>
-    <string name="message_additional_headers_retrieval_failed">שליפה של כותרות נוספות מהשרת של מסד הנתונים או מהדואר נכשל.</string>
-
-    <string name="folder_push_active_symbol">(דחיפה)</string>
-
-    <string name="from_same_sender">עוד מהשולח הזה</string>
-
-    <string name="message_discarded_toast">ההודעה נמחקה</string>
-    <string name="message_saved_toast">ההודעה נשמרה כטיוטה</string>
-
-    <string name="global_settings_checkbox_label">תיבות סימון בחירה-מרובה</string>
-    <string name="global_settings_checkbox_summary">תמיד הצג תיבות סימון בחירה-מרובה</string>
-    <string name="global_settings_preview_lines_label">קווי תצוגה מקדימה</string>
-    <string name="global_settings_show_correspondent_names_label">הצג שמות תואמים</string>
-    <string name="global_settings_show_correspondent_names_summary">הצג שמות תואמים במקום כתובות הדוא\"ל שלהם</string>
-
-    <!-- NEW: <string name="global_settings_sender_above_subject_label">Correspondent above subject</string>-->
-    <!-- NEW: <string name="global_settings_sender_above_subject_summary">Show correspondent names above the subject line, rather than below it</string>-->
-
-    <string name="global_settings_show_contact_name_label">הצג שמות אנשי קשר</string>
-    <string name="global_settings_show_contact_name_summary">השתמש בשמות נמענים מתוך אנשי הקשר שלך כאשר זמין</string>
-    <string name="global_settings_registered_name_color_label">לצבוע את אנשי הקשר</string>
-    <string name="global_settings_registered_name_color_default">"אל תצבע שמות ברשימת אנשי הקשר שלך"</string>
-    <string name="global_settings_registered_name_color_changed">צבע שמות ברשימת אנשי הקשר שלך</string>
-
-    <string name="global_settings_messageview_fixedwidth_label">גופנים ברוחב קבוע</string>
-    <string name="global_settings_messageview_fixedwidth_summary">השתמש בגופן ברוחב קבוע בעת הצגת הודעות טקסט רגילות</string>
-    <string name="global_settings_messageview_return_to_list_label">חזור לרשימה לאחר המחיקה</string>
-    <string name="global_settings_messageview_return_to_list_summary">חזור אל רשימת ההודעות לאחר מחיקת הודעה</string>
-    <string name="global_settings_messageview_show_next_label">הצג את ההודעה הבאה אחרי מחיקה</string>
-    <string name="global_settings_messageview_show_next_summary">הצג את הודעה הבאה כברירת מחדל לאחר מחיקת הודעה</string>
-
-    <string name="global_settings_confirm_actions_title">אישור פעולות</string>
-    <string name="global_settings_confirm_actions_summary">הצג דו שיח בכל פעם שאתה מבצע את פעולות הנבחרות</string>
-    <string name="global_settings_confirm_action_delete">מחק (צפה בהודעה בלבד)</string>
-    <!-- NEW: <string name="global_settings_confirm_action_delete_starred">Delete Starred (message view only)</string>-->
-    <string name="global_settings_confirm_action_spam">דואר זבל</string>
-
-    <!-- NEW: <string name="global_settings_notification_hide_subject_title">Hide subject in notifications</string>-->
-    <!-- NEW: <string name="global_settings_notification_hide_subject_never">Never</string>-->
-    <!-- NEW: <string name="global_settings_notification_hide_subject_when_locked">When phone is locked</string>-->
-    <!-- NEW: <string name="global_settings_notification_hide_subject_always">Always</string>-->
-
-    <!-- NEW: <string name="global_settings_batch_buttons">Batch buttons</string>-->
-    <!-- NEW: <string name="global_settings_batch_buttons_summary">Configure message list batch buttons</string>-->
-    <!-- NEW: <string name="global_settings_mark_read">Mark read/unread</string>-->
-    <!-- NEW: <string name="global_settings_delete">Delete</string>-->
-    <!-- NEW: <string name="global_settings_archive">Move to archive</string>-->
-    <!-- NEW: <string name="global_settings_archive_disabled_reason">No archive folders.</string>-->
-    <!-- NEW: <string name="global_settings_move">Move</string>-->
-    <!-- NEW: <string name="global_settings_flag">Flag</string>-->
-    <!-- NEW: <string name="global_settings_unselect">Unselect</string>-->
-
-    <string name="quiet_time">שעות שקט</string>
-    <string name="quiet_time_description">השבת צלצול, זמזום והבהוב בלילה</string>
-    <string name="quiet_time_starts">התחלת שעות שקט</string>
-    <string name="quiet_time_ends">סוף זמן שקט</string>
-
-    <string name="account_setup_basics_title">הגדר חשבון חדש</string>
-    <string name="account_setup_basics_email_hint">כתובת דוא\"ל</string>
-    <string name="account_setup_basics_password_hint">סיסמא</string>
-    <string name="account_setup_basics_manual_setup_action">הוראות הגדרה</string>
-
-    <string name="account_setup_check_settings_title"></string>
-    <string name="account_setup_check_settings_retr_info_msg">מאחזר מידע חשבון …</string>
-    <string name="account_setup_check_settings_check_incoming_msg">בדיקת הגדרות שרת הדואר הנכנס …</string>
-    <string name="account_setup_check_settings_check_outgoing_msg">בדיקת הגדרות שרת הדואר היוצא …</string>
-    <string name="account_setup_check_settings_authenticate">מאמת …</string>
-    <string name="account_setup_check_settings_fetch">מייבא הגדרות החשבון …</string>
-    <string name="account_setup_check_settings_canceling_msg">מבטל…</string>
-
-    <string name="account_setup_names_title">כמעט מוכן!</string>
-    <string name="account_setup_names_account_name_label">תן שם לחשבון זה (לא חובה):</string>
-    <string name="account_setup_names_user_name_label">הקלד את שמך (מוצג בהודעות יוצאות):</string>
-
-    <string name="account_setup_account_type_title">סוג חשבון</string>
-    <string name="account_setup_account_type_instructions">איזה סוג חשבון זה?</string>
-    <string name="account_setup_account_type_pop_action">POP3</string>
-    <string name="account_setup_account_type_imap_action">IMAP</string>
-    <string name="account_setup_account_type_webdav_action">חילופי (WebDAV)</string>
-
-    <string name="account_setup_incoming_title">הגדרות שרת דואר נכנס</string>
-    <string name="account_setup_incoming_username_label">שם משתמש</string>
-    <string name="account_setup_incoming_password_label">סיסמא</string>
-    <string name="account_setup_incoming_pop_server_label">שרת POP3</string>
-    <string name="account_setup_incoming_imap_server_label">שרת IMAP</string>
-    <string name="account_setup_incoming_webdav_server_label">שרת חילופי</string>
-    <string name="account_setup_incoming_port_label">Port</string>
-    <string name="account_setup_incoming_security_label">סוג אבטחה</string>
-    <string name="account_setup_incoming_auth_type_label">סוג אימות</string>
-    <string name="account_setup_incoming_security_none_label">כלום</string>
-    <string name="account_setup_incoming_security_ssl_optional_label">SSL (אם זמין)</string>
-    <string name="account_setup_incoming_security_ssl_label">SSL (תמיד)</string>
-    <string name="account_setup_incoming_security_tls_optional_label">TLS (אם זמין)</string>
-    <string name="account_setup_incoming_security_tls_label">TLS (תמיד)</string>
-
-    <string name="account_setup_incoming_delete_policy_label">כאשר אני מוחק הודעה</string>
-    <string name="account_setup_incoming_delete_policy_never_label">אל תמחוק בשרת</string>
-    <string name="account_setup_incoming_delete_policy_delete_label">מחק מהשרת</string>
-    <string name="account_setup_incoming_delete_policy_markread_label">סמן כנקרא בשרת</string>
-
-    <string name="account_setup_incoming_compression_label">השתמש בדחיסה ברשת:</string>
-    <string name="account_setup_incoming_mobile_label">סלולרי</string>
-    <string name="account_setup_incoming_wifi_label">Wi-Fi</string>
-    <string name="account_setup_incoming_other_label">אחר</string>
-
-    <string name="local_storage_provider_external_label">אחסון חיצוני (כרטיס SD)</string>
-    <string name="local_storage_provider_internal_label">אחסון פנימי רגיל</string>
-    <string name="local_storage_provider_samsunggalaxy_label">%1$s אחסון פנימי נוסף</string>
-    <string name="local_storage_provider_label">מיקום האחסון</string>
-
-    <string name="account_setup_expunge_policy_label">למחוק הודעות שנמחקו</string>
-    <string name="account_setup_expunge_policy_immediately">מיד</string>
-    <string name="account_setup_expunge_policy_on_poll">When polling</string>
-    <string name="account_setup_expunge_policy_manual">רק באופן ידני</string>
-
-    <!-- NEW: <string name="account_setup_incoming_autodetect_namespace_label">Auto-detect IMAP namespace</string>-->
-    <!-- NEW: <string name="account_setup_incoming_imap_path_prefix_label">IMAP path prefix</string>-->
-
-    <string name="drafts_folder_label">תיקיית טיוטות</string>
-    <string name="sent_folder_label">תיקיית הודעות שנשלחו</string>
-    <string name="trash_folder_label">תיקיית אשפה</string>
-    <string name="archive_folder_label">תיקיית ארכיון</string>
-    <string name="spam_folder_label">תיקיית דואר זבל</string>
-
-    <string name="account_setup_incoming_subscribed_folders_only_label">הצג רק תיקיות רשומות</string>
-    <string name="account_setup_auto_expand_folder">הרחב את התיקייה אוטומטית</string>
-
-    <!-- NEW: <string name="account_setup_incoming_webdav_path_prefix_label">OWA path</string>-->
-    <string name="account_setup_incoming_webdav_path_prefix_hint">לא חובה</string>
-
-    <string name="account_setup_incoming_webdav_auth_path_label">נתיב אימות</string>
-    <string name="account_setup_incoming_webdav_auth_path_hint">לא חובה</string>
-    <string name="account_setup_incoming_webdav_mailbox_path_label">כינוי תיבת דואר</string>
-    <string name="account_setup_incoming_webdav_mailbox_path_hint">לא חובה</string>
-
-    <string name="account_setup_outgoing_title">הגדרות שרת דואר יוצא</string>
-    <string name="account_setup_outgoing_smtp_server_label">שרת SMTP</string>
-    <string name="account_setup_outgoing_port_label">Port</string>
-    <string name="account_setup_outgoing_security_label">סוג אבטחה</string>
-    <string name="account_setup_outgoing_require_login_label">דרוש הרשמה.</string>
-    <string name="account_setup_outgoing_username_label">שם משתמש</string>
-    <string name="account_setup_outgoing_password_label">סיסמא</string>
-    <string name="account_setup_outgoing_authentication_label">סו אימות</string>
-
-    <string name="account_setup_bad_uri">הגדרה לא חוקית: <xliff:g id="err_mess">%s</xliff:g></string>
-
-    <string name="account_setup_options_title">אפשרויות חשבון</string>
-
-    <string name="compact_action">קומפקטי</string>
-    <string name="clear_action">נקה ההודעות (סכנה!)</string>
-    <string name="recreate_action">לשחזר נתונים (המפלט האחרון!)</string>
-
-    <!-- NEW: <string name="account_setup_options_mail_check_frequency_label">Folder poll frequency</string>-->
-    <!-- Frequency also used in account_settings_* -->
-    <string name="account_setup_options_mail_check_frequency_never">אפ פעם</string>
-    <string name="account_setup_options_mail_check_frequency_1min">כל דקה</string>
-    <string name="account_setup_options_mail_check_frequency_5min">כל 5 דקות</string>
-    <string name="account_setup_options_mail_check_frequency_10min">כל 10 דקות</string>
-    <string name="account_setup_options_mail_check_frequency_15min">כל 15 דקות</string>
-    <string name="account_setup_options_mail_check_frequency_30min">כל 30 דקות</string>
-    <string name="account_setup_options_mail_check_frequency_1hour">כל שעה</string>
-    <string name="account_setup_options_mail_check_frequency_2hour">כל שעתיים</string>
-    <string name="account_setup_options_mail_check_frequency_3hour">כל 3 שעות</string>
-    <string name="account_setup_options_mail_check_frequency_6hour">כל 6 שעות</string>
-    <string name="account_setup_options_mail_check_frequency_12hour">כל 12 שעות</string>
-    <string name="account_setup_options_mail_check_frequency_24hour">כל 24 שעות</string>
-
-    <!-- NEW: <string name="push_poll_on_connect_label">Poll when connecting for push</string>-->
-    <string name="account_setup_options_enable_push_label">אפשר דחיפת דואר עבור חשבון זה</string>
-    <string name="account_setup_options_enable_push_summary">אם השרת שלך תומך בכך, ההודעות החדשות יופיעו באופן מיידי. אפשרות זו יכולה לשפר באופן דרמטי או לפגוע בביצועים.</string>
-    <string name="idle_refresh_period_label">רענן חיבור IDLE</string>
-    <string name="idle_refresh_period_1min">כל דקה</string>
-    <string name="idle_refresh_period_2min">כל 2 דקות</string>
-    <string name="idle_refresh_period_3min">כל 3 דקות</string>
-    <string name="idle_refresh_period_6min">כל 6 דקות</string>
-    <string name="idle_refresh_period_12min">כל 12 דקות</string>
-    <string name="idle_refresh_period_24min">כל 24 דקות</string>
-    <string name="idle_refresh_period_36min">כל 36 דקות</string>
-    <string name="idle_refresh_period_48min">כל 48 דקות</string>
-    <string name="idle_refresh_period_60min">כל 60 דקות</string>
-
-    <string name="account_setup_options_notify_label">הודע לי כאשר מגיע דואר</string>
-    <string name="account_setup_options_notify_sync_label">הודע לי בזמן שהדואר נבדק</string>
-
-    <!-- Number of displayed messages, also used in account_settings_* -->
-    <string name="account_setup_options_mail_display_count_label">מספר הודעות להצגה</string>
-    <string name="account_setup_options_mail_display_count_10">10 הודעות</string>
-    <string name="account_setup_options_mail_display_count_25">25 הודעות</string>
-    <string name="account_setup_options_mail_display_count_50">50 הודעות</string>
-    <string name="account_setup_options_mail_display_count_100">100 הודעות</string>
-    <string name="account_setup_options_mail_display_count_250">250 הודעות</string>
-    <string name="account_setup_options_mail_display_count_500">500 הודעות</string>
-    <string name="account_setup_options_mail_display_count_1000">1000 הדועות</string>
-    <string name="account_setup_options_mail_display_count_all">כל ההודעות</string>
-
-    <string name="move_copy_cannot_copy_unsynced_message">לא ניתן להעתיק או להעביר הודעה שלא מסונכרנת עם השרת</string>
-
-    <string name="account_setup_failed_dlg_title">ההגדרה לא הסתיימה</string>
-    <string name="account_setup_failed_dlg_auth_message_fmt">שם משתמש או סיסמה שגויה.\n(<xliff:g id="error">%s</xliff:g>)</string>
-    <string name="account_setup_failed_dlg_certificate_message_fmt">לא ניתן להתחבר לשרת באופן בטוח.\n(<xliff:g id="error">%s</xliff:g>)</string>
-    <string name="account_setup_failed_dlg_server_message_fmt">לא יכול להתחבר לשרת.\n(<xliff:g id="error">%s</xliff:g>)</string>
-    <string name="account_setup_failed_dlg_edit_details_action">ערוך פרטים</string>
-    <string name="account_setup_failed_dlg_continue_action">המשך</string>
-
-    <string name="account_settings_push_advanced_title">מתקדם</string>
-    <string name="account_settings_title_fmt">הגדרות חשבון</string>
-    <string name="account_settings_default_label">חשבון ברירת מחדל</string>
-    <string name="account_settings_default_summary">לשלוח דואר מחשבון זה כברירת מחדל</string>
-    <string name="account_settings_notify_label">התראות על הודעה חדשה</string>
-    <string name="account_settings_notify_sync_label">סינכרון התראות</string>
-    <string name="account_settings_email_label">כתובת הדוא\"ל שלך</string>
-    <string name="account_settings_notify_summary">נא הודע לי בשורת מצב כאשר מגיע דואר</string>
-    <string name="account_settings_notify_sync_summary">נא הודע לי בשורת המצב בזמן שהדואר נבדק</string>
-    <string name="account_settings_notify_self_label">כלול את הדואר היוצא</string>
-    <string name="account_settings_notify_self_summary">הצג התראה להודעות ששלחתי</string>
-    <string name="account_settings_notification_opens_unread_label">ההתראה פותחת הודעות שלא נקראו</string>
-    <string name="account_settings_notification_opens_unread_summary">חיפוש אחר הודעות שלא נקראו כאשר ההתראה נפתחת</string>
-    <string name="account_settings_notification_unread_count_label">הצג מספר שלא נקראו</string>
-    <string name="account_settings_notification_unread_count_summary">הצג את מספר ההודעות שלא נקראו בשורת ההתראות.</string>
-    <!-- NEW: <string name="account_settings_mark_message_as_read_on_view_label">Mark message as read when opening</string>-->
-    <!-- NEW: <string name="account_settings_mark_message_as_read_on_view_summary">Mark a message as read when it is opened for viewing</string>-->
-
-    <string name="account_settings_show_pictures_label">תמיד הצג תמונות</string>
-    <string name="account_settings_show_pictures_never">לא</string>
-    <string name="account_settings_show_pictures_only_from_contacts">מאנשי הקשר</string>
-    <string name="account_settings_show_pictures_always">מכל אחד</string>
-
-    <string name="account_settings_composition">שולח דואר</string>
-
-    <string name="account_settings_default_quoted_text_shown_label">צטט את ההודעה המקורית במענה</string>
-    <string name="account_settings_default_quoted_text_shown_summary">במענה להודעות, ההודעה המקורית תוצג בתגובה שלך.</string>
-
-    <string name="account_settings_reply_after_quote_label">השב לאחר הטקסט המצוטט</string>
-    <string name="account_settings_reply_after_quote_summary">במענה להודעות, ההודעה המקורית תופיע מעל התגובה שלך.</string>
-
-    <!-- NEW: <string name="account_settings_strip_signature_label">Strip signature from quoted reply</string>-->
-    <!-- NEW: <string name="account_settings_strip_signature_summary">When replying to messages, the signature of the quoted text will be stripped</string>-->
-
-    <string name="account_settings_message_format_label">עיצוב הודעה</string>
-    <string name="account_settings_message_format_text">טקסט רגיל (תמונות ועיצובים יוסרו)</string>
-    <string name="account_settings_message_format_html">HTML (תמונות ועיצוב נשמרים)</string>
-    <!-- NEW: <string name="account_settings_message_format_auto">Automatic (plain text unless replying to an HTML message)</string>-->
-
-    <!-- NEW: <string name="account_settings_always_show_cc_bcc_label">Always show CC/BCC</string>-->
-    <!-- NEW: <string name="account_settings_always_show_cc_bcc_summary">Always show the CC/BCC text input fields</string>-->
-
-    <string name="account_settings_message_read_receipt_label">אישור קריאה</string>
-    <string name="account_settings_message_read_receipt_summary">תמיד בקש אישור קריאה</string>
-
-    <string name="account_settings_quote_style_label">השב סגנון ציטוט</string>
-    <string name="account_settings_quote_style_prefix">קידומת (כגון Gmail, Pine)</string>
-    <string name="account_settings_quote_style_header">כותרת (כמו Yahoo! Outlook, Hotmail)</string>
-
-    <string name="account_settings_general_title">הגדרות כלליות</string>
-    <string name="account_settings_display_prefs_title">תצוגה</string>
-    <string name="account_settings_sync">שולף דואר</string>
-    <string name="account_settings_folders">תיקיות</string>
-    <string name="account_settings_message_lists">רשימת הודעות</string>
-    <string name="account_settings_message_view">הצגת הודעות</string>
-    <string name="account_settings_quote_prefix_label">קידומת טקסט מצוטט</string>
-    <string name="account_settings_crypto">הצפנה</string>
-    <string name="account_settings_crypto_app">OpenPGP Provider</string>
-    <string name="account_settings_crypto_app_none">כלום</string>
-    <string name="account_settings_crypto_app_not_available">לא זמין</string>
-    <!-- NEW: <string name="account_settings_crypto_auto_signature">Auto-sign</string>-->
-    <!-- NEW: <string name="account_settings_crypto_auto_signature_summary">Use the account\'s email address to guess the signature key.</string>-->
-    <!-- NEW: <string name="account_settings_crypto_auto_encrypt">Auto-encrypt</string>-->
-    <!-- NEW: <string name="account_settings_crypto_auto_encrypt_summary">Automatically set encrypt if a public key matches a recipient.</string>-->
-
-    <!-- NEW: <string name="account_settings_mail_check_frequency_label">Folder poll frequency</string>-->
-
-    <string name="account_settings_storage_title">אחסון</string>
-
-    <string name="account_settings_color_label">צבע חשבון</string>
-    <string name="account_settings_color_summary">בחר את הצבע של החשבון המשומש בתיקייה וברשימת החשבונות</string>
-
-    <string name="account_settings_led_color_label">צבע התראות LED</string>
-    <string name="account_settings_led_color_summary">בחר את צבע ה LED שיהבהב לחשבון זה</string>
-
-    <string name="account_settings_mail_display_count_label">גודל תיקיה מקומית</string>
-
-    <string name="account_settings_autodownload_message_size_label">להביא הודעות בנפח של עד</string>
-    <string name="account_settings_autodownload_message_size_1">1Kb</string>
-    <string name="account_settings_autodownload_message_size_2">2Kb</string>
-    <string name="account_settings_autodownload_message_size_4">4Kb</string>
-    <string name="account_settings_autodownload_message_size_8">8Kb</string>
-    <string name="account_settings_autodownload_message_size_16">16Kb</string>
-    <string name="account_settings_autodownload_message_size_32">32Kb</string>
-    <string name="account_settings_autodownload_message_size_64">64Kb</string>
-    <string name="account_settings_autodownload_message_size_128">128Kb</string>
-    <string name="account_settings_autodownload_message_size_256">256Kb</string>
-    <string name="account_settings_autodownload_message_size_512">512Kb</string>
-    <string name="account_settings_autodownload_message_size_1024">1Mb</string>
-    <string name="account_settings_autodownload_message_size_2048">2Mb</string>
-    <string name="account_settings_autodownload_message_size_5120">5Mb</string>
-    <string name="account_settings_autodownload_message_size_10240">10Mb</string>
-    <string name="account_settings_autodownload_message_size_any">כל גודל(ללא הגבלה)</string>
-
-    <string name="account_settings_message_age_label">סנכרון הודעות מ</string>
-    <string name="account_settings_message_age_any">כל זמן (ללא הגבלה)</string>
-    <string name="account_settings_message_age_0">היום</string>
-    <string name="account_settings_message_age_1">מ 2 הימים האחרונים</string>
-    <string name="account_settings_message_age_2">מ 3 הימים האחרונים</string>
-    <string name="account_settings_message_age_7">מהשבוע האחרון</string>
-    <string name="account_settings_message_age_14">מהשבועיים האחרונים</string>
-    <string name="account_settings_message_age_21">מה 3 שבועות האחרונים</string>
-    <string name="account_settings_message_age_1_month">מהחודש האחרון</string>
-    <string name="account_settings_message_age_2_months">מהחודשיים האחרונים</string>
-    <string name="account_settings_message_age_3_months">מה 3 חודשים האחרונים</string>
-    <string name="account_settings_message_age_6_months">מהחצי שנה האחרונה</string>
-    <string name="account_settings_message_age_1_year">מהשנה האחרונה</string>
-
-    <string name="account_settings_folder_display_mode_label">תיקיות להצגה</string>
-    <string name="account_settings_folder_display_mode_all">הכל</string>
-    <!-- NEW: <string name="account_settings_folder_display_mode_first_class">Only 1st Class folders</string>-->
-    <!-- NEW: <string name="account_settings_folder_display_mode_first_and_second_class">1st and 2nd Class folders</string>-->
-    <!-- NEW: <string name="account_settings_folder_display_mode_not_second_class">All except 2nd Class folders</string>-->
-
-    <!-- NEW: <string name="account_settings_folder_sync_mode_label">Poll folders</string>-->
-    <string name="account_settings_folder_sync_mode_all">הכל</string>
-    <!-- NEW: <string name="account_settings_folder_sync_mode_first_class">Only 1st Class folders</string>-->
-    <!-- NEW: <string name="account_settings_folder_sync_mode_first_and_second_class">1st and 2nd Class folders</string>-->
-    <!-- NEW: <string name="account_settings_folder_sync_mode_not_second_class">All except 2nd Class folders</string>-->
-    <string name="account_settings_folder_sync_mode_none">כלום</string>
-
-    <string name="account_settings_folder_push_mode_label">דחף תיקיות</string>
-    <string name="account_settings_folder_push_mode_all">הכל</string>
-    <!-- NEW: <string name="account_settings_folder_push_mode_first_class">Only 1st Class folders</string>-->
-    <!-- NEW: <string name="account_settings_folder_push_mode_first_and_second_class">1st and 2nd Class folders</string>-->
-    <!-- NEW: <string name="account_settings_folder_push_mode_not_second_class">All except 2nd Class folders</string>-->
-    <string name="account_settings_folder_push_mode_none">כלום</string>
-
-    <string name="account_settings_folder_target_mode_label">להעביר / להעתיק תיקיית יעד</string>
-    <string name="account_settings_folder_target_mode_all">הכל</string>
-    <!-- NEW: <string name="account_settings_folder_target_mode_first_class">Only 1st Class folders</string>-->
-    <!-- NEW: <string name="account_settings_folder_target_mode_first_and_second_class">1st and 2nd Class folders</string>-->
-    <!-- NEW: <string name="account_settings_folder_target_mode_not_second_class">All except 2nd Class folders</string>-->
-
-    <string name="account_settings_sync_remote_deletetions_label">לסנכרן מחיקות שרת</string>
-    <string name="account_settings_sync_remote_deletetions_summary">הסר הודעות כאשר נמחק בשרת</string>
-
-    <string name="folder_settings_title">הגדרות תיקייה</string>
-
-    <string name="folder_settings_in_top_group_label">הצג בקבוצה העליונה</string>
-    <string name="folder_settings_in_top_group_summary">הצג בחלק העליון של רשימת התיקיות</string>
-
-    <!-- NEW: <string name="folder_settings_folder_display_mode_label">Folder display class</string>-->
-    <!-- NEW: <string name="folder_settings_folder_display_mode_normal">None</string>-->
-    <!-- NEW: <string name="folder_settings_folder_display_mode_first_class">1st Class</string>-->
-    <!-- NEW: <string name="folder_settings_folder_display_mode_second_class">2nd Class</string>-->
-
-    <!-- NEW: <string name="folder_settings_folder_sync_mode_label">Folder sync class</string>-->
-    <string name="folder_settings_folder_sync_mode_normal">כלום</string>
-    <!-- NEW: <string name="folder_settings_folder_sync_mode_first_class">1st Class</string>-->
-    <!-- NEW: <string name="folder_settings_folder_sync_mode_second_class">2nd Class</string>-->
-    <!-- NEW: <string name="folder_settings_folder_sync_mode_inherited">Same as display class</string>-->
-
-    <!-- NEW: <string name="folder_settings_folder_push_mode_label">Folder push class</string>-->
-    <string name="folder_settings_folder_push_mode_normal">כלום</string>
-    <!-- NEW: <string name="folder_settings_folder_push_mode_first_class">1st Class</string>-->
-    <!-- NEW: <string name="folder_settings_folder_push_mode_second_class">2nd Class</string>-->
-    <!-- NEW: <string name="folder_settings_folder_push_mode_inherited">Same as sync class</string>-->
-
-    <string name="account_settings_incoming_label">שרת הודעות נכנסות</string>
-    <string name="account_settings_incoming_summary">הגדר את שרת הדואר הנכנס</string>
-    <string name="account_settings_outgoing_label">שרת דואר יוצא</string>
-    <string name="account_settings_outgoing_summary">הגדר את שרת הדואר היוצא (SMTP) </string>
-    <string name="account_settings_description_label">שם חשבון</string>
-    <string name="account_settings_name_label">השם שלך</string>
-    <string name="notifications_title">התראות</string>
-    <string name="account_settings_vibrate_enable">רטט</string>
-    <string name="account_settings_vibrate_summary">תרטוט שמגיע מייל</string>
-    <string name="account_settings_vibrate_pattern_label">דפוסי רטט</string>
-    <string name="account_settings_vibrate_pattern_default">ברירת מחדל</string>
-    <string name="account_settings_vibrate_pattern_1">דפוס 1</string>
-    <string name="account_settings_vibrate_pattern_2">דפוס 2</string>
-    <string name="account_settings_vibrate_pattern_3">דפוס 3</string>
-    <string name="account_settings_vibrate_pattern_4">דפוס 4</string>
-    <string name="account_settings_vibrate_pattern_5">דפוס 5</string>
-    <string name="account_settings_vibrate_times">חזור על הרט</string>
-    <string name="account_settings_ringtone">רינגטון מייל חדש</string>
-    <string name="account_settings_led_label">הבהוב LED</string>
-    <string name="account_settings_led_summary">תהבהב ב LED כשמגיע מייל חדש</string>
-
-    <string name="account_settings_composition_title">אפשרויות הרכב הודעה</string>
-    <string name="account_settings_composition_label">הרכב ברירת המחדל</string>
-    <string name="account_settings_composition_summary">הגדר את ברירת המחדל שלך מ, עותק מוסתר וחתימה</string>
-
-    <string name="account_settings_identities_label">ניהול זהויות</string>
-    <string name="account_settings_identities_summary">"הגדרה חלופית \' מ \ 'כתובות וחתימות "</string>
-
-    <string name="manage_identities_title">נהל זהויות</string>
-
-    <string name="manage_identities_context_menu_title">נהל זהות</string>
-
-    <string name="edit_identity_title">ערוך זהות</string>
-    <string name="new_identity_action">זהות חדשה</string>
-
-    <string name="account_settings_always_bcc_label">עותק מוסתר לכל ההודעות אל</string>
-
-    <string name="manage_identities_edit_action">ערוך</string>
-    <string name="manage_identities_move_up_action">העבר למעלה</string>
-    <string name="manage_identities_move_down_action">העבר למטה</string>
-    <string name="manage_identities_move_top_action">העבר למעלה / להפוך לברירת המחדל</string>
-    <string name="manage_identities_remove_action">מחק</string>
-
-    <string name="edit_identity_description_label">תיאור זהות</string>
-    <string name="edit_identity_description_hint">(לא חובה)</string>
-    <string name="edit_identity_name_label">השם שלך</string>
-    <string name="edit_identity_name_hint">(לא חובה)</string>
-    <string name="edit_identity_email_label">כתובת דוא\"ל</string>
-    <string name="edit_identity_email_hint">(חובה)</string>
-    <string name="edit_identity_reply_to_label">כתובת דוא\"ל למענה</string>
-    <string name="edit_identity_reply_to_hint">(לא חובה)</string>
-    <string name="edit_identity_signature_label">חתימה</string>
-    <string name="edit_identity_signature_hint">(לא חובה)</string>
-
-    <string name="account_settings_signature_use_label">השתמש בחתימה</string>
-    <string name="account_settings_signature_label">חתימה</string>
-
-    <string name="default_identity_description">הזהות הראשונית</string>
-    <string name="choose_identity_title">בחר זהות</string>
-    <string name="send_as">שלח כ</string>
-
-    <string name="no_removable_identity">"לא ניתן להסיר את הזהות היחידה שלך"</string>
-    <string name="identity_has_no_email">"אתה לא יכול להשתמש בזהות ללא כתובת דואר אלקטרוני"</string>
-
-    <string name="sort_earliest_first">הודעות קודמות ראשונות</string>
-    <string name="sort_latest_first">הודעות אחרונות ראשונות</string>
-    <string name="sort_subject_alpha">נושא אלפביתי</string>
-    <string name="sort_subject_re_alpha">נושא אלפביתי הפוך</string>
-    <string name="sort_flagged_first">הודעות שמסומנות בכוכב ראשונות</string>
-    <string name="sort_flagged_last">הודעות שלא מסומנות בכוכב ראשונות</string>
-    <string name="sort_unread_first">הודעות שלא נקראו ראשונות</string>
-    <string name="sort_unread_last">הודעות שנקראו ראשונות</string>
-    <string name="sort_attach_first">הודעות עם קבצים מצורפים ראשונות</string>
-    <string name="sort_unattached_first">הודעות בלי קבצים מצורפים ראשונות</string>
-
-    <string name="sort_by">מיון לפי …</string>
-    <string name="sort_by_date">תאריך</string>
-    <!-- NEW: <string name="sort_by_arrival">Arrival</string>-->
-    <string name="sort_by_subject">נושא</string>
-    <string name="sort_by_flag">כוכב</string>
-    <string name="sort_by_unread">נקרא/לא נקרא</string>
-    <string name="sort_by_attach">קבצים מצורפים</string>
-
-    <string name="account_delete_dlg_title">מחק חשבון</string>
-
-    <string name="account_recreate_dlg_title">יוצר חשבון מחדש</string>
-
-    <string name="account_clear_dlg_title">נקה חשבון</string>
-
-    <string name="provider_note_live">רק כמה חשבונות \ "פלוס \" כוללים גישת POP המאפשרת לתוכנית זו להתחבר. אם אינך יכול להיכנס עם כתובת הדוא"ל והסיסמה הנכונות שלך, ייתכן שאין לך חשבון \ "פלוס \" בתשלום. נא להפעיל את דפדפן האינטרנט כדי לקבל גישה אל חשבונות דואר האלו.</string>
-    <string name="provider_note_yahoojp">אם אתה רוצה להשתמש ב POP3 עבור ספק זה, אתה צריך לאפשר להשתמש ב POP3 בדף הגדרות דואר Yahoo.</string>
-    <!-- NEW: <string name="provider_note_auonejp">If you would like to use IMAP or POP3 for this provider, You should permit to use IMAP or POP3 on au one mail settings page.</string>-->
-    <string name="provider_note_naver">אם אתה רוצה להשתמש ב ב-IMAP או POP3 עבור ספק זה, אתה צריך לאפשר להשתמש ב ב-IMAP או POP3 בדף הגדרות הדואר Naver.</string>
-    <string name="provider_note_hanmail">אם אתה רוצה להשתמש ב ב-IMAP או POP3 עבור ספק זה, אתה צריך לאפשר להשתמש ב ב-IMAP או POP3 בדף Hanmail (Daum) הגדרות דואר.</string>
-    <string name="provider_note_paran">אם אתה רוצה להשתמש ב ב-IMAP או POP3 עבור ספק זה, אתה צריך לאפשר להשתמש ב ב-IMAP או POP3 בדף הגדרות הדואר Paran.</string>
-    <string name="provider_note_nate">אם אתה רוצה להשתמש ב ב-IMAP או POP3 עבור ספק זה, אתה צריך לאפשר להשתמש ב ב-IMAP או POP3 בדף הגדרות הדואר Nate.</string>
-
-    <string name="account_setup_failed_dlg_invalid_certificate_title">תעודה לא מזוהה</string>
-    <string name="account_setup_failed_dlg_invalid_certificate_accept">קבל מפתח</string>
-    <string name="account_setup_failed_dlg_invalid_certificate_reject">דחה מפתח</string>
-
-    <string name="message_help_key">Del (or D) - מחק
-\nR - השב
-\nA - השב לכולם
-\nF - קדימה
-\nJ, P - הודעה קודמת
-\nK, N - הודעה הבאה
-\nM - העבר
-\nY - העתק
-\nZ - זום החוצה
-\nShift-Z - זום פנימה
-\nG - כוכב</string>
-    <string name="message_list_help_key">Del (or D) - מחק
-\nR - השב
-\nA - השב לכולם
-\nC - לחבר
-\nF - קדימה
-\nM - העבר
-\nY - העתק
-\nG - כוכב
-\nO - סוג מיון
-\nI - סדר מיון
-\nQ - חזור לתיקיות
-\nS - בחר / בטל בחירה</string>
-
-    <!-- NEW: Note: only partly translated -->
-    <string name="folder_list_help_key">1 - Display only 1st Class folders
- \n2 - Display 1st and 2nd Class folders
- \n3 - Display all except 2nd Class folders
- \n4 - הצג את כל התיקיות
- \nQ - חזור לחשבונות
- \nS - ערוך הגדרות חשבון</string>
-
-    <!-- NEW: <string name="folder_list_filter_hint">folder name contains</string>-->
-
-    <string name="folder_list_display_mode_label">תיקיות</string>
-    <string name="folder_list_display_mode_all">הצג את כל התיקיות</string>
-    <!-- NEW: <string name="folder_list_display_mode_first_class">Display only 1st Class folders</string>-->
-    <!-- NEW: <string name="folder_list_display_mode_first_and_second_class">Display 1st and 2nd Class folders</string>-->
-    <!-- NEW: <string name="folder_list_display_mode_not_second_class">Display all except 2nd Class folders</string>-->
-
-    <string name="account_settings_signature__location_label">מיקום חתימה</string>
-    <string name="account_settings_signature__location_before_quoted_text">לפני טקסט מצוטט</string>
-    <string name="account_settings_signature__location_after_quoted_text">אחרי טקסט מצוטט</string>
-    <string name="setting_theme_dark">חשוך</string>
-    <string name="setting_theme_light">בהיר</string>
-    <string name="display_preferences">תצוגה</string>
-    <string name="global_preferences">כללי</string>
-    <string name="debug_preferences">איתור באגים</string>
-    <string name="privacy_preferences">פרטיות</string>
-    <string name="network_preferences">רשת</string>
-    <!-- NEW: <string name="interaction_preferences">Interaction</string>-->
-    <string name="accountlist_preferences">רשימת חשבונות</string>
-    <string name="messagelist_preferences">רשימת הודעות</string>
-    <string name="messageview_preferences">הודעות</string>
-    <string name="settings_theme_label">ערכת נושא</string>
-    <string name="settings_language_label">שפה</string>
-
-    <string name="settings_messageview_mobile_layout_label">פריסת עמודה יחידה</string>
-    <string name="settings_messageview_mobile_layout_summary">אתחל הודעות HTML ותתאים אותם למסכים קטנים.</string>
-
-    <string name="setting_language_system">ברירות מחדל מערכת</string>
-
-    <string name="background_ops_label">סנכרון ברקע</string>
-    <string name="background_ops_never">אף פעם</string>
-    <string name="background_ops_always">תמיד</string>
-    <string name="background_ops_enabled">"מתי ש\'נתונים ברקע\' מסומן "</string>
-    <string name="background_ops_auto_sync">"מתי ש\'נתונים ברקע\' ו\'סינכרון אוטומטי\' מסומנים "</string>
-    <!-- NEW: <string name="background_ops_auto_sync_only">When \'Auto-sync\' is checked</string>-->
-
-    <string name="date_format_label">פורמט תאריך</string>
-    <!--
-      The values of the date_format_* strings MUST be valid date format strings.
-      See Android SDK documentation for the class SimpleDateFormat.
-    -->
-    <string name="date_format_common">dd-MMM-yyyy</string>
-
-    <string name="batch_select_all">בחר הכל</string>
-
-    <string name="account_setup_push_limit_label">מקסימום תיקיות כדי לבדוק עם דחיפה</string>
-    <string name="account_setup_push_limit_10">10 תיקיות</string>
-    <string name="account_setup_push_limit_25">25 תיקיות</string>
-    <string name="account_setup_push_limit_50">50 תיקיות</string>
-    <string name="account_setup_push_limit_100">100 תיקיות</string>
-    <string name="account_setup_push_limit_250">250 תיקיות</string>
-    <string name="account_setup_push_limit_500">500 תיקיות</string>
-    <string name="account_setup_push_limit_1000">1000 תיקיות</string>
-
-    <string name="animations_title">אנימציה</string>
-    <string name="animations_summary">השתמש באפקטים חזותיים ססגונים</string>
-    <string name="gestures_title">מחוות</string>
-    <string name="gestures_summary">קבל כפתור מחווה</string>
-
-    <string name="volume_navigation_title">נייוט באמצעות מקשי הווליום</string>
-    <string name="volume_navigation_summary">לדפדף בין הפריטים באמצעות מקשי הווליום</string>
-    <string name="volume_navigation_message">הצגת הודעה</string>
-    <string name="volume_navigation_list">רשימת תצוגות שונות</string>
-
-    <string name="start_integrated_inbox_title">התחל בתיבת דואר נכנס אחידה</string>
-    <string name="start_integrated_inbox_summary">הצג את תיבת הדואר הנכנס האחידה בהפעלה</string>
-
-    <string name="measure_accounts_title">הראה גודל חשבון</string>
-    <string name="measure_accounts_summary">כבה בשביל תצוגה מהירה יותר</string>
-
-    <string name="count_search_title">מספר תוצאות חיפוש</string>
-    <string name="count_search_summary">כבה בשביל תצוגה מהירה יותר</string>
-
-    <string name="hide_special_accounts_title">הסתר חשבונות מיוחדים</string>
-    <string name="hide_special_accounts_summary">הסתר את תיבת הדואר הנכנס האחידה ואת כל הודעות החשבונות</string>
-
-    <string name="search_title"><xliff:g id="search_name">%s</xliff:g> <xliff:g id="modifier">%s</xliff:g></string>
-    <string name="flagged_modifier">- מסומן בכוכב</string>
-    <string name="unread_modifier">- לא נקרא</string>
-
-    <string name="search_all_messages_title">כל ההודעות</string>
-    <string name="search_all_messages_detail">כל הודעות שבתיקיות שניתנות לחיפוש</string>
-
-    <string name="integrated_inbox_title">תיבת דואר נכנס אחידה</string>
-    <string name="integrated_inbox_detail">כל ההודעות בתיקיות המאוחדות</string>
-
-    <string name="tap_hint">הקש על המעטפה או על הכוכב בשביל הודעות שלא נקראו או שמסומנות בכוכב</string>
-
-    <string name="folder_settings_include_in_integrated_inbox_label">לאחד</string>
-    <string name="folder_settings_include_in_integrated_inbox_summary">כל ההדועות מוצגות בתיבת דואר נכנס אחידה</string>
-
-    <string name="account_settings_searchable_label">תיקיות לחיפוש</string>
-    <string name="account_settings_searchable_all">הכל</string>
-    <string name="account_settings_searchable_displayable">ניתנות להצגה</string>
-    <string name="account_settings_searchable_none">כלום</string>
-
-    <string name="font_size_settings_title">גודל גופן</string>
-    <string name="font_size_settings_description">הגדר גודל גופן</string>
-
-    <string name="font_size_account_list">רשימת חשבונות</string>
-    <string name="font_size_account_name">שם חשבון</string>
-    <string name="font_size_account_description">תיאור חשבון</string>
-
-    <string name="font_size_folder_list">רשימת תיקיות</string>
-    <string name="font_size_folder_name">שם תיקיה</string>
-    <string name="font_size_folder_status">מצב תיקייה</string>
-
-    <string name="font_size_message_list">רשימת הודעות</string>
-    <string name="font_size_message_list_subject">נושא</string>
-    <string name="font_size_message_list_sender">שולח</string>
-    <string name="font_size_message_list_date">תאריך</string>
-    <string name="font_size_message_list_preview">תצוגה מקדימה</string>
-
-    <string name="font_size_message_view">הודעות</string>
-    <string name="font_size_message_view_sender">שולח</string>
-    <string name="font_size_message_view_to">ל</string>
-    <string name="font_size_message_view_cc">עותק</string>
-    <string name="font_size_message_view_additional_headers">כותרות נוספות</string>
-    <string name="font_size_message_view_subject">כותרת</string>
-    <string name="font_size_message_view_time">זמן</string>
-    <string name="font_size_message_view_date">תאריך</string>
-    <string name="font_size_message_view_content">גוף ההודעה</string>
-
-    <!-- NEW: <string name="font_size_message_compose">Message composition</string>-->
-    <!-- NEW: <string name="font_size_message_compose_input">Text input fields</string>-->
-
-    <string name="font_size_tiniest">הזעיר ביותר</string>
-    <string name="font_size_tiny">זעיר</string>
-    <string name="font_size_smaller">קטן יותר</string>
-    <string name="font_size_small">קטן</string>
-    <string name="font_size_medium">בינוני</string>
-    <string name="font_size_large">גדול</string>
-    <string name="font_size_larger">ענק</string>
-
-    <string name="font_size_webview_smaller">הקטן ביותר</string>
-    <string name="font_size_webview_small">קטן</string>
-    <string name="font_size_webview_normal">רגיל</string>
-    <string name="font_size_webview_large">גדול</string>
-    <string name="font_size_webview_larger">ענק</string>
-
-    <!-- Note: Contains references to preferences_action and misc_preferences_attachment_title -->
-    <string name="message_compose_buggy_gallery">סמן \"הגדרות\" -&gt; \"השתמש בעקיפת באג הגלריה\" כדי שתוכל לצרף תמונות או קטעי וידאו לגלריית 3D.</string>
-
-    <!-- Note: Contains references to add_attachment_action_image and add_attachment_action_video -->
-    <string name="message_compose_use_workaround">השתמש ב \ "הוסף קובץ מצורף (תמונה) \" או \ "הוסף קובץ מצורף (וידאו) \" כדי לצרף תמונות או קטעי וידאו באמצעות גלריית 3D.</string>
-
-    <string name="miscellaneous_preferences">שונות</string>
-    <string name="misc_preferences_attachment_title">השתמש בעקיפת באג הגלריה</string>
-    <string name="misc_preferences_attachment_description">הצג כפתורים כדי להוסיף קבצי תמונה / וידאו (כדי לעקוף את באג גלריית 3D)</string>
-
-    <!-- APG related -->
-    <string name="error_activity_not_found">לא נמצא ישום שיכול לבצע פעולה זו.</string>
-    <string name="error_apg_version_not_supported">גרסת APG המותקנת אינה נתמכת.</string>
-    <string name="btn_crypto_sign">חתום</string>
-    <string name="btn_encrypt">הצפן</string>
-    <string name="btn_decrypt">פענח</string>
-    <string name="btn_verify">אמת</string>
-    <!-- NEW: <string name="unknown_crypto_signature_user_id">&lt;unknown&gt;</string>-->
-    <!-- NEW: <string name="key_id">id: %s</string>-->
-    <string name="pgp_mime_unsupported">הודעות PGP /MIME אינן נתמכות עדיין.</string>
-    <string name="attachment_encryption_unsupported">אזהרה: הקבצים המצורפים אינם חתומים או מוצפנים עדיין.</string>
-    <string name="send_aborted">שליחה בוטלה.</string>
-
-    <string name="save_or_discard_draft_message_dlg_title">לשמור הודעה כטיוטה?</string>
-    <string name="save_or_discard_draft_message_instructions_fmt">לשמור או למחוק הודעה זו?</string>
-
-    <!-- NEW: <string name="confirm_discard_draft_message_title">Discard message?</string>-->
-    <!-- NEW: <string name="confirm_discard_draft_message">Are you sure you want to discard this message?</string>-->
-
-    <!-- NEW: <string name="refuse_to_save_draft_marked_encrypted_dlg_title">Refuse to save draft message.</string>-->
-    <!-- NEW: <string name="refuse_to_save_draft_marked_encrypted_instructions_fmt">Refuse to save draft message marked encrypted.</string>-->
-
-    <!-- NEW: <string name="continue_without_public_key_dlg_title">Continue without public key?</string>-->
-    <!-- NEW: <string name="continue_without_public_key_instructions_fmt">One or more recipients do not have a saved public key. Continue?</string>-->
-
-    <string name="select_text_now">בחר טקסט כדי להעתיק.</string>
-
-    <string name="dialog_confirm_delete_title">אשר מחיקה</string>
-    <string name="dialog_confirm_delete_message">אתה בטוח שאתה רוצה למחוק את ההודעה הזאת?</string>
-    <string name="dialog_confirm_delete_confirm_button">מחק</string>
-    <string name="dialog_confirm_delete_cancel_button">אל תמחק!</string>
-
-    <string name="dialog_confirm_spam_title">אשר העברה לתיקיית דואר זבל</string>
-    <plurals name="dialog_confirm_spam_message">
-        <item quantity="one">אתה בטוח שאתה רוצה להעביר את ההודעות האלו לתיקיית דואר הזבל?</item>
-        <item quantity="other">אתה בטוח שאתה רוצה להעביר <xliff:g id="message_count">%1$d</xliff:g> הודעות לתיקיית דואר הזבל?</item>
-    </plurals>
-    <string name="dialog_confirm_spam_confirm_button">כן</string>
-    <string name="dialog_confirm_spam_cancel_button">לא</string>
-
-    <string name="dialog_attachment_progress_title">מוריד קבצים</string>
-
-    <string name="debug_logging_enabled">רישום איתור באגים למערכת רישום של האנדרואיד מאופשרת</string>
-
-    <string name="messagelist_sent_to_me_sigil">»</string>
-    <string name="messagelist_sent_cc_me_sigil">›</string>
-    <string name="error_unable_to_connect">לא ניתן להתחבר</string>
-
-    <string name="import_export_action">הגדרות ייבוא &amp; ייצוא </string>
-    <string name="settings_export_account">יצא הגדרות חשבון</string>
-    <string name="settings_export_all">יצא הגדרות וחשבונות</string>
-    <string name="settings_import_dialog_title">יבא</string>
-    <string name="settings_export_dialog_title">יצא</string>
-    <string name="settings_import">יבא הגדרות</string>
-    <string name="settings_import_selection">יבא בחירה</string>
-    <string name="settings_import_global_settings">הגדרות כלליות</string>
-    <string name="settings_exporting">מייצא הגדרות…</string>
-    <string name="settings_importing">מייבא הגדרות…</string>
-    <string name="settings_import_scanning_file">סורק קבצים…</string>
-    <string name="settings_export_success">יצוא הגדרות נשמרו ל <xliff:g id="filename">%s</xliff:g></string>
-    <string name="settings_import_global_settings_success">יבא הגדרות כלליות מ <xliff:g id="filename">%s</xliff:g></string>
-    <string name="settings_import_success">יבא <xliff:g id="accounts">%s</xliff:g> מ <xliff:g id="filename">%s</xliff:g></string>
-    <plurals name="settings_import_success">
-        <item quantity="one">חשבון 1</item>
-        <item quantity="other"><xliff:g id="numAccounts">%s</xliff:g> חשבונות</item>
-    </plurals>
-    <string name="settings_export_failure">נכשל בייצוא הגדרות</string>
-    <string name="settings_import_failure">נכשל בלייבא הגדרות מ <xliff:g id="filename">%s</xliff:g></string>
-    <string name="settings_export_success_header">ייצוא הצליח</string>
-    <string name="settings_export_failed_header">ייצוא נכשל</string>
-    <string name="settings_import_success_header">יבוא הצליח</string>
-    <string name="settings_import_failed_header">יבוא נכשל</string>
-    <string name="settings_import_activate_account_header">הפעלת החשבון</string>
-    <string name="settings_import_activate_account_intro">כדי שתוכל להשתמש בחשבון \"<xliff:g id="account">%s</xliff:g>\" אתה צריך לספק את <xliff:g id="server_passwords">%s</xliff:g>.</string>
-    <plurals name="settings_import_server_passwords">
-        <item quantity="one">סיסמת שרת</item>
-        <item quantity="other">סיסמת שרת</item>
-    </plurals>
-    <!-- NEW: <string name="settings_import_incoming_server">Incoming server (<xliff:g id="hostname">%s</xliff:g>):</string>-->
-    <!-- NEW: <string name="settings_import_outgoing_server">Outgoing server (<xliff:g id="hostname">%s</xliff:g>):</string>-->
-    <plurals name="settings_import_setting_passwords">
-        <item quantity="other">מגדיר סיסמא…</item>
-    </plurals>
-    <!-- NEW: <string name="settings_import_use_incoming_server_password">Use the incoming server password</string>-->
-    <string name="activate_account_action">הפעל</string>
-
-    <string name="settings_unknown_version">לא ניתן להתמודד עם הקובץ של גרסה <xliff:g id="version">%s</xliff:g></string>
-
-    <string name="account_unavailable">החשבון \"<xliff:g id="account">%s</xliff:g>\" לא זמין; בדוק אחסון</string>
-
-    <string name="settings_attachment_default_path">שמור קובץ מצורף ל…</string>
-    <string name="attachment_save_title">שמור קובץ מצורף</string>
-    <string name="attachment_save_desc">לא נמצא סייר קבצים. לאן היית רוצה לשמור את הקובץ המצורף?</string>
-
-    <string name="manage_accounts_move_up_action">העבר למעלה</string>
-    <string name="manage_accounts_move_down_action">העבר למטה</string>
-    <string name="manage_accounts_moving_message">מעביר חשבון…</string>
-
-    <!-- NEW: <string name="unread_widget_select_account">Show unread count for…</string>-->
-
-    <!-- NEW: <string name="import_dialog_error_title">Missing File Manager Application</string>-->
-    <!-- NEW: <string name="close">Close</string>-->
-
-    <!-- NEW: <string name="webview_empty_message">No text</string>-->
-
-    <!-- NEW: <string name="webview_contextmenu_link_view_action">Open for viewing</string>-->
-    <!-- NEW: <string name="webview_contextmenu_link_share_action">Share link</string>-->
-    <!-- NEW: <string name="webview_contextmenu_link_copy_action">Copy link to clipboard</string>-->
-    <!-- NEW: <string name="webview_contextmenu_link_clipboard_label">Link</string>-->
-
-    <!-- NEW: <string name="webview_contextmenu_image_title">Image</string>-->
-    <!-- NEW: <string name="webview_contextmenu_image_view_action">View image</string>-->
-    <!-- NEW: <string name="webview_contextmenu_image_save_action">Save image</string>-->
-    <!-- NEW: <string name="webview_contextmenu_image_download_action">Download image</string>-->
-    <!-- NEW: <string name="webview_contextmenu_image_copy_action">Copy image URL to clipboard</string>-->
-    <!-- NEW: <string name="webview_contextmenu_image_clipboard_label">Image URL</string>-->
-
-    <!-- NEW: <string name="webview_contextmenu_phone_call_action">Call number</string>-->
-    <!-- NEW: <string name="webview_contextmenu_phone_save_action">Save to Contacts</string>-->
-    <!-- NEW: <string name="webview_contextmenu_phone_copy_action">Copy phone number to clipboard</string>-->
-    <!-- NEW: <string name="webview_contextmenu_phone_clipboard_label">Phone number</string>-->
-
-    <!-- NEW: <string name="webview_contextmenu_email_send_action">Send mail</string>-->
-    <!-- NEW: <string name="webview_contextmenu_email_save_action">Save to Contacts</string>-->
-    <!-- NEW: <string name="webview_contextmenu_email_copy_action">Copy email address to clipboard</string>-->
-    <!-- NEW: <string name="webview_contextmenu_email_clipboard_label">Email address</string>-->
-
-    <!-- NEW: <string name="image_saved_as">Saved image as \"<xliff:g id="filename">%s</xliff:g>\"</string>-->
-    <!-- NEW: <string name="image_saving_failed">Saving the image failed.</string>-->
-
-    <!-- NEW: <string name="account_settings_remote_search_num_results_entries_all">All</string>-->
-    <!-- NEW: <string name="account_settings_remote_search_num_results_entries_10">10</string>-->
-    <!-- NEW: <string name="account_settings_remote_search_num_results_entries_25">25</string>-->
-    <!-- NEW: <string name="account_settings_remote_search_num_results_entries_50">50</string>-->
-    <!-- NEW: <string name="account_settings_remote_search_num_results_entries_100">100</string>-->
-    <!-- NEW: <string name="account_settings_remote_search_num_results_entries_250">250</string>-->
-    <!-- NEW: <string name="account_settings_remote_search_num_results_entries_500">500</string>-->
-    <!-- NEW: <string name="account_settings_remote_search_num_results_entries_1000">1000</string>-->
-    <!-- NEW: <string name="account_settings_remote_search_num_label">Server search result limit</string>-->
-    <!-- NEW: <string name="account_settings_remote_search_num_summary">Search will stop after <xliff:g id="num_results">%s</xliff:g> results have been found.</string>-->
-    <!-- NEW: <string name="account_settings_remote_search">Remote folder searching</string>-->
-    <!-- NEW: <string name="account_settings_remote_search_full_text">Include body text in server search</string>-->
-    <!-- NEW: <string name="account_settings_remote_search_full_text_summary">Full text searches can be slow.</string>-->
-    <!-- NEW: <string name="remote_search_sending_query">Sending query to server</string>-->
-    <!-- NEW: <string name="remote_search_downloading">Fetching %d results</string>-->
-    <!-- NEW: <string name="remote_search_downloading_limited">Fetching %1$d of %2$d results</string>-->
-    <!-- NEW: <string name="remote_search_error">Remote search failed</string>-->
-
-    <!-- NEW: <string name="account_settings_search">Search</string>-->
-    <!-- NEW: <string name="account_settings_remote_search_enabled">Enable server search</string>-->
-    <!-- NEW: <string name="account_settings_remote_search_enabled_summary">Search messages on the server in addition to those on your device</string>-->
-    <!-- NEW: <string name="action_remote_search">Search messages on server</string>-->
-    <!-- NEW: <string name="pull_to_refresh_remote_search_from_local_search_pull">Pull to search server…</string>-->
-    <!-- NEW: <string name="pull_to_refresh_remote_search_from_local_search_release">Release to search server…</string>-->
-    <!-- NEW: <string name="remote_search_unavailable_no_network">Remote search is unavailable without network connectivity.</string>-->
-
-    <!-- NEW: <string name="global_settings_background_as_unread_indicator_label">Use background as (un)read indicator</string>-->
-    <!-- NEW: <string name="global_settings_background_as_unread_indicator_summary">Show read and unread messages with different background colors</string>-->
-
-    <!-- NEW: <string name="global_settings_threaded_view_label">Threaded view</string>-->
-    <!-- NEW: <string name="global_settings_threaded_view_summary">Collapse messages belonging to the same thread</string>-->
-</resources>
->>>>>>> d06e7728
+</resources>