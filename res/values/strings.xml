<?xml version="1.0" encoding="utf-8"?>
<!--
     When removing strings from the main file, please cleanup the translations.
     The script tools/sync_translation.py will get rid of any surplus strings.
-->
<resources xmlns:xliff="urn:oasis:names:tc:xliff:document:1.2">
    <!-- === App-specific strings ============================================================= -->

    <!-- This should make it easier for forks to change the branding -->

    <!-- Used in AndroidManifest.xml -->
    <string name="app_name">K-9 Mail</string>
    <string name="beta_app_name">K-9 Mail BETA</string>

    <string name="shortcuts_title">K-9 Accounts</string>
    <string name="unread_widget_label">K-9 Unread</string>

    <string name="remote_control_label">K-9 Mail remote control</string>
    <string name="remote_control_desc">Allows this application to control K-9 Mail activities and settings.</string>


    <!-- Used in the about dialog -->
    <string name="app_authors">Google, The K-9 Dog Walkers.</string>
    <string name="app_copyright_fmt">Copyright 2008-<xliff:g>%s</xliff:g> The K-9 Dog Walkers. Portions Copyright 2006-<xliff:g>%s</xliff:g> the Android Open Source Project.</string>
    <string name="app_license">Licensed under the Apache License, Version 2.0.</string>


    <!-- Welcome message -->
    <string name="welcome_message_title">Welcome to K-9 Mail</string>
    <string name="accounts_welcome"><![CDATA[
<p>
K-9 Mail is a powerful free email client for Android.
</p><p>
Its improved features include:
</p>
<ul>
  <li>Push mail using IMAP IDLE</li>
  <li>Better performance</li>
  <li>Message refiling</li>
  <li>Email signatures</li>
  <li>Bcc-to-self</li>
  <li>Folder subscriptions</li>
  <li>All folder synchronization</li>
  <li>Return-address configuration</li>
  <li>Keyboard shortcuts</li>
  <li>Better IMAP support</li>
  <li>Saving attachments to SD</li>
  <li>Empty Trash</li>
  <li>Message sorting</li>
  <li>…and more</li>
</ul>
<p>
Please note that K-9 does not support most free Hotmail accounts and, like many mail clients, has
some quirks when talking to Microsoft Exchange.
</p><p>
Please submit bug reports, contribute new features and ask questions at
<a href="http://k9mail.googlecode.com/">http://k9mail.googlecode.com/</a>.
</p>
    ]]></string>


    <!-- Default signature -->
    <string name="default_signature">-- \nSent from my Android device with K-9 Mail. Please excuse my brevity.</string>


    <!-- General strings that include the app name -->
    <string name="account_delete_dlg_instructions_fmt">The account \"<xliff:g id="account">%s</xliff:g>\" will be removed from K-9 Mail.</string>
    <string name="account_recreate_dlg_instructions_fmt">All local data for \"<xliff:g id="account">%s</xliff:g>\" will be removed. Account settings will be retained.</string>
    <string name="account_clear_dlg_instructions_fmt">Local copies of messages in \"<xliff:g id="account">%s</xliff:g>\" will be removed. Account settings will be retained.</string>
    <string name="insufficient_apg_permissions">K-9 doesn\'t have permission to access APG fully, please reinstall K-9 to fix that.</string>



    <!-- === App Store-specific strings ======================================================= -->

    <string name="import_dialog_error_message">Please install a file manager to continue with this import.</string>
    <string name="open_market">Open Play Store</string>



    <!-- === General strings ================================================================== -->

    <string name="app_authors_fmt">Authors: <xliff:g id="app_authors">%s</xliff:g></string>
    <string name="app_revision_fmt">Revision Information: <xliff:g id="app_revision_url">%s</xliff:g></string>
    <string name="app_libraries">We\'re using the following third-party libraries: <xliff:g id="app_libraries_list">%s</xliff:g></string>
    <string name="app_emoji_icons">Emoji icons: <xliff:g id="app_emoji_icons_link">%s</xliff:g></string>

    <string name="read_attachment_label">read Email attachments</string>
    <string name="read_attachment_desc">Allows this application to read your Email attachments.</string>
    <string name="read_messages_label">read Emails</string>
    <string name="read_messages_desc">Allows this application to read your Emails.</string>
    <string name="delete_messages_label">Delete Emails</string>
    <string name="delete_messages_desc">Allows this application to delete your Emails.</string>

    <string name="about_title_fmt">About <xliff:g id="app_name">%s</xliff:g></string>
    <string name="accounts_title">Accounts</string>
    <string name="folders_title">Folders</string>
    <string name="advanced">Advanced</string>

    <string name="message_list_title"><xliff:g id="account">%s</xliff:g>:<xliff:g id="folder">%s</xliff:g> </string>

    <string name="compose_title_compose">Compose</string>
    <string name="compose_title_reply">Reply</string>
    <string name="compose_title_reply_all">Reply all</string>
    <string name="compose_title_forward">Forward</string>

    <string name="choose_folder_title">Choose Folder</string>

    <string name="status_loading_account_folder">Poll <xliff:g id="account">%s</xliff:g>:<xliff:g id="folder">%s</xliff:g><xliff:g id="progress">%s</xliff:g></string>
    <string name="status_loading_account_folder_headers">Fetching headers <xliff:g id="account">%s</xliff:g>:<xliff:g id="folder">%s</xliff:g><xliff:g id="progress">%s</xliff:g></string>
    <string name="status_sending_account">Sending <xliff:g id="account">%s</xliff:g><xliff:g id="progress">%s</xliff:g></string>
    <string name="status_processing_account">Proc <xliff:g id="account">%s</xliff:g>:<xliff:g id="command">%s</xliff:g><xliff:g id="progress">%s</xliff:g></string>
    <string name="folder_progress">\u0020<xliff:g id="completed">%s</xliff:g>/<xliff:g id="total">%s</xliff:g></string>

    <string name="status_next_poll">Next poll <xliff:g id="nexttime">%s</xliff:g></string>
    <string name="status_syncing_off">Syncing disabled</string>

    <string name="actionbar_selected"><xliff:g id="selection_count">%d</xliff:g> selected</string>
    <!-- Actions will be used as buttons and in menu items -->
    <string name="next_action">Next</string> <!-- Used as part of a multi-step process -->
    <string name="previous_action">Previous</string> <!-- Used as part of a multi-step process -->
    <string name="okay_action">OK</string> <!--  User to confirm acceptance of dialog boxes, warnings, errors, etc. -->
    <string name="cancel_action">Cancel</string>
    <string name="send_action">Send</string>
    <string name="send_again_action">Send Again</string>
    <string name="reply_action">Reply</string>
    <string name="reply_all_action">Reply all</string>
    <string name="delete_action">Delete</string>
    <string name="archive_action">Archive</string>
    <string name="spam_action">Spam</string>
    <string name="forward_action">Forward</string>
    <string name="move_action">Move</string>
    <string name="single_message_options_action">Send</string>
    <string name="refile_action">Refile</string>
    <string name="continue_action">Continue</string>
    <string name="back_action">Back</string>
    <string name="done_action">Done</string> <!--  Used to complete a multi-step process -->
    <string name="discard_action">Discard</string>
    <string name="save_draft_action">Save as draft</string>
    <string name="check_mail_action">Check mail</string>
    <string name="send_messages_action">Send messages</string>
    <string name="refresh_folders_action">Refresh folder list</string>
    <string name="filter_folders_action">Find folder</string>
    <string name="add_account_action">Add account</string>
    <string name="compose_action">Compose</string>
    <string name="search_action">Search</string>
    <string name="search_results">Search results</string>
    <string name="preferences_action">Settings</string>
    <string name="account_settings_action">Account settings</string>
    <string name="folder_settings_action">Folder settings</string>
    <string name="global_settings_action">Global settings</string>
    <string name="remove_account_action">Remove account</string>
    <string name="clear_pending_action">Clear pending actions (danger!)</string>

    <string name="mark_as_read_action">Mark as read</string>
    <string name="send_alternate_action">Share</string>
    <string name="send_alternate_chooser_title">Choose sender</string>

    <string name="flag_action">Add star</string>
    <string name="unflag_action">Remove star</string>
    <string name="copy_action">Copy</string>
    <string name="select_text_action">Select text</string>
    <string name="show_headers_action">Show headers</string>
    <string name="hide_headers_action">Hide headers</string>

    <string name="message_view_theme_action_dark">Switch to dark theme</string>
    <string name="message_view_theme_action_light">Switch to light theme</string>

    <string name="mark_as_unread_action">Mark unread</string>
    <string name="add_cc_bcc_action">Add Cc/Bcc</string>
    <string name="read_receipt">Read receipt</string>
    <string name="read_receipt_enabled">Will request read receipt</string>
    <string name="read_receipt_disabled">Will not not request read receipt</string>
    <string name="add_attachment_action">Add attachment</string>
    <string name="add_attachment_action_image">Add attachment (Image)</string>
    <string name="add_attachment_action_video">Add attachment (Video)</string>
    <string name="empty_trash_action">Empty Trash</string>
    <string name="expunge_action">Expunge</string>
    <string name="clear_local_folder_action">Clear local messages</string>
    <string name="about_action">About</string>

    <string name="prefs_title">Settings</string>
    <string name="accounts_context_menu_title">Account options</string>

    <string name="general_no_subject">(No subject)</string> <!-- Shown in place of the subject when a message has no subject. Showing this in parentheses is customary. -->
    <string name="general_no_sender">No sender</string>
    <string name="status_loading">Polling</string>
    <string name="status_loading_more">Loading messages\u2026</string>
    <string name="status_network_error">Connection error</string>
    <string name="status_invalid_id_error">Message not found</string>

    <string name="status_loading_more_failed">Retry loading more messages</string>

    <string name="load_more_messages_fmt">Load up
    to <xliff:g id="messages_to_load">%d</xliff:g> more</string>

    <string name="abbrev_gigabytes">GB</string>
    <string name="abbrev_megabytes">MB</string>
    <string name="abbrev_kilobytes">KB</string>
    <string name="abbrev_bytes">B</string>

    <string name="account_size_changed">
    Account \"<xliff:g id="account">%s</xliff:g>\" shrunk from
    <xliff:g id="oldSize">%s</xliff:g>
    to
    <xliff:g id="newSize">%s</xliff:g>
    </string>

    <string name="compacting_account">Compacting account \"<xliff:g id="account">%s</xliff:g>\"</string>
    <string name="clearing_account">Clearing account \"<xliff:g id="account">%s</xliff:g>\"</string>
    <string name="recreating_account">Recreating account \"<xliff:g id="account">%s</xliff:g>\"</string>

    <string name="notification_new_title">New mail</string>
    <string name="notification_new_messages_title"><xliff:g id="new_message_count">%d</xliff:g> new messages</string>
    <string name="notification_new_one_account_fmt"><xliff:g id="unread_message_count">%d</xliff:g> Unread (<xliff:g id="account">%s</xliff:g>)</string> <!-- 279 Unread (someone@google.com) -->
    <string name="notification_additional_messages">+ <xliff:g id="additional_messages">%d</xliff:g> more on <xliff:g id="account">%s</xliff:g></string>

    <string name="notification_action_reply">Reply</string>
    <string name="notification_action_read">Mark Read</string>
    <string name="notification_action_delete">Delete</string>
    <string name="notification_certificate_error_title">Certificate error for <xliff:g id="account">%s</xliff:g></string>
    <string name="notification_certificate_error_text">Check your server settings</string>

    <string name="notification_bg_sync_ticker">Checking mail: <xliff:g id="account">%s</xliff:g>:<xliff:g id="folder">%s</xliff:g></string>
    <string name="notification_bg_sync_title">Checking mail</string>
    <string name="notification_bg_send_ticker">Sending mail: <xliff:g id="account">%s</xliff:g></string>
    <string name="notification_bg_send_title">Sending mail</string>
    <string name="notification_bg_title_separator">:</string>

    <string name="special_mailbox_name_inbox">Inbox</string>
    <string name="special_mailbox_name_outbox">Outbox</string>
    <!-- The following mailbox names will be used if the user has not specified one from the server -->
    <string name="special_mailbox_name_drafts">Drafts</string>
    <string name="special_mailbox_name_trash">Trash</string>
    <string name="special_mailbox_name_sent">Sent</string>
    <string name="special_mailbox_name_archive">Archive</string>
    <string name="special_mailbox_name_spam">Spam</string>
    <!-- Mailbox names displayed to user -->

    <string name="special_mailbox_name_drafts_fmt"><xliff:g id="folder">%s</xliff:g> (Drafts)</string>
    <string name="special_mailbox_name_trash_fmt"><xliff:g id="folder">%s</xliff:g> (Trash)</string>
    <string name="special_mailbox_name_sent_fmt"><xliff:g id="folder">%s</xliff:g> (Sent)</string>
    <string name="special_mailbox_name_archive_fmt"><xliff:g id="folder">%s</xliff:g> (Archive)</string>
    <string name="special_mailbox_name_spam_fmt"><xliff:g id="folder">%s</xliff:g> (Spam)</string>

    <string name="send_failure_subject">Failed to send some messages</string>

    <string name="debug_version_fmt">Version: <xliff:g id="version">%s</xliff:g></string>
    <string name="debug_enable_debug_logging_title">Enable debug logging</string>
    <string name="debug_enable_debug_logging_summary">Log extra diagnostic information</string>
    <string name="debug_enable_sensitive_logging_title">Log sensitive information</string>
    <string name="debug_enable_sensitive_logging_summary">May show passwords in logs.</string>

    <string name="message_list_load_more_messages_action">Load more messages</string>
    <string name="message_to_fmt">To:<xliff:g id="counterParty">%s</xliff:g></string>

    <string name="message_compose_to_hint">To</string>
    <string name="message_compose_cc_hint">Cc</string>
    <string name="message_compose_bcc_hint">Bcc</string>
    <string name="message_compose_subject_hint">Subject</string>
    <string name="message_compose_content_hint">Message text</string>
    <string name="message_compose_signature_hint">Signature</string>
    <string name="message_compose_quote_header_separator">-------- Original Message --------</string>
    <string name="message_compose_quote_header_subject">Subject:</string>
    <string name="message_compose_quote_header_send_date">Sent:</string>
    <string name="message_compose_quote_header_from">From:</string>
    <string name="message_compose_quote_header_to">To:</string>
    <string name="message_compose_quote_header_cc">Cc:</string>
    <string name="message_compose_reply_header_fmt"><xliff:g id="sender">%s</xliff:g> wrote:\n</string>
    <string name="message_compose_error_no_recipients">You must add at least one recipient.</string>
    <string name="error_contact_address_not_found">No email address could be found for this contact.</string>
    <string name="message_compose_attachments_skipped_toast">Some attachments cannot be forwarded because they have not been downloaded.</string>
    <string name="message_compose_show_quoted_text_action">Quote message</string>
    <string name="message_compose_description_add_to">Add recipient (To)</string>
    <string name="message_compose_description_add_cc">Add recipient (CC)</string>
    <string name="message_compose_description_add_bcc">Add recipient (BCC)</string>
    <string name="message_compose_description_delete_quoted_text">Remove quoted text</string>
    <string name="message_compose_description_edit_quoted_text">Edit quoted text</string>

    <string name="message_view_from_format">From: <xliff:g id="name">%s</xliff:g> &lt;<xliff:g id="email">%s</xliff:g>&gt;</string>
    <string name="message_to_label">To:</string>
    <string name="message_view_cc_label">Cc:</string>
    <string name="message_view_attachment_view_action">Open</string>
    <string name="message_view_attachment_download_action">Save</string>
    <string name="message_view_status_attachment_saved">Attachment saved to SD card as <xliff:g id="filename">%s</xliff:g>.</string>
    <string name="message_view_status_attachment_not_saved">Unable to save attachment to SD card.</string>
    <string name="message_view_show_pictures_action">Show pictures</string>
    <string name="message_view_show_message_action">Show message</string>
    <string name="message_view_show_attachments_action">Show attachments</string>
    <string name="message_view_show_more_attachments_action">More&#8230;</string>
    <string name="message_view_fetching_attachment_toast">Fetching attachment.</string>
    <string name="message_view_no_viewer">Unable to find viewer for <xliff:g id="mimetype">%s</xliff:g>.</string>
    <string name="message_view_download_remainder">Download complete message</string>
    <string name="message_view_downloading">Downloading…</string>

    <!-- NOTE: The following message refers to strings with id 'account_setup_incoming_save_all_headers_label' and 'account_setup_incoming_title' -->
    <string name="message_additional_headers_not_downloaded">Not all headers have been downloaded or saved. Select \"Save all headers locally\" in the account\'s incoming server settings to enable this for the future.</string>
    <string name="message_no_additional_headers_available">All headers have been downloaded, but there are no additional headers to show.</string>
    <string name="message_additional_headers_retrieval_failed">The retrieval of additional headers from the database or mail server failed.</string>

    <string name="from_same_sender">More from this sender</string>

    <string name="message_discarded_toast">Message discarded</string>
    <string name="message_saved_toast">Message saved as draft</string>

    <string name="global_settings_checkbox_label">Multi-select checkboxes</string>
    <string name="global_settings_checkbox_summary">Always show multi-select checkboxes</string>
    <string name="global_settings_preview_lines_label">Preview lines</string>
    <string name="global_settings_show_correspondent_names_label">Show correspondent names</string>
    <string name="global_settings_show_correspondent_names_summary">Show correspondent names rather than their email addresses</string>

    <string name="global_settings_sender_above_subject_label">Correspondent above subject</string>
    <string name="global_settings_sender_above_subject_summary">Show correspondent names above the subject line, rather than below it</string>

    <string name="global_settings_show_contact_name_label">Show contact names</string>
    <string name="global_settings_show_contact_name_summary">Use recipient names from Contacts when available</string>
    <string name="global_settings_registered_name_color_label">Colorize contacts</string>
    <string name="global_settings_registered_name_color_default">Don\'t colorize names in your contact list</string>
    <string name="global_settings_registered_name_color_changed">Colorize names in your contact list</string>
    <string name="global_settings_folderlist_wrap_folder_names_label">Wrap long folder names</string>
    <string name="global_settings_folderlist_wrap_folder_names_summary">Use multiple lines to show long folder names</string>

    <string name="global_settings_messageview_fixedwidth_label">Fixed-width fonts</string>
    <string name="global_settings_messageview_fixedwidth_summary">Use a fixed-width font when showing plain-text messages</string>
    <string name="global_settings_messageview_autofit_width_label">Auto-fit messages</string>
    <string name="global_settings_messageview_autofit_width_summary">Shrink messages to fit the screen</string>
    <string name="global_settings_messageview_return_to_list_label">Return to list after delete</string>
    <string name="global_settings_messageview_return_to_list_summary">Return to message list after message deletion</string>
    <string name="global_settings_messageview_show_next_label">Show next message after delete</string>
    <string name="global_settings_messageview_show_next_summary">Show next message by default after message deletion</string>

    <string name="global_settings_confirm_actions_title">Confirm actions</string>
    <string name="global_settings_confirm_actions_summary">Show a dialog whenever you perform selected actions</string>
    <string name="global_settings_confirm_action_delete">Delete (in message view)</string>
    <string name="global_settings_confirm_action_delete_starred">Delete Starred (in message view)</string>
    <string name="global_settings_confirm_action_spam">Spam</string>
    <string name="global_settings_confirm_action_delete_notif">Delete (from notification)</string>

    <string name="global_settings_notification_hide_subject_title">Hide subject in notifications</string>
    <string name="global_settings_notification_hide_subject_never">Never</string>
    <string name="global_settings_notification_hide_subject_when_locked">When device is locked</string>
    <string name="global_settings_notification_hide_subject_always">Always</string>

    <string name="global_settings_notification_quick_delete_title">Show \'Delete\' button</string>
    <string name="global_settings_notification_quick_delete_never">Never</string>
    <string name="global_settings_notification_quick_delete_when_single_msg">For single message notification</string>
    <string name="global_settings_notification_quick_delete_always">Always</string>
    <string name="global_settings_notification_quick_delete_description">Show a button in the notification that allows quick message deletion</string>

    <string name="global_settings_batch_buttons">Batch buttons</string>
    <string name="global_settings_batch_buttons_summary">Configure message list batch buttons</string>
    <string name="global_settings_mark_read">Mark read/unread</string>
    <string name="global_settings_delete">Delete</string>
    <string name="global_settings_archive">Move to archive</string>
    <string name="global_settings_archive_disabled_reason">No archive folders.</string>
    <string name="global_settings_move">Move</string>
    <string name="global_settings_flag">Flag</string>
    <string name="global_settings_unselect">Unselect</string>

    <string name="quiet_time">Quiet Time</string>
    <string name="quiet_time_description">Disable ringing, buzzing and flashing at night</string>
    <string name="quiet_time_starts">Quiet Time starts</string>
    <string name="quiet_time_ends">Quiet Time ends</string>

    <string name="account_setup_basics_title">Set up a new account</string>
    <string name="account_setup_basics_email_hint">Email address</string>
    <string name="account_setup_basics_password_hint">Password</string>
    <string name="account_setup_basics_manual_setup_action">Manual setup</string>

    <string name="account_setup_check_settings_title"></string>
    <string name="account_setup_check_settings_retr_info_msg">Retrieving account information\u2026</string>
    <string name="account_setup_check_settings_check_incoming_msg">Checking incoming server settings\u2026</string>
    <string name="account_setup_check_settings_check_outgoing_msg">Checking outgoing server settings\u2026</string>
    <string name="account_setup_check_settings_authenticate">Authenticating\u2026</string>
    <string name="account_setup_check_settings_fetch">Fetching account settings\u2026</string>
    <string name="account_setup_check_settings_canceling_msg">Canceling\u2026</string>

    <string name="account_setup_names_title">You\'re almost done!</string>
    <string name="account_setup_names_account_name_label">Give this account a name (optional):</string>
    <string name="account_setup_names_user_name_label">Type your name (displays on outgoing messages):</string>

    <string name="account_setup_account_type_title">Account type</string>
    <string name="account_setup_account_type_instructions">What kind of account is this?</string>
    <string name="account_setup_account_type_pop_action">POP3</string>
    <string name="account_setup_account_type_imap_action">IMAP</string>
    <string name="account_setup_account_type_webdav_action">Exchange (WebDAV)</string>

    <string name="account_setup_incoming_title">Incoming server settings</string>
    <string name="account_setup_incoming_username_label">Username</string>
    <string name="account_setup_incoming_password_label">Password</string>
    <string name="account_setup_incoming_pop_server_label">POP3 server</string>
    <string name="account_setup_incoming_imap_server_label">IMAP server</string>
    <string name="account_setup_incoming_webdav_server_label">Exchange server</string>
    <string name="account_setup_incoming_port_label">Port</string>
    <string name="account_setup_incoming_security_label">Security</string>
    <string name="account_setup_incoming_auth_type_label">Authentication</string>
    <string name="account_setup_incoming_security_none_label">None</string>
    <string name="account_setup_incoming_security_ssl_optional_label">SSL/TLS (if available)</string>
    <string name="account_setup_incoming_security_ssl_label">SSL/TLS (always)</string>
    <string name="account_setup_incoming_security_tls_optional_label">STARTTLS (if available)</string>
    <string name="account_setup_incoming_security_tls_label">STARTTLS (always)</string>

    <string name="account_setup_incoming_delete_policy_label">When I delete a message</string>
    <string name="account_setup_incoming_delete_policy_never_label">Do not delete on server</string>
    <string name="account_setup_incoming_delete_policy_delete_label">Delete from server</string>
    <string name="account_setup_incoming_delete_policy_markread_label">Mark as read on server</string>

    <string name="account_setup_incoming_compression_label">Use compression on network:</string>
    <string name="account_setup_incoming_mobile_label">Mobile</string>
    <string name="account_setup_incoming_wifi_label">Wi-Fi</string>
    <string name="account_setup_incoming_other_label">Other</string>

    <string name="local_storage_provider_external_label">External storage (SD card)</string>
    <string name="local_storage_provider_internal_label">Regular internal storage</string>
    <string name="local_storage_provider_samsunggalaxy_label">%1$s additional internal storage</string>
    <string name="local_storage_provider_label">Storage location</string>

    <string name="account_setup_expunge_policy_label">Erase deleted messages on server</string>
    <string name="account_setup_expunge_policy_immediately">Immediately</string>
    <string name="account_setup_expunge_policy_on_poll">When polling</string>
    <string name="account_setup_expunge_policy_manual">Manually</string>

    <string name="account_setup_incoming_autodetect_namespace_label">Auto-detect IMAP namespace</string>
    <string name="account_setup_incoming_imap_path_prefix_label">IMAP path prefix</string>

    <string name="drafts_folder_label">Drafts folder</string>
    <string name="sent_folder_label">Sent folder</string>
    <string name="trash_folder_label">Trash folder</string>
    <string name="archive_folder_label">Archive folder</string>
    <string name="spam_folder_label">Spam folder</string>

    <string name="account_setup_incoming_subscribed_folders_only_label">Show only subscribed folders</string>
    <string name="account_setup_auto_expand_folder">Auto-expand folder</string>

    <string name="account_setup_incoming_webdav_path_prefix_label">OWA path</string>
    <string name="account_setup_incoming_webdav_path_prefix_hint">Optional</string>

    <string name="account_setup_incoming_webdav_auth_path_label">Authentication path</string>
    <string name="account_setup_incoming_webdav_auth_path_hint">Optional</string>
    <string name="account_setup_incoming_webdav_mailbox_path_label">Mailbox alias</string>
    <string name="account_setup_incoming_webdav_mailbox_path_hint">Optional</string>

    <string name="account_setup_outgoing_title">Outgoing server settings</string>
    <string name="account_setup_outgoing_smtp_server_label">SMTP server</string>
    <string name="account_setup_outgoing_port_label">Port</string>
    <string name="account_setup_outgoing_security_label">Security</string>
    <string name="account_setup_outgoing_require_login_label">Require sign-in.</string>
    <string name="account_setup_outgoing_username_label">Username</string>
    <string name="account_setup_outgoing_password_label">Password</string>
    <string name="account_setup_outgoing_authentication_label">Authentication</string>

    <string name="account_setup_bad_uri">Invalid setup: <xliff:g id="err_mess">%s</xliff:g></string>

    <string name="account_setup_options_title">Account options</string>

    <string name="compact_action">Compact account</string>
    <string name="clear_action">Clear messages (danger!)</string>
    <string name="recreate_action">Recreate data (Last Resort!)</string>

    <string name="account_setup_options_mail_check_frequency_label">Folder poll frequency</string>
    <!-- Frequency also used in account_settings_* -->
    <string name="account_setup_options_mail_check_frequency_never">Never</string>
    <string name="account_setup_options_mail_check_frequency_1min">Every minute</string>
    <string name="account_setup_options_mail_check_frequency_5min">Every 5 minutes</string>
    <string name="account_setup_options_mail_check_frequency_10min">Every 10 minutes</string>
    <string name="account_setup_options_mail_check_frequency_15min">Every 15 minutes</string>
    <string name="account_setup_options_mail_check_frequency_30min">Every 30 minutes</string>
    <string name="account_setup_options_mail_check_frequency_1hour">Every hour</string>
    <string name="account_setup_options_mail_check_frequency_2hour">Every 2 hours</string>
    <string name="account_setup_options_mail_check_frequency_3hour">Every 3 hours</string>
    <string name="account_setup_options_mail_check_frequency_6hour">Every 6 hours</string>
    <string name="account_setup_options_mail_check_frequency_12hour">Every 12 hours</string>
    <string name="account_setup_options_mail_check_frequency_24hour">Every 24 hours</string>

    <string name="push_poll_on_connect_label">Poll when connecting for push</string>
    <string name="account_setup_options_enable_push_label">Enable push mail for this account</string>
    <string name="account_setup_options_enable_push_summary">If your server supports it, new messages will appear instantly. This option can dramatically improve or hurt performance.</string>
    <string name="idle_refresh_period_label">Refresh IDLE connection</string>
    <string name="idle_refresh_period_1min">Every minute</string>
    <string name="idle_refresh_period_2min">Every 2 minutes</string>
    <string name="idle_refresh_period_3min">Every 3 minutes</string>
    <string name="idle_refresh_period_6min">Every 6 minutes</string>
    <string name="idle_refresh_period_12min">Every 12 minutes</string>
    <string name="idle_refresh_period_24min">Every 24 minutes</string>
    <string name="idle_refresh_period_36min">Every 36 minutes</string>
    <string name="idle_refresh_period_48min">Every 48 minutes</string>
    <string name="idle_refresh_period_60min">Every 60 minutes</string>

    <string name="account_setup_options_notify_label">Notify me when mail arrives</string>
    <string name="account_setup_options_notify_sync_label">Notify me while mail is being checked</string>

    <!-- Number of displayed messages, also used in account_settings_* -->
    <string name="account_setup_options_mail_display_count_label">Number of messages to display</string>
    <string name="account_setup_options_mail_display_count_10">10 messages</string>
    <string name="account_setup_options_mail_display_count_25">25 messages</string>
    <string name="account_setup_options_mail_display_count_50">50 messages</string>
    <string name="account_setup_options_mail_display_count_100">100 messages</string>
    <string name="account_setup_options_mail_display_count_250">250 messages</string>
    <string name="account_setup_options_mail_display_count_500">500 messages</string>
    <string name="account_setup_options_mail_display_count_1000">1000 messages</string>
    <string name="account_setup_options_mail_display_count_all">all messages</string>

    <string name="move_copy_cannot_copy_unsynced_message">Cannot copy or move a message that is not synchronized with the server</string>

    <string name="account_setup_failed_dlg_title">Setup could not finish</string>
    <string name="account_setup_failed_dlg_auth_message_fmt">Username or password incorrect.\n(<xliff:g id="error">%s</xliff:g>)</string> <!-- Username or password incorrect\n(ERR01 Account does not exist) -->
    <string name="account_setup_failed_dlg_certificate_message_fmt">The server presented an invalid SSL certificate. Sometimes, this is because of a server misconfiguration. Sometimes it is because someone is trying to attack you or your mail server. If you\'re not sure what\'s up, click Reject and contact the folks who manage your mail server.\n\n(<xliff:g id="error">%s</xliff:g>)</string> <!-- Cannot safely connect to server\n(Invalid certificate) -->
    <string name="account_setup_failed_dlg_server_message_fmt">Cannot connect to server.\n(<xliff:g id="error">%s</xliff:g>)</string> <!-- Cannot connect to server\n(Connection timed out) -->
    <string name="account_setup_failed_dlg_edit_details_action">Edit details</string>
    <string name="account_setup_failed_dlg_continue_action">Continue</string>

    <string name="account_settings_push_advanced_title">Advanced</string>
    <string name="account_settings_title_fmt">Account settings</string>
    <string name="account_settings_default_label">Default account</string>
    <string name="account_settings_default_summary">Send mail from this account by default</string>
    <string name="account_settings_notify_label">New mail notifications</string>
    <string name="account_settings_notify_sync_label">Sync notifications</string>
    <string name="account_settings_email_label">Your email address</string>
    <string name="account_settings_notify_summary">Notify in status bar when mail arrives</string>
    <string name="account_settings_notify_sync_summary">Notify in status bar while mail is checked</string>
    <string name="account_settings_notify_self_label">Include outgoing mail</string>
    <string name="account_settings_notify_self_summary">Show a notification for messages I sent</string>
    <string name="account_settings_notification_opens_unread_label">Notification opens unread messages</string>
    <string name="account_settings_notification_opens_unread_summary">Searches for unread messages when Notification is opened</string>
    <string name="account_settings_notification_unread_count_label">Show unread count</string>
    <string name="account_settings_notification_unread_count_summary">Show the number of unread messages in the notification bar.</string>
    <string name="account_settings_mark_message_as_read_on_view_label">Mark as read when opened</string>
    <string name="account_settings_mark_message_as_read_on_view_summary">Mark a message as read when it is opened for viewing</string>

    <string name="account_settings_show_pictures_label">Always show images</string>
    <string name="account_settings_show_pictures_never">No</string>
    <string name="account_settings_show_pictures_only_from_contacts">From contacts</string>
    <string name="account_settings_show_pictures_always">From anyone</string>

    <string name="account_settings_composition">Sending mail</string>

    <string name="account_settings_default_quoted_text_shown_label">Quote message when replying</string>
    <string name="account_settings_default_quoted_text_shown_summary">Include the original message in your reply.</string>

    <string name="account_settings_reply_after_quote_label">Reply after quoted text</string>
    <string name="account_settings_reply_after_quote_summary">The original message will appear above your reply.</string>

    <string name="account_settings_strip_signature_label">Strip signatures on reply</string>
    <string name="account_settings_strip_signature_summary">Signatures will be removed from quoted messages</string>

    <string name="account_settings_message_format_label">Message Format</string>
    <string name="account_settings_message_format_text">Plain Text (remove images and formatting)</string>
    <string name="account_settings_message_format_html">HTML (keep images and formatting)</string>
    <string name="account_settings_message_format_auto">Automatic</string>

    <string name="account_settings_always_show_cc_bcc_label">Always show Cc/Bcc</string>

    <string name="account_settings_message_read_receipt_label">Read receipt</string>
    <string name="account_settings_message_read_receipt_summary">Always request a read receipt</string>

    <string name="account_settings_quote_style_label">Reply quoting style</string>
    <string name="account_settings_quote_style_prefix">Prefix (like Gmail)</string>
    <string name="account_settings_quote_style_header">Header (like Outlook)</string>

    <string name="account_settings_general_title">General settings</string>
    <string name="account_settings_reading_mail">Reading mail</string>
    <string name="account_settings_sync">Fetching mail</string>
    <string name="account_settings_folders">Folders</string>
    <string name="account_settings_quote_prefix_label">Quoted text prefix</string>
    <string name="account_settings_crypto">Cryptography</string>
    <string name="account_settings_crypto_app">OpenPGP Provider</string>
    <string name="account_settings_crypto_app_none">None</string>
    <string name="account_settings_crypto_auto_signature">Auto-sign</string>
    <string name="account_settings_crypto_auto_signature_summary">Use the account\'s email address to guess the signature key.</string>
    <string name="account_settings_crypto_auto_encrypt">Auto-encrypt</string>
    <string name="account_settings_crypto_auto_encrypt_summary">Automatically set encrypt if a public key matches a recipient.</string>
    <string name="account_settings_crypto_apg_not_installed">APG not installed</string>

    <string name="account_settings_mail_check_frequency_label">Folder poll frequency</string>

    <string name="account_settings_storage_title">Storage</string>

    <string name="account_settings_color_label">Account color</string>
    <string name="account_settings_color_summary">The accent color of this account used in folder and account list</string>

    <string name="account_settings_led_color_label">Notification LED color</string>
    <string name="account_settings_led_color_summary">The color your device LED should blink for this account</string>

    <string name="account_settings_mail_display_count_label">Local folder size</string>

    <string name="account_settings_autodownload_message_size_label">Fetch messages up to</string>
    <string name="account_settings_autodownload_message_size_1">1Kb</string>
    <string name="account_settings_autodownload_message_size_2">2Kb</string>
    <string name="account_settings_autodownload_message_size_4">4Kb</string>
    <string name="account_settings_autodownload_message_size_8">8Kb</string>
    <string name="account_settings_autodownload_message_size_16">16Kb</string>
    <string name="account_settings_autodownload_message_size_32">32Kb</string>
    <string name="account_settings_autodownload_message_size_64">64Kb</string>
    <string name="account_settings_autodownload_message_size_128">128Kb</string>
    <string name="account_settings_autodownload_message_size_256">256Kb</string>
    <string name="account_settings_autodownload_message_size_512">512Kb</string>
    <string name="account_settings_autodownload_message_size_1024">1Mb</string>
    <string name="account_settings_autodownload_message_size_2048">2Mb</string>
    <string name="account_settings_autodownload_message_size_5120">5Mb</string>
    <string name="account_settings_autodownload_message_size_10240">10Mb</string>
    <string name="account_settings_autodownload_message_size_any">any size (no limit)</string>

    <string name="account_settings_message_age_label">Sync messages from</string>
    <string name="account_settings_message_age_any">any time (no limit)</string>
    <string name="account_settings_message_age_0">today</string>
    <string name="account_settings_message_age_1">the last 2 days</string>
    <string name="account_settings_message_age_2">the last 3 days</string>
    <string name="account_settings_message_age_7">the last week</string>
    <string name="account_settings_message_age_14">the last 2 weeks</string>
    <string name="account_settings_message_age_21">the last 3 weeks</string>
    <string name="account_settings_message_age_1_month">the last month</string>
    <string name="account_settings_message_age_2_months">the last 2 months</string>
    <string name="account_settings_message_age_3_months">the last 3 months</string>
    <string name="account_settings_message_age_6_months">the last 6 months</string>
    <string name="account_settings_message_age_1_year">the last year</string>

    <string name="account_settings_folder_display_mode_label">Folders to display</string>
    <string name="account_settings_folder_display_mode_all">All</string>
    <string name="account_settings_folder_display_mode_first_class">Only 1st Class folders</string>
    <string name="account_settings_folder_display_mode_first_and_second_class">1st and 2nd Class folders</string>
    <string name="account_settings_folder_display_mode_not_second_class">All except 2nd Class folders</string>

    <string name="account_settings_folder_sync_mode_label">Poll folders</string>
    <string name="account_settings_folder_sync_mode_all">All</string>
    <string name="account_settings_folder_sync_mode_first_class">Only 1st Class folders</string>
    <string name="account_settings_folder_sync_mode_first_and_second_class">1st and 2nd Class folders</string>
    <string name="account_settings_folder_sync_mode_not_second_class">All except 2nd Class folders</string>
    <string name="account_settings_folder_sync_mode_none">None</string>

    <string name="account_settings_folder_push_mode_label">Push folders</string>
    <string name="account_settings_folder_push_mode_all">All</string>
    <string name="account_settings_folder_push_mode_first_class">Only 1st Class folders</string>
    <string name="account_settings_folder_push_mode_first_and_second_class">1st and 2nd Class folders</string>
    <string name="account_settings_folder_push_mode_not_second_class">All except 2nd Class folders</string>
    <string name="account_settings_folder_push_mode_none">None</string>

    <string name="account_settings_folder_target_mode_label">Move/copy destination folders</string>
    <string name="account_settings_folder_target_mode_all">All</string>
    <string name="account_settings_folder_target_mode_first_class">Only 1st Class folders</string>
    <string name="account_settings_folder_target_mode_first_and_second_class">1st and 2nd Class folders</string>
    <string name="account_settings_folder_target_mode_not_second_class">All except 2nd Class folders</string>

    <string name="account_settings_sync_remote_deletetions_label">Sync server deletions</string>
    <string name="account_settings_sync_remote_deletetions_summary">Remove messages when deleted on server</string>

    <string name="folder_settings_title">Folder settings</string>

    <string name="folder_settings_in_top_group_label">Show in top group</string>
    <string name="folder_settings_in_top_group_summary">Show near the top of the folder list</string>

    <string name="folder_settings_folder_display_mode_label">Folder display class</string>
    <string name="folder_settings_folder_display_mode_normal">None</string>
    <string name="folder_settings_folder_display_mode_first_class">1st Class</string>
    <string name="folder_settings_folder_display_mode_second_class">2nd Class</string>

    <string name="folder_settings_folder_sync_mode_label">Folder sync class</string>
    <string name="folder_settings_folder_sync_mode_normal">None</string>
    <string name="folder_settings_folder_sync_mode_first_class">1st Class</string>
    <string name="folder_settings_folder_sync_mode_second_class">2nd Class</string>
    <string name="folder_settings_folder_sync_mode_inherited">Same as display class</string>

    <string name="folder_settings_folder_push_mode_label">Folder push class</string>
    <string name="folder_settings_folder_push_mode_normal">None</string>
    <string name="folder_settings_folder_push_mode_first_class">1st Class</string>
    <string name="folder_settings_folder_push_mode_second_class">2nd Class</string>
    <string name="folder_settings_folder_push_mode_inherited">Same as sync class</string>

    <string name="account_settings_incoming_label">Incoming server</string>
    <string name="account_settings_incoming_summary">Configure the incoming mail server</string>
    <string name="account_settings_outgoing_label">Outgoing server</string>
    <string name="account_settings_outgoing_summary">Configure the outgoing mail (SMTP) server</string>
    <string name="account_settings_description_label">Account name</string>
    <string name="account_settings_name_label">Your name</string>
    <string name="notifications_title">Notifications</string>
    <string name="account_settings_vibrate_enable">Vibrate</string>
    <string name="account_settings_vibrate_summary">Vibrate when mail arrives</string>
    <string name="account_settings_vibrate_pattern_label">Vibration patterns</string>
    <string name="account_settings_vibrate_pattern_default">default</string>
    <string name="account_settings_vibrate_pattern_1">pattern 1</string>
    <string name="account_settings_vibrate_pattern_2">pattern 2</string>
    <string name="account_settings_vibrate_pattern_3">pattern 3</string>
    <string name="account_settings_vibrate_pattern_4">pattern 4</string>
    <string name="account_settings_vibrate_pattern_5">pattern 5</string>
    <string name="account_settings_vibrate_times">Repeat vibration</string>
    <string name="account_settings_ringtone">New mail ringtone</string>
    <string name="account_settings_led_label">Blink LED</string>
    <string name="account_settings_led_summary">Blink LED when mail arrives</string>

    <string name="account_settings_composition_title">Message composition options</string>
    <string name="account_settings_composition_label">Composition defaults</string>
    <string name="account_settings_composition_summary">Set your default From, Bcc and signature</string>

    <string name="account_settings_identities_label">Manage identities</string>
    <string name="account_settings_identities_summary">Set up alternate \'From\' addresses and signatures</string>

    <string name="manage_identities_title">Manage identities</string>

    <string name="manage_identities_context_menu_title">Manage identity</string>

    <string name="edit_identity_title">Edit identity</string>
    <string name="new_identity_action">New identity</string>

    <string name="account_settings_always_bcc_label">Bcc all messages to</string>

    <string name="manage_identities_edit_action">Edit</string>
    <string name="manage_identities_move_up_action">Move up</string>
    <string name="manage_identities_move_down_action">Move down</string>
    <string name="manage_identities_move_top_action">Move to top / make default</string>
    <string name="manage_identities_remove_action">Remove</string>

    <string name="edit_identity_description_label">Identity description</string>
    <string name="edit_identity_description_hint">(Optional)</string>
    <string name="edit_identity_name_label">Your name</string>
    <string name="edit_identity_name_hint">(Optional)</string>
    <string name="edit_identity_email_label">Email address</string>
    <string name="edit_identity_email_hint">(Required)</string>
    <string name="edit_identity_reply_to_label">Reply-to address</string>
    <string name="edit_identity_reply_to_hint">(Optional)</string>
    <string name="edit_identity_signature_label">Signature</string>
    <string name="edit_identity_signature_hint">(Optional)</string>

    <string name="account_settings_signature_use_label">Use Signature</string>
    <string name="account_settings_signature_label">Signature</string>

    <string name="default_identity_description">Initial identity</string>
    <string name="choose_identity_title">Choose identity</string>
    <string name="send_as">Send as</string>

    <string name="no_removable_identity">You can\'t remove your only identity</string>
    <string name="identity_has_no_email">You can\'t use an identity without an email address</string>

    <string name="sort_earliest_first">Earliest messages first</string>
    <string name="sort_latest_first">Latest messages first</string>
    <string name="sort_subject_alpha">Subject alphabetical</string>
    <string name="sort_subject_re_alpha">Subject reverse alphabetical</string>
    <string name="sort_sender_alpha">Sender alphabetical</string>
    <string name="sort_sender_re_alpha">Sender reverse alphabetical</string>
    <string name="sort_flagged_first">Starred messages first</string>
    <string name="sort_flagged_last">Unstarred messages first</string>
    <string name="sort_unread_first">Unread messages first</string>
    <string name="sort_unread_last">Read messages first</string>
    <string name="sort_attach_first">Messages with attachments first</string>
    <string name="sort_unattached_first">Messages without attachments first</string>

    <string name="sort_by">Sort by…</string>
    <string name="sort_by_date">Date</string>
    <string name="sort_by_arrival">Arrival</string>
    <string name="sort_by_subject">Subject</string>
    <string name="sort_by_sender">Sender</string>
    <string name="sort_by_flag">Star</string>
    <string name="sort_by_unread">Read/unread</string>
    <string name="sort_by_attach">Attachments</string>

    <string name="account_delete_dlg_title">Remove Account</string>

    <string name="account_recreate_dlg_title">Recreate Account</string>

    <string name="account_clear_dlg_title">Clear Account</string>

    <string name="provider_note_live">Only some \"Plus\" accounts include POP access
        allowing this program to connect. If you are not able to sign in with
        your correct email address and password, you may not have a paid
        \"Plus\" account. Please launch the Web browser to gain access to
        these mail accounts.</string>
    <string name="provider_note_yahoojp">Be sure to enable POP3 on the Yahoo mail settings page.</string>
    <string name="provider_note_auonejp">Be sure to enable IMAP or POP3 on the au one mail settings page.</string>
    <string name="provider_note_naver">Be sure to enable IMAP or POP3 on the Naver mail settings page.</string>
    <string name="provider_note_hanmail">Be sure to enable IMAP or POP3 on the Hanmail(Daum) mail settings page.</string>
    <string name="provider_note_paran">Be sure to enable IMAP or POP3 on the Paran mail settings page.</string>
    <string name="provider_note_nate">Be sure to enable IMAP or POP3 on the Nate mail settings page.</string>

    <string name="account_setup_failed_dlg_invalid_certificate_title">Unrecognized Certificate</string>
    <string name="account_setup_failed_dlg_invalid_certificate_accept">Accept Key</string>
    <string name="account_setup_failed_dlg_invalid_certificate_reject">Reject Key</string>

    <string name="message_list_help_key">
    Del (or D) - Delete\n
    R - Reply\n
    A - Reply All\n
    C - Compose\n
    F - Forward\n
    M - Move\n
    V - Archive\n
    Y - Copy\n
    Z - Mark (Un)read\n
    G - Star\n
    O - Sort type\n
    I - Sort order\n
    Q - Return to Folders\n
    S - Select/deselect\n
    J or P - Previous Message\n
    K or N - Next Message\n
    </string>

    <string name="folder_list_help_key">
    1 - Display only 1st Class folders\u000A
    2 - Display 1st and 2nd Class folders\u000A
    3 - Display all except 2nd Class folders\u000A
    4 - Display all folders\u000A
    Q - Return to Accounts\u000A
    S - Edit Account Settings</string>

    <string name="folder_list_filter_hint">folder name contains</string>

    <string name="folder_list_display_mode_label">Show folders…</string>
    <string name="folder_list_display_mode_all">All folders</string>
    <string name="folder_list_display_mode_first_class">1st Class folders</string>
    <string name="folder_list_display_mode_first_and_second_class">1st &amp; 2nd Class folders</string>
    <string name="folder_list_display_mode_not_second_class">Hide 2nd Class folders</string>

    <string name="account_settings_signature__location_label">Signature position</string>
    <string name="account_settings_signature__location_before_quoted_text">Before quoted message</string>
    <string name="account_settings_signature__location_after_quoted_text">After quoted message</string>
    <string name="setting_theme_global">Use app theme</string>
    <string name="setting_theme_dark">Dark</string>
    <string name="setting_theme_light">Light</string>
    <string name="display_preferences">Display</string>
    <string name="global_preferences">Global</string>
    <string name="debug_preferences">Debugging</string>
    <string name="privacy_preferences">Privacy</string>
    <string name="network_preferences">Network</string>
    <string name="interaction_preferences">Interaction</string>
    <string name="accountlist_preferences">Account list</string>
    <string name="messagelist_preferences">Message lists</string>
    <string name="messageview_preferences">Messages</string>
    <string name="folderlist_preferences">Folder lists</string>
    <string name="settings_theme_label">Theme</string>
    <string name="settings_message_theme_label">Message view theme</string>
    <string name="settings_compose_theme_label">Composer theme</string>
    <string name="settings_language_label">Language</string>

    <string name="settings_message_theme_selection_label">Fixed message theme</string>
    <string name="settings_message_theme_selection_summary_off">Select the message view theme while viewing the message</string>
    <string name="settings_message_theme_selection_summary_on">Use a fixed message view theme</string>

    <string name="settings_messageview_mobile_layout_label">Condensed layout</string>
    <string name="settings_messageview_mobile_layout_summary">Reformat HTML messages for smaller screens</string>

    <string name="setting_language_system">System default</string>

    <string name="background_ops_label">Background sync</string>
    <string name="background_ops_never">Never</string>
    <string name="background_ops_always">Always</string>
    <string name="background_ops_enabled">When \'Background data\' is checked</string>
    <string name="background_ops_auto_sync">When \'Background data\' &amp; \'Auto-sync\' are checked</string>
    <string name="background_ops_auto_sync_only">When \'Auto-sync\' is checked</string>

    <string name="batch_select_all">Select all</string>

    <string name="account_setup_push_limit_label">Max folders to check with push</string>
    <string name="account_setup_push_limit_10">10 folders</string>
    <string name="account_setup_push_limit_25">25 folders</string>
    <string name="account_setup_push_limit_50">50 folders</string>
    <string name="account_setup_push_limit_100">100 folders</string>
    <string name="account_setup_push_limit_250">250 folders</string>
    <string name="account_setup_push_limit_500">500 folders</string>
    <string name="account_setup_push_limit_1000">1000 folders</string>

    <string name="animations_title">Animation</string>
    <string name="animations_summary">Use gaudy visual effects</string>
    <string name="gestures_title">Gestures</string>
    <string name="gestures_summary">Enable gesture control</string>

    <string name="volume_navigation_title">Volume key navigation</string>
    <string name="volume_navigation_message">In message views</string>
    <string name="volume_navigation_list">In list views</string>

    <string name="start_integrated_inbox_title">Start in Unified Inbox</string>

    <string name="measure_accounts_title">Show account size</string>
    <string name="measure_accounts_summary">Turn off for faster display</string>

    <string name="count_search_title">Count search results</string>
    <string name="count_search_summary">Turn off for faster display</string>

    <string name="hide_special_accounts_title">Hide special accounts</string>
    <string name="hide_special_accounts_summary">Hide the unified inbox and all messages accounts</string>

    <string name="search_title"><xliff:g id="search_name">%s</xliff:g> <xliff:g id="modifier">%s</xliff:g></string>
    <string name="flagged_modifier"> - Starred</string>
    <string name="unread_modifier"> - Unread</string>

    <string name="search_all_messages_title">All messages</string>
    <string name="search_all_messages_detail">All messages in searchable folders</string>

    <string name="integrated_inbox_title">Unified Inbox</string>
    <string name="integrated_inbox_detail">All messages in unified folders</string>

    <string name="tap_hint">Tap envelope or star for unread or starred messages</string>

    <string name="folder_settings_include_in_integrated_inbox_label">Unify</string>
    <string name="folder_settings_include_in_integrated_inbox_summary">All messages are shown in Unified Inbox</string>

    <string name="account_settings_searchable_label">Folders to search</string>
    <string name="account_settings_searchable_all">All</string>
    <string name="account_settings_searchable_displayable">Displayable</string>
    <string name="account_settings_searchable_none">None</string>

    <string name="font_size_settings_title">Font size</string>
    <string name="font_size_settings_description">Configure font size</string>

    <string name="font_size_account_list">Account list</string>
    <string name="font_size_account_name">Account name</string>
    <string name="font_size_account_description">Account description</string>

    <string name="font_size_folder_list">Folder lists</string>
    <string name="font_size_folder_name">Folder name</string>
    <string name="font_size_folder_status">Folder status</string>

    <string name="font_size_message_list">Message lists</string>
    <string name="font_size_message_list_subject">Subject</string>
    <string name="font_size_message_list_sender">Sender</string>
    <string name="font_size_message_list_date">Date</string>
    <string name="font_size_message_list_preview">Preview</string>

    <string name="font_size_message_view">Messages</string>
    <string name="font_size_message_view_sender">Sender</string>
    <string name="font_size_message_view_to">To</string>
    <string name="font_size_message_view_cc">Cc</string>
    <string name="font_size_message_view_additional_headers">Additional headers</string>
    <string name="font_size_message_view_subject">Subject</string>
    <string name="font_size_message_view_date">Time and date</string>
    <string name="font_size_message_view_content">Message body</string>

    <string name="font_size_message_compose">Message composition</string>
    <string name="font_size_message_compose_input">Text input fields</string>

    <string name="font_size_default">Default</string>
    <string name="font_size_tiniest">Tiniest</string>
    <string name="font_size_tiny">Tiny</string>
    <string name="font_size_smaller">Smaller</string>
    <string name="font_size_small">Small</string>
    <string name="font_size_medium">Medium</string>
    <string name="font_size_large">Large</string>
    <string name="font_size_larger">Larger</string>

    <string name="font_size_webview_smaller">Smallest</string>
    <string name="font_size_webview_small">Smaller</string>
    <string name="font_size_webview_normal">Normal</string>
    <string name="font_size_webview_large">Larger</string>
    <string name="font_size_webview_larger">Largest</string>

    <!-- Note: Contains references to preferences_action and misc_preferences_attachment_title -->
    <string name="message_compose_buggy_gallery">Check \"Settings\" -&gt; \"Use Gallery bug work-around\" to be able to attach images or videos using Gallery 3D.</string>

    <!-- Note: Contains references to add_attachment_action_image and add_attachment_action_video -->
    <string name="message_compose_use_workaround">Use \"Add attachment (Image)\" or \"Add attachment (Video)\" to attach images or videos with Gallery 3D.</string>

    <string name="miscellaneous_preferences">Miscellaneous</string>
    <string name="misc_preferences_attachment_title">Use Gallery bug work-around</string>
    <string name="misc_preferences_attachment_description">Show buttons to add image/video attachments (to work around a Gallery 3D bug)</string>

    <!-- APG related -->
    <string name="error_activity_not_found">No suitable application for this action found.</string>
    <string name="error_apg_version_not_supported">The installed APG version is not supported.</string>
    <string name="btn_crypto_sign">Sign</string>
    <string name="btn_encrypt">Encrypt</string>
    <string name="btn_decrypt">Decrypt</string>
    <string name="btn_verify">Verify</string>
    <string name="unknown_crypto_signature_user_id">&lt;unknown&gt;</string>
    <string name="key_id">id: %s</string>
    <string name="pgp_mime_unsupported">PGP/MIME messages are not supported yet.</string>
    <string name="attachment_encryption_unsupported">Warning: attachments are NOT signed or encrypted yet.</string>
    <string name="send_aborted">Send aborted.</string>

    <string name="save_or_discard_draft_message_dlg_title">Save draft message?</string>
    <string name="save_or_discard_draft_message_instructions_fmt">Save or Discard this message?</string>

    <string name="confirm_discard_draft_message_title">Discard message?</string>
    <string name="confirm_discard_draft_message">Are you sure you want to discard this message?</string>

    <string name="refuse_to_save_draft_marked_encrypted_dlg_title">Refuse to save draft message.</string>
    <string name="refuse_to_save_draft_marked_encrypted_instructions_fmt">Refuse to save draft message marked encrypted.</string>

    <string name="continue_without_public_key_dlg_title">Continue without public key?</string>
    <string name="continue_without_public_key_instructions_fmt">One or more recipients do not have a saved public key. Continue?</string>

    <string name="select_text_now">Select text to copy.</string>

    <string name="dialog_confirm_delete_title">Confirm deletion</string>
    <string name="dialog_confirm_delete_message">Do you want to delete this message?</string>

    <!--
      Translators:

      Please review how to handle pluralization for your language at (1) and ajust
      the <item> elements accordingly

      Possible values for 'quantity': zero, one, two, few, many, other

      (1) http://developer.android.com/guide/topics/resources/string-resource.html#Plurals

    -->
    <plurals name="dialog_confirm_delete_message">
        <item quantity="one">Do you really want to delete this message?</item>
        <item quantity="other">Do you really want to delete <xliff:g id="message_count">%1$d</xliff:g> messages?</item>
    </plurals>
    <string name="dialog_confirm_delete_confirm_button">Yes</string>
    <string name="dialog_confirm_delete_cancel_button">No</string>

    <string name="dialog_confirm_spam_title">Confirm move to spam folder</string>
    <plurals name="dialog_confirm_spam_message">
        <item quantity="one">Do you really want to move this message to the spam folder?</item>
        <item quantity="other">Do you really want to move <xliff:g id="message_count">%1$d</xliff:g> messages to the spam folder?</item>
    </plurals>
    <string name="dialog_confirm_spam_confirm_button">Yes</string>
    <string name="dialog_confirm_spam_cancel_button">No</string>

    <string name="dialog_attachment_progress_title">Downloading attachment</string>

    <string name="debug_logging_enabled">Debug logging enabled</string>

    <string name="messagelist_sent_to_me_sigil">»</string>
    <string name="messagelist_sent_cc_me_sigil">›</string>
    <string name="error_unable_to_connect">Unable to connect.</string>

    <string name="import_export_action">Settings Import &amp; Export</string>
    <string name="settings_export_account">Export account settings</string>
    <string name="settings_export_all">Export settings and accounts</string>
    <string name="settings_import_dialog_title">Import</string>
    <string name="settings_export_dialog_title">Export</string>
    <string name="settings_import">Import settings</string>
    <string name="settings_import_selection">Import selection</string>
    <string name="settings_import_global_settings">Global settings</string>
    <string name="settings_exporting">Exporting settings…</string>
    <string name="settings_importing">Importing settings…</string>
    <string name="settings_import_scanning_file">Scanning file…</string>
    <string name="settings_export_success">Saved exported settings to <xliff:g id="filename">%s</xliff:g></string>
    <string name="settings_import_global_settings_success">Imported global settings from <xliff:g id="filename">%s</xliff:g></string>
    <string name="settings_import_success">Imported <xliff:g id="accounts">%s</xliff:g> from <xliff:g id="filename">%s</xliff:g></string>
    <plurals name="settings_import_success">
        <item quantity="one">1 account</item>
        <item quantity="other"><xliff:g id="numAccounts">%s</xliff:g> accounts</item>
    </plurals>
    <string name="settings_export_failure">Failed to export settings</string>
    <string name="settings_import_failure">Failed to import any settings from <xliff:g id="filename">%s</xliff:g></string>
    <string name="settings_export_success_header">Export succeeded</string>
    <string name="settings_export_failed_header">Export failed</string>
    <string name="settings_import_success_header">Import succeeded</string>
    <string name="settings_import_failed_header">Import failed</string>
    <string name="settings_import_activate_account_header">Activate account</string>
    <string name="settings_import_activate_account_header_session_pwd">Session password</string>
    <string name="settings_import_activate_account_intro">To be able to use the account \"<xliff:g id="account">%s</xliff:g>\" you need to provide the <xliff:g id="server_passwords">%s</xliff:g>.</string>
    <string name="settings_import_activate_account_intro_session_pwd">Press cancel to read saved messages or enter password to activate \"<xliff:g id="account">%s</xliff:g>\".</string>
    <plurals name="settings_import_server_passwords">
        <item quantity="one">server password</item>
        <item quantity="other">server passwords</item>
    </plurals>
    <string name="settings_import_incoming_server">Incoming server (<xliff:g id="hostname">%s</xliff:g>):</string>
    <string name="settings_import_outgoing_server">Outgoing server (<xliff:g id="hostname">%s</xliff:g>):</string>
    <plurals name="settings_import_setting_passwords">
        <item quantity="one">Setting password…</item>
        <item quantity="other">Setting passwords…</item>
    </plurals>
    <string name="settings_import_use_incoming_server_password">Use the incoming server password</string>
    <string name="activate_account_action">Activate</string>

    <string name="account_unavailable">Account \"<xliff:g id="account">%s</xliff:g>\" is unavailable; check storage</string>

    <string name="settings_attachment_default_path">Save attachments to…</string>
    <string name="attachment_save_title">Save attachment</string>
    <string name="attachment_save_desc">No file browser found. Where would you like to save this attachment?</string>

    <string name="manage_accounts_move_up_action">Move up</string>
    <string name="manage_accounts_move_down_action">Move down</string>
    <string name="manage_accounts_moving_message">Moving account…</string>

    <string name="unread_widget_select_account">Show unread count for…</string>

    <string name="import_dialog_error_title">Missing File Manager Application</string>
    <string name="close">Close</string>

    <string name="webview_empty_message">No text</string>

    <string name="webview_contextmenu_link_view_action">Open link</string>
    <string name="webview_contextmenu_link_share_action">Share link</string>
    <string name="webview_contextmenu_link_copy_action">Copy link to clipboard</string>
    <string name="webview_contextmenu_link_clipboard_label">Link</string>

    <string name="webview_contextmenu_image_title">Image</string>
    <string name="webview_contextmenu_image_view_action">View image</string>
    <string name="webview_contextmenu_image_save_action">Save image</string>
    <string name="webview_contextmenu_image_download_action">Download image</string>
    <string name="webview_contextmenu_image_copy_action">Copy image URL to clipboard</string>
    <string name="webview_contextmenu_image_clipboard_label">Image URL</string>

    <string name="webview_contextmenu_phone_call_action">Call number</string>
    <string name="webview_contextmenu_phone_save_action">Save to Contacts</string>
    <string name="webview_contextmenu_phone_copy_action">Copy number to clipboard</string>
    <string name="webview_contextmenu_phone_clipboard_label">Phone number</string>

    <string name="webview_contextmenu_email_send_action">Send mail</string>
    <string name="webview_contextmenu_email_save_action">Save to Contacts</string>
    <string name="webview_contextmenu_email_copy_action">Copy address to clipboard</string>
    <string name="webview_contextmenu_email_clipboard_label">Email address</string>

    <string name="image_saved_as">Saved image as \"<xliff:g id="filename">%s</xliff:g>\"</string>
    <string name="image_saving_failed">Saving the image failed.</string>

    <string name="account_settings_remote_search_num_results_entries_all">All</string>
    <string name="account_settings_remote_search_num_results_entries_10">10</string>
    <string name="account_settings_remote_search_num_results_entries_25">25</string>
    <string name="account_settings_remote_search_num_results_entries_50">50</string>
    <string name="account_settings_remote_search_num_results_entries_100">100</string>
    <string name="account_settings_remote_search_num_results_entries_250">250</string>
    <string name="account_settings_remote_search_num_results_entries_500">500</string>
    <string name="account_settings_remote_search_num_results_entries_1000">1000</string>
    <string name="account_settings_remote_search_num_label">Server search limit</string>
    <string name="account_settings_remote_search_num_summary">Search will stop after finding <xliff:g id="num_results">%s</xliff:g> results.</string>
    <string name="account_settings_remote_search_full_text">Include messages text in server search</string>
    <string name="account_settings_remote_search_full_text_summary">Full text searches can be slow.</string>
    <string name="remote_search_sending_query">Sending query to server</string>
    <string name="remote_search_downloading">Fetching %d results</string>
    <string name="remote_search_downloading_limited">Fetching %1$d of %2$d results</string>
    <string name="remote_search_error">Remote search failed</string>

    <string name="account_settings_search">Search</string>
    <string name="account_settings_remote_search_enabled">Enable server search</string>
    <string name="account_settings_remote_search_enabled_summary">Search messages on the server in addition to those on your device</string>
    <string name="action_remote_search">Search messages on server</string>
    <string name="pull_to_refresh_remote_search_from_local_search_pull">Pull to search server…</string>
    <string name="pull_to_refresh_remote_search_from_local_search_release">Release to search server…</string>
    <string name="remote_search_unavailable_no_network">A network connection is required for server search.</string>

    <string name="global_settings_background_as_unread_indicator_label">Dim messages after reading</string>
    <string name="global_settings_background_as_unread_indicator_summary">A grey background will show that a message has been read</string>

    <string name="global_settings_threaded_view_label">Threaded view</string>
    <string name="global_settings_threaded_view_summary">Group messages by conversation</string>

    <string name="upgrade_databases_title">Upgrading databases</string>
    <string name="upgrade_databases_unspecified">Upgrading databases…</string>
    <string name="upgrade_database_format">Upgrading database of account \"<xliff:g id="account">%s</xliff:g>\"</string>

    <string name="message_list_loading">Loading…</string>

    <string name="global_settings_splitview_mode_label">Show split-screen</string>
    <string name="global_settings_splitview_always">Always</string>
    <string name="global_settings_splitview_never">Never</string>
    <string name="global_settings_splitview_when_in_landscape">When in Landscape orientation</string>

    <string name="message_view_empty">Please select a message on the left</string>

    <string name="global_settings_show_contact_picture_label">Show contact pictures</string>
    <string name="global_settings_show_contact_picture_summary">Show contact pictures in the message list</string>

    <string name="last_refresh_time_format">Refreshed <xliff:g id="formatted_time">%s</xliff:g></string>
    <string name="last_refresh_time_format_with_push">Refreshed <xliff:g id="time_with_preposition">%s</xliff:g> (Push active)</string>
    <string name="preposition_for_date">on <xliff:g id="date">%s</xliff:g></string>

<<<<<<< HEAD
    <string name="account_setup_password_not_stored">Don\'t store my password</string>
    <string name="forget_session_pwds">Forget session passwords</string>
=======
    <string name="mark_all_as_read">Mark all as read</string>
>>>>>>> 917da8cd
</resources><|MERGE_RESOLUTION|>--- conflicted
+++ resolved
@@ -1148,10 +1148,8 @@
     <string name="last_refresh_time_format_with_push">Refreshed <xliff:g id="time_with_preposition">%s</xliff:g> (Push active)</string>
     <string name="preposition_for_date">on <xliff:g id="date">%s</xliff:g></string>
 
-<<<<<<< HEAD
     <string name="account_setup_password_not_stored">Don\'t store my password</string>
     <string name="forget_session_pwds">Forget session passwords</string>
-=======
+
     <string name="mark_all_as_read">Mark all as read</string>
->>>>>>> 917da8cd
 </resources>