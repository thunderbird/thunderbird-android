--- conflicted
+++ resolved
@@ -1,4 +1,3 @@
-<<<<<<< HEAD
 <?xml version="1.0" encoding="utf-8"?>
 <resources xmlns:xliff="urn:oasis:names:tc:xliff:document:1.2">
     <!-- === App-specific strings ============================================================= -->
@@ -23,36 +22,31 @@
 
 
     <!-- Welcome message -->
-    <string name="welcome_message_title">Καλώς ήλθατε στο K-9 Mail</string>
-    <string name="accounts_welcome"><![CDATA[
-<p>
-Το K-9 είναι ένας πελάτης ηλεκτρονικού ταχυδρομείου ανοικτού κώδικα  για το Android που αρχικά βασίστηκε στον βασικό email client του Android.
-</p><p>
-Τα βελτιωμένα χαρακτηριστικά του K-9 είναι:
-</p>
-<ul>
-  <li>Ταχυδρομείο με προώθηση (push mail) με χρήση IMAP IDLE</li>
-  <li>Καλύτερες επιδόσεις</li>
-  <li>Μετακίνηση μηνυμάτων σε φακέλους</li>
-  <li>Υπογραφές μηνυμάτων</li>
-  <li>Ιδιωτική κοινοποίηση (bcc) προς τον εαυτό</li>
-  <li>Συνδρομές σε φακέλους</li>
-  <li>Συγχρονισμός όλων των φακέλων</li>
-  <li>Παραμετροποίηση διεύθυνσης επιστροφής</li>
-  <li>Συντομεύσεις πληκτρολογίου</li>
-  <li>Καλύτερη υποστήριξη IMAP</li>
-  <li>Αποθήκευση συνημμένων σε κάρτα αποθήκευσης</li>
-  <li>Άδειασμα σκουπιδιών</li>
-  <li>Ταξινόμηση μηνυμάτων</li>
-  <li>… και άλλα</li>
-</ul>
-<p>
-Το K-9 δεν υποστηρίζει τους περισσότερους δωρεάν λογαριασμούς Hotmail και, όπως οι περισσότεροι email clients έχει θεματάκια όταν μιλάει με το Microsoft Exchange.
-</p><p>
-Αναφέρετε προβλήματα, προτείνετε νέα χαρακτηριστικά και υποβάλετε ερωτήματα στο
-<a href="http://k9mail.googlecode.com/">http://k9mail.googlecode.com/</a>.
-</p>
-    ]]></string>
+    <string name="welcome_message_title">Καλώς ήλθατε στο K-9 Mail!</string>
+    <string name="accounts_welcome">
+Καλώς ήλθατε στο K-9 Mail. Το K-9 είναι ένας πελάτης ηλεκτρονικού ταχυδρομείου ανοικτού κώδικα  για το Android που αρχικά βασίστηκε στον βασικό email client του Android.
+\n\n
+\nΤα βελτιωμένα χαρακτηριστικά του K-9 είναι:
+\n * Ταχυδρομείο με προώθηση (push mail) με χρήση IMAP IDLE
+\n * Καλύτερες επιδόσεις
+\n * Μετακίνηση μηνυμάτων σε φακέλους
+\n * Υπογραφές μηνυμάτων
+\n * Ιδιωτική κοινοποίηση (bcc) προς τον εαυτό
+\n * Συνδρομές σε φακέλους
+\n * Συγχρονισμός όλων των φακέλων
+\n * Παραμετροποίηση διεύθυνσης επιστροφής
+\n * Συντομεύσεις πληκτρολογίου
+\n * Καλύτερη υποστήριξη IMAP
+\n * Αποθήκευση συνημμένων σε κάρτα αποθήκευσης
+\n * Άδειασμα σκουπιδιών
+\n * Ταξινόμηση μηνυμάτων
+\n * … και άλλα
+\n
+\nΤο K-9 δεν υποστηρίζει τους περισσότερους δωρεάν λογαριασμούς Hotmail και, όπως οι περισσότεροι email clients έχει θεματάκια όταν μιλάει με το Microsoft Exchange.
+\n
+\nΑναφέρετε προβλήματα, προτείνετε νέα χαρακτηριστικά και υποβάλετε ερωτήματα στο
+http://k9mail.googlecode.com/
+    </string>
 
 
     <!-- Default signature -->
@@ -1090,1097 +1084,4 @@
 
     <string name="global_settings_threaded_view_label">Προβολή συζήτησης</string>
     <string name="global_settings_threaded_view_summary">Σύντμηση μηνυμάτων που ανήκουν στον ίδιο νήμα</string>
-=======
-<?xml version="1.0" encoding="utf-8"?>
-<resources xmlns:xliff="urn:oasis:names:tc:xliff:document:1.2">
-    <!-- === App-specific strings ============================================================= -->
-
-    <!-- This should make it easier for forks to change the branding -->
-
-    <!-- Used in AndroidManifest.xml -->
-    <string name="app_name">K-9 Mail</string>
-    <string name="beta_app_name">K-9 Mail BETA</string>
-
-    <string name="shortcuts_title">Λογαριασμοί K-9</string>
-    <string name="unread_widget_label">Μη αναγνωσμένα K-9</string>
-
-    <string name="remote_control_label">Τηλεχειριστήριο K-9 Mail</string>
-    <string name="remote_control_desc">Επιτρέπει σε αυτή την εφαρμογή να ελέγχει τη δραστηριότητα και τις ρυθμίσεις του K-9 Mail.</string>
-
-
-    <!-- Used in the about dialog -->
-    <string name="app_authors">Google, The K-9 Dog Walkers.</string>
-    <string name="app_copyright_fmt">Πνευματικά δικαιώματα 2008-<xliff:g>%s</xliff:g> από The K-9 Dog Walkers. Τμηματικά πνευματικά δικαιώματα 2006-<xliff:g>%s</xliff:g> από το Android Open Source Project.</string>
-    <string name="app_license">Διέπεται από την άδεια χρήσης Apache, έκδοση 2.0.</string>
-
-
-    <!-- Welcome message -->
-    <string name="welcome_message_title">Καλώς ήλθατε στο K-9 Mail</string>
-    <string name="accounts_welcome"><![CDATA[
-<p>
-Το K-9 είναι ένας πελάτης ηλεκτρονικού ταχυδρομείου ανοικτού κώδικα  για το Android που αρχικά βασίστηκε στον βασικό email client του Android.
-</p><p>
-Τα βελτιωμένα χαρακτηριστικά του K-9 είναι:
-</p>
-<ul>
-  <li>Ταχυδρομείο με προώθηση (push mail) με χρήση IMAP IDLE</li>
-  <li>Καλύτερες επιδόσεις</li>
-  <li>Μετακίνηση μηνυμάτων σε φακέλους</li>
-  <li>Υπογραφές μηνυμάτων</li>
-  <li>Ιδιωτική κοινοποίηση (bcc) προς τον εαυτό</li>
-  <li>Συνδρομές σε φακέλους</li>
-  <li>Συγχρονισμός όλων των φακέλων</li>
-  <li>Παραμετροποίηση διεύθυνσης επιστροφής</li>
-  <li>Συντομεύσεις πληκτρολογίου</li>
-  <li>Καλύτερη υποστήριξη IMAP</li>
-  <li>Αποθήκευση συνημμένων σε κάρτα αποθήκευσης</li>
-  <li>Άδειασμα σκουπιδιών</li>
-  <li>Ταξινόμηση μηνυμάτων</li>
-  <li>… και άλλα</li>
-</ul>
-<p>
-Το K-9 δεν υποστηρίζει τους περισσότερους δωρεάν λογαριασμούς Hotmail και, όπως οι περισσότεροι email clients έχει θεματάκια όταν μιλάει με το Microsoft Exchange.
-</p><p>
-Αναφέρετε προβλήματα, προτείνετε νέα χαρακτηριστικά και υποβάλετε ερωτήματα στο
-<a href="http://k9mail.googlecode.com/">http://k9mail.googlecode.com/</a>.
-</p>
-    ]]></string>
-
-
-    <!-- Default signature -->
-    <string name="default_signature">-- \nΑποστολή με K-9 Mail από το Android κινητό μου. Συγχωρήστε τη συντομία.</string>
-
-
-    <!-- General strings that include the app name -->
-    <string name="account_delete_dlg_instructions_fmt">Ο λογαριασμός \'<xliff:g id="account">%s</xliff:g>\' θα διαγραφεί από το K-9 Mail.</string>
-    <string name="account_recreate_dlg_instructions_fmt">Όλα τα δεδομένα για το λογαριασμό \'<xliff:g id="account">%s</xliff:g>\' θα διαγραφούν από το K-9 Mail, αλλά οι ρυθμίσεις του λογαριασμού θα διατηρηθούν.</string>
-    <string name="account_clear_dlg_instructions_fmt">Όλα τα μηνύματα του λογαριασμού \'<xliff:g id="account">%s</xliff:g>\' θα διαγραφούν από το K-9 Mail, αλλά οι ρυθμίσεις του λογαριασμού θα διατηρηθούν.</string>
-    <string name="insufficient_apg_permissions">Το K-9 Mail δεν έχει δικαίωμα να προσπελαύνει πλήρως το APG. Επαναλάβετε την εγκατάσταση του K-9 Mail για να το διορθώσετε.</string>
-
-
-
-    <!-- === App Store-specific strings ======================================================= -->
-
-    <string name="import_dialog_error_message">Δεν υπάρχει κατάλληλη εφαρμογή για να χειριστεί την εισαγωγή. Εγκαταστήστε μια εφαρμογή επόπτη αρχείων από το Android Market</string>
-    <string name="open_market">Open Market</string>
-
-
-
-    <!-- === General strings ================================================================== -->
-
-    <string name="app_authors_fmt">Συγγραφείς: <xliff:g id="app_authors">%s</xliff:g></string>
-    <string name="app_revision_fmt">Πληροφορίες αναθεωρήσεων: <xliff:g id="app_revision_url">%s</xliff:g></string>
-    <string name="app_libraries">Χρησιμοποιούνται οι ακόλουθες βιβλιοθήκες τρίτων: <xliff:g id="app_libraries_list">%s</xliff:g></string>
-    <string name="app_emoji_icons">Εικονίδια Emoji: <xliff:g id="app_emoji_icons_link">%s</xliff:g></string>
-
-    <string name="read_attachment_label">Ανάγνωση συνημμένων</string>
-    <string name="read_attachment_desc">Επιτρέπει στην εφαρμογή να διαβάζει τα συνημμένα των email.</string>
-    <string name="read_messages_label">Ανάγνωση μηνυμάτων</string>
-    <string name="read_messages_desc">Επιτρέπει στην εφαρμογή να διαβάζει τα email.</string>
-    <string name="delete_messages_label">Διαγραφή μηνυμάτων</string>
-    <string name="delete_messages_desc">Επιτρέπει στην εφαρμογή να σβήνει τα email.</string>
-
-    <string name="about_title_fmt">Περί του <xliff:g id="app_name">%s</xliff:g></string>
-    <string name="accounts_title">Λογαριασμοί</string>
-    <string name="folders_title">Φάκελοι</string>
-    <string name="advanced">Προχωρημένα</string>
-
-    <string name="message_list_title"><xliff:g id="account">%s</xliff:g>:<xliff:g id="folder">%s</xliff:g> </string>
-
-    <string name="compose_title_compose">Σύνθεση</string>
-    <string name="compose_title_reply">Απάντηση</string>
-    <string name="compose_title_reply_all">Απάντηση σε όλους</string>
-    <string name="compose_title_forward">Προώθηση</string>
-
-    <string name="choose_folder_title">Επιλογή φακέλου</string>
-
-    <string name="activity_header_format"><xliff:g id="activity_prefix">%s</xliff:g><xliff:g id="unread_count">%s</xliff:g><xliff:g id="operation">%s</xliff:g></string>
-
-    <string name="activity_unread_count">\u0020[<xliff:g id="unread_count">%d</xliff:g>]</string>
-    <string name="status_loading_account_folder">Έλεγχος <xliff:g id="account">%s</xliff:g>:<xliff:g id="folder">%s</xliff:g><xliff:g id="progress">%s</xliff:g></string>
-    <string name="status_loading_account_folder_headers">Ανάγνωση επικεφαλίδων <xliff:g id="account">%s</xliff:g>:<xliff:g id="folder">%s</xliff:g><xliff:g id="progress">%s</xliff:g></string>
-    <string name="status_sending_account">Αποστολή <xliff:g id="account">%s</xliff:g><xliff:g id="progress">%s</xliff:g></string>
-    <string name="status_processing_account">Επεξεργασία <xliff:g id="account">%s</xliff:g>:<xliff:g id="command">%s</xliff:g><xliff:g id="progress">%s</xliff:g></string>
-    <string name="folder_progress">\u0020<xliff:g id="completed">%s</xliff:g>/<xliff:g id="total">%s</xliff:g></string>
-
-    <string name="status_next_poll">Επόμενος έλεγχος στις <xliff:g id="nexttime">%s</xliff:g></string>
-    <string name="status_syncing_off">Συγχρονισμός απενεργοποιημένος</string>
-
-    <!-- Actions will be used as buttons and in menu items -->
-    <string name="next_action">Επόμενο</string> <!-- Used as part of a multi-step process -->
-    <string name="previous_action">Προηγούμενο</string> <!-- Used as part of a multi-step process -->
-    <string name="okay_action">OK</string> <!--  User to confirm acceptance of dialog boxes, warnings, errors, etc. -->
-    <string name="cancel_action">Άκυρο</string>
-    <string name="send_action">Αποστολή</string>
-    <string name="send_again_action">Αποστολή πάλι</string>
-    <string name="reply_action">Απάντηση</string>
-    <string name="reply_all_action">Απάντηση σε όλους</string>
-    <string name="delete_action">Διαγραφή</string>
-    <string name="archive_action">Αρχειοθέτηση</string>
-    <string name="spam_action">Σκουπιδοταχυδρομείο</string>
-    <string name="forward_action">Προώθηση</string>
-    <string name="move_action">Μετακίνηση</string>
-    <string name="single_message_options_action">Επιλογές μηνύματος</string>
-    <string name="continue_action">Συνέχεια</string>
-    <string name="back_action">Πίσω</string>
-    <string name="done_action">Συμπληρώθηκε</string> <!--  Used to complete a multi-step process -->
-    <string name="discard_action">Απόρριψη</string>
-    <string name="save_draft_action">Αποθήκευση στα Πρόχειρα</string>
-    <string name="check_mail_action">Έλεγχος email</string>
-    <string name="send_messages_action">Αποστολή μηνυμάτων</string>
-    <string name="refresh_folders_action">Ανανέωση φακέλων</string>
-    <string name="filter_folders_action">Εύρεση φακέλου</string>
-    <string name="add_account_action">Προσθήκη λογαριασμού</string>
-    <string name="compose_action">Δημιουργία νέου</string>
-    <string name="search_action">Αναζήτηση</string>
-    <string name="search_results">Αποτελέσματα αναζήτησης</string>
-    <string name="preferences_action">Ρυθμίσεις</string>
-    <string name="account_settings_action">Ρυθμίσεις λογαριασμού</string>
-    <string name="folder_settings_action">Ρυθμίσεις φακέλου</string>
-    <string name="global_settings_action">Γενικές ρυθμίσεις</string>
-    <string name="remove_account_action">Διαγραφή λογαριασμού</string>
-    <string name="clear_pending_action">Καθαρισμός εκκρεμών ενεργειών (Προσοχή!)</string>
-
-    <string name="mark_as_read_action">Σήμανση ως αναγνωσμένου</string>
-    <string name="send_alternate_action">Διανομή</string>
-    <string name="send_alternate_chooser_title">Επιλογή αποστολέα</string>
-
-    <string name="flag_action">Προσθήκη αστεριού</string>
-    <string name="unflag_action">Αφαίρεση αστεριού</string>
-    <string name="copy_action">Αντιγραφή</string>
-    <string name="select_text_action">Επιλογή κειμένου</string>
-
-    <string name="message_view_theme_action_dark">Εφαρμογή σκούρας εμφάνισης</string>
-    <string name="message_view_theme_action_light">Εφαρμογή φωτεινής εμφάνισης</string>
-
-    <string name="mark_as_unread_action">Σήμανση ως μη αναγνωσμένο</string>
-    <string name="add_cc_bcc_action">Προσθήκη κοινοποίησης/Ιδιωτικής κοινοποίησης</string>
-    <string name="read_receipt">Απόδειξη ανάγνωσης</string>
-    <string name="read_receipt_enabled">Θα ζητηθεί απόδειξη ανάγνωσης</string>
-    <string name="read_receipt_disabled">Δεν θα ζητηθεί απόδειξη ανάγνωσης</string>
-    <string name="add_attachment_action">Προσθήκη συνημμένου</string>
-    <string name="add_attachment_action_image">Προσθήκη συνημμένης εικόνας</string>
-    <string name="add_attachment_action_video">Προσθήκη συνημμένου βίντεο</string>
-    <string name="empty_trash_action">Άδειασμα σκουπιδιών</string>
-    <string name="expunge_action">Εξάλειψη</string>
-    <string name="clear_local_folder_action">Καθαρισμός τοπικών μηνυμάτων</string>
-    <string name="about_action">Περί</string>
-
-    <string name="prefs_title">Ρυθμίσεις</string>
-    <string name="accounts_context_menu_title">Επιλογές λογαριασμού</string>
-
-    <string name="general_no_subject">(Χωρίς θέμα)</string> <!-- Shown in place of the subject when a message has no subject. Showing this in parentheses is customary. -->
-    <string name="general_no_sender">Χωρίς αποστολέα</string>
-    <string name="status_loading">Ενημέρωση</string>
-    <string name="status_loading_more">Φόρτωση μηνυμάτων\u2026</string>
-    <string name="status_network_error">Σφάλμα σύνδεσης</string>
-    <string name="status_invalid_id_error">Δεν βρέθηκε το μήνυμα</string>
-
-    <string name="status_loading_more_failed">Επανάληψη φόρτωσης περισσότερων μηνυμάτων</string>
-
-    <string name="load_more_messages_fmt">Φόρτωση
-    έως <xliff:g id="messages_to_load">%d</xliff:g> περισσότερων</string>
-
-    <string name="abbrev_gigabytes">Gb</string>
-    <string name="abbrev_megabytes">Mb</string>
-    <string name="abbrev_kilobytes">Kb</string>
-    <string name="abbrev_bytes">b</string>
-
-    <string name="account_size_changed">Ο λογαριασμός \'<xliff:g id="account">%s</xliff:g>\' συμπυκνώθηκε από
-    <xliff:g id="oldSize">%s</xliff:g>    σε <xliff:g id="newSize">%s</xliff:g></string>
-
-    <string name="compacting_account">Συμπύκνωση λογαριασμού \'<xliff:g id="account">%s</xliff:g>\'</string>
-    <string name="clearing_account">Καθαρισμός λογαριασμού \'<xliff:g id="account">%s</xliff:g>\'</string>
-    <string name="recreating_account">Αναδημιουργία λογαριασμού \'<xliff:g id="account">%s</xliff:g>\'</string>
-
-    <string name="notification_new_title">Νέο μήνυμα</string>
-    <string name="notification_new_one_account_fmt"><xliff:g id="unread_message_count">%d</xliff:g> μη αναγνωσμένα (<xliff:g id="account">%s</xliff:g>)</string> <!-- 279 Unread (someone@google.com) -->
-
-    <string name="notification_bg_sync_ticker">Έλεγχος μηνύματος: <xliff:g id="account">%s</xliff:g>:<xliff:g id="folder">%s</xliff:g></string>
-    <string name="notification_bg_sync_title">Έλεγχος μηνύματος</string>
-    <string name="notification_bg_send_ticker">Αποστολή μηνύματος: <xliff:g id="account">%s</xliff:g></string>
-    <string name="notification_bg_send_title">Αποστολή μηνύματος</string>
-    <string name="notification_bg_title_separator">:</string>
-
-    <string name="special_mailbox_name_inbox">Εισερχόμενα</string>
-    <string name="special_mailbox_name_outbox">Εξερχόμενα</string>
-    <!-- The following mailbox names will be used if the user has not specified one from the server -->
-    <string name="special_mailbox_name_drafts">Πρόχειρα</string>
-    <string name="special_mailbox_name_trash">Διαγραμμένα</string>
-    <string name="special_mailbox_name_sent">Απεσταλμένα</string>
-    <string name="special_mailbox_name_archive">Αρχειοθήκη</string>
-    <string name="special_mailbox_name_spam">Σκουπίδια</string>
-    <!-- Mailbox names displayed to user -->
-
-    <string name="special_mailbox_name_drafts_fmt"><xliff:g id="folder">%s</xliff:g> (Πρόχειρα)</string>
-    <string name="special_mailbox_name_trash_fmt"><xliff:g id="folder">%s</xliff:g> (Διαγραμμένα)</string>
-    <string name="special_mailbox_name_sent_fmt"><xliff:g id="folder">%s</xliff:g> (Απεσταλμένα)</string>
-    <string name="special_mailbox_name_archive_fmt"><xliff:g id="folder">%s</xliff:g> (Αρχειοθήκη)</string>
-    <string name="special_mailbox_name_spam_fmt"><xliff:g id="folder">%s</xliff:g> (Σκουπίδια)</string>
-
-    <string name="send_failure_subject">Αποτυχία αποστολής μερικών μηνυμάτων</string>
-
-    <string name="end_of_folder">Όχι άλλα μηνύματα</string>
-
-    <string name="debug_version_fmt">Έκδοση: <xliff:g id="version">%s</xliff:g></string>
-    <string name="debug_enable_debug_logging_title">Ενεργοποίηση καταγραφών αποσφαλμάτωσης</string>
-    <string name="debug_enable_debug_logging_summary">Καταγραφή πρόσθετων διαγνωστικών πληροφοριών</string>
-    <string name="debug_enable_sensitive_logging_title">Καταγραφή ευαίσθητων πληροφοριών</string>
-    <string name="debug_enable_sensitive_logging_summary">Συνθηματικά μπορεί να εμφανιστούν στις καταγραφές.</string>
-
-    <string name="message_list_load_more_messages_action">Φόρτωση περισσότερων μηνυμάτων</string>
-    <string name="message_to_fmt">Προς:<xliff:g id="counterParty">%s</xliff:g></string>
-
-    <string name="message_compose_to_hint">Προς</string>
-    <string name="message_compose_cc_hint">Κοιν</string>
-    <string name="message_compose_bcc_hint">Ιδ κοιν</string>
-    <string name="message_compose_subject_hint">Θέμα</string>
-    <string name="message_compose_content_hint">Κείμενο μηνύματος</string>
-    <string name="message_compose_signature_hint">Υπογραφή</string>
-    <string name="message_compose_quote_header_separator">-------- Πρωτότυπο μήνυμα --------</string>
-    <string name="message_compose_quote_header_subject">Θέμα:</string>
-    <string name="message_compose_quote_header_send_date">Αποστολή:</string>
-    <string name="message_compose_quote_header_from">Από:</string>
-    <string name="message_compose_quote_header_to">Προς:</string>
-    <string name="message_compose_quote_header_cc">Κοιν:</string>
-    <string name="message_compose_reply_header_fmt"><xliff:g id="sender">%s</xliff:g> έγραψε:\n\n</string>
-    <string name="message_compose_error_no_recipients">Πρέπει να συμπεριλάβετε τουλάχιστον έναν παραλήπτη.</string>
-    <string name="error_contact_address_not_found">Δεν βρέθηκαν διευθύνσεις ηλεκτρονικού ταχυδρομείου.</string>
-    <string name="message_compose_attachments_skipped_toast">Μερικά συνημμένα δεν μπορούν να προωθηθούν γιατί δεν έχουν κατεβεί.</string>
-    <string name="message_compose_show_quoted_text_action">Παράθεση μηνύματος</string>
-    <string name="message_compose_description_add_to">Προσθήκη παραλήπτη (Προς)</string>
-    <string name="message_compose_description_add_cc">Προσθήκη παραλήπτη (Συν.)</string>
-    <string name="message_compose_description_add_bcc">Προσθήκη παραλήπτη (Ιδ. συν.)</string>
-    <string name="message_compose_description_delete_quoted_text">Αφαίρεση κειμένου προηγ. μηνύματος</string>
-    <string name="message_compose_description_edit_quoted_text">Αλλαγή κειμένου προηγ. μηνύματος</string>
-
-    <string name="message_view_from_format">Από: <xliff:g id="name">%s</xliff:g> &lt;<xliff:g id="email">%s</xliff:g>&gt;</string>
-    <string name="message_to_label">Προς:</string>
-    <string name="message_view_cc_label">Κοιν:</string>
-    <string name="message_view_attachment_view_action">Άνοιγμα</string>
-    <string name="message_view_attachment_download_action">Αποθήκευση</string>
-    <string name="message_view_status_attachment_saved">Συνημμένο αποθηκεύτηκε στην κάρτα αποθήκευσης ως <xliff:g id="filename">%s</xliff:g>.</string>
-    <string name="message_view_status_attachment_not_saved">Αδύνατο να αποθηκευτεί το συνημμένο στην κάρτα αποθήκευσης.</string>
-    <string name="message_view_show_pictures_action">Προβολή εικόνων</string>
-    <string name="message_view_show_message_action">Προβολή μηνύματος</string>
-    <string name="message_view_show_attachments_action">Προβολή συνημμένων</string>
-    <string name="message_view_show_more_attachments_action">Περισσότερα&#8230;</string>
-    <string name="message_view_fetching_attachment_toast">Ανάσυρση συνημμένου</string>
-    <string name="message_view_no_viewer">Δεν υπάρχει πρόγραμμα προβολής για <xliff:g id="mimetype">%s</xliff:g>.</string>
-    <string name="message_view_download_remainder">Κατέβασμα πλήρους μηνύματος</string>
-    <string name="message_view_downloading">Κατεβαίνει…</string>
-
-    <!-- NOTE: The following message refers to strings with id 'account_setup_incoming_save_all_headers_label' and 'account_setup_incoming_title' -->
-    <string name="message_additional_headers_not_downloaded">Δεν έχουν κατεβεί ή αποθηκευτεί όλες οι επικεφαλίδες. Επιλέξτε \'Αποθήκευση όλων των επικεφαλίδων τοπικά\' στις ρυθμίσεις εξυπηρέτη εισερχόμενων του λογαριασμού για να το ενεργοποιήσετε στο μέλλον.</string>
-    <string name="message_no_additional_headers_available">Όλες οι επικεφαλίδες έχουν κατεβεί, αλλά δεν υπάρχουν πρόσθετες επικεφαλίδες για να προβληθούν.</string>
-    <string name="message_additional_headers_retrieval_failed">Η ανάσυρση πρόσθετων επικεφαλίδων από τη βάση δεδομένων ή τον εξυπηρέτη ταχυδρομείου απέτυχε.</string>
-
-    <string name="folder_push_active_symbol">(Σπρώξιμο)</string>
-
-    <string name="from_same_sender">Από τον ίδιο αποστολέα</string>
-
-    <string name="message_discarded_toast">Το μήνυμα αγνοήθηκε</string>
-    <string name="message_saved_toast">Το μήνυμα αποθηκεύτηκε στα πρόχειρα</string>
-
-    <string name="global_settings_checkbox_label">Κουτιά πολλαπλής επιλογής</string>
-    <string name="global_settings_checkbox_summary">Προβολή κουτιών επιλογής πάντοτε</string>
-    <string name="global_settings_preview_lines_label">Προεπισκ. μηνυμάτων</string>
-    <string name="global_settings_show_correspondent_names_label">Προβολή ονόματος επιστολογράφων</string>
-    <string name="global_settings_show_correspondent_names_summary">Προβολή ονόματος επιστολογράφων παρά των διευθύνσεων ηλεκτρονικού ταχυδρομείου</string>
-
-    <string name="global_settings_sender_above_subject_label">Αποστολέας πάνω από το θέμα</string>
-    <string name="global_settings_sender_above_subject_summary">Προβολή επιστολογράφων πάνω από τη γραμμή του θέματος και όχι από κάτω</string>
-
-    <string name="global_settings_show_contact_name_label">Προβ. ονομάτων επαφών</string>
-    <string name="global_settings_show_contact_name_summary">Όνομα επιστολογράφων από Επαφές όταν είναι διαθέσιμο</string>
-    <string name="global_settings_registered_name_color_label">Χρωματισμός Επαφών</string>
-    <string name="global_settings_registered_name_color_default">Να μην χρωματίζονται τα ονόματα στη λίστα επαφών</string>
-    <string name="global_settings_registered_name_color_changed">Να χρωματίζονται τα ονόματα στη λίστα επαφών</string>
-
-    <string name="global_settings_messageview_fixedwidth_label">Γράμματα σταθερού πλάτους</string>
-    <string name="global_settings_messageview_fixedwidth_summary">Να χρησιμοποιείται γραμματοσειρά σταθερού πλάτους όταν προβάλλονται μηνύματα απλού κειμένου</string>
-    <string name="global_settings_messageview_return_to_list_label">Επιστροφή στη λίστα</string>
-    <string name="global_settings_messageview_return_to_list_summary">Επιστροφή στη λίστα μηνυμάτων μετά τη διαγραφή ενός μηνύματος</string>
-    <string name="global_settings_messageview_show_next_label">Προβολή επόμενου μηνύματος</string>
-    <string name="global_settings_messageview_show_next_summary">Προβολή επόμενου μηνύματος μετά τη διαγραφή ενός μηνύματος</string>
-
-    <string name="global_settings_confirm_actions_title">Επιβεβαίωση ενεργειών</string>
-    <string name="global_settings_confirm_actions_summary">Προβολή διαλόγου όποτε εκτελούνται επιλεγμένες ενέργειες</string>
-    <string name="global_settings_confirm_action_delete">Διαγραφή (προβολή μηνύματος μόνον)</string>
-    <string name="global_settings_confirm_action_delete_starred">Διαγραφή με αστέρι (προβολή μηνύματος μόνον)</string>
-    <string name="global_settings_confirm_action_spam">Σκουπίδια</string>
-
-    <string name="global_settings_notification_hide_subject_title">Απόκρυψη θέματος στις ειδοποιήσεις</string>
-    <string name="global_settings_notification_hide_subject_never">Ποτέ</string>
-    <string name="global_settings_notification_hide_subject_when_locked">Όταν το τηλέφωνο είναι κλειδωμένο</string>
-    <string name="global_settings_notification_hide_subject_always">Πάντοτε</string>
-
-    <string name="global_settings_batch_buttons">Πλήκτρα ομάδας μηνυμάτων</string>
-    <string name="global_settings_batch_buttons_summary">Προσαρμογή πλήκτρων ομάδας μηνυμάτων</string>
-    <string name="global_settings_mark_read">Αναγνωσμένο/Μη αναγν.</string>
-    <string name="global_settings_delete">Διαγραφή</string>
-    <string name="global_settings_archive">Αρχειοθέτηση</string>
-    <string name="global_settings_archive_disabled_reason">Χωρίς φάκελο αρχειοθέτησης</string>
-    <string name="global_settings_move">Μετακίνηση</string>
-    <string name="global_settings_flag">Σημαία</string>
-    <string name="global_settings_unselect">Απο-επιλογή</string>
-
-    <string name="quiet_time">Ώρες ησυχίας</string>
-    <string name="quiet_time_description">Απενεργοποιεί κουδούνισμα και αναβοσβήσιμο τη νύχτα</string>
-    <string name="quiet_time_starts">Έναρξη ωρών ησυχίας</string>
-    <string name="quiet_time_ends">Λήξη ωρών ησυχίας</string>
-
-    <string name="account_setup_basics_title">Ρύθμιση νέου λογαριασμού</string>
-    <string name="account_setup_basics_email_hint">Διεύθυνση email</string>
-    <string name="account_setup_basics_password_hint">Συνθηματικό</string>
-    <string name="account_setup_basics_manual_setup_action">Χειροκίνητη ρύθμιση</string>
-
-    <string name="account_setup_check_settings_title">Έλεγχος ρυθμίσεων</string>
-    <string name="account_setup_check_settings_retr_info_msg">Ανάκτηση πληροφοριών λογαριασμού\u2026</string>
-    <string name="account_setup_check_settings_check_incoming_msg">Έλεγχος ρυθμίσεων εισερχόμενης αλληλογραφίας\u2026</string>
-    <string name="account_setup_check_settings_check_outgoing_msg">Έλεγχος ρυθμίσεων εξερχόμενης αλληλογραφίας\u2026</string>
-    <string name="account_setup_check_settings_authenticate">Διακρίβωση στοιχείων\u2026</string>
-    <string name="account_setup_check_settings_fetch">Ανάσυρση πληροφοριών λογαριασμού\u2026</string>
-    <string name="account_setup_check_settings_canceling_msg">Ακύρωση\u2026</string>
-
-    <string name="account_setup_names_title">Σχεδόν έτοιμο!</string>
-    <string name="account_setup_names_account_name_label">Ονομασία λογαριασμού (Προαιρετικό):</string>
-    <string name="account_setup_names_user_name_label">Όνομα αποστολέα (προβάλλεται στα εξερχόμενα μηνύματα):</string>
-
-    <string name="account_setup_account_type_title">Τύπος λογαριασμού</string>
-    <string name="account_setup_account_type_instructions">Τι λογαριασμός είναι αυτός;</string>
-    <string name="account_setup_account_type_pop_action">POP3</string>
-    <string name="account_setup_account_type_imap_action">IMAP</string>
-    <string name="account_setup_account_type_webdav_action">Exchange (WebDAV)</string>
-
-    <string name="account_setup_incoming_title">Ρυθμίσεις εισερχόμενης αλληλογραφίας</string>
-    <string name="account_setup_incoming_username_label">Όνομα χρήστη</string>
-    <string name="account_setup_incoming_password_label">Συνθηματικό</string>
-    <string name="account_setup_incoming_pop_server_label">Εξυπηρέτης POP3</string>
-    <string name="account_setup_incoming_imap_server_label">Εξυπηρέτης IMAP</string>
-    <string name="account_setup_incoming_webdav_server_label">Exchange Server</string>
-    <string name="account_setup_incoming_port_label">Θύρα</string>
-    <string name="account_setup_incoming_security_label">Ασφάλεια</string>
-    <string name="account_setup_incoming_auth_type_label">Πιστοποίηση</string>
-    <string name="account_setup_incoming_security_none_label">Καμιά</string>
-    <string name="account_setup_incoming_security_ssl_optional_label">SSL (αν υπάρχει)</string>
-    <string name="account_setup_incoming_security_ssl_label">SSL (πάντοτε)</string>
-    <string name="account_setup_incoming_security_tls_optional_label">TLS (αν υπάρχει)</string>
-    <string name="account_setup_incoming_security_tls_label">TLS (πάντοτε)</string>
-
-    <string name="account_setup_incoming_delete_policy_label">Κατά τη διαγραφή μηνύματος</string>
-    <string name="account_setup_incoming_delete_policy_never_label">Να μη διαγράφεται στο server</string>
-    <string name="account_setup_incoming_delete_policy_delete_label">Να διαγράφεται άμεσα στο server</string>
-    <string name="account_setup_incoming_delete_policy_markread_label">Να σημειώνεται ως αναγνωσμένο στο server</string>
-
-    <string name="account_setup_incoming_compression_label">Συμπίεση στο δίκτυο:</string>
-    <string name="account_setup_incoming_mobile_label">Κινητής</string>
-    <string name="account_setup_incoming_wifi_label">Ασύρματης Wi-Fi</string>
-    <string name="account_setup_incoming_other_label">Άλλο</string>
-
-    <string name="local_storage_provider_external_label">Εξωτερική αποθήκευση (SD card)</string>
-    <string name="local_storage_provider_internal_label">Κανονική εσωτερική αποθήκευση</string>
-    <string name="local_storage_provider_samsunggalaxy_label">%1$s πρόσθετη εσωτερική αποθήκευση</string>
-    <string name="local_storage_provider_label">Θέση αποθήκευσης</string>
-
-    <string name="account_setup_expunge_policy_label">Εξάλειψη διαγραμμένων μηνυμάτων</string>
-    <string name="account_setup_expunge_policy_immediately">Αμέσως</string>
-    <string name="account_setup_expunge_policy_on_poll">Κατά την ενημέρωση</string>
-    <string name="account_setup_expunge_policy_manual">Μόνο χειροκίνητα</string>
-
-    <string name="account_setup_incoming_autodetect_namespace_label">Αυτόματη ανίχνευση IMAP namespace</string>
-    <string name="account_setup_incoming_imap_path_prefix_label">IMAP path prefix</string>
-
-    <string name="drafts_folder_label">Φάκελος Πρόχειρα</string>
-    <string name="sent_folder_label">Φάκελος Απεσταλμένα</string>
-    <string name="trash_folder_label">Φάκελος Διαγραμμένα</string>
-    <string name="archive_folder_label">Φάκελος Αρχειοθέτηση</string>
-    <string name="spam_folder_label">Φάκελος Σκουπίδια</string>
-
-    <string name="account_setup_incoming_subscribed_folders_only_label">Προβολή μόνον φακέλων υπό παρακολούθηση</string>
-    <string name="account_setup_auto_expand_folder">Αυτόματη επέκταση φακέλου</string>
-
-    <string name="account_setup_incoming_webdav_path_prefix_label">μονοπάτι OWA</string>
-    <string name="account_setup_incoming_webdav_path_prefix_hint">Προαιρετικό</string>
-
-    <string name="account_setup_incoming_webdav_auth_path_label">Μονοπάτι πιστοποίησης</string>
-    <string name="account_setup_incoming_webdav_auth_path_hint">Προαιρετικό</string>
-    <string name="account_setup_incoming_webdav_mailbox_path_label">Ψευδώνυμο γραμματοκιβωτίου</string>
-    <string name="account_setup_incoming_webdav_mailbox_path_hint">Προαιρετικό</string>
-
-    <string name="account_setup_outgoing_title">Ρυθμίσεις εξερχόμενης αλληλογραφίας</string>
-    <string name="account_setup_outgoing_smtp_server_label">Εξυπηρέτης SMTP</string>
-    <string name="account_setup_outgoing_port_label">Θύρα</string>
-    <string name="account_setup_outgoing_security_label">Ασφάλεια</string>
-    <string name="account_setup_outgoing_require_login_label">Απαιτείται πιστοποίηση.</string>
-    <string name="account_setup_outgoing_username_label">Όνομα χρήστη</string>
-    <string name="account_setup_outgoing_password_label">Συνθηματικό</string>
-    <string name="account_setup_outgoing_authentication_label">Πιστοποίηση</string>
-
-    <string name="account_setup_bad_uri">Άκυρη ρύθμιση: <xliff:g id="err_mess">%s</xliff:g></string>
-
-    <string name="account_setup_options_title">Επιλογές λογαριασμού</string>
-
-    <string name="compact_action">Συμπύκνωση</string>
-    <string name="clear_action">Καθαρισμός μηνυμάτων (Κίνδυνος!)</string>
-    <string name="recreate_action">Ανακατασκευή δεδομένων (Έσχατη λύση!)</string>
-
-    <string name="account_setup_options_mail_check_frequency_label">Συχνότητα ενημέρωσης φακέλων</string>
-    <!-- Frequency also used in account_settings_* -->
-    <string name="account_setup_options_mail_check_frequency_never">Ποτέ</string>
-    <string name="account_setup_options_mail_check_frequency_1min">Κάθε λεπτό</string>
-    <string name="account_setup_options_mail_check_frequency_5min">Κάθε 5 λεπτά</string>
-    <string name="account_setup_options_mail_check_frequency_10min">Κάθε 10 λεπτά</string>
-    <string name="account_setup_options_mail_check_frequency_15min">Κάθε 15 λεπτά</string>
-    <string name="account_setup_options_mail_check_frequency_30min">Κάθε 10 λεπτά</string>
-    <string name="account_setup_options_mail_check_frequency_1hour">Κάθε μία ώρα</string>
-    <string name="account_setup_options_mail_check_frequency_2hour">Κάθε 2 ώρες</string>
-    <string name="account_setup_options_mail_check_frequency_3hour">Κάθε 3 ώρες</string>
-    <string name="account_setup_options_mail_check_frequency_6hour">Κάθε 2 ώρες</string>
-    <string name="account_setup_options_mail_check_frequency_12hour">Κάθε 12 ώρες</string>
-    <string name="account_setup_options_mail_check_frequency_24hour">Κάθε 24 ώρες</string>
-
-    <string name="push_poll_on_connect_label">Ενημέρωση κατά τη σύνδεση για σπρώξιμο</string>
-    <string name="account_setup_options_enable_push_label">Ενεργοποίηση σπρωξίματος για αυτό το λογαριασμό</string>
-    <string name="account_setup_options_enable_push_summary">Αν το υποστηρίζει ο εξυπηρέτης σας, τα νέα μηνύματα θα εμφανιστούν αμέσως. Αυτή η επιλογή μπορεί να βελτιώσει δραματικά ή να βλάψει τις επιδόσεις.</string>
-    <string name="idle_refresh_period_label">Ενημέρωση ανενεργής σύνδεσης</string>
-    <string name="idle_refresh_period_1min">Κάθε λεπτό</string>
-    <string name="idle_refresh_period_2min">Κάθε 2 λεπτά</string>
-    <string name="idle_refresh_period_3min">Κάθε 3 λεπτά</string>
-    <string name="idle_refresh_period_6min">Κάθε 2 λεπτά</string>
-    <string name="idle_refresh_period_12min">Κάθε 12 λεπτά</string>
-    <string name="idle_refresh_period_24min">Κάθε 24 λεπτά</string>
-    <string name="idle_refresh_period_36min">Κάθε 36 λεπτά</string>
-    <string name="idle_refresh_period_48min">Κάθε 48 λεπτά</string>
-    <string name="idle_refresh_period_60min">Κάθε 60 λεπτά</string>
-
-    <string name="account_setup_options_notify_label">Ειδοποίηση κατά την άφιξη ταχυδρομείου</string>
-    <string name="account_setup_options_notify_sync_label">Ειδοποίηση όσο ελέγχεται το γραμματοκιβώτιο</string>
-
-    <!-- Number of displayed messages, also used in account_settings_* -->
-    <string name="account_setup_options_mail_display_count_label">Πλήθος μηνυμάτων που προβάλλονται</string>
-    <string name="account_setup_options_mail_display_count_10">10 μηνύματα</string>
-    <string name="account_setup_options_mail_display_count_25">25 μηνύματα</string>
-    <string name="account_setup_options_mail_display_count_50">50 μηνύματα</string>
-    <string name="account_setup_options_mail_display_count_100">100 μηνύματα</string>
-    <string name="account_setup_options_mail_display_count_250">250 μηνύματα</string>
-    <string name="account_setup_options_mail_display_count_500">500 μηνύματα</string>
-    <string name="account_setup_options_mail_display_count_1000">1000 μηνύματα</string>
-    <string name="account_setup_options_mail_display_count_all">Όλα τα μηνύματα</string>
-
-    <string name="move_copy_cannot_copy_unsynced_message">Αδύνατη η αντιγραφή ή μετακίνηση μηνύματος που δεν έχει συγχρονιστεί με τον εξυπηρέτη</string>
-
-    <string name="account_setup_failed_dlg_title">Οι ρυθμίσεις δεν μπόρεσαν να ολοκληρωθούν</string>
-    <string name="account_setup_failed_dlg_auth_message_fmt">Εσφαλμένο όνομα χρήστη ή συνθηματικό.\n(<xliff:g id="error">%s</xliff:g>)</string> <!-- Username or password incorrect\n(ERR01 Account does not exist) -->
-    <string name="account_setup_failed_dlg_certificate_message_fmt">Αδύνατη η ασφαλής σύνδεση με τον εξυπηρέτη.\n(<xliff:g id="error">%s</xliff:g>)</string> <!-- Cannot safely connect to server\n(Invalid certificate) -->
-    <string name="account_setup_failed_dlg_server_message_fmt">Αδύνατη η σύνδεση με τον εξυπηρέτη.\n(<xliff:g id="error">%s</xliff:g>)</string> <!-- Cannot connect to server\n(Connection timed out) -->
-    <string name="account_setup_failed_dlg_edit_details_action">Διόρθωση λεπτομερειών</string>
-    <string name="account_setup_failed_dlg_continue_action">Συνέχεια</string>
-
-    <string name="account_settings_push_advanced_title">Προχωρημένα</string>
-    <string name="account_settings_title_fmt">Ρυθμίσεις λογαριασμού</string>
-    <string name="account_settings_default_label">Εξ ορισμού λογαριασμός</string>
-    <string name="account_settings_default_summary">Αποστολή ταχυδρομείου από αυτό το λογαριασμό εξ ορισμού</string>
-    <string name="account_settings_notify_label">Ειδοποιήσεις νέων μηνυμάτων</string>
-    <string name="account_settings_notify_sync_label">Συγχρονισμός ειδοποιήσεων</string>
-    <string name="account_settings_email_label">Η ηλεκτρονική σου διεύθυνση</string>
-    <string name="account_settings_notify_summary">Ειδοποίηση στη γραμμή κατάστασης όταν φτάνει νέο μήνυμα</string>
-    <string name="account_settings_notify_sync_summary">Ειδοποίηση στη γραμμή κατάστασης όσο ελέγχεται το γραμματοκιβώτιο</string>
-    <string name="account_settings_notify_self_label">Συμπερίληψη εξερχόμενου ταχυδρομείου</string>
-    <string name="account_settings_notify_self_summary">Προβολή ειδοποίησης για μηνύματα που απέστειλα</string>
-    <string name="account_settings_notification_opens_unread_label">Η ειδοποίηση ανοίγει μη αναγνωσμένα μηνύματα</string>
-    <string name="account_settings_notification_opens_unread_summary">Αναζητά μη αναγνωσμένα μηνύματα όταν ανοίγεται η ειδοποίηση</string>
-    <string name="account_settings_notification_unread_count_label">Προβολή πλήθους μη αναγνωσμένων</string>
-    <string name="account_settings_notification_unread_count_summary">Προβολή πλήθους μη αναγνωσμένων μηνυμάτων στη γραμμή κατάστασης.</string>
-    <string name="account_settings_mark_message_as_read_on_view_label">Σημείωση ως αναγνωσμένου με την ανάγνωση</string>
-    <string name="account_settings_mark_message_as_read_on_view_summary">Σημείωση ως αναγνωσμένου με την προβολή</string>
-
-    <string name="account_settings_show_pictures_label">Προβολή εικόνων πάντα</string>
-    <string name="account_settings_show_pictures_never">Όχι</string>
-    <string name="account_settings_show_pictures_only_from_contacts">Από τις επαφές</string>
-    <string name="account_settings_show_pictures_always">Από οποιονδήποτε</string>
-
-    <string name="account_settings_composition">Σύνθεση ταχυδρομείου</string>
-
-    <string name="account_settings_default_quoted_text_shown_label">Παράθεση αρχικού μηνύματος στην απάντηση</string>
-    <string name="account_settings_default_quoted_text_shown_summary">Το αρχικό μήνυμα να είναι μέσα στην απάντηση.</string>
-
-    <string name="account_settings_reply_after_quote_label">Απάντηση μετά την παράθεση του κειμένου</string>
-    <string name="account_settings_reply_after_quote_summary">Το αρχικό μήνυμα να εμφανίζεται πάνω από την απάντηση.</string>
-
-    <string name="account_settings_strip_signature_label">Να μην τοποθετείται υπογραφή στην παράθεση</string>
-    <string name="account_settings_strip_signature_summary">Να αφαιρείται η υπογραφή από το κείμενο της παράθεσης</string>
-
-    <string name="account_settings_message_format_label">Τύπος κειμένου μηνύματος</string>
-    <string name="account_settings_message_format_text">Απλό κείμενο (αφαιρούνται εικόνες και μορφοποίηση)</string>
-    <string name="account_settings_message_format_html">HTML (διατηρούνται εικόνες και μορφοποίηση)</string>
-    <string name="account_settings_message_format_auto">Αυτόματα (απλό κείμενο εκτός αν απαντά σε μήνυμα HTML)</string>
-
-    <string name="account_settings_always_show_cc_bcc_label">Πάντα προβολή κοινοποιήσεων/ιδ. κοιν.</string>
-    <string name="account_settings_always_show_cc_bcc_summary">Πάντα προβολή πεδίου κειμένου κοινοποιήσεων/ιδ. κοιν.</string>
-
-    <string name="account_settings_message_read_receipt_label">Απόδειξη ανάγνωσης</string>
-    <string name="account_settings_message_read_receipt_summary">Πάντοτε να απαιτείται απόδειξη ανάγνωσης</string>
-
-    <string name="account_settings_quote_style_label">Μορφή παράθεσης για απάντηση</string>
-    <string name="account_settings_quote_style_prefix">Πρόθεση (όπως στο Gmail, Pine)</string>
-    <string name="account_settings_quote_style_header">Επικεφαλίδα (όπως στο Outlook, Yahoo!, Hotmail)</string>
-
-    <string name="account_settings_general_title">Γενικές ρυθμίσεις</string>
-    <string name="account_settings_display_prefs_title">Προβολή</string>
-    <string name="account_settings_sync">Ανάκτηση ταχυδρομείου</string>
-    <string name="account_settings_folders">Φάκελοι</string>
-    <string name="account_settings_message_lists">Λίστα μηνυμάτων</string>
-    <string name="account_settings_message_view">Προβολή μηνυμάτων</string>
-    <string name="account_settings_quote_prefix_label">Πρόθεμα κειμένου παράθεσης</string>
-    <string name="account_settings_crypto">Κρυπτογραφία</string>
-    <string name="account_settings_crypto_app">Πάροχος OpenPGP</string>
-    <string name="account_settings_crypto_app_none">Κανένας</string>
-    <string name="account_settings_crypto_app_not_available">Μη διαθέσιμος</string>
-    <string name="account_settings_crypto_auto_signature">Αυτόματη πιστοποίηση</string>
-    <string name="account_settings_crypto_auto_signature_summary">Χρήση της διεύθυνσης του λογαριασμού για να βρεις το κλειδί της υπογραφής.</string>
-    <string name="account_settings_crypto_auto_encrypt">Αυτόματη κρυπτογράφηση</string>
-    <string name="account_settings_crypto_auto_encrypt_summary">Αυτόματη κρυπτογράφηση αν ένα δημόσιο κλειδί ταιριάζει σε παραλήπτη.</string>
-
-    <string name="account_settings_mail_check_frequency_label">Συχνότητα ενημέρωσης φακέλων</string>
-
-    <string name="account_settings_storage_title">Αποθήκευση</string>
-
-    <string name="account_settings_color_label">Χρώμα λογαριασμού</string>
-    <string name="account_settings_color_summary">Επιλογή χρώματος για χρήση στους φακέλους και τη λίστα των λογαριασμών</string>
-
-    <string name="account_settings_led_color_label">Χρώμα ειδοποίησης LED</string>
-    <string name="account_settings_led_color_summary">Επιλογή του χρώματος που θα αναβοσβήνει η λυχνία του κινητού για αυτό το λογαριασμό</string>
-
-    <string name="account_settings_mail_display_count_label">Μέγεθος τοπικού φακέλου</string>
-
-    <string name="account_settings_autodownload_message_size_label">Ανάκτηση μηνυμάτων μέχρι</string>
-    <string name="account_settings_autodownload_message_size_1">1Kb</string>
-    <string name="account_settings_autodownload_message_size_2">2Kb</string>
-    <string name="account_settings_autodownload_message_size_4">4Kb</string>
-    <string name="account_settings_autodownload_message_size_8">8Kb</string>
-    <string name="account_settings_autodownload_message_size_16">16Kb</string>
-    <string name="account_settings_autodownload_message_size_32">32Kb</string>
-    <string name="account_settings_autodownload_message_size_64">64Kb</string>
-    <string name="account_settings_autodownload_message_size_128">128Kb</string>
-    <string name="account_settings_autodownload_message_size_256">256Kb</string>
-    <string name="account_settings_autodownload_message_size_512">512Kb</string>
-    <string name="account_settings_autodownload_message_size_1024">1Mb</string>
-    <string name="account_settings_autodownload_message_size_2048">2Mb</string>
-    <string name="account_settings_autodownload_message_size_5120">5Mb</string>
-    <string name="account_settings_autodownload_message_size_10240">10Mb</string>
-    <string name="account_settings_autodownload_message_size_any">Χωρίς όριο</string>
-
-    <string name="account_settings_message_age_label">Συγχρονισμός μηνυμάτων από</string>
-    <string name="account_settings_message_age_any">Οποτεδήποτε (χωρίς όριο)</string>
-    <string name="account_settings_message_age_0">Σήμερα</string>
-    <string name="account_settings_message_age_1">Τις τελευταίες 2 ημέρες</string>
-    <string name="account_settings_message_age_2">Τις τελευταίες 3 ημέρες</string>
-    <string name="account_settings_message_age_7">Την τελευταία εβδομάδα</string>
-    <string name="account_settings_message_age_14">Τις 2 τελευταίες εβδομάδες</string>
-    <string name="account_settings_message_age_21">Τις τελευταίες 3 εβδομάδες</string>
-    <string name="account_settings_message_age_1_month">Τον τελευταίο μήνα</string>
-    <string name="account_settings_message_age_2_months">Τους τελευταίους 2 μήνες</string>
-    <string name="account_settings_message_age_3_months">Τους τελευταίους 3 μήνες</string>
-    <string name="account_settings_message_age_6_months">Τους τελευταίους 6 μήνες</string>
-    <string name="account_settings_message_age_1_year">Το τελευταίο έτος</string>
-
-    <string name="account_settings_folder_display_mode_label">Φάκελοι που προβάλλονται</string>
-    <string name="account_settings_folder_display_mode_all">Όλοι</string>
-    <string name="account_settings_folder_display_mode_first_class">Μόνο φάκελοι 1ου επιπέδου</string>
-    <string name="account_settings_folder_display_mode_first_and_second_class">Φάκελοι 1ου και 2ου επιπέδου</string>
-    <string name="account_settings_folder_display_mode_not_second_class">Όλοι εκτός από του 2ου επιπέδου</string>
-
-    <string name="account_settings_folder_sync_mode_label">Φάκελοι που ενημερώνονται</string>
-    <string name="account_settings_folder_sync_mode_all">Όλοι</string>
-    <string name="account_settings_folder_sync_mode_first_class">Μόνο φάκελοι 1ου επιπέδου</string>
-    <string name="account_settings_folder_sync_mode_first_and_second_class">Φάκελοι 1ου και 2ου επιπέδου</string>
-    <string name="account_settings_folder_sync_mode_not_second_class">Όλοι εκτός από του 2ου επιπέδου</string>
-    <string name="account_settings_folder_sync_mode_none">Κανένας</string>
-
-    <string name="account_settings_folder_push_mode_label">Φάκελοι που σπρώχνονται</string>
-    <string name="account_settings_folder_push_mode_all">Όλοι</string>
-    <string name="account_settings_folder_push_mode_first_class">Μόνο φάκελοι 1ου επιπέδου</string>
-    <string name="account_settings_folder_push_mode_first_and_second_class">Φάκελοι 1ου και 2ου επιπέδου</string>
-    <string name="account_settings_folder_push_mode_not_second_class">Όλοι εκτός από του 2ου επιπέδου</string>
-    <string name="account_settings_folder_push_mode_none">Κανένας</string>
-
-    <string name="account_settings_folder_target_mode_label">Φάκελοι προορισμού για μετακίνηση/αντιγραφή</string>
-    <string name="account_settings_folder_target_mode_all">Όλοι</string>
-    <string name="account_settings_folder_target_mode_first_class">Μόνο φάκελοι 1ου επιπέδου</string>
-    <string name="account_settings_folder_target_mode_first_and_second_class">Φάκελοι 1ου και 2ου επιπέδου</string>
-    <string name="account_settings_folder_target_mode_not_second_class">Όλοι εκτός από του 2ου επιπέδου</string>
-
-    <string name="account_settings_sync_remote_deletetions_label">Συγχρονισμός διαγραφών στον εξυπηρέτη</string>
-    <string name="account_settings_sync_remote_deletetions_summary">Διαγράφονται τα μηνύματα που διαγράφονται στον εξυπηρέτη</string>
-
-    <string name="folder_settings_title">Ρυθμίσεις φακέλων</string>
-
-    <string name="folder_settings_in_top_group_label">Προβολή στην ομάδα κορυφής</string>
-    <string name="folder_settings_in_top_group_summary">Προβολή κοντά στην κορυφή της λίστας των φακέλων</string>
-
-    <string name="folder_settings_folder_display_mode_label">Επίπεδο προβολής φακέλου</string>
-    <string name="folder_settings_folder_display_mode_normal">Κανένα</string>
-    <string name="folder_settings_folder_display_mode_first_class">Πρώτο επίπεδο</string>
-    <string name="folder_settings_folder_display_mode_second_class">Δεύτερο επίπεδο</string>
-
-    <string name="folder_settings_folder_sync_mode_label">Επίπεδο συγχρονισμού φακέλου</string>
-    <string name="folder_settings_folder_sync_mode_normal">Κανένα</string>
-    <string name="folder_settings_folder_sync_mode_first_class">Πρώτο επίπεδο</string>
-    <string name="folder_settings_folder_sync_mode_second_class">Δεύτερο επίπεδο</string>
-    <string name="folder_settings_folder_sync_mode_inherited">Όπως το επίπεδο προβολής</string>
-
-    <string name="folder_settings_folder_push_mode_label">Επίπεδο σπρωξίματος φακέλου</string>
-    <string name="folder_settings_folder_push_mode_normal">Κανένα</string>
-    <string name="folder_settings_folder_push_mode_first_class">Πρώτο επίπεδο</string>
-    <string name="folder_settings_folder_push_mode_second_class">Δεύτερο επίπεδο</string>
-    <string name="folder_settings_folder_push_mode_inherited">Όπως το επίπεδο συγχρονισμού</string>
-
-    <string name="account_settings_incoming_label">Ρυθμίσεις εισερχομένων</string>
-    <string name="account_settings_incoming_summary">Ρύθμιση του εξυπηρέτη εισερχόμενης αλληλογραφίας</string>
-    <string name="account_settings_outgoing_label">Ρυθμίσεις εξερχομένων</string>
-    <string name="account_settings_outgoing_summary">Ρύθμιση του εξυπηρέτη εξερχόμενης αλληλογραφίας (SMTP)</string>
-    <string name="account_settings_description_label">Όνομα λογαριασμού</string>
-    <string name="account_settings_name_label">Το όνομά σου</string>
-    <string name="notifications_title">Ειδοποιήσεις</string>
-    <string name="account_settings_vibrate_enable">Δόνηση</string>
-    <string name="account_settings_vibrate_summary">Δόνηση όταν φτάνει μήνυμα</string>
-    <string name="account_settings_vibrate_pattern_label">Τρόπος δόνησης</string>
-    <string name="account_settings_vibrate_pattern_default">Εξ ορισμού</string>
-    <string name="account_settings_vibrate_pattern_1">Τρόπος 1</string>
-    <string name="account_settings_vibrate_pattern_2">Τρόπος 2</string>
-    <string name="account_settings_vibrate_pattern_3">Τρόπος 3</string>
-    <string name="account_settings_vibrate_pattern_4">Τρόπος 4</string>
-    <string name="account_settings_vibrate_pattern_5">Τρόπος 5</string>
-    <string name="account_settings_vibrate_times">Επανάληψη δόνησης</string>
-    <string name="account_settings_ringtone">Κουδούνισμα με νέο μήνυμα</string>
-    <string name="account_settings_led_label">Αναβοσβήσιμο λυχνίας</string>
-    <string name="account_settings_led_summary">Αναβοσβήσιμο LED όταν φτάνει μήνυμα</string>
-
-    <string name="account_settings_composition_title">Επιλογές σύνθεσης μηνύματος</string>
-    <string name="account_settings_composition_label">Εξ ορισμού σύνθεση</string>
-    <string name="account_settings_composition_summary">Ορισμός εξ ορισμού Αποστολέα, Ιδιωτικής κοινοποίησης και υπογραφής</string>
-
-    <string name="account_settings_identities_label">Ρύθμιση ταυτοτήτων</string>
-    <string name="account_settings_identities_summary">Ορισμός εναλλακτικών διευθύνσεων \'Από\' και υπογραφών</string>
-
-    <string name="manage_identities_title">Ρύθμιση ταυτοτήτων</string>
-
-    <string name="manage_identities_context_menu_title">Ρύθμιση ταυτότητας</string>
-
-    <string name="edit_identity_title">Διόρθωση ταυτότητας</string>
-    <string name="new_identity_action">Νέα ταυτότητα</string>
-
-    <string name="account_settings_always_bcc_label">Ιδιωτική κοινοποίηση όλων των μηνυμάτων προς</string>
-
-    <string name="manage_identities_edit_action">Διόρθωση</string>
-    <string name="manage_identities_move_up_action">Μετακίνηση πάνω</string>
-    <string name="manage_identities_move_down_action">Μετακίνηση κάτω</string>
-    <string name="manage_identities_move_top_action">Μετακίνηση στην κορυφή (εξ ορισμού)</string>
-    <string name="manage_identities_remove_action">Διαγραφή</string>
-
-    <string name="edit_identity_description_label">Περιγραφή ταυτότητας</string>
-    <string name="edit_identity_description_hint">(Προαιρετικό)</string>
-    <string name="edit_identity_name_label">Το όνομά σου</string>
-    <string name="edit_identity_name_hint">(Προαιρετικό)</string>
-    <string name="edit_identity_email_label">Ηλεκτρονική διεύθυνση</string>
-    <string name="edit_identity_email_hint">(Απαιτείται)</string>
-    <string name="edit_identity_reply_to_label">Διεύθυνση απάντησης</string>
-    <string name="edit_identity_reply_to_hint">(Προαιρετικό)</string>
-    <string name="edit_identity_signature_label">Υπογραφή</string>
-    <string name="edit_identity_signature_hint">(Προαιρετικό)</string>
-
-    <string name="account_settings_signature_use_label">Χρήση υπογραφής</string>
-    <string name="account_settings_signature_label">Υπογραφή</string>
-
-    <string name="default_identity_description">Αρχική ταυτότητα</string>
-    <string name="choose_identity_title">Επιλογή ταυτότητας</string>
-    <string name="send_as">Αποστολή ως</string>
-
-    <string name="no_removable_identity">Δεν μπορείτε να διαγράψετε τη μοναδική ταυτότητα</string>
-    <string name="identity_has_no_email">Δεν μπορείτε να χρησιμοποιήσετε μια ταυτότητα δίχως ηλεκτρονική διεύθυνση</string>
-
-    <string name="sort_earliest_first">Παλαιότερα μηνύματα πρώτα</string>
-    <string name="sort_latest_first">Πρόσφατα μηνύματα πρώτα</string>
-    <string name="sort_subject_alpha">Αλφαβητικά κατά θέμα</string>
-    <string name="sort_subject_re_alpha">Ανάποδα αλφαβητικά κατά θέμα</string>
-    <string name="sort_flagged_first">Πρώτα τα μηνύματα με αστέρι</string>
-    <string name="sort_flagged_last">Πρώτα τα μηνύματα δίχως αστέρι</string>
-    <string name="sort_unread_first">Πρώτα τα μη αναγνωσμένα μηνύματα</string>
-    <string name="sort_unread_last">Πρώτα τα αναγνωσμένα μηνύματα</string>
-    <string name="sort_attach_first">Πρώτα τα μηνύματα με συνημμένα</string>
-    <string name="sort_unattached_first">Πρώτα τα μηνύματα δίχως συνημμένα</string>
-
-    <string name="sort_by">Ταξινόμηση κατά…</string>
-    <string name="sort_by_date">Ημερομηνία</string>
-    <string name="sort_by_arrival">Άφιξη</string>
-    <string name="sort_by_subject">Θέμα</string>
-    <string name="sort_by_flag">Αστέρι</string>
-    <string name="sort_by_unread">Αναγνωσμένα</string>
-    <string name="sort_by_attach">Συνημμένα</string>
-
-    <string name="account_delete_dlg_title">Διαγραφή λογαριασμού</string>
-
-    <string name="account_recreate_dlg_title">Αναδημιουργία λογαριασμού</string>
-
-    <string name="account_clear_dlg_title">Εξάλειψη λογαριασμού</string>
-
-    <string name="provider_note_live">Μόνο μερικοί λογαριασμοί \'Plus\' περιλαμβάνουν προσπέλαση POP
-        επιτρέποντας σε αυτό το πρόγραμμα να συνδεθεί. Αν δεν μπορείτε να συνδεθείτε με τη
-        σωστή ηλεκτρονική σας διεύθυνση και συνθηματικό, μπορεί να μην έχετε ένα επί πληρωμή
-        \'Plus\' λογαριασμό. Ανοίξτε τον σελιδομετρητή ιστοσελίδων για να προσπελάσετε
-        τέτοιους λογαριασμούς ταχυδρομείου.</string>
-    <string name="provider_note_yahoojp">Αν θέλετε να χρησιμοποιήσετε POP3 για αυτόν το πάροχο, πρέπει να επιτρέψετε την χρήση POP3 στη σελίδα ρυθμίσεων του Yahoo mail.</string>
-    <string name="provider_note_auonejp">Αν θέλετε να χρησιμοποιήσετε IMAP ή POP3 για αυτόν το πάροχο, πρέπει να επιτρέψετε την χρήση IMAP ή POP3 στη σελίδα ρυθμίσεων του au one mail.</string>
-    <string name="provider_note_naver">Αν θέλετε να χρησιμοποιήσετε IMAP ή POP3 για αυτόν το πάροχο, πρέπει να επιτρέψετε την χρήση IMAP ή POP3 στη σελίδα ρυθμίσεων του Naver.</string>
-    <string name="provider_note_hanmail">Αν θέλετε να χρησιμοποιήσετε IMAP ή POP3 για αυτόν το πάροχο, πρέπει να επιτρέψετε την χρήση IMAP ή POP3 στη σελίδα ρυθμίσεων του Hanmail(Daum).</string>
-    <string name="provider_note_paran">Αν θέλετε να χρησιμοποιήσετε IMAP ή POP3 για αυτόν το πάροχο, πρέπει να επιτρέψετε την χρήση IMAP ή POP3 στη σελίδα ρυθμίσεων του Paran.</string>
-    <string name="provider_note_nate">Αν θέλετε να χρησιμοποιήσετε IMAP ή POP3 για αυτόν το πάροχο, πρέπει να επιτρέψετε την χρήση IMAP ή POP3 στη σελίδα ρυθμίσεων του Nate.</string>
-
-    <string name="account_setup_failed_dlg_invalid_certificate_title">Άγνωστο πιστοποιητικό</string>
-    <string name="account_setup_failed_dlg_invalid_certificate_accept">Αποδοχή κλειδιού</string>
-    <string name="account_setup_failed_dlg_invalid_certificate_reject">Απόρριψη κλειδιού</string>
-
-    <string name="message_help_key">Del (or D) - Διαγραφή\u000AR -
-    Απάντηση\u000AA - Απάντηση σε όλους\u000AF - Προώθηση\u000AJ ή P - Προηγούμενο
-    μήνυμα\u000AK, N - Επόμενο μήνυμα\u000AM - Μετακίνηση\u000AY - Αντιγραφή\u000AZ - Σμίκρυνση\u000AShift-Z -
-    Μεγέθυνση\u000aG - Αστέρι</string>
-    <string name="message_list_help_key">Del (ή D) - Διαγραφή\u000AR -
-    Απάντηση\u000AA - Απάντηση σε όλους\u000AC - Σύνθεση\u000AF - Προώθηση\u000aM -
-    Μετακίνηση\u000AY - Αντιγραφή\u000AG - Αστέρι\u000AO - Ταξινόμηση\u000AI - Σειρά ταξινόμησης\u000AQ
-    - Επιστροφή στους φακέλους\u000AS - Επιλογή/Αποεπιλογή</string>
-
-    <string name="folder_list_help_key">
-    1 - Προβολή φακλέλων πρώτου επιπέδου\u000A
-    2 - Προβολή φακέλων 1ου και 2ου επιπέδου\u000A
-    3 - Προβολή όλων εκτός από 2ου επιπέδου\u000A
-    4 - Προβολή όλων\u000A
-    Q - Επιστροφή στους λογαριασμούς\u000A
-    S - Διόρθωση ρυθμίσεων λογαριασμού</string>
-
-    <string name="folder_list_filter_hint">το όνομα του φακέλου περιέχει</string>
-
-    <string name="folder_list_display_mode_label">Φάκελοι</string>
-    <string name="folder_list_display_mode_all">Προβολή όλων</string>
-    <string name="folder_list_display_mode_first_class">Προβολή μόνο 1ου επιπέδου</string>
-    <string name="folder_list_display_mode_first_and_second_class">Προβολή 1ου και 2ου επιπέδου</string>
-    <string name="folder_list_display_mode_not_second_class">Προβολή όλων εκτός 2ου επιπέδου</string>
-
-    <string name="account_settings_signature__location_label">Τοποθέτηση υπογραφής</string>
-    <string name="account_settings_signature__location_before_quoted_text">Πριν το κείμενο παράθεσης</string>
-    <string name="account_settings_signature__location_after_quoted_text">Μετά το κείμενο παράθεσης</string>
-    <string name="setting_theme_dark">Σκοτεινό</string>
-    <string name="setting_theme_light">Ανοιχτόχρωμο</string>
-    <string name="display_preferences">Προβολή</string>
-    <string name="global_preferences">Γενικές</string>
-    <string name="debug_preferences">Αποσφαλμάτωση</string>
-    <string name="privacy_preferences">Ιδιωτικό</string>
-    <string name="network_preferences">Δίκτυο</string>
-    <string name="interaction_preferences">Αλληλεπίδραση</string>
-    <string name="accountlist_preferences">Λίστα λογαριασμών</string>
-    <string name="messagelist_preferences">Λίστες μηνυμάτων</string>
-    <string name="messageview_preferences">Μηνύματα</string>
-    <string name="settings_theme_label">Θέμα</string>
-    <string name="settings_language_label">Γλώσσα</string>
-
-    <string name="settings_messageview_mobile_layout_label">Μονόστηλη διάταξη</string>
-    <string name="settings_messageview_mobile_layout_summary">Μηνύματα HTML για μικρότερες οθόνες</string>
-
-    <string name="setting_language_system">Εξ ορισμού του συστήματος</string>
-
-    <string name="background_ops_label">Συγχρονισμός στο παρασκήνιο</string>
-    <string name="background_ops_never">Ποτέ</string>
-    <string name="background_ops_always">Πάντοτε</string>
-    <string name="background_ops_enabled">Όταν ελέγχονται \'Δεδομένα παρασκηνίου\'</string>
-    <string name="background_ops_auto_sync">Όταν ελέγχονται \'Δεδομένα παρασκηνίου\' &amp; \'Αυτόματο συγχρονισμός\'</string>
-    <string name="background_ops_auto_sync_only">Όταν έχει επιλεγεί \'Auto-sync\'</string>
-
-    <string name="date_format_label">Γραφή ημερομηνίας</string>
-    <!--
-      The values of the date_format_* strings MUST be valid date format strings.
-      See Android SDK documentation for the class SimpleDateFormat.
-    -->
-    <string name="date_format_common">dd-MMM-yyyy</string>
-
-    <string name="batch_select_all">Επιλογή όλων</string>
-
-    <string name="account_setup_push_limit_label">Μέγιστο φακέλων για σπρώξιμο</string>
-    <string name="account_setup_push_limit_10">10 φάκελοι</string>
-    <string name="account_setup_push_limit_25">25 φάκελοι</string>
-    <string name="account_setup_push_limit_50">50 φάκελοι</string>
-    <string name="account_setup_push_limit_100">100 φάκελοι</string>
-    <string name="account_setup_push_limit_250">250 φάκελοι</string>
-    <string name="account_setup_push_limit_500">500 φάκελοι</string>
-    <string name="account_setup_push_limit_1000">1000 φάκελοι</string>
-
-    <string name="animations_title">Animation</string>
-    <string name="animations_summary">Χρήση οπτικών εφέ gaudy</string>
-    <string name="gestures_title">Χειρονομίες</string>
-    <string name="gestures_summary">Αποδοχή ελέγχου με χειρονομίες</string>
-
-    <string name="volume_navigation_title">Πλοήγηση με πλήκτρο έντασης</string>
-    <string name="volume_navigation_summary">Μετακίνηση στις επιλογές με χρήση του πλήκτρου έντασης</string>
-    <string name="volume_navigation_message">Προβολή μηνύματος</string>
-    <string name="volume_navigation_list">Διάφορες προβολές λίστας</string>
-
-    <string name="start_integrated_inbox_title">Εκκίνηση στα ενιαία εισερχόμενα</string>
-    <string name="start_integrated_inbox_summary">Προβολή των \'Ενιαίων Εισερχόμενων\' κατά την εκκίνηση</string>
-
-    <string name="measure_accounts_title">Προβολή μεγέθους λογαριασμού</string>
-    <string name="measure_accounts_summary">Απενεργοποιήστε το για ταχύτητα</string>
-
-    <string name="count_search_title">Πλήθος αποτελεσμάτων αναζήτησης</string>
-    <string name="count_search_summary">Απενεργοποιήστε το για ταχύτητα</string>
-
-    <string name="hide_special_accounts_title">Απόκρυψη ειδικών λογαριασμών</string>
-    <string name="hide_special_accounts_summary">Τα \'Ενιαία Εισερχόμενα\' και \'Όλα τα Μηνύματα\' να μην εμφανίζονται</string>
-
-    <string name="search_title"><xliff:g id="search_name">%s</xliff:g> <xliff:g id="modifier">%s</xliff:g></string>
-    <string name="flagged_modifier"> - Με αστέρι</string>
-    <string name="unread_modifier"> - Μη αναγνωσμένα</string>
-
-    <string name="search_all_messages_title">Όλα τα μηνύματα</string>
-    <string name="search_all_messages_detail">Όλα τα μηνύματα σε φακέλους αναζήτησης</string>
-
-    <string name="integrated_inbox_title">Ενιαία Εισερχόμενα</string>
-    <string name="integrated_inbox_detail">Όλα τα μηνύματα στους ενοποιημένους φακέλους</string>
-
-    <string name="tap_hint">Αγγίξτε το φάκελο για μη αναγνωσμένα ή μηνύματα με αστέρι</string>
-
-    <string name="folder_settings_include_in_integrated_inbox_label">Ενιαία Εισερχόμενα</string>
-    <string name="folder_settings_include_in_integrated_inbox_summary">Όλα τα μηνύματα προβάλλονται στα Ενιαία Εισερχόμενα</string>
-
-    <string name="account_settings_searchable_label">Φάκελοι αναζήτησης</string>
-    <string name="account_settings_searchable_all">Όλοι</string>
-    <string name="account_settings_searchable_displayable">Προβαλλόμενοι</string>
-    <string name="account_settings_searchable_none">Κανένας</string>
-
-    <string name="font_size_settings_title">Μέγεθος γραμματοσειράς</string>
-    <string name="font_size_settings_description">Ρύθμιση μεγέθους γραμματοσειράς</string>
-
-    <string name="font_size_account_list">Λίστα λογαριασμών</string>
-    <string name="font_size_account_name">Όνομα λογαριασμού</string>
-    <string name="font_size_account_description">Περιγραφή λογαριασμού</string>
-
-    <string name="font_size_folder_list">Λίστα φακέλων</string>
-    <string name="font_size_folder_name">Όνομα φακέλου</string>
-    <string name="font_size_folder_status">Κατάσταση φακέλου</string>
-
-    <string name="font_size_message_list">Ρύθμιση λιστών</string>
-    <string name="font_size_message_list_subject">Θέμα</string>
-    <string name="font_size_message_list_sender">Αποστολέας</string>
-    <string name="font_size_message_list_date">Ημερομηνία</string>
-    <string name="font_size_message_list_preview">Προεπισκόπηση</string>
-
-    <string name="font_size_message_view">Μηνύματα</string>
-    <string name="font_size_message_view_sender">Αποστολέας</string>
-    <string name="font_size_message_view_to">Προς</string>
-    <string name="font_size_message_view_cc">Κοινοποίηση</string>
-    <string name="font_size_message_view_additional_headers">Επιπλέον επικεφαλίδες</string>
-    <string name="font_size_message_view_subject">Θέμα</string>
-    <string name="font_size_message_view_time">Ώρα</string>
-    <string name="font_size_message_view_date">Ημερομηνία</string>
-    <string name="font_size_message_view_content">Σώμα μηνύματος</string>
-
-    <string name="font_size_message_compose">Σύνθεση μηνύματος</string>
-    <string name="font_size_message_compose_input">Κείμενο πεδίων εισόδου</string>
-
-    <string name="font_size_tiniest">Ελάχιστο</string>
-    <string name="font_size_tiny">Ακόμα μικρότερο</string>
-    <string name="font_size_smaller">Μικρότερο</string>
-    <string name="font_size_small">Μικρό</string>
-    <string name="font_size_medium">Μεσαίο</string>
-    <string name="font_size_large">Μεγάλο</string>
-    <string name="font_size_larger">Μεγαλύτερο</string>
-
-    <string name="font_size_webview_smaller">Ελάχιστο</string>
-    <string name="font_size_webview_small">Μικρό</string>
-    <string name="font_size_webview_normal">Κανονικό</string>
-    <string name="font_size_webview_large">Μεγάλο</string>
-    <string name="font_size_webview_larger">Μεγαλύτερο</string>
-
-    <!-- Note: Contains references to preferences_action and misc_preferences_attachment_title -->
-    <string name="message_compose_buggy_gallery">Ελέγξτε \'Ρυθμίσεις\' -&gt; \'Παράκαμψη σφάλματος πινακοθήκης\' για να μπορείτε να συνάψετε εικόνες ή βίντεο με το Gallery 3D.</string>
-
-    <!-- Note: Contains references to add_attachment_action_image and add_attachment_action_video -->
-    <string name="message_compose_use_workaround">Χρήση \'Προσθήκη συνημμένου (Εικόνα)\' ή \'Προσθήκη συνημμένου (Βίντεο)\' για να συνάψετε εικόνες ή βίντεο με το Gallery 3D.</string>
-
-    <string name="miscellaneous_preferences">Διάφορα</string>
-    <string name="misc_preferences_attachment_title">Παράκαμψη σφάλματος πινακοθήκης</string>
-    <string name="misc_preferences_attachment_description">Προβολή πλήκτρων για προσθήκη συνημμένων εικόνας/βίντεο (παράκαμψη του σφάλματος Gallery 3D)</string>
-
-    <!-- APG related -->
-    <string name="error_activity_not_found">Δεν βρέθηκε κατάλληλη εφαρμογή για αυτή την ενέργεια.</string>
-    <string name="error_apg_version_not_supported">Η εγκατεστημένη έκδοση APG δεν υποστηρίζεται.</string>
-    <string name="btn_crypto_sign">Υπογραφή</string>
-    <string name="btn_encrypt">Κρυπτογράφηση</string>
-    <string name="btn_decrypt">Αποκρυπτογράφηση</string>
-    <string name="btn_verify">Επιβεβαίωση</string>
-    <string name="unknown_crypto_signature_user_id">&lt;άγνωστος&gt;</string>
-    <string name="key_id">id: %s</string>
-    <string name="pgp_mime_unsupported">Μηνύματα PGP/MIME δεν υποστηρίζονται ακόμη.</string>
-    <string name="attachment_encryption_unsupported">Προειδοποίηση: τα συνημμένα δεν είναι υπογραμμένα ούτε κρυπτογραφημένα ακόμη.</string>
-    <string name="send_aborted">Αποστολή ματαιώθηκε.</string>
-
-    <string name="save_or_discard_draft_message_dlg_title">Αποθήκευση πρόχειρου μηνύματος;</string>
-    <string name="save_or_discard_draft_message_instructions_fmt">Αποθήκευση ή απόρριψη αυτού του μηνύματος;</string>
-
-    <string name="confirm_discard_draft_message_title">Απόρριψη μηνύματος;</string>
-    <string name="confirm_discard_draft_message">Είστε σίγουροι ότι θέλετε να απορρίψετε αυτό το μήνυμα;</string>
-
-    <string name="refuse_to_save_draft_marked_encrypted_dlg_title">Άρνηση αποθήκευσης πρόχειρου μηνύματος</string>
-    <string name="refuse_to_save_draft_marked_encrypted_instructions_fmt">Το πρόχειρο μήνυμα που σημάνθηκε ως κρυπτογραφημένο δεν θα αποθηκευτεί.</string>
-
-    <string name="continue_without_public_key_dlg_title">Συνέχεια χωρίς δημόσιο κλειδί;</string>
-    <string name="continue_without_public_key_instructions_fmt">Ένας ή περισσότεροι παραλήπτες δεν έχουν αποθηκευμένο δημόσιο κλειδί. Συνέχεια;</string>
-
-    <string name="select_text_now">Επιλογή κειμένου για αντιγραφή</string>
-
-    <string name="dialog_confirm_delete_title">Επιβεβαίωση διαγραφής</string>
-    <string name="dialog_confirm_delete_message">Θέλετε να διαγράψετε αυτό το μήνυμα;</string>
-    <string name="dialog_confirm_delete_confirm_button">Διαγραφή</string>
-    <string name="dialog_confirm_delete_cancel_button">Άκυρο</string>
-
-    <string name="dialog_confirm_spam_title">Επιβεβαίωση μετακίνησης στο φάκελο σκουπιδιών</string>
-    <plurals name="dialog_confirm_spam_message">
-        <item quantity="one">Θέλετε πράγματι να μετακινήσετε αυτό το μήνυμα στο φάκελο σκουπιδιών;</item>
-        <item quantity="other">Θέλετε πράγματι να μετακινήσετε <xliff:g id="message_count">%1$d</xliff:g> μηνύματα στο φάκελο σκουπιδιών;</item>
-<!--
-  Translators:
-
-  Please review how to handle pluralization for your language at (1) and ajust
-  the <item> elements accordingly
-
-  Possible values for 'quantity': zero, one, two, few, many, other
-
-  (1) http://developer.android.com/guide/topics/resources/string-resource.html#Plurals
-
--->
-    </plurals>
-    <string name="dialog_confirm_spam_confirm_button">Ναι</string>
-    <string name="dialog_confirm_spam_cancel_button">Όχι</string>
-
-    <string name="dialog_attachment_progress_title">Κατέβασμα συνημμένου</string>
-
-    <string name="debug_logging_enabled">Debug logging to Android logging system enabled</string>
-
-    <string name="messagelist_sent_to_me_sigil">»</string>
-    <string name="messagelist_sent_cc_me_sigil">›</string>
-    <string name="error_unable_to_connect">Σύνδεση αδύνατη</string>
-
-    <string name="import_export_action">Εισαγωγή &amp; Εξαγωγή ρυθμίσεων</string>
-    <string name="settings_export_account">Εξαγωγή ρυθμίσεων λογαριασμού</string>
-    <string name="settings_export_all">Εξαγωγή ρυθμίσεων και λογαριασμών</string>
-    <string name="settings_import_dialog_title">Εισαγωγή</string>
-    <string name="settings_export_dialog_title">Εξαγωγή</string>
-    <string name="settings_import">Εισαγωγή ρυθμίσεων</string>
-    <string name="settings_import_selection">Εισαγωγή επιλογής</string>
-    <string name="settings_import_global_settings">Συνολικές ρυθμίσεις</string>
-    <string name="settings_exporting">Εξαγωγή ρυθμίσεων σε εξέλιξη…</string>
-    <string name="settings_importing">Εισαγωγή ρυθμίσεων σε εξέλιξη…</string>
-    <string name="settings_import_scanning_file">Ανίχνευση αρχείου…</string>
-    <string name="settings_export_success">Οι εξαγόμενες ρυθμίσεις αποθηκεύτηκαν στο <xliff:g id="filename">%s</xliff:g></string>
-    <string name="settings_import_global_settings_success">Ρυθμίσεις εισήχθηκαν από το <xliff:g id="filename">%s</xliff:g></string>
-    <string name="settings_import_success">Εισήχθηκαν <xliff:g id="accounts">%s</xliff:g> λογαριασμοί από το <xliff:g id="filename">%s</xliff:g></string>
-    <plurals name="settings_import_success">
-        <item quantity="one">1 λογαριασμός</item>
-        <item quantity="other"><xliff:g id="numAccounts">%s</xliff:g> λογαριασμοί</item>
-    </plurals>
-    <string name="settings_export_failure">Αποτυχία εξαγωγής ρυθμίσεων</string>
-    <string name="settings_import_failure">Αποτυχία εισαγωγής ρυθμίσεων από το <xliff:g id="filename">%s</xliff:g></string>
-    <string name="settings_export_success_header">Εξαγωγή επιτυχημένη</string>
-    <string name="settings_export_failed_header">Εξαγωγή απέτυχε</string>
-    <string name="settings_import_success_header">Εισαγωγή επιτυχημένη</string>
-    <string name="settings_import_failed_header">Εισαγωγή απέτυχε</string>
-    <string name="settings_import_activate_account_header">Ενεργοποίηση λογαριασμού</string>
-    <string name="settings_import_activate_account_intro">Για να χρησιμοποιήσετε το λογαριασμό \'<xliff:g id="account">%s</xliff:g>\' πρέπει να εισάγετε <xliff:g id="server_passwords">%s</xliff:g>.</string>
-    <plurals name="settings_import_server_passwords">
-        <item quantity="one">συνθηματικό για τον εξυπηρέτη</item>
-        <item quantity="other">συνθηματικά για τον εξυπηρέτη</item>
-    </plurals>
-    <string name="settings_import_incoming_server">Εξυπηρέτης εισερχόμενων (<xliff:g id="hostname">%s</xliff:g>):</string>
-    <string name="settings_import_outgoing_server">Εξυπηρέτης εξερχόμενων (<xliff:g id="hostname">%s</xliff:g>):</string>
-    <plurals name="settings_import_setting_passwords">
-        <item quantity="one">Καθορισμός συνθηματικού…</item>
-        <item quantity="other">Καθορισμός συνθηματικών…</item>
-    </plurals>
-    <string name="settings_import_use_incoming_server_password">Χρήση του συνθηματικού του εξυπηρέτη εισερχόμενων</string>
-    <string name="activate_account_action">Ενεργοποίηση</string>
-
-    <string name="settings_unknown_version">Αδύνατος ο χειρισμός αρχείου έκδοσης <xliff:g id="version">%s</xliff:g></string>
-
-    <string name="account_unavailable">Ο λογαριασμός \'<xliff:g id="account">%s</xliff:g>\' δεν είναι διαθέσιμος. Ελέγξτε αποθήκευση.</string>
-
-    <string name="settings_attachment_default_path">Αποθήκευση συνημμένων στο…</string>
-    <string name="attachment_save_title">Αποθήκευση συνημμένων</string>
-    <string name="attachment_save_desc">Δεν βρέθηκε επόπτης αρχείων. Πού θέλετε να αποθηκευτεί αυτό το συνημμένο;</string>
-
-    <string name="manage_accounts_move_up_action">Μετακίνηση πάνω</string>
-    <string name="manage_accounts_move_down_action">Μετακίνηση κάτω</string>
-    <string name="manage_accounts_moving_message">Ο λογαριασμός μετακινείται…</string>
-
-    <string name="unread_widget_select_account">Προβολή πλήθους μη αναγνωσμένων για…</string>
-
-    <string name="import_dialog_error_title">Λείπει εφαρμογή επόπτη αρχείων</string>
-    <string name="close">Κλείσιμο</string>
-
-    <string name="webview_empty_message">Κενό μήνυμα</string>
-
-    <string name="webview_contextmenu_link_view_action">Άνοιγμα για προβολή</string>
-    <string name="webview_contextmenu_link_share_action">Κοινοποίηση συνδέσμου</string>
-    <string name="webview_contextmenu_link_copy_action">Αντιγραφή συνδέσμου στο clipboard</string>
-    <string name="webview_contextmenu_link_clipboard_label">Σύνδεσμος</string>
-
-    <string name="webview_contextmenu_image_title">Εικόνα</string>
-    <string name="webview_contextmenu_image_view_action">Προβολή εικόνας</string>
-    <string name="webview_contextmenu_image_save_action">Αποθήκευση εικόνας</string>
-    <string name="webview_contextmenu_image_download_action">Κατέβασμα εικόνας</string>
-    <string name="webview_contextmenu_image_copy_action">Αντιγραφή διεύθυνσης εικόνας στο clipboard</string>
-    <string name="webview_contextmenu_image_clipboard_label">Διεύθυνση εικόνας</string>
-
-    <string name="webview_contextmenu_phone_call_action">Κλήση αριθμού</string>
-    <string name="webview_contextmenu_phone_save_action">Αποθήκευση στις Επαφές</string>
-    <string name="webview_contextmenu_phone_copy_action">Αντιγραφή του αριθμού στο clipboard</string>
-    <string name="webview_contextmenu_phone_clipboard_label">Αριθμός τηλεφώνου</string>
-
-    <string name="webview_contextmenu_email_send_action">Αποστολή μηνύματος</string>
-    <string name="webview_contextmenu_email_save_action">Αποθήκευση στις Επαφές</string>
-    <string name="webview_contextmenu_email_copy_action">Αντιγραφή διεύθυνσης μηνύματος στο clipboard</string>
-    <string name="webview_contextmenu_email_clipboard_label">Διεύθυνση μηνύματος</string>
-
-    <string name="image_saved_as">Αποθήκευση μηνύματος ως \"<xliff:g id="filename">%s</xliff:g>\"</string>
-    <string name="image_saving_failed">Αποτυχία αποθήκευσης της εικόνας</string>
-
-    <string name="account_settings_remote_search_num_results_entries_all">Όλα</string>
-    <string name="account_settings_remote_search_num_results_entries_10">10</string>
-    <string name="account_settings_remote_search_num_results_entries_25">25</string>
-    <string name="account_settings_remote_search_num_results_entries_50">50</string>
-    <string name="account_settings_remote_search_num_results_entries_100">100</string>
-    <string name="account_settings_remote_search_num_results_entries_250">250</string>
-    <string name="account_settings_remote_search_num_results_entries_500">500</string>
-    <string name="account_settings_remote_search_num_results_entries_1000">1000</string>
-    <string name="account_settings_remote_search_num_label">Όριο εξυπηρέτη για αναζήτηση αποτελεσμάτων</string>
-    <string name="account_settings_remote_search_num_summary">Η αναζήτηση θα διακοπεί όταν βρεθούν <xliff:g id="num_results">%s</xliff:g> αποτελέσματα.</string>
-    <string name="account_settings_remote_search">Αναζήτηση σε απομακρυσμένο φάκελο</string>
-    <string name="account_settings_remote_search_full_text">Συμπερίληψη κειμένου μηνύματος στην αναζήτηση</string>
-    <string name="account_settings_remote_search_full_text_summary">Οι αναζητήσεις πλήρους κειμένου μπορεί να καθυστερούν.</string>
-    <string name="remote_search_sending_query">Αποστολή ερωτήματος στον εξυπηρέτη</string>
-    <string name="remote_search_downloading">Ανάκληση %d αποτελεσμάτων</string>
-    <string name="remote_search_downloading_limited">Ανάκληση %1$d από %2$d αποτελέσματα</string>
-    <string name="remote_search_error">Η απομακρυσμένη αναζήτηση απέτυχε.</string>
-
-    <string name="account_settings_search">Αναζήτηση</string>
-    <string name="account_settings_remote_search_enabled">Ενεργοποίηση αναζήτησης στον εξυπηρέτη</string>
-    <string name="account_settings_remote_search_enabled_summary">Αναζήτηση μηνυμάτων στον εξυπηρέτη επιπρόσθετα αυτών που είναι στη συσκευή σας</string>
-    <string name="action_remote_search">Αναζήτηση μηνυμάτων στον εξυπηρέτη</string>
-    <string name="pull_to_refresh_remote_search_from_local_search_pull">Προώθηση στον εξυπηρέτη αναζήτησης</string>
-    <string name="pull_to_refresh_remote_search_from_local_search_release">Αποδέσμευση στον εξυπηρέτη αναζήτησης</string>
-    <string name="remote_search_unavailable_no_network">Η απομακρυσμένη αναζήτηση δεν είναι διαθέσιμη χωρίς σύνδεση δικτύου.</string>
-
-    <string name="global_settings_background_as_unread_indicator_label">Χρήση φόντου ως ένδειξη (μη) αναγνωσμένου</string>
-    <string name="global_settings_background_as_unread_indicator_summary">Προβολή αναγνωσμένων και μη αναγνωσμένων μηνυμάτων με διαφορετικά χρώματα φόντου</string>
-
-    <string name="global_settings_threaded_view_label">Προβολή συζήτησης</string>
-    <string name="global_settings_threaded_view_summary">Σύντμηση μηνυμάτων που ανήκουν στον ίδιο νήμα</string>
->>>>>>> d06e7728
 </resources>