--- conflicted
+++ resolved
@@ -1,150 +1,84 @@
-<<<<<<< HEAD
-<?xml version="1.0" encoding="utf-8"?>
-<RelativeLayout
-    xmlns:android="http://schemas.android.com/apk/res/android"
-    android:id="@+id/active_icons"
-    android:layout_width="wrap_content"
-    android:layout_height="match_parent"
-    android:gravity="center_vertical"
-    android:paddingLeft="6dip"
-    android:paddingRight="6dip"
-    android:clickable="true">
-
-    <LinearLayout
-        android:id="@+id/flagged_message_count_wrapper"
-        android:orientation="horizontal"
-        android:layout_width="wrap_content"
-        android:layout_height="wrap_content"
-        android:gravity="center_vertical"
-        android:clickable="true"
-        android:paddingLeft="10dip"
-        android:paddingRight="10dip">
-
-        <View
-            android:id="@+id/flagged_message_count_icon"
-            android:layout_width="32dp"
-            android:layout_height="32dp" />
-
-        <TextView
-            android:id="@+id/flagged_message_count"
-            android:layout_width="wrap_content"
-            android:layout_height="wrap_content"
-            android:singleLine="true"
-            android:ellipsize="end"
-            android:textAppearance="?android:attr/textAppearanceLarge" />
-
-    </LinearLayout>
-
-    <LinearLayout
-        android:id="@+id/new_message_count_wrapper"
-        android:orientation="horizontal"
-        android:layout_width="wrap_content"
-        android:layout_height="wrap_content"
-        android:layout_toRightOf="@id/flagged_message_count_wrapper"
-        android:gravity="center_vertical"
-        android:clickable="true"
-        android:paddingLeft="10dip"
-        android:paddingRight="10dip">
-
-        <View
-            android:id="@+id/new_message_count_icon"
-            android:layout_width="32dp"
-            android:layout_height="32dp"/>
-
-        <TextView
-            android:id="@+id/new_message_count"
-            android:layout_width="wrap_content"
-            android:layout_height="wrap_content"
-            android:singleLine="true"
-            android:ellipsize="end"
-            android:textAppearance="?android:attr/textAppearanceLarge"/>
-
-    </LinearLayout>
-
-    <LinearLayout
-        android:id="@+id/total_message_count_wrapper"
-        android:orientation="horizontal"
-        android:layout_width="wrap_content"
-        android:layout_height="wrap_content"
-        android:layout_toRightOf="@id/new_message_count_wrapper"
-        android:gravity="center_vertical"
-        android:clickable="true"
-        android:paddingLeft="10dip"
-        android:paddingRight="10dip">
-
-        <TextView
-            android:id="@+id/total_message_count"
-            android:layout_width="wrap_content"
-            android:layout_height="wrap_content"
-            android:singleLine="true"
-            android:ellipsize="end"
-            android:textAppearance="?android:attr/textAppearanceLarge"/>
-
-    </LinearLayout>
-    
-</RelativeLayout>
-=======
-<?xml version="1.0" encoding="utf-8"?>
-<RelativeLayout
-    xmlns:android="http://schemas.android.com/apk/res/android"
-    android:id="@+id/active_icons"
-    android:layout_width="wrap_content"
-    android:layout_height="match_parent"
-    android:gravity="center_vertical"
-    android:paddingLeft="2dip"
-    android:paddingRight="2dip"
-    android:clickable="true">
-
-    <LinearLayout
-        android:id="@+id/flagged_message_count_wrapper"
-        android:orientation="horizontal"
-        android:layout_width="wrap_content"
-        android:layout_height="wrap_content"
-        android:gravity="center_vertical"
-        android:clickable="true"
-        android:paddingLeft="4dip"
-        android:paddingRight="4dip">
-
-        <View
-            android:id="@+id/flagged_message_count_icon"
-            android:layout_width="32dp"
-            android:layout_height="32dp" />
-
-        <TextView
-            android:id="@+id/flagged_message_count"
-            android:layout_width="wrap_content"
-            android:layout_height="wrap_content"
-            android:singleLine="true"
-            android:ellipsize="end"
-            android:textAppearance="?android:attr/textAppearanceLarge" />
-
-    </LinearLayout>
-
-    <LinearLayout
-        android:id="@+id/new_message_count_wrapper"
-        android:orientation="horizontal"
-        android:layout_width="wrap_content"
-        android:layout_height="wrap_content"
-        android:layout_toRightOf="@id/flagged_message_count_wrapper"
-        android:gravity="center_vertical"
-        android:clickable="true"
-        android:paddingLeft="4dip"
-        android:paddingRight="4dip">
-
-        <View
-            android:id="@+id/new_message_count_icon"
-            android:layout_width="32dp"
-            android:layout_height="32dp"/>
-
-        <TextView
-            android:id="@+id/new_message_count"
-            android:layout_width="wrap_content"
-            android:layout_height="wrap_content"
-            android:singleLine="true"
-            android:ellipsize="end"
-            android:textAppearance="?android:attr/textAppearanceLarge"/>
-
-    </LinearLayout>
-
-</RelativeLayout>
->>>>>>> 917da8cd
+<?xml version="1.0" encoding="utf-8"?>
+<RelativeLayout
+    xmlns:android="http://schemas.android.com/apk/res/android"
+    android:id="@+id/active_icons"
+    android:layout_width="wrap_content"
+    android:layout_height="match_parent"
+    android:gravity="center_vertical"
+    android:paddingLeft="2dip"
+    android:paddingRight="2dip"
+    android:clickable="true">
+
+    <LinearLayout
+        android:id="@+id/flagged_message_count_wrapper"
+        android:orientation="horizontal"
+        android:layout_width="wrap_content"
+        android:layout_height="wrap_content"
+        android:gravity="center_vertical"
+        android:clickable="true"
+        android:paddingLeft="4dip"
+        android:paddingRight="4dip">
+
+        <View
+            android:id="@+id/flagged_message_count_icon"
+            android:layout_width="32dp"
+            android:layout_height="32dp" />
+
+        <TextView
+            android:id="@+id/flagged_message_count"
+            android:layout_width="wrap_content"
+            android:layout_height="wrap_content"
+            android:singleLine="true"
+            android:ellipsize="end"
+            android:textAppearance="?android:attr/textAppearanceLarge" />
+
+    </LinearLayout>
+
+    <LinearLayout
+        android:id="@+id/new_message_count_wrapper"
+        android:orientation="horizontal"
+        android:layout_width="wrap_content"
+        android:layout_height="wrap_content"
+        android:layout_toRightOf="@id/flagged_message_count_wrapper"
+        android:gravity="center_vertical"
+        android:clickable="true"
+        android:paddingLeft="4dip"
+        android:paddingRight="4dip">
+
+        <View
+            android:id="@+id/new_message_count_icon"
+            android:layout_width="32dp"
+            android:layout_height="32dp"/>
+
+        <TextView
+            android:id="@+id/new_message_count"
+            android:layout_width="wrap_content"
+            android:layout_height="wrap_content"
+            android:singleLine="true"
+            android:ellipsize="end"
+            android:textAppearance="?android:attr/textAppearanceLarge"/>
+
+    </LinearLayout>
+
+    <LinearLayout
+        android:id="@+id/total_message_count_wrapper"
+        android:orientation="horizontal"
+        android:layout_width="wrap_content"
+        android:layout_height="wrap_content"
+        android:layout_toRightOf="@id/new_message_count_wrapper"
+        android:gravity="center_vertical"
+        android:clickable="true"
+        android:paddingLeft="10dip"
+        android:paddingRight="10dip">
+
+        <TextView
+            android:id="@+id/total_message_count"
+            android:layout_width="wrap_content"
+            android:layout_height="wrap_content"
+            android:singleLine="true"
+            android:ellipsize="end"
+            android:textAppearance="?android:attr/textAppearanceLarge"/>
+
+    </LinearLayout>
+    
+</RelativeLayout>