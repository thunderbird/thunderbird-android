--- conflicted
+++ resolved
@@ -1,4 +1,3 @@
-<<<<<<< HEAD
 <?xml version="1.0" encoding="utf-8"?>
 <resources xmlns:xliff="urn:oasis:names:tc:xliff:document:1.2">
     <!-- === App-specific strings ============================================================= -->
@@ -23,36 +22,31 @@
 
 
     <!-- Welcome message -->
-    <!-- NEW: <string name="welcome_message_title">Welcome to K-9 Mail</string>-->
-    <string name="accounts_welcome"><![CDATA[
-<p>
-K-9 Mail це поштовий клієнт з відкритим вихідним кодом для Android, який базується на основі стадартної програми Android Mail client.
-</p><p>
-Покращені можливості K-9 включають:
-</p>
-<ul>
-  <li>Push mail при використання IMAP IDLE</li>
-  <li>Краща швидкодія</li>
-  <li>Систематизація повідомлень</li>
-  <li>Електронні підписи у пошті</li>
-  <li>Прихована копія собі</li>
-  <li>Підписки до папок</li>
-  <li>Синхронізація всіх папок</li>
-  <li>Налаштування зворотньої адреси</li>
-  <li>Клавіатурні скорочення</li>
-  <li>Краща підтримка IMAP</li>
-  <li>Збереження вкладень на карту пам’яті</li>
-  <li>Очищення кошика</li>
-  <li>Упорядкування повідомлень</li>
-  <li>…і більше</li>
-</ul>
-<p>
-Зауважимо, що K-9 не підтримує більшіть безкоштовних облікових записів hotmail та, як і інші поштові програми, має деякі дивацтва при роботі з Microsoft Exchange.
-</p><p>
-Будь ласка, надсилайте звіти про помилки, запити про розробку нових функцій та задавайте питання на
-<a href="http://k9mail.googlecode.com/">http://k9mail.googlecode.com/</a>.
-</p>
-    ]]></string>
+    <!-- NEW: <string name="welcome_message_title">Welcome to K-9 Mail!</string>-->
+    <string name="accounts_welcome">
+Ласкаво просимо до налаштувань K-9 Mail.  K-9 це поштовий клієнт з відкритим вихідним кодом для Android, який базується на основі стадартної програми Android Mail client.
+\n\n
+\nПокращені можливості K-9 включають:
+\n * Push mail при використання IMAP IDLE
+\n * Краща швидкодія
+\n * Систематизація повідомлень
+\n * Електронні підписи у пошті
+\n * Прихована копія собі
+\n * Підписки до папок
+\n * Синхронізація всіх папок
+\n * Налаштування зворотньої адреси
+\n * Клавіатурні скорочення
+\n * Краща підтримка IMAP
+\n * Збереження вкладень на карту пам’яті
+\n * Очищення кошика
+\n * Упорядкування повідомлень
+\n * …і більше
+\n
+\nЗауважимо, що K-9 не підтримує більшіть безкоштовних облікових записів hotmail та, як і інші поштові програми, має деякі дивацтва при роботі з Microsoft Exchange.
+\n
+\nБудь ласка, надсилайте звіти про помилки, запити про розробку нових функцій та задавайте питання на
+http://k9mail.googlecode.com/
+    </string>
 
 
     <!-- Default signature -->
@@ -1094,1102 +1088,4 @@
 
     <!-- NEW: <string name="global_settings_threaded_view_label">Threaded view</string>-->
     <!-- NEW: <string name="global_settings_threaded_view_summary">Collapse messages belonging to the same thread</string>-->
-</resources>
-=======
-<?xml version="1.0" encoding="utf-8"?>
-<resources xmlns:xliff="urn:oasis:names:tc:xliff:document:1.2">
-    <!-- === App-specific strings ============================================================= -->
-
-    <!-- This should make it easier for forks to change the branding -->
-
-    <!-- Used in AndroidManifest.xml -->
-    <string name="app_name">K-9 Mail</string>
-    <string name="beta_app_name">K-9 Mail BETA</string>
-
-    <string name="shortcuts_title">K-9 Облікові записи</string>
-    <string name="unread_widget_label">K-9 Непрочитані</string>
-
-    <string name="remote_control_label">Дситанційне управління K-9 Mail</string>
-    <string name="remote_control_desc">Дозволяє цій програмі управляти діяльністю та налаштуваннями K-9 Mail.</string>
-
-
-    <!-- Used in the about dialog -->
-    <string name="app_authors">Google, The K-9 Dog Walkers.</string>
-    <string name="app_copyright_fmt">Copyright 2008-<xliff:g>%s</xliff:g> The K-9 Dog Walkers. Portions Copyright 2006-<xliff:g>%s</xliff:g> the Android Open Source Project.</string>
-    <string name="app_license">Ліцензія Apache License, Version 2.0.</string>
-
-
-    <!-- Welcome message -->
-    <!-- NEW: <string name="welcome_message_title">Welcome to K-9 Mail</string>-->
-    <string name="accounts_welcome"><![CDATA[
-<p>
-K-9 Mail це поштовий клієнт з відкритим вихідним кодом для Android, який базується на основі стадартної програми Android Mail client.
-</p><p>
-Покращені можливості K-9 включають:
-</p>
-<ul>
-  <li>Push mail при використання IMAP IDLE</li>
-  <li>Краща швидкодія</li>
-  <li>Систематизація повідомлень</li>
-  <li>Електронні підписи у пошті</li>
-  <li>Прихована копія собі</li>
-  <li>Підписки до папок</li>
-  <li>Синхронізація всіх папок</li>
-  <li>Налаштування зворотньої адреси</li>
-  <li>Клавіатурні скорочення</li>
-  <li>Краща підтримка IMAP</li>
-  <li>Збереження вкладень на карту пам’яті</li>
-  <li>Очищення кошика</li>
-  <li>Упорядкування повідомлень</li>
-  <li>…і більше</li>
-</ul>
-<p>
-Зауважимо, що K-9 не підтримує більшіть безкоштовних облікових записів hotmail та, як і інші поштові програми, має деякі дивацтва при роботі з Microsoft Exchange.
-</p><p>
-Будь ласка, надсилайте звіти про помилки, запити про розробку нових функцій та задавайте питання на
-<a href="http://k9mail.googlecode.com/">http://k9mail.googlecode.com/</a>.
-</p>
-    ]]></string>
-
-
-    <!-- Default signature -->
-    <string name="default_signature">-- \nНадіслано з мого Android телефону програмою K-9 Mail. Будь ласка, вибачте за стислість.</string>
-
-
-    <!-- General strings that include the app name -->
-    <string name="account_delete_dlg_instructions_fmt">Обліковий запис \"<xliff:g id="account">%s</xliff:g>\" буде вилучено з K-9 Mail.</string>
-    <string name="account_recreate_dlg_instructions_fmt">Усі дані \"<xliff:g id="account">%s</xliff:g>\" буде вилучено з K-9 Mail, але налаштування облікового запису будуть збережені.</string>
-    <string name="account_clear_dlg_instructions_fmt">Усі повідомлення у \"<xliff:g id="account">%s</xliff:g>\" буде вилучено з K-9 Mail, але налаштування облікового запису будуть збережені.</string>
-    <string name="insufficient_apg_permissions">K-9 не має дозволу для повного доступу до APG, перевстановіть K-9 для виправлення.</string>
-
-
-
-    <!-- === App Store-specific strings ======================================================= -->
-
-    <string name="import_dialog_error_message">Немає відповідної програми для завершення операції імпорту. Будь ласка інсталюйте файловий менеджер з Play Google.</string>
-    <string name="open_market">Відкрити Play Google</string>
-
-
-
-    <!-- === General strings ================================================================== -->
-
-    <string name="app_authors_fmt">Автори: <xliff:g id="app_authors">%s</xliff:g></string>
-    <string name="app_revision_fmt">Інформація про зміни: <xliff:g id="app_revision_url">%s</xliff:g></string>
-    <string name="app_libraries">Ми використовуємо такі бібліотеки третіх сторін: <xliff:g id="app_libraries_list">%s</xliff:g></string>
-    <string name="app_emoji_icons">Смайлики настрою: <xliff:g id="app_emoji_icons_link">%s</xliff:g></string>
-
-    <string name="read_attachment_label">читати вкладення електронної пошти</string>
-    <string name="read_attachment_desc">Дозволити цій програмі читати вкладення електронної пошти.</string>
-    <string name="read_messages_label">читати листи</string>
-    <string name="read_messages_desc">Дозволити цій програмі читати ваші листи.</string>
-    <string name="delete_messages_label">Видалити листи</string>
-    <string name="delete_messages_desc">Дозволити цій програмі видаляти ваші листи.</string>
-
-    <string name="about_title_fmt">Про <xliff:g id="app_name">%s</xliff:g></string>
-    <string name="accounts_title">Облікові записи</string>
-    <!-- NEW: <string name="folders_title">Folders</string>-->
-    <string name="advanced">Додатково</string>
-
-    <string name="message_list_title"><xliff:g id="account">%s</xliff:g>:<xliff:g id="folder">%s</xliff:g> </string>
-
-    <string name="compose_title_compose">Написати новий лист</string>
-    <!-- NEW: <string name="compose_title_reply">Reply</string>-->
-    <!-- NEW: <string name="compose_title_reply_all">Reply all</string>-->
-    <!-- NEW: <string name="compose_title_forward">Forward</string>-->
-
-    <string name="choose_folder_title">Вибрати папку</string>
-
-    <string name="activity_header_format"><xliff:g id="activity_prefix">%s</xliff:g><xliff:g id="unread_count">%s</xliff:g><xliff:g id="operation">%s</xliff:g></string>
-
-    <string name="activity_unread_count">\u0020[<xliff:g id="unread_count">%d</xliff:g>]</string>
-    <string name="status_loading_account_folder">Запит <xliff:g id="account">%s</xliff:g>:<xliff:g id="folder">%s</xliff:g><xliff:g id="progress">%s</xliff:g></string>
-    <string name="status_loading_account_folder_headers">Отримання заголовків <xliff:g id="account">%s</xliff:g>:<xliff:g id="folder">%s</xliff:g><xliff:g id="progress">%s</xliff:g></string>
-    <string name="status_sending_account">Надсилання <xliff:g id="account">%s</xliff:g><xliff:g id="progress">%s</xliff:g></string>
-    <string name="status_processing_account">Опрацювання <xliff:g id="account">%s</xliff:g>:<xliff:g id="command">%s</xliff:g><xliff:g id="progress">%s</xliff:g></string>
-    <string name="folder_progress">\u0020<xliff:g id="completed">%s</xliff:g>/<xliff:g id="total">%s</xliff:g></string>
-
-    <string name="status_next_poll">Наступний запит @ <xliff:g id="nexttime">%s</xliff:g></string>
-    <string name="status_syncing_off">Синхронізація заборонена</string>
-
-    <!-- Actions will be used as buttons and in menu items -->
-    <string name="next_action">Наступний</string> <!-- Used as part of a multi-step process -->
-    <string name="previous_action">Попередній</string> <!-- Used as part of a multi-step process -->
-    <string name="okay_action">Гаразд</string> <!--  User to confirm acceptance of dialog boxes, warnings, errors, etc. -->
-    <string name="cancel_action">Відмінити</string>
-    <string name="send_action">Надіслати</string>
-    <string name="send_again_action">Надіслати знову</string>
-    <string name="reply_action">Відповісти</string>
-    <string name="reply_all_action">Відповісти всім</string>
-    <string name="delete_action">Видалити</string>
-    <string name="archive_action">Архівувати</string>
-    <string name="spam_action">Спам</string>
-    <string name="forward_action">Переслати</string>
-    <string name="move_action">Перемістити</string>
-    <!-- NEW: <string name="single_message_options_action">Message Options</string>-->
-    <string name="continue_action">Продовжити</string>
-    <string name="back_action">Назад</string>
-    <string name="done_action">Готово</string> <!--  Used to complete a multi-step process -->
-    <string name="discard_action">Відкинути зміни</string>
-    <string name="save_draft_action">Зберегти як чернетку</string>
-    <string name="check_mail_action">Перевірити пошту</string>
-    <string name="send_messages_action">Надіслати повідомлення</string>
-    <string name="refresh_folders_action">Оновити папки</string>
-    <string name="filter_folders_action">Знайти папку</string>
-    <string name="add_account_action">Додати обліковий запис</string>
-    <string name="compose_action">Написати новий лист</string>
-    <string name="search_action">Пошук</string>
-    <string name="search_results">Результати пошуку</string>
-    <string name="preferences_action">Налаштування</string>
-    <string name="account_settings_action">Налаштування пошти</string>
-    <string name="folder_settings_action">Налаштування папки</string>
-    <string name="global_settings_action">Глобальні налаштування</string>
-    <string name="remove_account_action">Видалити обліковий запис</string>
-    <string name="clear_pending_action">Зупинити незавершені дії (небезпечно!)</string>
-
-    <string name="mark_as_read_action">Відмітити як прочитаний</string>
-    <string name="send_alternate_action">Переслати</string>
-    <string name="send_alternate_chooser_title">Вибрати відправника</string>
-
-    <string name="flag_action">Додати зірочку</string>
-    <string name="unflag_action">Видалити зірочку</string>
-    <string name="copy_action">Копіювати</string>
-    <string name="select_text_action">Вибрати текст</string>
-
-    <!-- NEW: <string name="message_view_theme_action_dark">Switch to dark theme</string>-->
-    <!-- NEW: <string name="message_view_theme_action_light">Switch to light theme</string>-->
-
-    <string name="mark_as_unread_action">Відмітити як прочитаний</string>
-    <string name="add_cc_bcc_action">Додати копію/приховану</string>
-    <string name="read_receipt">Повідомлення про прочитання</string>
-    <string name="read_receipt_enabled">Включити запит повідомлень про прочитання</string>
-    <string name="read_receipt_disabled">Вимкнути запит повідомлень про прочитання</string>
-    <string name="add_attachment_action">Додати вкладення</string>
-    <string name="add_attachment_action_image">Додати вкладення (зображення)</string>
-    <string name="add_attachment_action_video">Додати вкладення (Відео)</string>
-    <string name="empty_trash_action">Очистити Кошик</string>
-    <string name="expunge_action">Витерти</string>
-    <string name="clear_local_folder_action">Видалити локальні повідомлення</string>
-    <string name="about_action">Про</string>
-
-    <string name="prefs_title">Налаштування</string>
-    <string name="accounts_context_menu_title">Параметри облікових записів</string>
-
-    <string name="general_no_subject">(Немає теми)</string> <!-- Shown in place of the subject when a message has no subject. Showing this in parentheses is customary. -->
-    <string name="general_no_sender">Немає відправника</string>
-    <string name="status_loading">Завантаження</string>
-    <string name="status_loading_more">Завантажуються повідомлення\u2026</string>
-    <string name="status_network_error">Помилка з’єднання</string>
-    <string name="status_invalid_id_error">Повідомлення не знайдено</string>
-
-    <string name="status_loading_more_failed">Спробуйте ще раз завантажити повідомлення</string>
-
-    <string name="load_more_messages_fmt">Завантажити ще
-     <xliff:g id="messages_to_load">%d</xliff:g> </string>
-
-    <string name="abbrev_gigabytes">ГБ</string>
-    <string name="abbrev_megabytes">МБ</string>
-    <string name="abbrev_kilobytes">кБ</string>
-    <string name="abbrev_bytes">Б</string>
-
-    <string name="account_size_changed">
-    Розмір \"<xliff:g id="account">%s</xliff:g>\" зменшився від
-    <xliff:g id="oldSize">%s</xliff:g>
-    до
-    <xliff:g id="newSize">%s</xliff:g>
-    </string>
-
-    <string name="compacting_account">Стискання скриньки \"<xliff:g id="account">%s</xliff:g>\"</string>
-    <string name="clearing_account">Очищення скриньки \"<xliff:g id="account">%s</xliff:g>\"</string>
-    <string name="recreating_account">Відновлення облікового запису\"<xliff:g id="account">%s</xliff:g>\"</string>
-
-    <string name="notification_new_title">Нова пошта</string>
-    <string name="notification_new_one_account_fmt"><xliff:g id="unread_message_count">%d</xliff:g> Непрочитане (<xliff:g id="account">%s</xliff:g>)</string> <!-- 279 Unread (someone@google.com) -->
-
-    <string name="notification_bg_sync_ticker">Перевірка пошти: <xliff:g id="account">%s</xliff:g>:<xliff:g id="folder">%s</xliff:g></string>
-    <string name="notification_bg_sync_title">Перевірка пошти</string>
-    <string name="notification_bg_send_ticker">Надсилання пошти: <xliff:g id="account">%s</xliff:g></string>
-    <string name="notification_bg_send_title">Надсилання пошти</string>
-    <string name="notification_bg_title_separator">:</string>
-
-    <string name="special_mailbox_name_inbox">Вхідні</string>
-    <string name="special_mailbox_name_outbox">Вихідні</string>
-    <!-- The following mailbox names will be used if the user has not specified one from the server -->
-    <string name="special_mailbox_name_drafts">Чернетки</string>
-    <string name="special_mailbox_name_trash">Кошик</string>
-    <string name="special_mailbox_name_sent">Надіслані</string>
-    <string name="special_mailbox_name_archive">Архів</string>
-    <string name="special_mailbox_name_spam">Спам</string>
-    <!-- Mailbox names displayed to user -->
-
-    <string name="special_mailbox_name_drafts_fmt"><xliff:g id="folder">%s</xliff:g> (Drafts)</string>
-    <string name="special_mailbox_name_trash_fmt"><xliff:g id="folder">%s</xliff:g> (Trash)</string>
-    <string name="special_mailbox_name_sent_fmt"><xliff:g id="folder">%s</xliff:g> (Sent)</string>
-    <string name="special_mailbox_name_archive_fmt"><xliff:g id="folder">%s</xliff:g> (Archive)</string>
-    <string name="special_mailbox_name_spam_fmt"><xliff:g id="folder">%s</xliff:g> (Spam)</string>
-
-    <string name="send_failure_subject">Не вдалося надіслати повідомлення</string>
-
-    <string name="end_of_folder">Повідомлень більше немає</string>
-
-    <string name="debug_version_fmt">Версія: <xliff:g id="version">%s</xliff:g></string>
-    <string name="debug_enable_debug_logging_title">Увімкнути ведення журналу налагодження</string>
-    <string name="debug_enable_debug_logging_summary">Запис додаткової діагностичної інформації</string>
-    <string name="debug_enable_sensitive_logging_title">Запис конфіденційної інформації</string>
-    <string name="debug_enable_sensitive_logging_summary">Можна записувати паролі в журнали.</string>
-
-    <string name="message_list_load_more_messages_action">Завантажити більше повідомлень</string>
-    <string name="message_to_fmt">До:<xliff:g id="counterParty">%s</xliff:g></string>
-
-    <string name="message_compose_to_hint">Кому</string>
-    <string name="message_compose_cc_hint">Копія</string>
-    <string name="message_compose_bcc_hint">Прихована</string>
-    <string name="message_compose_subject_hint">Тема</string>
-    <string name="message_compose_content_hint">Текст повідомлення</string>
-    <string name="message_compose_signature_hint">Підпис</string>
-    <string name="message_compose_quote_header_separator">-------- Вихідне повідомлення --------</string>
-    <string name="message_compose_quote_header_subject">Тема:</string>
-    <string name="message_compose_quote_header_send_date">Надіслано:</string>
-    <string name="message_compose_quote_header_from">Від:</string>
-    <string name="message_compose_quote_header_to">Кому:</string>
-    <string name="message_compose_quote_header_cc">Копія:</string>
-    <string name="message_compose_reply_header_fmt"><xliff:g id="sender">%s</xliff:g> написав(ла):\n\n</string>
-    <string name="message_compose_error_no_recipients">Вам необхідно додати хоча б одного одержувача.</string>
-    <string name="error_contact_address_not_found">Не знайденої адреси електронної пошти.</string>
-    <string name="message_compose_attachments_skipped_toast">Деякі вкладення не можуть бути переслані бо вони не завантажилися.</string>
-    <string name="message_compose_show_quoted_text_action">Цитувати повідомлення</string>
-    <string name="message_compose_description_add_to">Додати одержувача (Кому)</string>
-    <string name="message_compose_description_add_cc">Додати одержувача (Копія)</string>
-    <string name="message_compose_description_add_bcc">Додати одержувача (Прихована)</string>
-    <string name="message_compose_description_delete_quoted_text">Видалити цитований текст</string>
-    <string name="message_compose_description_edit_quoted_text">Редагувати цитований текст</string>
-
-    <string name="message_view_from_format">Від: <xliff:g id="name">%s</xliff:g> &lt;<xliff:g id="email">%s</xliff:g>&gt;</string>
-    <string name="message_to_label">Кому:</string>
-    <string name="message_view_cc_label">Копія:</string>
-    <string name="message_view_attachment_view_action">Відкрити</string>
-    <string name="message_view_attachment_download_action">Зберегти</string>
-    <string name="message_view_status_attachment_saved">Вкладення збережено на карту пам’яті як <xliff:g id="filename">%s</xliff:g>.</string>
-    <string name="message_view_status_attachment_not_saved">Не вдалося зберегти вкладення на карту пам’яті.</string>
-    <string name="message_view_show_pictures_action">Показати зобарження</string>
-    <string name="message_view_show_message_action">Показати повідомлення</string>
-    <string name="message_view_show_attachments_action">Показати вкладення</string>
-    <string name="message_view_show_more_attachments_action">Більше&#8230;</string>
-    <string name="message_view_fetching_attachment_toast">Отримання вкладення.</string>
-    <string name="message_view_no_viewer">Не знайдено програму для перегляду <xliff:g id="mimetype">%s</xliff:g>.</string>
-    <string name="message_view_download_remainder">Завантажити усе повідомлення</string>
-    <string name="message_view_downloading">Завантажується…</string>
-
-    <!-- NOTE: The following message refers to strings with id 'account_setup_incoming_save_all_headers_label' and 'account_setup_incoming_title' -->
-    <string name="message_additional_headers_not_downloaded">Не всі заголовки завантажені або збережені. Виберіть \"Зберегти всі заголовки локально\" у налаштуваннях сервера вхідних повідомлень для використання цієї можливості.</string>
-    <string name="message_no_additional_headers_available">Всі заголовки завантажено, нема додаткових заголовків для відображення.</string>
-    <string name="message_additional_headers_retrieval_failed">Не вдалося завантажити додаткові заголовки з бази даних або поштового сервера.</string>
-
-    <string name="folder_push_active_symbol">(Push)</string>
-
-    <string name="from_same_sender">Більше від цього відправника</string>
-
-    <string name="message_discarded_toast">Повідомлення скасовано</string>
-    <string name="message_saved_toast">Повідомлення збережено як чернетка</string>
-
-    <string name="global_settings_checkbox_label">Прапорці для множинного вибору</string>
-    <string name="global_settings_checkbox_summary">Завжди показувати прапорці множинного вибору</string>
-    <string name="global_settings_preview_lines_label">Рядки попереднього перегляду</string>
-    <string name="global_settings_show_correspondent_names_label">Показувати ім’я відправника</string>
-    <string name="global_settings_show_correspondent_names_summary">Показувати ім’я відправника замість електронної адреси</string>
-
-    <!-- NEW: <string name="global_settings_sender_above_subject_label">Correspondent above subject</string>-->
-    <!-- NEW: <string name="global_settings_sender_above_subject_summary">Show correspondent names above the subject line, rather than below it</string>-->
-
-    <string name="global_settings_show_contact_name_label">Показувати ім’я одержувача</string>
-    <string name="global_settings_show_contact_name_summary">Використовувати ім’я одержувача із контактів, якщо це можливо</string>
-    <string name="global_settings_registered_name_color_label">Колір контактів</string>
-    <string name="global_settings_registered_name_color_default">Не розфарбовувати імена у списку контактів</string>
-    <string name="global_settings_registered_name_color_changed">Розфарбовувати імена у списку контактів</string>
-
-    <string name="global_settings_messageview_fixedwidth_label">Шрифти фіксованої щирини</string>
-    <string name="global_settings_messageview_fixedwidth_summary">Використовувати шрифт фіксованої ширини для відображення звичайних текстових повідомлень</string>
-    <string name="global_settings_messageview_return_to_list_label">Повернутися до списку після вилучення</string>
-    <string name="global_settings_messageview_return_to_list_summary">Повернутися до списку повідомлень після вилучення повідомлення</string>
-    <string name="global_settings_messageview_show_next_label">Показувати наступне повідомлення після вилучення повідомлення</string>
-    <string name="global_settings_messageview_show_next_summary">За замовчуванням показувати наступне повідомлення після вилучення</string>
-
-    <string name="global_settings_confirm_actions_title">Підтвердження дій</string>
-    <string name="global_settings_confirm_actions_summary">Показати діалогове вікно щоразу, коли ви виконуєте вибрані дії</string>
-    <string name="global_settings_confirm_action_delete">Вилучити (лише перегляд повідомлення)</string>
-    <string name="global_settings_confirm_action_delete_starred">Вилучити позначені зірочкою (лише перегляд повідомлень)</string>
-    <string name="global_settings_confirm_action_spam">Спам</string>
-
-    <!-- NEW: <string name="global_settings_notification_hide_subject_title">Hide subject in notifications</string>-->
-    <!-- NEW: <string name="global_settings_notification_hide_subject_never">Never</string>-->
-    <!-- NEW: <string name="global_settings_notification_hide_subject_when_locked">When phone is locked</string>-->
-    <!-- NEW: <string name="global_settings_notification_hide_subject_always">Always</string>-->
-
-    <string name="global_settings_batch_buttons">Групові кнопки</string>
-    <string name="global_settings_batch_buttons_summary">Configure message list batch buttons</string>
-    <string name="global_settings_mark_read">Позначити як прочитане/непрочитане</string>
-    <string name="global_settings_delete">Видалити</string>
-    <string name="global_settings_archive">Перемістити до архіву</string>
-    <string name="global_settings_archive_disabled_reason">Нема архівних папок.</string>
-    <string name="global_settings_move">Перемістити</string>
-    <string name="global_settings_flag">Позначити</string>
-    <string name="global_settings_unselect">Зняти виділення</string>
-
-    <string name="quiet_time">Час беззвучного режиму</string>
-    <string name="quiet_time_description">Заборонити вібрацю, дзвінок та блимання у нічний час</string>
-    <string name="quiet_time_starts">Початок часу тишини</string>
-    <string name="quiet_time_ends">Закінчення часу тишини</string>
-
-    <string name="account_setup_basics_title">Налаштувати новий обліковий запис</string>
-    <string name="account_setup_basics_email_hint">Адреса електронної пошти</string>
-    <string name="account_setup_basics_password_hint">Пароль</string>
-    <string name="account_setup_basics_manual_setup_action">Ручне налаштування</string>
-
-    <string name="account_setup_check_settings_title"></string>
-    <string name="account_setup_check_settings_retr_info_msg">Отримання інформації про обліковий запис\u2026</string>
-    <string name="account_setup_check_settings_check_incoming_msg">Перевірка налаштувань вхідного сервера\u2026</string>
-    <string name="account_setup_check_settings_check_outgoing_msg">Перевірка налаштувань вихідного сервера\u2026</string>
-    <string name="account_setup_check_settings_authenticate">Автентифікація\u2026</string>
-    <string name="account_setup_check_settings_fetch">Отримання налаштувань облікового запису\u2026</string>
-    <string name="account_setup_check_settings_canceling_msg">Скасування\u2026</string>
-
-    <string name="account_setup_names_title">Вже готово!</string>
-    <string name="account_setup_names_account_name_label">Дайте ім’я цьому обліковому запису (необов’язково):</string>
-    <string name="account_setup_names_user_name_label">Введіть ваше ім’я (відображається у вихідних повідомленнях):</string>
-
-    <string name="account_setup_account_type_title">Тип поштової скриньки</string>
-    <string name="account_setup_account_type_instructions">Виберіть тип поштової скриньки</string>
-    <string name="account_setup_account_type_pop_action">POP3</string>
-    <string name="account_setup_account_type_imap_action">IMAP</string>
-    <string name="account_setup_account_type_webdav_action">Exchange (WebDAV)</string>
-
-    <string name="account_setup_incoming_title">Налаштування сервера вхідних повідомлень</string>
-    <string name="account_setup_incoming_username_label">Ім’я користувача</string>
-    <string name="account_setup_incoming_password_label">Пароль</string>
-    <string name="account_setup_incoming_pop_server_label">Сервер POP3</string>
-    <string name="account_setup_incoming_imap_server_label">Сервер IMAP</string>
-    <string name="account_setup_incoming_webdav_server_label">Сервер Exchange</string>
-    <string name="account_setup_incoming_port_label">Порт</string>
-    <string name="account_setup_incoming_security_label">Тип системи захисту</string>
-    <string name="account_setup_incoming_auth_type_label">Метод автентифікації</string>
-    <string name="account_setup_incoming_security_none_label">Немає</string>
-    <string name="account_setup_incoming_security_ssl_optional_label">SSL (якщо доступно)</string>
-    <string name="account_setup_incoming_security_ssl_label">SSL (завжди)</string>
-    <string name="account_setup_incoming_security_tls_optional_label">TLS (якщо доступно)</string>
-    <string name="account_setup_incoming_security_tls_label">TLS (завжди)</string>
-
-    <string name="account_setup_incoming_delete_policy_label">Коли повідомлення видалено</string>
-    <string name="account_setup_incoming_delete_policy_never_label">Не видаляти на сервері</string>
-    <string name="account_setup_incoming_delete_policy_delete_label">Видаляти на сервері</string>
-    <string name="account_setup_incoming_delete_policy_markread_label">Позначити як прочитане на сервері</string>
-
-    <string name="account_setup_incoming_compression_label">Використовувати стискання даних у мережі:</string>
-    <string name="account_setup_incoming_mobile_label">Мобільний інтернет</string>
-    <string name="account_setup_incoming_wifi_label">WI-FI</string>
-    <string name="account_setup_incoming_other_label">Інше</string>
-
-    <string name="local_storage_provider_external_label">Зовнішня пам’ять (SD карта)</string>
-    <string name="local_storage_provider_internal_label">Стандартне внутрішня пам’ять</string>
-    <string name="local_storage_provider_samsunggalaxy_label">%1$s додаткова внутрішня пам’ять</string>
-    <string name="local_storage_provider_label">Розташування пам’яті</string>
-
-    <string name="account_setup_expunge_policy_label">Вилучати повідомлення</string>
-    <string name="account_setup_expunge_policy_immediately">Негайно після вилучення або переміщення</string>
-    <string name="account_setup_expunge_policy_on_poll">Коли запитується</string>
-    <string name="account_setup_expunge_policy_manual">Тільки вручну</string>
-
-    <string name="account_setup_incoming_autodetect_namespace_label">Авто визначення області імен IMAP</string>
-    <string name="account_setup_incoming_imap_path_prefix_label">Префікс шляху IMAP</string>
-
-    <string name="drafts_folder_label">Ім’я папки Чернеток</string>
-    <string name="sent_folder_label">Ім’я папки Надісланих</string>
-    <string name="trash_folder_label">Ім’я папки Кошик</string>
-    <string name="archive_folder_label">Ім’я папки  Архіву</string>
-    <string name="spam_folder_label">Ім’я папки Спам</string>
-
-    <string name="account_setup_incoming_subscribed_folders_only_label">Показувати тільки папки із підписки</string>
-    <string name="account_setup_auto_expand_folder">Автоматично відкривати папку</string>
-
-    <string name="account_setup_incoming_webdav_path_prefix_label">Шлях для WebDAV (Exchange)</string>
-    <string name="account_setup_incoming_webdav_path_prefix_hint">Необов’язкове</string>
-
-    <string name="account_setup_incoming_webdav_auth_path_label">Шлях для автентифікації</string>
-    <string name="account_setup_incoming_webdav_auth_path_hint">Необов’язкове</string>
-    <string name="account_setup_incoming_webdav_mailbox_path_label">Шлях поштової скриньки</string>
-    <string name="account_setup_incoming_webdav_mailbox_path_hint">Необов’язкове</string>
-
-    <string name="account_setup_outgoing_title">Налаштування сервера вихідної пошти</string>
-    <string name="account_setup_outgoing_smtp_server_label">Сервер SMTP</string>
-    <string name="account_setup_outgoing_port_label">Порт</string>
-    <string name="account_setup_outgoing_security_label">Тип системи захисту</string>
-    <string name="account_setup_outgoing_require_login_label">Завжди вимагати входу в систему.</string>
-    <string name="account_setup_outgoing_username_label">Ім’я користувача</string>
-    <string name="account_setup_outgoing_password_label">Пароль</string>
-    <string name="account_setup_outgoing_authentication_label">Метод автентифікації</string>
-
-    <string name="account_setup_bad_uri">Неправильне налаштування: <xliff:g id="err_mess">%s</xliff:g></string>
-
-    <string name="account_setup_options_title">Параметри пошти</string>
-
-    <string name="compact_action">Стиснути</string>
-    <string name="clear_action">Вилучити повідомлення (небезпечно!)</string>
-    <string name="recreate_action">Створити дані наново (крайні випадок!)</string>
-
-    <string name="account_setup_options_mail_check_frequency_label">Частота запиту папок</string>
-    <!-- Frequency also used in account_settings_* -->
-    <string name="account_setup_options_mail_check_frequency_never">Ніколи</string>
-    <string name="account_setup_options_mail_check_frequency_1min">Кожної хвилини</string>
-    <string name="account_setup_options_mail_check_frequency_5min">Кожні 5 хвилин</string>
-    <string name="account_setup_options_mail_check_frequency_10min">Кожні 10 хвилин</string>
-    <string name="account_setup_options_mail_check_frequency_15min">Кожні 15 хвилин</string>
-    <string name="account_setup_options_mail_check_frequency_30min">Кожні 30 хвилин</string>
-    <string name="account_setup_options_mail_check_frequency_1hour">Кожної години</string>
-    <string name="account_setup_options_mail_check_frequency_2hour">Кожні 2 години</string>
-    <string name="account_setup_options_mail_check_frequency_3hour">Кожні 3 години</string>
-    <string name="account_setup_options_mail_check_frequency_6hour">Кожні 6 годин</string>
-    <string name="account_setup_options_mail_check_frequency_12hour">Кожні 12 годин</string>
-    <string name="account_setup_options_mail_check_frequency_24hour">Кожні 24 години</string>
-
-    <string name="push_poll_on_connect_label">Запитувати при з’єднанні з Push поштою</string>
-    <string name="account_setup_options_enable_push_label">Використовувати Push пошту для цього облікового запису</string>
-    <string name="account_setup_options_enable_push_summary">Якщо ваш сервер підтримує таку можливість, то нові повідомлення появляються моментально. Цей параметр може істотно покращити або погіршити швидкодію.</string>
-    <string name="idle_refresh_period_label">Оновлювати неактивне з’єднання</string>
-    <string name="idle_refresh_period_1min">Кожної хвилини</string>
-    <string name="idle_refresh_period_2min">Кожні 2 хвилини</string>
-    <string name="idle_refresh_period_3min">Кожні 3 хвилини</string>
-    <string name="idle_refresh_period_6min">Кожні 6 хвилин</string>
-    <string name="idle_refresh_period_12min">Кожні 12 хвилин</string>
-    <string name="idle_refresh_period_24min">Кожні 24 хвилини</string>
-    <string name="idle_refresh_period_36min">Кожні 36 хвилин</string>
-    <string name="idle_refresh_period_48min">Кожні 48 хвилин</string>
-    <string name="idle_refresh_period_60min">Кожні 60 хвилин</string>
-
-    <string name="account_setup_options_notify_label">Сповіщати мене про прибуття нової пошти</string>
-    <string name="account_setup_options_notify_sync_label">Сповіщати мене, коли триває перевірка пошти</string>
-
-    <!-- Number of displayed messages, also used in account_settings_* -->
-    <string name="account_setup_options_mail_display_count_label">Кількість показаних повідомлень</string>
-    <string name="account_setup_options_mail_display_count_10">10 повідомлень</string>
-    <string name="account_setup_options_mail_display_count_25">25 повідомлень</string>
-    <string name="account_setup_options_mail_display_count_50">50 повідомлень</string>
-    <string name="account_setup_options_mail_display_count_100">100 повідомлень</string>
-    <string name="account_setup_options_mail_display_count_250">250 повідомлень</string>
-    <string name="account_setup_options_mail_display_count_500">500 повідомлень</string>
-    <string name="account_setup_options_mail_display_count_1000">1000 повідомлень</string>
-    <string name="account_setup_options_mail_display_count_all">усі повідомлення</string>
-
-    <string name="move_copy_cannot_copy_unsynced_message">Не можна копіювати чи переміщувати повідомлення, яке не синхронізоване з сервером</string>
-
-    <string name="account_setup_failed_dlg_title">Налаштування не завершено</string>
-    <string name="account_setup_failed_dlg_auth_message_fmt">Ім’я користувача або пароль неправильні.\n(<xliff:g id="error">%s</xliff:g>)</string> <!-- Username or password incorrect\n(ERR01 Account does not exist) -->
-    <string name="account_setup_failed_dlg_certificate_message_fmt">Не можна безпечно з’єднатися з сервером.\n(<xliff:g id="error">%s</xliff:g>)</string> <!-- Cannot safely connect to server\n(Invalid certificate) -->
-    <string name="account_setup_failed_dlg_server_message_fmt">Не можна з’єднатися з сервером.\n(<xliff:g id="error">%s</xliff:g>)</string> <!-- Cannot connect to server\n(Connection timed out) -->
-    <string name="account_setup_failed_dlg_edit_details_action">Змінити дані</string>
-    <string name="account_setup_failed_dlg_continue_action">Продовжити</string>
-
-    <string name="account_settings_push_advanced_title">Додатково</string>
-    <string name="account_settings_title_fmt">Параметри облікового запису</string>
-    <string name="account_settings_default_label">Типова скринька</string>
-    <string name="account_settings_default_summary">Надсилати пошту з цього запису за замовчуванням</string>
-    <string name="account_settings_notify_label">Сповіщення про нову пошту</string>
-    <string name="account_settings_notify_sync_label">Сповіщення про синхронізацію</string>
-    <string name="account_settings_email_label">Адреса вашої електронної пошти/string>
-    <string name="account_settings_notify_summary">Сповіщати у рядку стану про нові повідомлення</string>
-    <string name="account_settings_notify_sync_summary">Сповіщати у рядку стану про перевірку пошти</string>
-    <string name="account_settings_notify_self_label">Включаючи надіслані повідомлення</string>
-    <string name="account_settings_notify_self_summary">Показати сповіщення про надіслані мною повідомлення</string>
-    <string name="account_settings_notification_opens_unread_label">Сповіщати про відкриття непрочитаних повідомлень</string>
-    <string name="account_settings_notification_opens_unread_summary">Шукати непрочитані повідомлення, коли сповіщення відкрито</string>
-    <string name="account_settings_notification_unread_count_label">Показувати кількість непрочитаних</string>
-    <string name="account_settings_notification_unread_count_summary">Показувати кількість непрочитаних повідомлень у рядку сповіщень.</string>
-    <string name="account_settings_mark_message_as_read_on_view_label">Відмічати повідомлення як прочитане під час відкриття</string>
-    <string name="account_settings_mark_message_as_read_on_view_summary">Відмічати повідомлення як прочитане під час відкриття для перегляду</string>
-
-    <string name="account_settings_show_pictures_label">Завжди показувати зображення</string>
-    <string name="account_settings_show_pictures_never">Ні</string>
-    <string name="account_settings_show_pictures_only_from_contacts">Від контактів</string>
-    <string name="account_settings_show_pictures_always">Від кожного</string>
-
-    <string name="account_settings_composition">Написання повідомлень</string>
-
-    <string name="account_settings_default_quoted_text_shown_label">Цитувати ориґінальне повідомлення під час відповіді</string>
-    <string name="account_settings_default_quoted_text_shown_summary">Ориґінальне повідомлення вставляється у відповідь.</string>
-
-    <string name="account_settings_reply_after_quote_label">Відповідати після цитати</string>
-    <string name="account_settings_reply_after_quote_summary">У відповіді ориґінальне повідомлення буде вище самої відповіді.</string>
-
-    <string name="account_settings_strip_signature_label">Забирати підпис з цитати у відповіді</string>
-    <string name="account_settings_strip_signature_summary">При відповіді на повідомлення, підпис цитованого текст буде видалений</string>
-
-    <string name="account_settings_message_format_label">Формат повідомлення</string>
-    <string name="account_settings_message_format_text">Звичайний текст (не зберігати зображення та форматування)</string>
-    <string name="account_settings_message_format_html">HTML (зберігати зображення та форматування)</string>
-    <string name="account_settings_message_format_auto">Автоматичний (plain text unless replying to an HTML message)</string>
-
-    <!-- NEW: <string name="account_settings_always_show_cc_bcc_label">Always show CC/BCC</string>-->
-    <!-- NEW: <string name="account_settings_always_show_cc_bcc_summary">Always show the CC/BCC text input fields</string>-->
-
-    <string name="account_settings_message_read_receipt_label">Повідомлення про прочитання</string>
-    <string name="account_settings_message_read_receipt_summary">Завжди запитувати повідомлення про прочитання</string>
-
-    <string name="account_settings_quote_style_label">Стиль цитування</string>
-    <string name="account_settings_quote_style_prefix">Префікс (наприклад Gmail, Pine)</string>
-    <string name="account_settings_quote_style_header">Заголовок (наприклад Outlook, Yahoo!, Hotmail)</string>
-
-    <string name="account_settings_general_title">Загальні налаштування</string>
-    <string name="account_settings_display_prefs_title">Екран</string>
-    <string name="account_settings_sync">Синхронізація пошти</string>
-    <string name="account_settings_folders">Папки</string>
-    <string name="account_settings_message_lists">Список повідомлень</string>
-    <string name="account_settings_message_view">Перегляд повідомлень</string>
-    <string name="account_settings_quote_prefix_label">Префікс цитованого тексту</string>
-    <string name="account_settings_crypto">Шифрування</string>
-    <string name="account_settings_crypto_app">OpenPGP</string>
-    <string name="account_settings_crypto_app_none">Ні</string>
-    <string name="account_settings_crypto_app_not_available">недоступно</string>
-    <string name="account_settings_crypto_auto_signature">Автопідпис</string>
-    <string name="account_settings_crypto_auto_signature_summary">Використовувати електронну адресу для формування ключа підпису.</string>
-    <string name="account_settings_crypto_auto_encrypt">Автошифрування</string>
-    <string name="account_settings_crypto_auto_encrypt_summary">Автоматична установка шифрування, якщо співпадає відкритий ключ одержувача.</string>
-
-    <string name="account_settings_mail_check_frequency_label">Частота опитування папок</string>
-
-    <string name="account_settings_storage_title">Пам’ять</string>
-
-    <string name="account_settings_color_label">Колір облікового запису</string>
-    <string name="account_settings_color_summary">Виберіть колір облікового запису для папок та списку облікових записів</string>
-
-    <string name="account_settings_led_color_label">Колір для сповіщень блиманням</string>
-    <string name="account_settings_led_color_summary">Виберіть колір блимання вашого телефону для цього облікового запису</string>
-
-    <string name="account_settings_mail_display_count_label">Кількість відображуваних повідомлень</string>
-
-    <string name="account_settings_autodownload_message_size_label">Завантажувати повідомлення до </string>
-    <string name="account_settings_autodownload_message_size_1">1Кб</string>
-    <string name="account_settings_autodownload_message_size_2">2Кб</string>
-    <string name="account_settings_autodownload_message_size_4">4Кб</string>
-    <string name="account_settings_autodownload_message_size_8">8Кб</string>
-    <string name="account_settings_autodownload_message_size_16">16Кб</string>
-    <string name="account_settings_autodownload_message_size_32">32Кб</string>
-    <string name="account_settings_autodownload_message_size_64">64Кб</string>
-    <string name="account_settings_autodownload_message_size_128">128Кб</string>
-    <string name="account_settings_autodownload_message_size_256">256Кб</string>
-    <string name="account_settings_autodownload_message_size_512">512Кб</string>
-    <string name="account_settings_autodownload_message_size_1024">1Мб</string>
-    <string name="account_settings_autodownload_message_size_2048">2Мб</string>
-    <string name="account_settings_autodownload_message_size_5120">5Мб</string>
-    <string name="account_settings_autodownload_message_size_10240">10Мб</string>
-    <string name="account_settings_autodownload_message_size_any">будь-якого розміру (без обмежень)</string>
-
-    <string name="account_settings_message_age_label">Синхронізувати повідомлення за</string>
-    <string name="account_settings_message_age_any">датою (без обмежень) </string>
-    <string name="account_settings_message_age_0">сьогодні</string>
-    <string name="account_settings_message_age_1">останні 2 дні</string>
-    <string name="account_settings_message_age_2">останні 3 дні</string>
-    <string name="account_settings_message_age_7">останній тиждень</string>
-    <string name="account_settings_message_age_14">останні 2 тижні</string>
-    <string name="account_settings_message_age_21">останні 3 тижні</string>
-    <string name="account_settings_message_age_1_month">останній місяць</string>
-    <string name="account_settings_message_age_2_months">останні 2 місяці</string>
-    <string name="account_settings_message_age_3_months">останні 3 місяці</string>
-    <string name="account_settings_message_age_6_months">останні 6 місяців</string>
-    <string name="account_settings_message_age_1_year">останній рік</string>
-
-    <string name="account_settings_folder_display_mode_label">Вибір папок для відображення</string>
-    <string name="account_settings_folder_display_mode_all">Усі</string>
-    <string name="account_settings_folder_display_mode_first_class">Тільки папки 1-го класу</string>
-    <string name="account_settings_folder_display_mode_first_and_second_class">Папки 1-го та 2-го класу</string>
-    <string name="account_settings_folder_display_mode_not_second_class">Усе крім папок другого класу</string>
-
-    <string name="account_settings_folder_sync_mode_label">Вибір папок для сихронізації</string>
-    <string name="account_settings_folder_sync_mode_all">Усі</string>
-    <string name="account_settings_folder_sync_mode_first_class">Тільки папки 1-го класу</string>
-    <string name="account_settings_folder_sync_mode_first_and_second_class">Папки 1-го та 2-го класу</string>
-    <string name="account_settings_folder_sync_mode_not_second_class">Усе крім папок другого класу</string>
-    <string name="account_settings_folder_sync_mode_none">Нічого</string>
-
-    <string name="account_settings_folder_push_mode_label">Вибір папок для push</string>
-    <string name="account_settings_folder_push_mode_all">Усі</string>
-    <string name="account_settings_folder_push_mode_first_class">Тільки папки 1-го класу</string>
-    <string name="account_settings_folder_push_mode_first_and_second_class">Папки 1-го та 2-го класу</string>
-    <string name="account_settings_folder_push_mode_not_second_class">Усе крім папок другого класу</string>
-    <string name="account_settings_folder_push_mode_none">Нічого</string>
-
-    <string name="account_settings_folder_target_mode_label">Перемістити/копіювати папки призначення</string>
-    <string name="account_settings_folder_target_mode_all">Усі</string>
-    <string name="account_settings_folder_target_mode_first_class">Тільки папки 1-го класу</string>
-    <string name="account_settings_folder_target_mode_first_and_second_class">Папки 1-го та 2-го класу</string>
-    <string name="account_settings_folder_target_mode_not_second_class">Усе крім папок другого класу</string>
-
-    <string name="account_settings_sync_remote_deletetions_label">Синхронізація вилучень на сервері</string>
-    <string name="account_settings_sync_remote_deletetions_summary">Видалити повідомлення, якщо видалено на сервері</string>
-
-    <string name="folder_settings_title">Налаштування папок</string>
-
-    <string name="folder_settings_in_top_group_label">Показувати у верхній групі</string>
-    <string name="folder_settings_in_top_group_summary">Показувати у верхній частині списку папок</string>
-
-    <string name="folder_settings_folder_display_mode_label">Клас відображення папки</string>
-    <string name="folder_settings_folder_display_mode_normal">Жодний</string>
-    <string name="folder_settings_folder_display_mode_first_class">1-ий клас</string>
-    <string name="folder_settings_folder_display_mode_second_class">2-ий клас</string>
-
-    <string name="folder_settings_folder_sync_mode_label">Клас синхронізації папки</string>
-    <string name="folder_settings_folder_sync_mode_normal">Жодний</string>
-    <string name="folder_settings_folder_sync_mode_first_class">1-ий клас</string>
-    <string name="folder_settings_folder_sync_mode_second_class">2-ий клас</string>
-    <string name="folder_settings_folder_sync_mode_inherited">Такий самий як і клас відображення</string>
-
-    <string name="folder_settings_folder_push_mode_label">Клас папки для push</string>
-    <string name="folder_settings_folder_push_mode_normal">Жодний</string>
-    <string name="folder_settings_folder_push_mode_first_class">1-ий клас</string>
-    <string name="folder_settings_folder_push_mode_second_class">2-ий клас</string>
-    <string name="folder_settings_folder_push_mode_inherited">Такий самий як і клас синхронізації</string>
-
-    <string name="account_settings_incoming_label">Сервер вхідної пошти</string>
-    <string name="account_settings_incoming_summary">Налаштування сервера вхідної погти</string>
-    <string name="account_settings_outgoing_label">Сервер вихідної пошти</string>
-    <string name="account_settings_outgoing_summary">Налаштування сервера вихідної пошти (SMTP)</string>
-    <string name="account_settings_description_label">Ім’я облікового запису</string>
-    <string name="account_settings_name_label">Ваше ім’я</string>
-    <string name="notifications_title">Сповіщення</string>
-    <string name="account_settings_vibrate_enable">Вібрація</string>
-    <string name="account_settings_vibrate_summary">Вібрація при нових повідомленнях</string>
-    <string name="account_settings_vibrate_pattern_label">Шаблони для вібрації</string>
-    <string name="account_settings_vibrate_pattern_default">типовий</string>
-    <string name="account_settings_vibrate_pattern_1">Вібрація 1</string>
-    <string name="account_settings_vibrate_pattern_2">Вібрація 2</string>
-    <string name="account_settings_vibrate_pattern_3">Вібрація 3</string>
-    <string name="account_settings_vibrate_pattern_4">Вібрація 4</string>
-    <string name="account_settings_vibrate_pattern_5">Вібрація 5</string>
-    <string name="account_settings_vibrate_times">Повторити вібрацію</string>
-    <string name="account_settings_ringtone">Вибір мелодії для нової пошти</string>
-    <string name="account_settings_led_label">Блимання</string>
-    <string name="account_settings_led_summary">Блимання при нових повідомленнях</string>
-
-    <string name="account_settings_composition_title">Параметри створення повідомлень</string>
-    <string name="account_settings_composition_label">За замовчуванням</string>
-    <string name="account_settings_composition_summary">Встановити типові Від, Прихована та підпис</string>
-
-    <string name="account_settings_identities_label">Управління особами</string>
-    <string name="account_settings_identities_summary">Встановити альтернативні адреси „Від“ та підписи</string>
-
-    <string name="manage_identities_title">Управління особами</string>
-
-    <string name="manage_identities_context_menu_title">Управління особою</string>
-
-    <string name="edit_identity_title">Редагувати особу</string>
-    <string name="new_identity_action">Нова особа</string>
-
-    <string name="account_settings_always_bcc_label">Прихована копія усіх повідомлень до </string>
-
-    <string name="manage_identities_edit_action">Редагувати</string>
-    <string name="manage_identities_move_up_action">Пересунути вище</string>
-    <string name="manage_identities_move_down_action">Пересунути нижче</string>
-    <string name="manage_identities_move_top_action">Пересунути на початок/ зробити типовою</string>
-    <string name="manage_identities_remove_action">Видалити</string>
-
-    <string name="edit_identity_description_label">Опис особи</string>
-    <string name="edit_identity_description_hint">(Необов’язково)</string>
-    <string name="edit_identity_name_label">Ваше ім’я</string>
-    <string name="edit_identity_name_hint">(Необов’язково)</string>
-    <string name="edit_identity_email_label">Адреса електронної пошти</string>
-    <string name="edit_identity_email_hint">(Обов’язково)</string>
-    <string name="edit_identity_reply_to_label">Відповідати на адресу</string>
-    <string name="edit_identity_reply_to_hint">(Необов’язково)</string>
-    <string name="edit_identity_signature_label">Підпис</string>
-    <string name="edit_identity_signature_hint">(Обов’язково)</string>
-
-    <string name="account_settings_signature_use_label">Використовувати підпис</string>
-    <string name="account_settings_signature_label">Підпис</string>
-
-    <string name="default_identity_description">Первісна особа</string>
-    <string name="choose_identity_title">Вибрати особу</string>
-    <string name="send_as">Надіслати як</string>
-
-    <string name="no_removable_identity">Не можна видалити єдину особу</string>
-    <string name="identity_has_no_email">Не можна використовувати особу без електронної пошти</string>
-
-    <string name="sort_earliest_first">Спершу старі повідомлення</string>
-    <string name="sort_latest_first">Спершу нові повідомлення</string>
-    <string name="sort_subject_alpha">Тема за алфавітом</string>
-    <string name="sort_subject_re_alpha">Тема за алфавітом у зворотньому порядку</string>
-    <string name="sort_flagged_first">Спершу повідомлення із зірочками</string>
-    <string name="sort_flagged_last">Спершу повідомлення без зірочок</string>
-    <string name="sort_unread_first">Спершу непрочитані повідомлення</string>
-    <string name="sort_unread_last">Спершу прочитані повідомлення</string>
-    <string name="sort_attach_first">Спершу повідомлення з вкладеннями</string>
-    <string name="sort_unattached_first">Спершу повідомлення без вкладень</string>
-
-    <string name="sort_by">Упорядкувати за…</string>
-    <string name="sort_by_date">датою</string>
-    <string name="sort_by_arrival">Надходженням</string>
-    <string name="sort_by_subject">Темою</string>
-    <string name="sort_by_flag">Зірочкою</string>
-    <string name="sort_by_unread">Прочитані/непрочитані</string>
-    <string name="sort_by_attach">Вкладенням</string>
-
-    <string name="account_delete_dlg_title">Видалити обліковий запис</string>
-
-    <string name="account_recreate_dlg_title">Створити наново обліковий запис</string>
-
-    <string name="account_clear_dlg_title">Очистити обліковий запис</string>
-
-    <string name="provider_note_live"> Тільки деякі скриньки \"Plus\" підтримують отримання пошти через POP. Якщо ви не можете підключитися з правильними даними,
-        то, можливо, ви не маєте такої
-        \"Plus\" скриньки. Будь ласка, завантажте веб-браузер, щоб отримати доступ до таких пощтових скриньок.</string>
-    <string name="provider_note_yahoojp">Якщо ви хочете використовувати POP3 для цього постачальника, ви маєте дозволити використання POP3 на сторінці налаштувань пошти Yahoo.</string>
-    <string name="provider_note_auonejp">Якщо ви хочете використовувати IMAP або POP3 для цього постачальника, ви маєте дозволити використання IMAP або POP3 на сторінці налаштувань пошти.</string>
-    <string name="provider_note_naver">Якщо ви хочете використовувати IMAP або POP3 для цього постачальника, ви маєте дозволити використання IMAP або POP3 на сторінці налаштувань пошти Naver.</string>
-    <string name="provider_note_hanmail">Якщо ви хочете використовувати IMAP або POP3 для цього постачальника, ви маєте дозволити використання IMAP або POP3 на сторінці налаштувань пошти Hanmail(Daum).</string>
-    <string name="provider_note_paran">Якщо ви хочете використовувати IMAP або POP3 для цього постачальника, ви маєте дозволити використання IMAP або POP3 на сторінці налаштувань пошти Paran.</string>
-    <string name="provider_note_nate">Якщо ви хочете використовувати IMAP або POP3 для цього постачальника, ви маєте дозволити використання IMAP або POP3 на сторінці налаштувань пошти Nate.</string>
-
-    <string name="account_setup_failed_dlg_invalid_certificate_title">Сертифікат невизнано</string>
-    <string name="account_setup_failed_dlg_invalid_certificate_accept">Прийняти сертифікат</string>
-    <string name="account_setup_failed_dlg_invalid_certificate_reject">Відхилити сертифікат</string>
-
-    <string name="message_help_key">Del (or D) - Видалити\u000AR -
-    Відповісти\u000AA - Відповісти усі\u000AF - Переслати\u000AJ або P - Попереднє
-    Повідомлення\u000AK, N - Наступне повідомлення\u000AM - Перемістити\u000AY - Копіювати\u000AZ - Зменшити\u000AShift-Z -
-    Збільшити\u000aG - Зірочка</string>
-    <string name="message_list_help_key">Del (or D) - Видалити\u000AR -
-    Відповісти\u000AA - Відповісти усім\u000AC - Написати\u000AF - Переслати\u000aM -
-    Перемістити\u000AY - Копіювати\u000AG - Зірочка\u000AO - Тип упорядкування\u000AI - Порядок упорядкування\u000AQ
-    - Повернутися до папок\u000AS - Виділити/зняти виділення</string>
-
-    <string name="folder_list_help_key">
-    1 - Відображати тільки папки 1-го класу\u000A
-    2 - Відображати папки 1-го  і 2-го класу\u000A
-    3 - Відображати усе, крім папок 2-го класу\u000A
-    4 - Відображати усі папки\u000A
-    Q - Повернутися до облікових записів\u000A
-    S - Редагувати налаштування облікового запису</string>
-
-    <string name="folder_list_filter_hint">ім’я папки містить</string>
-
-    <string name="folder_list_display_mode_label">Папки</string>
-    <string name="folder_list_display_mode_all">Відображати усі папки</string>
-    <string name="folder_list_display_mode_first_class">Відображати тільки папки 1-го класу</string>
-    <string name="folder_list_display_mode_first_and_second_class">Відображати папки 1-го і 2-го класу</string>
-    <string name="folder_list_display_mode_not_second_class">Відображати усі, крім папок 2-го класу</string>
-
-    <string name="account_settings_signature__location_label">Розташування підпису</string>
-    <string name="account_settings_signature__location_before_quoted_text">перед цитатою</string>
-    <string name="account_settings_signature__location_after_quoted_text">після цитати</string>
-    <string name="setting_theme_dark">Темно</string>
-    <string name="setting_theme_light">Світло</string>
-    <string name="display_preferences">Екран</string>
-    <string name="global_preferences">Глобальні</string>
-    <string name="debug_preferences">Відлагодження</string>
-    <string name="privacy_preferences">Конфіденційність</string>
-    <string name="network_preferences">Мережа</string>
-    <string name="interaction_preferences">Взаємодія</string>
-    <string name="accountlist_preferences">Список облікових записів</string>
-    <string name="messagelist_preferences">Список повідомлень</string>
-    <string name="messageview_preferences">Повідомлення</string>
-    <string name="settings_theme_label">Тема</string>
-    <string name="settings_language_label">Мова</string>
-
-    <string name="settings_messageview_mobile_layout_label">режим одного стовпця</string>
-    <string name="settings_messageview_mobile_layout_summary">Форматування HTML повідомлення для маленького екрану</string>
-
-    <string name="setting_language_system">Системна по замовчуванню</string>
-
-    <string name="background_ops_label">Фонова синхронізація</string>
-    <string name="background_ops_never">Ніколи</string>
-    <string name="background_ops_always">Завжди</string>
-    <string name="background_ops_enabled">Коли \'Фонові дані\' включено</string>
-    <string name="background_ops_auto_sync">Коли \'Фонові дані\' та \'Автосинхронізація\' включено</string>
-    <!-- NEW: <string name="background_ops_auto_sync_only">When \'Auto-sync\' is checked</string>-->
-
-    <string name="date_format_label">Формат дати</string>
-    <!--
-      The values of the date_format_* strings MUST be valid date format strings.
-      See Android SDK documentation for the class SimpleDateFormat.
-    -->
-    <string name="date_format_common">dd-MMM-yyyy</string>
-
-    <string name="batch_select_all">Вибрати усе</string>
-
-    <string name="account_setup_push_limit_label">Найбільша кількість папок для перевірки з push</string>
-    <string name="account_setup_push_limit_10">10 папок</string>
-    <string name="account_setup_push_limit_25">25 папок</string>
-    <string name="account_setup_push_limit_50">50 папок</string>
-    <string name="account_setup_push_limit_100">100 папок</string>
-    <string name="account_setup_push_limit_250">250 папок</string>
-    <string name="account_setup_push_limit_500">500 папок</string>
-    <string name="account_setup_push_limit_1000">1000 папок</string>
-
-    <string name="animations_title">Анімація</string>
-    <string name="animations_summary">Використовувати яскраві візуальні ефекти</string>
-    <string name="gestures_title">Жести</string>
-    <string name="gestures_summary">Приймати управління жестами</string>
-
-    <string name="volume_navigation_title">Використовувати управління гучністю для навігації</string>
-    <string name="volume_navigation_summary">Прокручування елементів за допомогою клавіш управління гучності</string>
-    <string name="volume_navigation_message">Перегляд повідомлень</string>
-    <string name="volume_navigation_list">Різноманітні списки елементів</string>
-
-    <string name="start_integrated_inbox_title">При запуску відкривати спільну папку „Вхідні“</string>
-    <string name="start_integrated_inbox_summary">Показати спільну папку „Вхідні“ після запуску</string>
-
-    <string name="measure_accounts_title">Показувати розмір скриньки</string>
-    <string name="measure_accounts_summary">Вимкнути для швидкого відображення</string>
-
-    <string name="count_search_title">Рахувати результати пошуку</string>
-    <string name="count_search_summary">Вимкнути для швидкого відображення</string>
-
-    <string name="hide_special_accounts_title">Приховати спеціальні облікові записи</string>
-    <string name="hide_special_accounts_summary">Приховати спільну папку „Вхідні“ та всі облікові записи повідомлень</string>
-
-    <string name="search_title"><xliff:g id="search_name">%s</xliff:g> <xliff:g id="modifier">%s</xliff:g></string>
-    <string name="flagged_modifier"> - Відмічені зірочкою</string>
-    <string name="unread_modifier"> - Непрочитані</string>
-
-    <string name="search_all_messages_title">Всі повідомлення</string>
-    <string name="search_all_messages_detail">Всі повідомлення у папках для пошуку</string>
-
-    <string name="integrated_inbox_title">Спільна папка вхідної пошти</string>
-    <string name="integrated_inbox_detail">Усі повідомлення у об’єднаних папках</string>
-
-    <string name="tap_hint">Натисніть конверт або зірочку для непрочитаних або відмічених зірочкою повідомлень</string>
-
-    <string name="folder_settings_include_in_integrated_inbox_label">Об’єднати</string>
-    <string name="folder_settings_include_in_integrated_inbox_summary">Показувати усі повідомлення у спільній папці „Вхідні“</string>
-
-    <string name="account_settings_searchable_label">Папки для пошуку</string>
-    <string name="account_settings_searchable_all">Всі</string>
-    <string name="account_settings_searchable_displayable">Тільки у видимих</string>
-    <string name="account_settings_searchable_none">Нічого</string>
-
-    <string name="font_size_settings_title">Розмір шрифту</string>
-    <string name="font_size_settings_description">Налаштувати розмір шрифту</string>
-
-    <string name="font_size_account_list">Список облікових записів</string>
-    <string name="font_size_account_name">Ім’я облікового запису</string>
-    <string name="font_size_account_description">Опис облікового запису</string>
-
-    <string name="font_size_folder_list">Список папок</string>
-    <string name="font_size_folder_name">Ім’я папки</string>
-    <string name="font_size_folder_status">Статус папки</string>
-
-    <string name="font_size_message_list">Список повідомлень</string>
-    <string name="font_size_message_list_subject">Тема</string>
-    <string name="font_size_message_list_sender">Відправник</string>
-    <string name="font_size_message_list_date">Дата</string>
-    <string name="font_size_message_list_preview">Попередній перегляд</string>
-
-    <string name="font_size_message_view">Повідомлення</string>
-    <string name="font_size_message_view_sender">Відправник</string>
-    <string name="font_size_message_view_to">Кому</string>
-    <string name="font_size_message_view_cc">Копія</string>
-    <string name="font_size_message_view_additional_headers">Додаткові заголовки</string>
-    <string name="font_size_message_view_subject">Тема</string>
-    <string name="font_size_message_view_time">Час</string>
-    <string name="font_size_message_view_date">Дата</string>
-    <string name="font_size_message_view_content">Тіло повідомлення</string>
-
-    <string name="font_size_message_compose">Створення повідомлень</string>
-    <string name="font_size_message_compose_input">Поля для вводу тексту</string>
-
-    <string name="font_size_tiniest">Найдрібніший</string>
-    <string name="font_size_tiny">Дрібний</string>
-    <string name="font_size_smaller">Менший</string>
-    <string name="font_size_small">Малий</string>
-    <string name="font_size_medium">Середній</string>
-    <string name="font_size_large">Великий</string>
-    <string name="font_size_larger">Найбільший</string>
-
-    <string name="font_size_webview_smaller">Менший</string>
-    <string name="font_size_webview_small">Малий</string>
-    <string name="font_size_webview_normal">Нормальний</string>
-    <string name="font_size_webview_large">Великий</string>
-    <string name="font_size_webview_larger">Найбільший</string>
-
-    <!-- Note: Contains references to preferences_action and misc_preferences_attachment_title -->
-    <string name="message_compose_buggy_gallery">Виберіть \"Налаштування\" -&gt; \"Використовувати обхід помилок Галереї\" для вкладень зображень та відео з допомогою Gallery 3D.</string>
-
-    <!-- Note: Contains references to add_attachment_action_image and add_attachment_action_video -->
-    <string name="message_compose_use_workaround">Виберіть \"Додати вкладення (зображення)\" або \"Додати вкладення (відео)\" для вкладень зображень та відео з допомогою Gallery 3D.</string>
-
-    <string name="miscellaneous_preferences">Різне</string>
-    <string name="misc_preferences_attachment_title">Використовувати обхід помилок Галереї</string>
-    <string name="misc_preferences_attachment_description">Показувати кнопки для додавання зображень та відео вкладень (щоб обійти проблему з Gallery 3D)</string>
-
-    <!-- APG related -->
-    <string name="error_activity_not_found">Відсутня програма для цієї дії.</string>
-    <string name="error_apg_version_not_supported">Встановлена версія APG не підтримується.</string>
-    <string name="btn_crypto_sign">Підписати</string>
-    <string name="btn_encrypt">Зашифрувати</string>
-    <string name="btn_decrypt">Розшифрувати</string>
-    <string name="btn_verify">Перевірити</string>
-    <string name="unknown_crypto_signature_user_id">&lt;невідомий&gt;</string>
-    <string name="key_id">id: %s</string>
-    <string name="pgp_mime_unsupported">PGP/MIME повідомлення ще не підтримуються.</string>
-    <string name="attachment_encryption_unsupported">Увага: вкладення ще не підписані та не зашифровані.</string>
-    <string name="send_aborted">Надсилання скасовано.</string>
-
-    <string name="save_or_discard_draft_message_dlg_title">Зберегти чернетку повідомлення?</string>
-    <string name="save_or_discard_draft_message_instructions_fmt">Зберегти чи відмінити це повідомлення?</string>
-
-    <string name="confirm_discard_draft_message_title">Відмінити повідомлення?</string>
-    <string name="confirm_discard_draft_message">Ви дійсно хочете відмінити це повідомлення?</string>
-
-    <string name="refuse_to_save_draft_marked_encrypted_dlg_title">Скасувати збереження чернетки повідомлення.</string>
-    <string name="refuse_to_save_draft_marked_encrypted_instructions_fmt">Скасувати збереження чернетки повідомлення, позначеного як зашифроване.</string>
-
-    <string name="continue_without_public_key_dlg_title">Продовжити без публічного ключа?</string>
-    <string name="continue_without_public_key_instructions_fmt">Один чи більше одержувачів не мають публічного ключа. Продовжити?</string>
-
-    <string name="select_text_now">Виберіть текст для копіювання.</string>
-
-    <string name="dialog_confirm_delete_title">Підтвердіть вилучення</string>
-    <string name="dialog_confirm_delete_message">Ви хочете вилучити це повідомлення?</string>
-    <string name="dialog_confirm_delete_confirm_button">Вилучати</string>
-    <string name="dialog_confirm_delete_cancel_button">Не вилучати</string>
-
-    <string name="dialog_confirm_spam_title">Підтвердіть перенесення у папку „Спам“</string>
-    <plurals name="dialog_confirm_spam_message">
-        <item quantity="one">Ви дійсно хочете перемістити це повідомлення у папку „Спам“?</item>
-        <item quantity="other">Ви дійсно хочете перемістити <xliff:g id="message_count">%1$d</xliff:g> повідомлень у папку „Спам“?</item>
-<!--
-  Translators:
-
-  Please review how to handle pluralization for your language at (1) and ajust
-  the <item> elements accordingly
-
-  Possible values for 'quantity': zero, one, two, few, many, other
-
-  (1) http://developer.android.com/guide/topics/resources/string-resource.html#Plurals
-
--->
-    </plurals>
-    <string name="dialog_confirm_spam_confirm_button">Так</string>
-    <string name="dialog_confirm_spam_cancel_button">Ні</string>
-
-    <string name="dialog_attachment_progress_title">Завантаження вкладення</string>
-
-    <string name="debug_logging_enabled">Включити запис у журнал відлагоджувальної інформації</string>
-
-    <string name="messagelist_sent_to_me_sigil">»</string>
-    <string name="messagelist_sent_cc_me_sigil">›</string>
-    <string name="error_unable_to_connect">Не вдається з’єднатися.</string>
-
-    <string name="import_export_action">Іморт і експорт налаштувань</string>
-    <string name="settings_export_account">Експортувати налаштування облікового запису</string>
-    <string name="settings_export_all">Експортувати налаштування та облікові записи</string>
-    <string name="settings_import_dialog_title">Імпорт</string>
-    <string name="settings_export_dialog_title">Експорт</string>
-    <string name="settings_import">Імпортувати налаштування</string>
-    <string name="settings_import_selection">Імпортувати вибране</string>
-    <string name="settings_import_global_settings">Глобальні налаштування</string>
-    <string name="settings_exporting">Експортуються налаштування…</string>
-    <string name="settings_importing">Імпортуються налаштування…</string>
-    <string name="settings_import_scanning_file">Сканується файл…</string>
-    <string name="settings_export_success">Налаштування були експортовані у <xliff:g id="filename">%s</xliff:g></string>
-    <string name="settings_import_global_settings_success">Глобальні налаштування були імпортовані з <xliff:g id="filename">%s</xliff:g></string>
-    <string name="settings_import_success">Імпортовано <xliff:g id="accounts">%s</xliff:g> з <xliff:g id="filename">%s</xliff:g></string>
-    <plurals name="settings_import_success">
-        <item quantity="one">1 обліковий запис</item>
-        <item quantity="few"><xliff:g id="numAccounts">%s</xliff:g> облікові записи</item>
-        <item quantity="other"><xliff:g id="numAccounts">%s</xliff:g> облікових записів</item>
-    </plurals>
-    <string name="settings_export_failure">Не вдалося експортувати налаштування</string>
-    <string name="settings_import_failure">Не вдалося імпортувати налаштування з </string> <xliff:g id="filename">%s</xliff:g></string>
-    <string name="settings_export_success_header">Експорт успішний</string>
-    <string name="settings_export_failed_header">Експорт не вдався</string>
-    <string name="settings_import_success_header">Імпорт успішний</string>
-    <string name="settings_import_failed_header">Імпорт не вдався</string>
-    <string name="settings_import_activate_account_header">Активувати обліковий запис</string>
-    <string name="settings_import_activate_account_intro">Щоб використовувати обліковий запис \"<xliff:g id="account">%s</xliff:g>\" вам необхідно вказати <xliff:g id="server_passwords">%s</xliff:g>.</string>
-    <plurals name="settings_import_server_passwords">
-        <item quantity="one">пароль сервера</item>
-        <item quantity="few">паролі сервера</item>
-        <item quantity="other">паролів сервера</item>
-    </plurals>
-    <string name="settings_import_incoming_server">Сервер вхідної пошти (<xliff:g id="hostname">%s</xliff:g>):</string>
-    <string name="settings_import_outgoing_server">Сервер вихідної пошти (<xliff:g id="hostname">%s</xliff:g>):</string>
-    <plurals name="settings_import_setting_passwords">
-        <item quantity="one">Установка пароля…</item>
-        <item quantity="other">Установка паролів…</item>
-    </plurals>
-    <string name="settings_import_use_incoming_server_password">Використовувати пароль сервера вхідної пошти</string>
-    <string name="activate_account_action">Активувати</string>
-
-    <string name="settings_unknown_version">Неможливо визначити версію файла <xliff:g id="version">%s</xliff:g></string>
-
-    <string name="account_unavailable">Обліковий запис \"<xliff:g id="account">%s</xliff:g>\" недоступний; перевірте пам’ять</string>
-
-    <string name="settings_attachment_default_path">Зберегти вкладення до…</string>
-    <string name="attachment_save_title">Зюерегти вкладення</string>
-    <string name="attachment_save_desc">Не знайдено браузер файлів. Де ви хочете зберегти це вкладення?</string>
-
-    <string name="manage_accounts_move_up_action">Перемістити вгору</string>
-    <string name="manage_accounts_move_down_action">Перемістити вниз</string>
-    <string name="manage_accounts_moving_message">Переміщення облікового запису…</string>
-
-    <string name="unread_widget_select_account">Показати кількість непрочитаних для…</string>
-
-    <string name="import_dialog_error_title">Відсутній файловий менеджер</string>
-    <string name="close">Закрити</string>
-
-    <string name="webview_empty_message">Нема тексту</string>
-
-    <string name="webview_contextmenu_link_view_action">Відкрити для перегляду</string>
-    <string name="webview_contextmenu_link_share_action">Рекомендувати посилання</string>
-    <string name="webview_contextmenu_link_copy_action">Копіювати посилання до буфера обміну</string>
-    <string name="webview_contextmenu_link_clipboard_label">Посилання</string>
-
-    <string name="webview_contextmenu_image_title">Зображення</string>
-    <string name="webview_contextmenu_image_view_action">Перегляд зображеня</string>
-    <string name="webview_contextmenu_image_save_action">Зберегти зображення</string>
-    <string name="webview_contextmenu_image_download_action">Завантажити зображення</string>
-    <string name="webview_contextmenu_image_copy_action">Копіювати посилання на зображення до буфера обміну</string>
-    <string name="webview_contextmenu_image_clipboard_label">Посилання на зображення</string>
-
-    <string name="webview_contextmenu_phone_call_action">Подзвонити за номером</string>
-    <string name="webview_contextmenu_phone_save_action">Зберегти до контактів</string>
-    <string name="webview_contextmenu_phone_copy_action">Копіювати телефонний номер до буфера обміну</string>
-    <string name="webview_contextmenu_phone_clipboard_label">Телефонний номер</string>
-
-    <string name="webview_contextmenu_email_send_action">Надіслати пошту</string>
-    <string name="webview_contextmenu_email_save_action">Зберегти до контактів</string>
-    <string name="webview_contextmenu_email_copy_action">Копіювати електронну адресу до буфера обміну</string>
-    <string name="webview_contextmenu_email_clipboard_label">Електронна адреса</string>
-
-    <string name="image_saved_as">Зберегти зображеня як \"<xliff:g id="filename">%s</xliff:g>\"</string>
-    <string name="image_saving_failed">Збереження зображення скасовано.</string>
-
-    <!-- NEW: <string name="account_settings_remote_search_num_results_entries_all">All</string>-->
-    <!-- NEW: <string name="account_settings_remote_search_num_results_entries_10">10</string>-->
-    <!-- NEW: <string name="account_settings_remote_search_num_results_entries_25">25</string>-->
-    <!-- NEW: <string name="account_settings_remote_search_num_results_entries_50">50</string>-->
-    <!-- NEW: <string name="account_settings_remote_search_num_results_entries_100">100</string>-->
-    <!-- NEW: <string name="account_settings_remote_search_num_results_entries_250">250</string>-->
-    <!-- NEW: <string name="account_settings_remote_search_num_results_entries_500">500</string>-->
-    <!-- NEW: <string name="account_settings_remote_search_num_results_entries_1000">1000</string>-->
-    <!-- NEW: <string name="account_settings_remote_search_num_label">Server search result limit</string>-->
-    <!-- NEW: <string name="account_settings_remote_search_num_summary">Search will stop after <xliff:g id="num_results">%s</xliff:g> results have been found.</string>-->
-    <!-- NEW: <string name="account_settings_remote_search">Remote folder searching</string>-->
-    <!-- NEW: <string name="account_settings_remote_search_full_text">Include body text in server search</string>-->
-    <!-- NEW: <string name="account_settings_remote_search_full_text_summary">Full text searches can be slow.</string>-->
-    <!-- NEW: <string name="remote_search_sending_query">Sending query to server</string>-->
-    <!-- NEW: <string name="remote_search_downloading">Fetching %d results</string>-->
-    <!-- NEW: <string name="remote_search_downloading_limited">Fetching %1$d of %2$d results</string>-->
-    <!-- NEW: <string name="remote_search_error">Remote search failed</string>-->
-
-    <!-- NEW: <string name="account_settings_search">Search</string>-->
-    <!-- NEW: <string name="account_settings_remote_search_enabled">Enable server search</string>-->
-    <!-- NEW: <string name="account_settings_remote_search_enabled_summary">Search messages on the server in addition to those on your device</string>-->
-    <!-- NEW: <string name="action_remote_search">Search messages on server</string>-->
-    <!-- NEW: <string name="pull_to_refresh_remote_search_from_local_search_pull">Pull to search server…</string>-->
-    <!-- NEW: <string name="pull_to_refresh_remote_search_from_local_search_release">Release to search server…</string>-->
-    <!-- NEW: <string name="remote_search_unavailable_no_network">Remote search is unavailable without network connectivity.</string>-->
-
-    <!-- NEW: <string name="global_settings_background_as_unread_indicator_label">Use background as (un)read indicator</string>-->
-    <!-- NEW: <string name="global_settings_background_as_unread_indicator_summary">Show read and unread messages with different background colors</string>-->
-
-    <!-- NEW: <string name="global_settings_threaded_view_label">Threaded view</string>-->
-    <!-- NEW: <string name="global_settings_threaded_view_summary">Collapse messages belonging to the same thread</string>-->
-</resources>
->>>>>>> d06e7728
+</resources>