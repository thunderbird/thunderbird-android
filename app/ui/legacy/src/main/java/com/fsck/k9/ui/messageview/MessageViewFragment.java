package com.fsck.k9.ui.messageview;


import java.util.Collections;
import java.util.List;
import java.util.Locale;

import android.app.Activity;
import android.content.ActivityNotFoundException;
import android.content.Context;
import android.content.Intent;
import android.content.IntentSender;
import android.content.IntentSender.SendIntentException;
import android.os.Bundle;
import android.os.Handler;
import android.os.Parcelable;
import android.os.SystemClock;

import androidx.annotation.Nullable;
import androidx.fragment.app.DialogFragment;
import androidx.fragment.app.Fragment;
import androidx.fragment.app.FragmentManager;
import androidx.appcompat.widget.PopupMenu.OnMenuItemClickListener;
import android.text.TextUtils;
import android.view.ContextThemeWrapper;
import android.view.KeyEvent;
import android.view.LayoutInflater;
import android.view.MenuItem;
import android.view.View;
import android.view.View.OnClickListener;
import android.view.ViewGroup;
import android.view.inputmethod.InputMethodManager;
import android.widget.Toast;

import com.fsck.k9.Account;
import com.fsck.k9.DI;
import com.fsck.k9.K9;
import com.fsck.k9.Preferences;
import com.fsck.k9.mail.MessagingException;
import com.fsck.k9.ui.choosefolder.ChooseFolderActivity;
import com.fsck.k9.activity.MessageLoaderHelper;
import com.fsck.k9.activity.MessageLoaderHelper.MessageLoaderCallbacks;
import com.fsck.k9.activity.MessageLoaderHelperFactory;
import com.fsck.k9.controller.MessageReference;
import com.fsck.k9.controller.MessagingController;
import com.fsck.k9.fragment.AttachmentDownloadDialogFragment;
import com.fsck.k9.fragment.ConfirmationDialogFragment;
import com.fsck.k9.fragment.ConfirmationDialogFragment.ConfirmationDialogFragmentListener;
import com.fsck.k9.mail.Flag;
import com.fsck.k9.mailstore.AttachmentViewInfo;
import com.fsck.k9.mailstore.LocalMessage;
import com.fsck.k9.mailstore.MessageViewInfo;
import com.fsck.k9.ui.R;
import com.fsck.k9.ui.base.ThemeManager;
import com.fsck.k9.ui.messageview.CryptoInfoDialog.OnClickShowCryptoKeyListener;
import com.fsck.k9.ui.messageview.MessageCryptoPresenter.MessageCryptoMvpView;
import com.fsck.k9.ui.settings.account.AccountSettingsActivity;
import com.fsck.k9.ui.share.ShareIntentBuilder;
import com.fsck.k9.view.MessageCryptoDisplayStatus;
import timber.log.Timber;


public class MessageViewFragment extends Fragment implements ConfirmationDialogFragmentListener,
        AttachmentViewCallback, OnClickShowCryptoKeyListener {

    private static final String ARG_REFERENCE = "reference";

    private static final int ACTIVITY_CHOOSE_FOLDER_MOVE = 1;
    private static final int ACTIVITY_CHOOSE_FOLDER_COPY = 2;
    private static final int REQUEST_CODE_CREATE_DOCUMENT = 3;

    public static final int REQUEST_MASK_LOADER_HELPER = (1 << 8);
    public static final int REQUEST_MASK_CRYPTO_PRESENTER = (1 << 9);

    public static final int PROGRESS_THRESHOLD_MILLIS = 500 * 1000;

    public static MessageViewFragment newInstance(MessageReference reference) {
        MessageViewFragment fragment = new MessageViewFragment();

        Bundle args = new Bundle();
        args.putString(ARG_REFERENCE, reference.toIdentityString());
        fragment.setArguments(args);

        return fragment;
    }

    private final ThemeManager themeManager = DI.get(ThemeManager.class);
    private final MessageLoaderHelperFactory messageLoaderHelperFactory = DI.get(MessageLoaderHelperFactory.class);

    private MessageTopView mMessageView;

    private Account mAccount;
    private MessageReference mMessageReference;
    private LocalMessage mMessage;
    private MessagingController mController;
    private Handler handler = new Handler();
    private MessageLoaderHelper messageLoaderHelper;
    private MessageCryptoPresenter messageCryptoPresenter;
    private Long showProgressThreshold;

    /**
     * Used to temporarily store the destination folder for refile operations if a confirmation
     * dialog is shown.
     */
    private Long destinationFolderId;

    private MessageViewFragmentListener mFragmentListener;

    /**
     * {@code true} after {@link #onCreate(Bundle)} has been executed. This is used by
     * {@code MessageList.configureMenu()} to make sure the fragment has been initialized before
     * it is used.
     */
    private boolean mInitialized = false;

    private Context mContext;

    private AttachmentViewInfo currentAttachmentViewInfo;

    private boolean mMessageViewed = false;

    @Override
    public void onAttach(Context context) {
        super.onAttach(context);

        mContext = context.getApplicationContext();

        try {
            mFragmentListener = (MessageViewFragmentListener) getActivity();
        } catch (ClassCastException e) {
            throw new ClassCastException("This fragment must be attached to a MessageViewFragmentListener");
        }
    }

    @Override
    public void onCreate(Bundle savedInstanceState) {
        super.onCreate(savedInstanceState);

        // This fragments adds options to the action bar
        setHasOptionsMenu(true);

        Context context = getActivity().getApplicationContext();
        mController = MessagingController.getInstance(context);
        messageCryptoPresenter = new MessageCryptoPresenter(messageCryptoMvpView);
        messageLoaderHelper = messageLoaderHelperFactory.createForMessageView(
                context, getLoaderManager(), getParentFragmentManager(), messageLoaderCallbacks);
        mInitialized = true;
    }

    @Override
    public void onResume() {
        super.onResume();

        messageCryptoPresenter.onResume();
    }

    @Override
    public void onDestroy() {
        super.onDestroy();

        Activity activity = getActivity();
        boolean isChangingConfigurations = activity != null && activity.isChangingConfigurations();
        if (isChangingConfigurations) {
            messageLoaderHelper.onDestroyChangingConfigurations();
            return;
        }

        messageLoaderHelper.onDestroy();
    }

    @Override
    public View onCreateView(LayoutInflater inflater, ViewGroup container, Bundle savedInstanceState) {
        int messageViewThemeResourceId = themeManager.getMessageViewThemeResourceId();
        Context context = new ContextThemeWrapper(inflater.getContext(), messageViewThemeResourceId);
        LayoutInflater layoutInflater = LayoutInflater.from(context);
        View view = layoutInflater.inflate(R.layout.message, container, false);

        mMessageView = view.findViewById(R.id.message_view);
        mMessageView.setAttachmentCallback(this);
        mMessageView.setMessageCryptoPresenter(messageCryptoPresenter);

        mMessageView.setOnToggleFlagClickListener(new OnClickListener() {
            @Override
            public void onClick(View v) {
                onToggleFlagged();
            }
        });

        mMessageView.setOnMenuItemClickListener(new OnMenuItemClickListener() {
            @Override
            public boolean onMenuItemClick(MenuItem item) {
                int id = item.getItemId();
                if (id == R.id.reply) {
                    onReply();
                    return true;
                } else if (id == R.id.reply_all) {
                    onReplyAll();
                    return true;
                } else if (id == R.id.forward) {
                    onForward();
                    return true;
                } else if (id == R.id.forward_as_attachment) {
                    onForwardAsAttachment();
                    return true;
                } else if (id == R.id.share) {
                    onSendAlternate();
                    return true;
                }
                return false;
            }
        });

        mMessageView.setOnDownloadButtonClickListener(new OnClickListener() {
            @Override
            public void onClick(View v) {
                mMessageView.disableDownloadButton();
                messageLoaderHelper.downloadCompleteMessage();
            }
        });

        return view;
    }

    @Override
    public void onActivityCreated(Bundle savedInstanceState) {
        super.onActivityCreated(savedInstanceState);

        Bundle arguments = getArguments();
        String messageReferenceString = arguments.getString(ARG_REFERENCE);
        MessageReference messageReference = MessageReference.parse(messageReferenceString);

        displayMessage(messageReference);
    }

    private void displayMessage(MessageReference messageReference) {
        mMessageReference = messageReference;
        Timber.d("MessageView displaying message %s", mMessageReference);

        mAccount = Preferences.getPreferences(getApplicationContext()).getAccount(mMessageReference.getAccountUuid());
        messageLoaderHelper.asyncStartOrResumeLoadingMessage(messageReference, null);

        mFragmentListener.updateMenu();
    }

    private void hideKeyboard() {
        Activity activity = getActivity();
        if (activity == null) {
            return;
        }
        InputMethodManager imm = (InputMethodManager) activity.getSystemService(Context.INPUT_METHOD_SERVICE);
        View decorView = activity.getWindow().getDecorView();
        if (decorView != null) {
            imm.hideSoftInputFromWindow(decorView.getApplicationWindowToken(), 0);
        }
    }

    private void showMessage(MessageViewInfo messageViewInfo) {
        hideKeyboard();

        boolean handledByCryptoPresenter = messageCryptoPresenter.maybeHandleShowMessage(
                mMessageView, mAccount, messageViewInfo);
        if (!handledByCryptoPresenter) {
            mMessageView.showMessage(mAccount, messageViewInfo);
            if (mAccount.isOpenPgpProviderConfigured()) {
                mMessageView.getMessageHeaderView().setCryptoStatusDisabled();
            } else {
                mMessageView.getMessageHeaderView().hideCryptoStatus();
            }
        }

        if (messageViewInfo.subject != null) {
            displaySubject(messageViewInfo.subject);
        }
    }

    private void displayHeaderForLoadingMessage(LocalMessage message) {
        boolean showStar = !isOutbox();
        mMessageView.setHeaders(message, mAccount, showStar);
        if (mAccount.isOpenPgpProviderConfigured()) {
            mMessageView.getMessageHeaderView().setCryptoStatusLoading();
        }
        displaySubject(message.getSubject());
        mFragmentListener.updateMenu();
    }

    private void displaySubject(String subject) {
        if (TextUtils.isEmpty(subject)) {
            subject = mContext.getString(R.string.general_no_subject);
        }

        mMessageView.setSubject(subject);
    }

    /**
     * Called from UI thread when user select Delete
     */
    public void onDelete() {
        if (K9.isConfirmDelete() || (K9.isConfirmDeleteStarred() && mMessage.isSet(Flag.FLAGGED))) {
            showDialog(R.id.dialog_confirm_delete);
        } else {
            delete();
        }
    }

    private void delete() {
        if (mMessage != null) {
            // Disable the delete button after it's tapped (to try to prevent
            // accidental clicks)
            mFragmentListener.disableDeleteAction();
            LocalMessage messageToDelete = mMessage;
            mFragmentListener.showNextMessageOrReturn();
            mController.deleteMessage(mMessageReference);
        }
    }

    public void onRefile(Long dstFolderId) {
        if (dstFolderId == null || !mController.isMoveCapable(mAccount)) {
            return;
        }
        if (!mController.isMoveCapable(mMessageReference)) {
            Toast toast = Toast.makeText(getActivity(), R.string.move_copy_cannot_copy_unsynced_message, Toast.LENGTH_LONG);
            toast.show();
            return;
        }

        if (dstFolderId.equals(mAccount.getSpamFolderId()) && K9.isConfirmSpam()) {
            destinationFolderId = dstFolderId;
            showDialog(R.id.dialog_confirm_spam);
        } else {
            refileMessage(dstFolderId);
        }
    }

    private void refileMessage(long dstFolderId) {
        long srcFolderId = mMessageReference.getFolderId();
        MessageReference messageToMove = mMessageReference;
        mFragmentListener.showNextMessageOrReturn();
        mController.moveMessage(mAccount, srcFolderId, messageToMove, dstFolderId);
    }

    public void onReply() {
        if (mMessage != null) {
            mFragmentListener.onReply(mMessage.makeMessageReference(), messageCryptoPresenter.getDecryptionResultForReply());
        }
    }

    public void onReplyAll() {
        if (mMessage != null) {
            mFragmentListener.onReplyAll(mMessage.makeMessageReference(), messageCryptoPresenter.getDecryptionResultForReply());
        }
    }

    public void onForward() {
        if (mMessage != null) {
            mFragmentListener.onForward(mMessage.makeMessageReference(), messageCryptoPresenter.getDecryptionResultForReply());
        }
    }

    public void onForwardAsAttachment() {
        if (mMessage != null) {
            mFragmentListener.onForwardAsAttachment(mMessage.makeMessageReference(), messageCryptoPresenter.getDecryptionResultForReply());
        }
    }

    public void onEditAsNewMessage() {
        if (mMessage != null) {
            mFragmentListener.onEditAsNewMessage(mMessage.makeMessageReference());
        }
    }

    public void onToggleFlagged() {
        if (mMessage != null && !isOutbox()) {
            boolean newState = !mMessage.isSet(Flag.FLAGGED);
            mController.setFlag(mAccount, mMessage.getFolder().getDatabaseId(),
                    Collections.singletonList(mMessage), Flag.FLAGGED, newState);
            mMessageView.setHeaders(mMessage, mAccount, true);
        }
    }

    public void onMove() {
        if ((!mController.isMoveCapable(mAccount))
                || (mMessage == null)) {
            return;
        }
        if (!mController.isMoveCapable(mMessageReference)) {
            Toast toast = Toast.makeText(getActivity(), R.string.move_copy_cannot_copy_unsynced_message, Toast.LENGTH_LONG);
            toast.show();
            return;
        }

        startRefileActivity(FolderOperation.MOVE, ACTIVITY_CHOOSE_FOLDER_MOVE);

    }

    public void onCopy() {
        if ((!mController.isCopyCapable(mAccount))
                || (mMessage == null)) {
            return;
        }
        if (!mController.isCopyCapable(mMessageReference)) {
            Toast toast = Toast.makeText(getActivity(), R.string.move_copy_cannot_copy_unsynced_message, Toast.LENGTH_LONG);
            toast.show();
            return;
        }

        startRefileActivity(FolderOperation.COPY, ACTIVITY_CHOOSE_FOLDER_COPY);
    }

    public void onMoveToDrafts() {
        Account account = mAccount;
        long folderId = mMessageReference.getFolderId();
        List<MessageReference> messages = Collections.singletonList(mMessageReference);

        mFragmentListener.showNextMessageOrReturn();

        mController.moveToDraftsFolder(account, folderId, messages);
    }

    public void onArchive() {
        onRefile(mAccount.getArchiveFolderId());
    }

    public void onSpam() {
        onRefile(mAccount.getSpamFolderId());
    }

    private void startRefileActivity(FolderOperation operation, int requestCode) {
        String accountUuid = mAccount.getUuid();
        long currentFolderId = mMessageReference.getFolderId();
        Long scrollToFolderId = mAccount.getLastSelectedFolderId();
        final ChooseFolderActivity.Action action;
        if (operation == FolderOperation.MOVE) {
            action = ChooseFolderActivity.Action.MOVE;
        } else {
            action = ChooseFolderActivity.Action.COPY;
        }

        Intent intent = ChooseFolderActivity.buildLaunchIntent(requireActivity(), action, accountUuid, currentFolderId,
                scrollToFolderId, false, mMessageReference);

        startActivityForResult(intent, requestCode);
    }

    public void onPendingIntentResult(int requestCode, int resultCode, Intent data) {
        if ((requestCode & REQUEST_MASK_LOADER_HELPER) == REQUEST_MASK_LOADER_HELPER) {
            requestCode ^= REQUEST_MASK_LOADER_HELPER;
            messageLoaderHelper.onActivityResult(requestCode, resultCode, data);
            return;
        }

        if ((requestCode & REQUEST_MASK_CRYPTO_PRESENTER) == REQUEST_MASK_CRYPTO_PRESENTER) {
            requestCode ^= REQUEST_MASK_CRYPTO_PRESENTER;
            messageCryptoPresenter.onActivityResult(requestCode, resultCode, data);
        }
    }

    @Override
    public void onActivityResult(int requestCode, int resultCode, Intent data) {
        if (resultCode != Activity.RESULT_OK) {
            return;
        }

        // Note: because fragments do not have a startIntentSenderForResult method, pending intent activities are
        // launched through the MessageList activity, and delivered back via onPendingIntentResult()

        switch (requestCode) {
            case REQUEST_CODE_CREATE_DOCUMENT: {
                if (data != null && data.getData() != null) {
                    getAttachmentController(currentAttachmentViewInfo).saveAttachmentTo(data.getData());
                }
                break;
            }
            case ACTIVITY_CHOOSE_FOLDER_MOVE:
            case ACTIVITY_CHOOSE_FOLDER_COPY: {
                if (data == null) {
                    return;
                }

                long destFolderId = data.getLongExtra(ChooseFolderActivity.RESULT_SELECTED_FOLDER_ID, -1L);
                String messageReferenceString = data.getStringExtra(ChooseFolderActivity.RESULT_MESSAGE_REFERENCE);
                MessageReference ref = MessageReference.parse(messageReferenceString);
                if (mMessageReference.equals(ref)) {
                    mAccount.setLastSelectedFolderId(destFolderId);
                    switch (requestCode) {
                        case ACTIVITY_CHOOSE_FOLDER_MOVE: {
                            mFragmentListener.showNextMessageOrReturn();
                            moveMessage(ref, destFolderId);
                            break;
                        }
                        case ACTIVITY_CHOOSE_FOLDER_COPY: {
                            copyMessage(ref, destFolderId);
                            break;
                        }
                    }
                }
                break;
            }
        }
    }

    public void onSendAlternate() {
        if (mMessage != null) {
            ShareIntentBuilder shareIntentBuilder = DI.get(ShareIntentBuilder.class);
            Intent shareIntent = shareIntentBuilder.createShareIntent(mMessage);

            String shareTitle = getString(R.string.send_alternate_chooser_title);
            Intent chooserIntent = Intent.createChooser(shareIntent, shareTitle);

            startActivity(chooserIntent);
        }
    }

    public void onToggleRead() {
        if (mMessage != null && !isOutbox()) {
            mController.setFlag(mAccount, mMessage.getFolder().getDatabaseId(),
                    Collections.singletonList(mMessage), Flag.SEEN, !mMessage.isSet(Flag.SEEN));

            mMessageView.setHeaders(mMessage, mAccount, true);
            mFragmentListener.updateMenu();
        }
    }

    private void setProgress(boolean enable) {
        if (mFragmentListener != null) {
            mFragmentListener.setProgress(enable);
        }
    }

    public void moveMessage(MessageReference reference, long folderId) {
        mController.moveMessage(mAccount, mMessageReference.getFolderId(), reference, folderId);
    }

    public void copyMessage(MessageReference reference, long folderId) {
        mController.copyMessage(mAccount, mMessageReference.getFolderId(), reference, folderId);
    }

    private void showDialog(int dialogId) {
        DialogFragment fragment;
        if (dialogId == R.id.dialog_confirm_delete) {
            String title = getString(R.string.dialog_confirm_delete_title);
            String message = getString(R.string.dialog_confirm_delete_message);
            String confirmText = getString(R.string.dialog_confirm_delete_confirm_button);
            String cancelText = getString(R.string.dialog_confirm_delete_cancel_button);

            fragment = ConfirmationDialogFragment.newInstance(dialogId, title, message,
                    confirmText, cancelText);
        } else if (dialogId == R.id.dialog_confirm_spam) {
            String title = getString(R.string.dialog_confirm_spam_title);
            String message = getResources().getQuantityString(R.plurals.dialog_confirm_spam_message, 1);
            String confirmText = getString(R.string.dialog_confirm_spam_confirm_button);
            String cancelText = getString(R.string.dialog_confirm_spam_cancel_button);

            fragment = ConfirmationDialogFragment.newInstance(dialogId, title, message,
                    confirmText, cancelText);
        } else if (dialogId == R.id.dialog_attachment_progress) {
            String message = getString(R.string.dialog_attachment_progress_title);
            long size = currentAttachmentViewInfo.size;
            fragment = AttachmentDownloadDialogFragment.newInstance(size, message);
        } else {
            throw new RuntimeException("Called showDialog(int) with unknown dialog id.");
        }

        fragment.setTargetFragment(this, dialogId);
        fragment.show(getParentFragmentManager(), getDialogTag(dialogId));
    }

    private void removeDialog(int dialogId) {
        if (!isAdded()) {
            return;
        }

        FragmentManager fm = getParentFragmentManager();

        // Make sure the "show dialog" transaction has been processed when we call
        // findFragmentByTag() below. Otherwise the fragment won't be found and the dialog will
        // never be dismissed.
        fm.executePendingTransactions();

        DialogFragment fragment = (DialogFragment) fm.findFragmentByTag(getDialogTag(dialogId));

        if (fragment != null) {
            fragment.dismissAllowingStateLoss();
        }
    }

    private String getDialogTag(int dialogId) {
        return String.format(Locale.US, "dialog-%d", dialogId);
    }

    public void zoom(KeyEvent event) {
        // mMessageView.zoom(event);
    }

    @Override
    public void doPositiveClick(int dialogId) {
        if (dialogId == R.id.dialog_confirm_delete) {
            delete();
        } else if (dialogId == R.id.dialog_confirm_spam) {
            refileMessage(destinationFolderId);
            destinationFolderId = null;
        }
    }

    @Override
    public void doNegativeClick(int dialogId) {
        /* do nothing */
    }

    @Override
    public void dialogCancelled(int dialogId) {
        /* do nothing */
    }

    /**
     * Get the {@link MessageReference} of the currently displayed message.
     */
    public MessageReference getMessageReference() {
        return mMessageReference;
    }

    public boolean isOutbox() {
        if (mMessage == null || mAccount == null) {
            return false;
        }

        long folderId = mMessage.getFolder().getDatabaseId();
        Long outboxFolderId = mAccount.getOutboxFolderId();
        return outboxFolderId != null && outboxFolderId == folderId;
    }

    public boolean isMessageRead() {
        return (mMessage != null) && mMessage.isSet(Flag.SEEN);
    }

    public boolean isCopyCapable() {
        return !isOutbox() && mController.isCopyCapable(mAccount);
    }

    public boolean isMoveCapable() {
        return !isOutbox() && mController.isMoveCapable(mAccount);
    }

    public boolean canMessageBeArchived() {
        Long archiveFolderId = mAccount.getArchiveFolderId();
        if (archiveFolderId == null) {
            return false;
        }

        return mMessageReference.getFolderId() != archiveFolderId;
    }

    public boolean canMessageBeMovedToSpam() {
        Long spamFolderId = mAccount.getSpamFolderId();
        if (spamFolderId == null) {
            return false;
        }

        return mMessageReference.getFolderId() != spamFolderId;
    }

    public Context getApplicationContext() {
        return mContext;
    }

    public void disableAttachmentButtons(AttachmentViewInfo attachment) {
        // mMessageView.disableAttachmentButtons(attachment);
    }

    public void enableAttachmentButtons(AttachmentViewInfo attachment) {
        // mMessageView.enableAttachmentButtons(attachment);
    }

    public void runOnMainThread(Runnable runnable) {
        handler.post(runnable);
    }

    public void showAttachmentLoadingDialog() {
        // mMessageView.disableAttachmentButtons();
        showDialog(R.id.dialog_attachment_progress);
    }

    public void hideAttachmentLoadingDialogOnMainThread() {
        handler.post(new Runnable() {
            @Override
            public void run() {
                removeDialog(R.id.dialog_attachment_progress);
                // mMessageView.enableAttachmentButtons();
            }
        });
    }

    public void refreshAttachmentThumbnail(AttachmentViewInfo attachment) {
        mMessageView.refreshAttachmentThumbnail(attachment);
    }

    private MessageCryptoMvpView messageCryptoMvpView = new MessageCryptoMvpView() {
        @Override
        public void redisplayMessage() {
            messageLoaderHelper.asyncReloadMessage();
        }

        @Override
        public void startPendingIntentForCryptoPresenter(IntentSender si, Integer requestCode, Intent fillIntent,
                int flagsMask, int flagValues, int extraFlags) throws SendIntentException {
            if (requestCode == null) {
                getActivity().startIntentSender(si, fillIntent, flagsMask, flagValues, extraFlags);
                return;
            }

            requestCode |= REQUEST_MASK_CRYPTO_PRESENTER;
            getActivity().startIntentSenderForResult(
                    si, requestCode, fillIntent, flagsMask, flagValues, extraFlags);
        }

        @Override
        public void showCryptoInfoDialog(MessageCryptoDisplayStatus displayStatus, boolean hasSecurityWarning) {
            CryptoInfoDialog dialog = CryptoInfoDialog.newInstance(displayStatus, hasSecurityWarning);
            dialog.setTargetFragment(MessageViewFragment.this, 0);
            dialog.show(getParentFragmentManager(), "crypto_info_dialog");
        }

        @Override
        public void restartMessageCryptoProcessing() {
            mMessageView.setToLoadingState();
            messageLoaderHelper.asyncRestartMessageCryptoProcessing();
        }

        @Override
        public void showCryptoConfigDialog() {
            AccountSettingsActivity.startCryptoSettings(getActivity(), mAccount.getUuid());
        }
    };

    @Override
    public void onClickShowSecurityWarning() {
        messageCryptoPresenter.onClickShowCryptoWarningDetails();
    }

    @Override
    public void onClickSearchKey() {
        messageCryptoPresenter.onClickSearchKey();
    }

    @Override
    public void onClickShowCryptoKey() {
        messageCryptoPresenter.onClickShowCryptoKey();
    }

    private void onIfMessageViewed() {
        if (mMessageViewed && mController != null && mAccount != null && mMessage != null && !mMessage.isSet(Flag.SEEN)) {
            try {
                mController.markMessageAsReadOnView(mAccount, mMessage);
                if (mMessage.isSet(Flag.SEEN)) {
                    mFragmentListener.updateMenu();
                }
            } catch (MessagingException e) {
                // TODO: this should never happen!!
            }
        }
    }

    public void setMessageViewed() {
        mMessageViewed = true;
        onIfMessageViewed();
    }

    public interface MessageViewFragmentListener {
        void onForward(MessageReference messageReference, @Nullable Parcelable decryptionResultForReply);
        void onForwardAsAttachment(MessageReference messageReference, @Nullable Parcelable decryptionResultForReply);
        void onEditAsNewMessage(MessageReference messageReference);
        void disableDeleteAction();
        void onReplyAll(MessageReference messageReference, @Nullable Parcelable decryptionResultForReply);
        void onReply(MessageReference messageReference, @Nullable Parcelable decryptionResultForReply);
        void setProgress(boolean b);
        void showNextMessageOrReturn();
        void updateMenu();
    }

    public boolean isInitialized() {
        return mInitialized ;
    }

    private MessageLoaderCallbacks messageLoaderCallbacks = new MessageLoaderCallbacks() {
        @Override
        public void onMessageDataLoadFinished(LocalMessage message) {
            mMessage = message;

            onIfMessageViewed();
            displayHeaderForLoadingMessage(message);
            mMessageView.setToLoadingState();
            showProgressThreshold = null;
        }

        @Override
        public void onMessageDataLoadFailed() {
            Toast.makeText(getActivity(), R.string.status_loading_error, Toast.LENGTH_LONG).show();
            showProgressThreshold = null;
        }

        @Override
        public void onMessageViewInfoLoadFinished(MessageViewInfo messageViewInfo) {
            showMessage(messageViewInfo);
            showProgressThreshold = null;
        }

        @Override
        public void onMessageViewInfoLoadFailed(MessageViewInfo messageViewInfo) {
            showMessage(messageViewInfo);
            showProgressThreshold = null;
        }

        @Override
        public void setLoadingProgress(int current, int max) {
            if (showProgressThreshold == null) {
                showProgressThreshold = SystemClock.elapsedRealtime() + PROGRESS_THRESHOLD_MILLIS;
            } else if (showProgressThreshold == 0L || SystemClock.elapsedRealtime() > showProgressThreshold) {
                showProgressThreshold = 0L;
                mMessageView.setLoadingProgress(current, max);
            }
        }

        @Override
        public void onDownloadErrorMessageNotFound() {
            mMessageView.enableDownloadButton();
            getActivity().runOnUiThread(new Runnable() {
                @Override
                public void run() {
                    Toast.makeText(getActivity(), R.string.status_invalid_id_error, Toast.LENGTH_LONG).show();
                }
            });
        }

        @Override
        public void onDownloadErrorNetworkError() {
            mMessageView.enableDownloadButton();
            getActivity().runOnUiThread(new Runnable() {
                @Override
                public void run() {
                    Toast.makeText(getActivity(), R.string.status_network_error, Toast.LENGTH_LONG).show();
                }
            });
        }

        @Override
        public void startIntentSenderForMessageLoaderHelper(IntentSender si, int requestCode, Intent fillIntent,
                int flagsMask, int flagValues, int extraFlags) {
            showProgressThreshold = null;
            try {
                requestCode |= REQUEST_MASK_LOADER_HELPER;
                getActivity().startIntentSenderForResult(
                        si, requestCode, fillIntent, flagsMask, flagValues, extraFlags);
            } catch (SendIntentException e) {
                Timber.e(e, "Irrecoverable error calling PendingIntent!");
            }
        }
    };


    @Override
    public void onViewAttachment(AttachmentViewInfo attachment) {
        currentAttachmentViewInfo = attachment;
        getAttachmentController(attachment).viewAttachment();
    }

    @Override
    public void onSaveAttachment(final AttachmentViewInfo attachment) {
        currentAttachmentViewInfo = attachment;

        Intent intent = new Intent(Intent.ACTION_CREATE_DOCUMENT);
        intent.setType(attachment.mimeType);
        intent.putExtra(Intent.EXTRA_TITLE, attachment.displayName);
        intent.addCategory(Intent.CATEGORY_OPENABLE);

        try {
            startActivityForResult(intent, REQUEST_CODE_CREATE_DOCUMENT);
        } catch (ActivityNotFoundException e) {
            Toast.makeText(requireContext(), R.string.error_activity_not_found, Toast.LENGTH_LONG).show();
        }
    }

    private AttachmentController getAttachmentController(AttachmentViewInfo attachment) {
        return new AttachmentController(mController, this, attachment);
    }

<<<<<<< HEAD
    public MessageReference getMessageRef() {
        return mMessageReference;
    }

=======
>>>>>>> 07569ba4
    private enum FolderOperation {
        COPY, MOVE
    }
}<|MERGE_RESOLUTION|>--- conflicted
+++ resolved
@@ -882,13 +882,10 @@
         return new AttachmentController(mController, this, attachment);
     }
 
-<<<<<<< HEAD
     public MessageReference getMessageRef() {
         return mMessageReference;
     }
 
-=======
->>>>>>> 07569ba4
     private enum FolderOperation {
         COPY, MOVE
     }
