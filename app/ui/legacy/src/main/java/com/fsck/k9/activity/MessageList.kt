--- conflicted
+++ resolved
@@ -1589,7 +1589,6 @@
         permissionUiHelper.requestPermission(permission)
     }
 
-<<<<<<< HEAD
     override fun configureMenu() {
         configureMenu(menu)
     }
@@ -1629,8 +1628,6 @@
         override fun onMount(providerId: String) = Unit
     }
 
-=======
->>>>>>> 51e6820d
     private enum class DisplayMode {
         MESSAGE_LIST, MESSAGE_VIEW, SPLIT_VIEW
     }
