--- conflicted
+++ resolved
@@ -26,19 +26,12 @@
     <!--Button text of the "snack bar" that is displayed when the app was updated.-->
     <string name="changelog_snackbar_button_text">Wyświetl</string>
     <!--Default signature-->
-<<<<<<< HEAD
-    <!--General strings that include the app name-->
-    <!--=== General strings ==================================================================-->
-    <string name="authors">Autorzy</string>
-=======
-    <string name="default_signature">--
-\nWysłane z urządzenia Android za pomocą <xliff:g id="app_name">%s</xliff:g>. Proszę wybaczyć moją zwięzłość.</string>
+    <string name="default_signature">-- \nWysłane z urządzenia Android za pomocą <xliff:g id="app_name">%s</xliff:g>. Proszę wybaczyć moją zwięzłość.</string>
     <!--General strings that include the app name-->
     <string name="account_delete_dlg_instructions_fmt">Konto \"<xliff:g id="account">%s</xliff:g>\" zostanie usunięte z <xliff:g id="app_name">%s</xliff:g>.</string>
     <!--=== General strings ==================================================================-->
     <string name="authors">Autorzy</string>
     <string name="about_title">O aplikacji <xliff:g id="app_name">%s</xliff:g></string>
->>>>>>> a509e6eb
     <string name="accounts_title">Konta</string>
     <string name="compose_title_compose">Nowa wiadomość</string>
     <string name="compose_title_reply">Odpowiedz</string>
@@ -865,10 +858,7 @@
     <string name="general_settings_title">Ustawienia ogólne</string>
     <string name="dialog_openkeychain_info_title">Brak aplikacji dla OpenPGP</string>
     <string name="dialog_openkeychain_info_install">Instaluj</string>
-<<<<<<< HEAD
-=======
     <string name="dialog_openkeychain_info_text">Aby umożliwić obsługę kompleksowego szyfrowania, wymagana jest aplikacja OpenKeychain.</string>
->>>>>>> a509e6eb
     <string name="encrypted_subject">Zaszyfrowana wiadomość</string>
     <string name="account_settings_crypto_encrypt_subject">Zaszyfruj tematy wiadomości</string>
     <string name="account_settings_crypto_encrypt_subject_subtitle">Może nie być wspierana przez niektórych odbiorców</string>
@@ -901,10 +891,7 @@
     <string name="push_notification_state_wait_network">Uśpione, dopóki sieć nie będzie dostępna</string>
     <string name="push_notification_info">Stuknij, aby dowiedzieć się więcej.</string>
     <string name="push_info_title">Informacje push</string>
-<<<<<<< HEAD
-=======
     <string name="push_info_notification_explanation_text">Podczas korzystania z funkcji push, <xliff:g id="app_name">%1$s</xliff:g> utrzymuje połączenie z serwerem pocztowym. Android wymaga wyświetlania ciągłego, gdy aplikacja jest aktywna w tle. <xliff:g id="optional_extended_explanation">%2$s</xliff:g></string>
->>>>>>> a509e6eb
     <string name="push_info_configure_notification_text">Jednak Android pozwala również ukryć powiadomienie.</string>
     <string name="push_info_learn_more_text">Dowiedz się więcej</string>
     <string name="push_info_configure_notification_action">Skonfiguruj powiadomienie</string>
