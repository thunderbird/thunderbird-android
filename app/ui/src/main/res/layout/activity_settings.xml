<?xml version="1.0" encoding="utf-8"?>
<LinearLayout
    xmlns:android="http://schemas.android.com/apk/res/android"
<<<<<<< HEAD
    xmlns:tools="http://schemas.android.com/tools"
=======
    xmlns:app="http://schemas.android.com/apk/res-auto"
>>>>>>> 4ddaf8d3
    android:layout_width="match_parent"
    android:layout_height="match_parent"
    android:orientation="vertical">

    <include layout="@layout/toolbar" />

    <fragment
<<<<<<< HEAD
        android:id="@+id/settings_list_fragment"
        android:name="com.fsck.k9.ui.settings.SettingsListFragment"
        android:layout_width="match_parent"
        android:layout_height="0dp"
        android:layout_weight="1"
        tools:layout="@layout/fragment_settings_list" />
=======
        android:id="@+id/nav_host_fragment"
        android:name="androidx.navigation.fragment.NavHostFragment"
        android:layout_width="match_parent"
        android:layout_height="0dp"
        android:layout_weight="1"
        app:defaultNavHost="true"
        app:navGraph="@navigation/navigation_settings" />
>>>>>>> 4ddaf8d3

</LinearLayout><|MERGE_RESOLUTION|>--- conflicted
+++ resolved
@@ -1,11 +1,7 @@
 <?xml version="1.0" encoding="utf-8"?>
 <LinearLayout
     xmlns:android="http://schemas.android.com/apk/res/android"
-<<<<<<< HEAD
-    xmlns:tools="http://schemas.android.com/tools"
-=======
     xmlns:app="http://schemas.android.com/apk/res-auto"
->>>>>>> 4ddaf8d3
     android:layout_width="match_parent"
     android:layout_height="match_parent"
     android:orientation="vertical">
@@ -13,14 +9,6 @@
     <include layout="@layout/toolbar" />
 
     <fragment
-<<<<<<< HEAD
-        android:id="@+id/settings_list_fragment"
-        android:name="com.fsck.k9.ui.settings.SettingsListFragment"
-        android:layout_width="match_parent"
-        android:layout_height="0dp"
-        android:layout_weight="1"
-        tools:layout="@layout/fragment_settings_list" />
-=======
         android:id="@+id/nav_host_fragment"
         android:name="androidx.navigation.fragment.NavHostFragment"
         android:layout_width="match_parent"
@@ -28,6 +16,5 @@
         android:layout_weight="1"
         app:defaultNavHost="true"
         app:navGraph="@navigation/navigation_settings" />
->>>>>>> 4ddaf8d3
 
 </LinearLayout>