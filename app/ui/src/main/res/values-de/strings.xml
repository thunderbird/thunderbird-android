--- conflicted
+++ resolved
@@ -823,15 +823,8 @@
   </plurals>
   <string name="settings_import_use_incoming_server_password">Passwort des Posteingangsservers verwenden</string>
 
-    <string name="account_settings_resize_image_settings_label">Bildanhänge verkleinern</string>
-    <string name="account_settings_resize_image_enabled">Bildanhänge automatisch verkleinern</string>
-    <string name="account_settings_resize_image_enabled_summary">Alle Bildanhänge beim Senden der E-Mail automatisch verkleinern</string>
-    <string name="account_settings_resize_image_circumference">Umfang / 2</string>
-    <string name="account_settings_resize_image_circumference_label">Die Bilder werden derart verkleinert, dass Breite plus Höhe diesem Wert entsprechen, kleinere Bilder werden nicht vergrößert</string>
-    <string name="account_settings_resize_image_quality">Qualität</string>
-    <string name="account_settings_resize_image_quality_label">Ein Wert zwischen 10 und 100 der die Qualität für das JPEG-Verfahren festlegt</string>
 
-    <string name="activate_account_action">Aktivieren</string>
+  <string name="activate_account_action">Aktivieren</string>
   <string name="account_unavailable">Konto \'<xliff:g id="account">%s</xliff:g>\' ist nicht verfügbar, bitte SD-Karte prüfen.</string>
   <string name="attachment_save_title">Anhang speichern</string>
   <string name="attachment_save_desc">Es wurde kein Dateimanager gefunden. Wo soll der Anhang abgelegt werden?</string>
@@ -1088,7 +1081,6 @@
   <string name="ac_transfer_msg_body">Diese Nachricht enthält alle Information um deine Autocrypt-Einstellung zusammen mit deinem geheimen Schlüssel auf sichere Art und Weise von deinem ursprünglichen Gerät zu übertragen.
 
 Um dein neues Gerät für Autocrypt einzurichten, folge bitte den Anweisungen, die von deinem neuen Gerät angezeigt werden sollten.
-<<<<<<< HEAD
 
 Du kannst diese Nachricht behalten und als Backup für deinen geheimen Schlüssel benutzen. Wenn du das willst, solltest du dir das Passwort notieren und sicher verwahren.
 </string>
@@ -1107,15 +1099,4 @@
   <string name="account_settings_resize_image_quality">Qualität</string>
   <string name="account_settings_resize_image_quality_label">Ein Wert zwischen 10 und 100 der die Qualität für das JPEG-Verfahren festlegt</string>
 
-=======
-
-Du kannst diese Nachricht behalten und als Backup für deinen geheimen Schlüssel benutzen. Wenn du das willst, solltest du dir das Passwort notieren und sicher verwahren.
-</string>
-  <string name="ac_transfer_error_send">Ein Fehler beim Senden der Nachricht ist aufgetreten. Bitte überprüfe deine Netzwerkverbindung und die Konfiguration ausgehender Server.</string>
-  <string name="switch_on">An</string>
-  <string name="switch_off">Aus</string>
-  <string name="navigation_drawer_open">Öffnen</string>
-  <string name="navigation_drawer_close">Schließen</string>
-  <!--permissions-->
->>>>>>> 4ddaf8d3
 </resources>