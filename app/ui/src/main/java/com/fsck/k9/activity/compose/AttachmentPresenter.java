--- conflicted
+++ resolved
@@ -12,14 +12,8 @@
 import android.net.Uri;
 import android.os.Bundle;
 import android.os.Handler;
-<<<<<<< HEAD
-import android.support.annotation.Nullable;
-import android.support.v4.app.LoaderManager;
-import android.support.v4.content.Loader;
-=======
 import androidx.loader.app.LoaderManager;
 import androidx.loader.content.Loader;
->>>>>>> da49739c
 
 import com.fsck.k9.activity.compose.ComposeCryptoStatus.AttachErrorState;
 import com.fsck.k9.activity.loader.AttachmentContentLoader;
@@ -56,6 +50,7 @@
     private int nextLoaderId = 0;
     private WaitingAction actionToPerformAfterWaiting = WaitingAction.NONE;
 
+
     public AttachmentPresenter(Context context, AttachmentMvpView attachmentMvpView, LoaderManager loaderManager,
                                AttachmentsChangedListener listener) {
         this.context = context;
@@ -160,7 +155,6 @@
         addAttachment(uri, contentType, false);
     }
 
-    @Nullable
     public Attachment getAttachment(Uri uri) {
         return attachments.get(uri);
     }
