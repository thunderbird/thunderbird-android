apply plugin: 'com.android.library'
apply plugin: 'org.jetbrains.kotlin.android'
apply plugin: 'org.jetbrains.kotlin.android.extensions'

apply from: "${rootProject.projectDir}/gradle/plugins/checkstyle-android.gradle"
apply from: "${rootProject.projectDir}/gradle/plugins/findbugs-android.gradle"

dependencies {
    implementation "org.jetbrains.kotlin:kotlin-stdlib-jdk7:${versions.kotlin}"

    api project(":mail:common")
    api project(":mail:protocols:imap")
    api project(":mail:protocols:pop3")
    api project(":mail:protocols:webdav")
    api project(":mail:protocols:smtp")
    api project(":backend:api")
    api project(":backend:imap")
    api project(":backend:pop3")
    api project(":backend:webdav")

    api project(':plugins:HoloColorPicker')
    api project(':plugins:openpgp-api-lib:openpgp-api')

    api "com.squareup.okio:okio:${versions.okio}"
    api "commons-io:commons-io:${versions.commonsIo}"
    api "androidx.core:core-ktx:0.3"
    api "org.jsoup:jsoup:1.11.2"
    api "com.squareup.moshi:moshi:1.2.0"
    api "com.jakewharton.timber:timber:${versions.timber}"
    api "net.jcip:jcip-annotations:1.0"
    api "org.apache.james:apache-mime4j-core:0.8.1"
    api "org.jetbrains.anko:anko-coroutines:0.10.4"
    api "org.koin:koin-android-architecture:${versions.koin}"
<<<<<<< HEAD
    api 'com.mikepenz:materialdrawer:6.0.7'
    api 'com.github.ByteHamster:SearchPreference:v1.1.2'
=======
>>>>>>> 1d6506b0

    testImplementation project(':mail:testing')
    testImplementation "org.robolectric:robolectric:${versions.robolectric}"
    testImplementation "junit:junit:${versions.junit}"
    testImplementation "com.google.truth:truth:${versions.truth}"
    testImplementation "org.mockito:mockito-core:${versions.mockito}"
    testImplementation "com.nhaarman:mockito-kotlin:${versions.mockitoKotlin}"
    testImplementation "org.jdom:jdom2:2.0.6"
    testImplementation "org.koin:koin-test:${versions.koin}"
}

android {
    compileSdkVersion buildConfig.compileSdk
    buildToolsVersion buildConfig.buildTools

    defaultConfig {
        minSdkVersion buildConfig.minSdk
        // For Robolectric tests
        targetSdkVersion 22
    }

    lintOptions {
        abortOnError false
        lintConfig file("$rootProject.projectDir/config/lint/lint.xml")
    }

    compileOptions {
        sourceCompatibility JavaVersion.VERSION_1_7
        targetCompatibility JavaVersion.VERSION_1_7
    }

    testOptions {
        unitTests {
            includeAndroidResources = true
        }
    }
}

androidExtensions {
    experimental = true
}

kotlin {
    experimental {
        coroutines "enable"
    }
}<|MERGE_RESOLUTION|>--- conflicted
+++ resolved
@@ -31,11 +31,8 @@
     api "org.apache.james:apache-mime4j-core:0.8.1"
     api "org.jetbrains.anko:anko-coroutines:0.10.4"
     api "org.koin:koin-android-architecture:${versions.koin}"
-<<<<<<< HEAD
     api 'com.mikepenz:materialdrawer:6.0.7'
     api 'com.github.ByteHamster:SearchPreference:v1.1.2'
-=======
->>>>>>> 1d6506b0
 
     testImplementation project(':mail:testing')
     testImplementation "org.robolectric:robolectric:${versions.robolectric}"
