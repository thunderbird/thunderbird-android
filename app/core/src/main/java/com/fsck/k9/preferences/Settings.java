package com.fsck.k9.preferences;


import java.util.Collections;
import java.util.HashMap;
import java.util.HashSet;
import java.util.Map;
import java.util.Map.Entry;
import java.util.Set;
import java.util.SortedMap;
import java.util.TreeMap;

import timber.log.Timber;

import com.fsck.k9.FontSizes;
import com.fsck.k9.K9;

/*
 * TODO:
 * - use the default values defined in GlobalSettings and AccountSettings when creating new
 *   accounts
 * - think of a better way to validate enums than to use the resource arrays (i.e. get rid of
 *   ResourceArrayValidator); maybe even use the settings description for the settings UI
 * - add unit test that validates the default values are actually valid according to the validator
 */

public class Settings {
    /**
     * Version number of global and account settings.
     *
     * <p>
     * This value is used as "version" attribute in the export file. It needs to be incremented
     * when a global or account setting is added or removed, or when the format of a setting
     * is changed (e.g. add a value to an enum).
     * </p>
     *
     * @see SettingsExporter
     */
<<<<<<< HEAD
    public static final int VERSION = 58;
=======
    public static final int VERSION = 59;
>>>>>>> fde8c262

    static Map<String, Object> validate(int version, Map<String, TreeMap<Integer, SettingsDescription>> settings,
            Map<String, String> importedSettings, boolean useDefaultValues) {

        Map<String, Object> validatedSettings = new HashMap<>();
        for (Map.Entry<String, TreeMap<Integer, SettingsDescription>> versionedSetting : settings.entrySet()) {

            // Get the setting description with the highest version lower than or equal to the
            // supplied content version.
            TreeMap<Integer, SettingsDescription> versions = versionedSetting.getValue();
            SortedMap<Integer, SettingsDescription> headMap = versions.headMap(version + 1);

            // Skip this setting if it was introduced after 'version'
            if (headMap.isEmpty()) {
                continue;
            }

            Integer settingVersion = headMap.lastKey();
            SettingsDescription desc = versions.get(settingVersion);

            // Skip this setting if it is no longer used in 'version'
            if (desc == null) {
                continue;
            }

            String key = versionedSetting.getKey();

            boolean useDefaultValue;
            if (!importedSettings.containsKey(key)) {
                Timber.v("Key \"%s\" wasn't found in the imported file.%s",
                        key,
                        (useDefaultValues) ? " Using default value." : "");

                useDefaultValue = useDefaultValues;
            } else {
                String prettyValue = importedSettings.get(key);
                try {
                    Object internalValue = desc.fromPrettyString(prettyValue);
                    validatedSettings.put(key, internalValue);
                    useDefaultValue = false;
                } catch (InvalidSettingValueException e) {
                    Timber.v("Key \"%s\" has invalid value \"%s\" in imported file. %s",
                            key,
                            prettyValue,
                            (useDefaultValues) ? "Using default value." : "Skipping.");

                    useDefaultValue = useDefaultValues;
                }
            }

            if (useDefaultValue) {
                Object defaultValue = desc.getDefaultValue();
                validatedSettings.put(key, defaultValue);
            }
        }

        return validatedSettings;
    }

    /**
     * Upgrade settings using the settings structure and/or special upgrade code.
     *
     * @param version
     *         The content version of the settings in {@code validatedSettingsMutable}.
     * @param customUpgraders
     *         A map of {@link SettingsUpgrader}s for nontrivial settings upgrades.
     * @param settings
     *         The structure describing the different settings, possibly containing multiple
     *         versions.
     * @param validatedSettingsMutable
     *         The settings as returned by {@link Settings#validate(int, Map, Map, boolean)}.
     *         This map is modified and contains the upgraded settings when this method returns.
     *
     * @return A set of setting names that were removed during the upgrade process or {@code null}
     *         if none were removed.
     */
    public static Set<String> upgrade(int version, Map<Integer, SettingsUpgrader> customUpgraders,
            Map<String, TreeMap<Integer, SettingsDescription>> settings, Map<String, Object> validatedSettingsMutable) {
        Set<String> deletedSettings = null;

        for (int toVersion = version + 1; toVersion <= VERSION; toVersion++) {
            if (customUpgraders.containsKey(toVersion)) {
                SettingsUpgrader upgrader = customUpgraders.get(toVersion);
                deletedSettings = upgrader.upgrade(validatedSettingsMutable);
            }

            deletedSettings = upgradeSettingsGeneric(settings, validatedSettingsMutable, deletedSettings, toVersion);
        }

        return deletedSettings;
    }

    private static Set<String> upgradeSettingsGeneric(Map<String, TreeMap<Integer, SettingsDescription>> settings,
            Map<String, Object> validatedSettingsMutable, Set<String> deletedSettingsMutable, int toVersion) {
        for (Entry<String, TreeMap<Integer, SettingsDescription>> versions : settings.entrySet()) {
            String settingName = versions.getKey();
            TreeMap<Integer, SettingsDescription> versionedSettings = versions.getValue();

            boolean isNewlyAddedSetting = versionedSettings.firstKey() == toVersion;
            if (isNewlyAddedSetting) {
                boolean wasHandledByCustomUpgrader = validatedSettingsMutable.containsKey(settingName);
                if (wasHandledByCustomUpgrader) {
                    continue;
                }

                SettingsDescription setting = versionedSettings.get(toVersion);
                if (setting == null) {
                    throw new AssertionError("First version of a setting must be non-null!");
                }
                upgradeSettingInsertDefault(validatedSettingsMutable, settingName, setting);
            }

            Integer highestVersion = versionedSettings.lastKey();
            boolean isRemovedSetting = (highestVersion == toVersion && versionedSettings.get(highestVersion) == null);
            if (isRemovedSetting) {
                if (deletedSettingsMutable == null) {
                    deletedSettingsMutable = new HashSet<>();
                }
                upgradeSettingRemove(validatedSettingsMutable, deletedSettingsMutable, settingName);
            }
        }
        return deletedSettingsMutable;
    }

    private static <T> void upgradeSettingInsertDefault(Map<String, Object> validatedSettingsMutable,
            String settingName, SettingsDescription<T> setting) {
        T defaultValue = setting.getDefaultValue();
        validatedSettingsMutable.put(settingName, defaultValue);

        if (K9.isDebugLoggingEnabled()) {
            String prettyValue = setting.toPrettyString(defaultValue);
            Timber.v("Added new setting \"%s\" with default value \"%s\"", settingName, prettyValue);
        }
    }

    private static void upgradeSettingRemove(Map<String, Object> validatedSettingsMutable,
            Set<String> deletedSettingsMutable, String settingName) {
        validatedSettingsMutable.remove(settingName);
        deletedSettingsMutable.add(settingName);

        Timber.v("Removed setting \"%s\"", settingName);
    }

    /**
     * Convert settings from the internal representation to the string representation used in the
     * preference storage.
     *
     * @param settings
     *         The map of settings to convert.
     * @param settingDescriptions
     *         The structure containing the {@link SettingsDescription} objects that will be used
     *         to convert the setting values.
     *
     * @return The settings converted to the string representation used in the preference storage.
     */
    public static Map<String, String> convert(Map<String, Object> settings,
            Map<String, TreeMap<Integer, SettingsDescription>> settingDescriptions) {
        Map<String, String> serializedSettings = new HashMap<>();

        for (Entry<String, Object> setting : settings.entrySet()) {
            String settingName = setting.getKey();
            Object internalValue = setting.getValue();

            TreeMap<Integer, SettingsDescription> versionedSetting = settingDescriptions.get(settingName);
            Integer highestVersion = versionedSetting.lastKey();
            SettingsDescription settingDesc = versionedSetting.get(highestVersion);

            if (settingDesc != null) {
                String stringValue = settingDesc.toString(internalValue);

                serializedSettings.put(settingName, stringValue);
            } else {
                Timber.w("Settings.convert() called with a setting that should have been removed: %s", settingName);
            }
        }

        return serializedSettings;
    }

    /**
     * Creates a {@link TreeMap} linking version numbers to {@link SettingsDescription} instances.
     *
     * <p>
     * This {@code TreeMap} is used to quickly find the {@code SettingsDescription} belonging to a
     * content version as read by {@link SettingsImporter}. See e.g.
     * {@link Settings#validate(int, Map, Map, boolean)}.
     * </p>
     *
     * @param versionDescriptions
     *         A list of descriptions for a specific setting mapped to version numbers. Never
     *         {@code null}.
     *
     * @return A {@code TreeMap} using the version number as key, the {@code SettingsDescription}
     *         as value.
     */
    static TreeMap<Integer, SettingsDescription> versions(V... versionDescriptions) {
        TreeMap<Integer, SettingsDescription> map = new TreeMap<>();
        for (V v : versionDescriptions) {
            map.put(v.version, v.description);
        }
        return map;
    }


    static class InvalidSettingValueException extends Exception {
        private static final long serialVersionUID = 1L;
    }

    /**
     * Describes a setting.
     *
     * <p>
     * Instances of this class are used to convert the string representations of setting values to
     * an internal representation (e.g. an integer) and back.
     * </p><p>
     * Currently we use two different string representations:
     * </p>
     * <ol>
     *   <li>
     *   The one that is used by the internal preference {@link Storage}. It is usually obtained by
     *   calling {@code toString()} on the internal representation of the setting value (see e.g.
     *   {@link K9#save(StorageEditor)}).
     *   </li>
     *   <li>
     *   The "pretty" version that is used by the import/export settings file (e.g. colors are
     *   exported in #rrggbb format instead of a integer string like "-8734021").
     *   </li>
     * </ol>
     * <p>
     * <strong>Note:</strong>
     * For the future we should aim to get rid of the "internal" string representation. The
     * "pretty" version makes reading a database dump easier and the performance impact should be
     * negligible.
     * </p>
     */
    abstract static class SettingsDescription<T> {
        /**
         * The setting's default value (internal representation).
         */
        T defaultValue;

        SettingsDescription(T defaultValue) {
            this.defaultValue = defaultValue;
        }

        /**
         * Get the default value.
         *
         * @return The internal representation of the default value.
         */
        public T getDefaultValue() {
            return defaultValue;
        }

        /**
         * Convert a setting's value to the string representation.
         *
         * @param value
         *         The internal representation of a setting's value.
         *
         * @return The string representation of {@code value}.
         */
        public String toString(T value) {
            return value.toString();
        }

        /**
         * Parse the string representation of a setting's value .
         *
         * @param value
         *         The string representation of a setting's value.
         *
         * @return The internal representation of the setting's value.
         *
         * @throws InvalidSettingValueException
         *         If {@code value} contains an invalid value.
         */
        public abstract T fromString(String value) throws InvalidSettingValueException;

        /**
         * Convert a setting value to the "pretty" string representation.
         *
         * @param value
         *         The setting's value.
         *
         * @return A pretty-printed version of the setting's value.
         */
        public String toPrettyString(T value) {
            return toString(value);
        }

        /**
         * Convert the pretty-printed version of a setting's value to the internal representation.
         *
         * @param value
         *         The pretty-printed version of the setting's value. See
         *         {@link #toPrettyString(Object)}.
         *
         * @return The internal representation of the setting's value.
         *
         * @throws InvalidSettingValueException
         *         If {@code value} contains an invalid value.
         */
        public T fromPrettyString(String value) throws InvalidSettingValueException {
            return fromString(value);
        }
    }

    public static class V {
        public final Integer version;
        public final SettingsDescription description;

        V(Integer version, SettingsDescription description) {
            this.version = version;
            this.description = description;
        }
    }

    /**
     * Used for a nontrivial settings upgrade.
     *
     * @see Settings#upgrade(int, Map, Map, Map)
     */
    interface SettingsUpgrader {
        /**
         * Upgrade the provided settings.
         *
         * @param settings
         *         The settings to upgrade.  This map is modified and contains the upgraded
         *         settings when this method returns.
         *
         * @return A set of setting names that were removed during the upgrade process or
         *         {@code null} if none were removed.
         */
        Set<String> upgrade(Map<String, Object> settings);
    }


    static class StringSetting extends SettingsDescription<String> {
        StringSetting(String defaultValue) {
            super(defaultValue);
        }

        @Override
        public String fromString(String value) {
            return value;
        }

        @Override
        public String toString(String value) {
            return value;
        }
    }

    static class BooleanSetting extends SettingsDescription<Boolean> {
        BooleanSetting(boolean defaultValue) {
            super(defaultValue);
        }

        @Override
        public Boolean fromString(String value) throws InvalidSettingValueException {
            if (Boolean.TRUE.toString().equals(value)) {
                return true;
            } else if (Boolean.FALSE.toString().equals(value)) {
                return false;
            }
            throw new InvalidSettingValueException();
        }
    }

    static class ColorSetting extends SettingsDescription<Integer> {
        ColorSetting(int defaultValue) {
            super(defaultValue);
        }

        @Override
        public Integer fromString(String value) throws InvalidSettingValueException {
            try {
                return Integer.parseInt(value);
            } catch (NumberFormatException e) {
                throw new InvalidSettingValueException();
            }
        }

        @Override
        public String toPrettyString(Integer value) {
            int color = value & 0x00FFFFFF;
            return String.format("#%06x", color);
        }

        @Override
        public Integer fromPrettyString(String value) throws InvalidSettingValueException {
            try {
                if (value.length() == 7) {
                    return Integer.parseInt(value.substring(1), 16) | 0xFF000000;
                }
            } catch (NumberFormatException e) { /* do nothing */ }

            throw new InvalidSettingValueException();
        }
    }

    static class EnumSetting<T extends Enum<T>> extends SettingsDescription<T> {
        private Class<T> enumClass;

        EnumSetting(Class<T> enumClass, T defaultValue) {
            super(defaultValue);
            this.enumClass = enumClass;
        }

        @Override
        public T fromString(String value) throws InvalidSettingValueException {
            try {
                return Enum.valueOf(enumClass, value);
            } catch (Exception e) {
                throw new InvalidSettingValueException();
            }
        }
    }

    /**
     * A setting that has multiple valid values but doesn't use an {@link Enum} internally.
     *
     * @param <T>
     *         The type of the internal representation (e.g. {@code Integer}).
     */
    abstract static class PseudoEnumSetting<T> extends SettingsDescription<T> {
        PseudoEnumSetting(T defaultValue) {
            super(defaultValue);
        }

        protected abstract Map<T, String> getMapping();

        @Override
        public String toPrettyString(T value) {
            return getMapping().get(value);
        }

        @Override
        public T fromPrettyString(String value) throws InvalidSettingValueException {
            for (Entry<T, String> entry : getMapping().entrySet()) {
                if (entry.getValue().equals(value)) {
                    return entry.getKey();
                }
            }

            throw new InvalidSettingValueException();
        }
    }

    static class FontSizeSetting extends PseudoEnumSetting<Integer> {
        private final Map<Integer, String> mapping;

        FontSizeSetting(int defaultValue) {
            super(defaultValue);

            Map<Integer, String> mapping = new HashMap<>();
            mapping.put(FontSizes.FONT_10SP, "tiniest");
            mapping.put(FontSizes.FONT_12SP, "tiny");
            mapping.put(FontSizes.SMALL, "smaller");
            mapping.put(FontSizes.FONT_16SP, "small");
            mapping.put(FontSizes.MEDIUM, "medium");
            mapping.put(FontSizes.FONT_20SP, "large");
            mapping.put(FontSizes.LARGE, "larger");
            this.mapping = Collections.unmodifiableMap(mapping);
        }

        @Override
        protected Map<Integer, String> getMapping() {
            return mapping;
        }

        @Override
        public Integer fromString(String value) throws InvalidSettingValueException {
            try {
                Integer fontSize = Integer.parseInt(value);
                if (mapping.containsKey(fontSize)) {
                    return fontSize;
                }
            } catch (NumberFormatException e) { /* do nothing */ }

            throw new InvalidSettingValueException();
        }
    }

    static class WebFontSizeSetting extends PseudoEnumSetting<Integer> {
        private final Map<Integer, String> mapping;

        WebFontSizeSetting(int defaultValue) {
            super(defaultValue);

            Map<Integer, String> mapping = new HashMap<>();
            mapping.put(1, "smallest");
            mapping.put(2, "smaller");
            mapping.put(3, "normal");
            mapping.put(4, "larger");
            mapping.put(5, "largest");
            this.mapping = Collections.unmodifiableMap(mapping);
        }

        @Override
        protected Map<Integer, String> getMapping() {
            return mapping;
        }

        @Override
        public Integer fromString(String value) throws InvalidSettingValueException {
            try {
                Integer fontSize = Integer.parseInt(value);
                if (mapping.containsKey(fontSize)) {
                    return fontSize;
                }
            } catch (NumberFormatException e) { /* do nothing */ }

            throw new InvalidSettingValueException();
        }
    }

    static class IntegerRangeSetting extends SettingsDescription<Integer> {
        private int start;
        private int end;

        IntegerRangeSetting(int start, int end, int defaultValue) {
            super(defaultValue);
            this.start = start;
            this.end = end;
        }

        @Override
        public Integer fromString(String value) throws InvalidSettingValueException {
            try {
                int intValue = Integer.parseInt(value);
                if (start <= intValue && intValue <= end) {
                    return intValue;
                }
            } catch (NumberFormatException e) { /* do nothing */ }

            throw new InvalidSettingValueException();
        }
    }
}<|MERGE_RESOLUTION|>--- conflicted
+++ resolved
@@ -36,11 +36,7 @@
      *
      * @see SettingsExporter
      */
-<<<<<<< HEAD
-    public static final int VERSION = 58;
-=======
     public static final int VERSION = 59;
->>>>>>> fde8c262
 
     static Map<String, Object> validate(int version, Map<String, TreeMap<Integer, SettingsDescription>> settings,
             Map<String, String> importedSettings, boolean useDefaultValues) {
