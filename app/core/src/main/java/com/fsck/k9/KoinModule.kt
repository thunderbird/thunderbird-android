--- conflicted
+++ resolved
@@ -12,21 +12,6 @@
 import com.fsck.k9.power.TracingPowerManager
 import org.koin.dsl.module
 
-<<<<<<< HEAD
-val mainModule = applicationContext {
-    bean { Preferences.getPreferences(get()) }
-    bean { get<Context>().resources }
-    bean { StorageManager.getInstance(get()) }
-    bean { LocalStoreProvider() }
-    bean { TracingPowerManager.getPowerManager(get()) as PowerManager }
-    bean { Contacts.getInstance(get()) }
-    bean { LocalKeyStore.createInstance(get()) }
-    bean { TrustManagerFactory.createInstance(get()) }
-    bean { LocalKeyStoreManager(get()) }
-    bean { DefaultTrustedSocketFactory(get(), get()) as TrustedSocketFactory }
-    bean { Clock.INSTANCE }
-    bean { ImageResizer(get()) }
-=======
 val mainModule = module {
     single { Preferences.getPreferences(get()) }
     single { get<Context>().resources }
@@ -38,5 +23,5 @@
     single { LocalKeyStoreManager(get()) }
     single<TrustedSocketFactory> { DefaultTrustedSocketFactory(get(), get()) }
     single { Clock.INSTANCE }
->>>>>>> c1934b3d
+    single { ImageResizer(get()) }
 }