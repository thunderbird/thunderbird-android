package com.fsck.k9.controller;


import java.util.ArrayList;
import java.util.Collection;
import java.util.Collections;
import java.util.EnumSet;
import java.util.HashMap;
import java.util.HashSet;
import java.util.LinkedList;
import java.util.List;
import java.util.Map;
import java.util.Map.Entry;
import java.util.Set;
import java.util.concurrent.BlockingQueue;
import java.util.concurrent.CopyOnWriteArraySet;
import java.util.concurrent.CountDownLatch;
import java.util.concurrent.ExecutorService;
import java.util.concurrent.Executors;
import java.util.concurrent.Future;
import java.util.concurrent.PriorityBlockingQueue;
import java.util.concurrent.atomic.AtomicInteger;

import android.annotation.SuppressLint;
import android.content.Context;
import android.os.Process;
import android.os.SystemClock;

import androidx.annotation.NonNull;
import androidx.annotation.VisibleForTesting;
import com.fsck.k9.Account;
import com.fsck.k9.Account.DeletePolicy;
import com.fsck.k9.Account.Expunge;
import com.fsck.k9.DI;
import com.fsck.k9.K9;
import com.fsck.k9.Preferences;
import com.fsck.k9.backend.BackendManager;
import com.fsck.k9.backend.api.Backend;
import com.fsck.k9.backend.api.BuildConfig;
import com.fsck.k9.backend.api.SyncConfig;
import com.fsck.k9.backend.api.SyncListener;
import com.fsck.k9.cache.EmailProviderCache;
import com.fsck.k9.controller.ControllerExtension.ControllerInternals;
import com.fsck.k9.controller.MessagingControllerCommands.PendingAppend;
import com.fsck.k9.controller.MessagingControllerCommands.PendingCommand;
import com.fsck.k9.controller.MessagingControllerCommands.PendingDelete;
import com.fsck.k9.controller.MessagingControllerCommands.PendingEmptyTrash;
import com.fsck.k9.controller.MessagingControllerCommands.PendingExpunge;
import com.fsck.k9.controller.MessagingControllerCommands.PendingMarkAllAsRead;
import com.fsck.k9.controller.MessagingControllerCommands.PendingMoveAndMarkAsRead;
import com.fsck.k9.controller.MessagingControllerCommands.PendingMoveOrCopy;
import com.fsck.k9.controller.MessagingControllerCommands.PendingReplace;
import com.fsck.k9.controller.MessagingControllerCommands.PendingSetFlag;
import com.fsck.k9.controller.ProgressBodyFactory.ProgressListener;
import com.fsck.k9.helper.MutableBoolean;
import com.fsck.k9.mail.AuthenticationFailedException;
import com.fsck.k9.mail.CertificateValidationException;
import com.fsck.k9.mail.FetchProfile;
import com.fsck.k9.mail.Flag;
import com.fsck.k9.mail.FolderClass;
import com.fsck.k9.mail.Message;
import com.fsck.k9.mail.MessageDownloadState;
import com.fsck.k9.mail.MessageRetrievalListener;
import com.fsck.k9.mail.MessagingException;
import com.fsck.k9.mail.Part;
import com.fsck.k9.mail.ServerSettings;
import com.fsck.k9.mail.power.PowerManager;
import com.fsck.k9.mail.power.WakeLock;
import com.fsck.k9.mailstore.FolderDetailsAccessor;
import com.fsck.k9.mailstore.LocalFolder;
import com.fsck.k9.mailstore.LocalMessage;
import com.fsck.k9.mailstore.LocalStore;
import com.fsck.k9.mailstore.LocalStoreProvider;
import com.fsck.k9.mailstore.MessageStore;
import com.fsck.k9.mailstore.MessageStoreManager;
import com.fsck.k9.mailstore.OutboxState;
import com.fsck.k9.mailstore.OutboxStateRepository;
import com.fsck.k9.mailstore.SaveMessageData;
import com.fsck.k9.mailstore.SaveMessageDataCreator;
import com.fsck.k9.mailstore.SendState;
import com.fsck.k9.notification.NotificationController;
import com.fsck.k9.notification.NotificationStrategy;
import com.fsck.k9.search.LocalSearch;
import com.fsck.k9.search.SearchAccount;
import org.jetbrains.annotations.NotNull;
import org.jetbrains.annotations.Nullable;
import timber.log.Timber;

import static com.fsck.k9.K9.MAX_SEND_ATTEMPTS;
import static com.fsck.k9.helper.ExceptionHelper.getRootCauseMessage;
import static com.fsck.k9.helper.Preconditions.checkNotNull;
import static com.fsck.k9.mail.Flag.X_REMOTE_COPY_STARTED;
import static com.fsck.k9.search.LocalSearchExtensions.getAccountsFromLocalSearch;


/**
 * Starts a long running (application) Thread that will run through commands
 * that require remote mailbox access. This class is used to serialize and
 * prioritize these commands. Each method that will submit a command requires a
 * MessagingListener instance to be provided. It is expected that that listener
 * has also been added as a registered listener using addListener(). When a
 * command is to be executed, if the listener that was provided with the command
 * is no longer registered the command is skipped. The design idea for the above
 * is that when an Activity starts it registers as a listener. When it is paused
 * it removes itself. Thus, any commands that that activity submitted are
 * removed from the queue once the activity is no longer active.
 */
public class MessagingController {
    public static final Set<Flag> SYNC_FLAGS = EnumSet.of(Flag.SEEN, Flag.FLAGGED, Flag.ANSWERED, Flag.FORWARDED);

    private static final long FOLDER_LIST_STALENESS_THRESHOLD = 30 * 60 * 1000L;

    private final Context context;
    private final NotificationController notificationController;
    private final NotificationStrategy notificationStrategy;
    private final LocalStoreProvider localStoreProvider;
    private final BackendManager backendManager;
    private final Preferences preferences;
    private final MessageStoreManager messageStoreManager;
    private final SaveMessageDataCreator saveMessageDataCreator;

    private final Thread controllerThread;

    private final BlockingQueue<Command> queuedCommands = new PriorityBlockingQueue<>();
    private final Set<MessagingListener> listeners = new CopyOnWriteArraySet<>();
    private final ExecutorService threadPool = Executors.newCachedThreadPool();
    private final MemorizingMessagingListener memorizingMessagingListener = new MemorizingMessagingListener();
    private final MessageCountsProvider messageCountsProvider;
    private final DraftOperations draftOperations;


    private MessagingListener checkMailListener = null;
    private volatile boolean stopped = false;


    public static MessagingController getInstance(Context context) {
        return DI.get(MessagingController.class);
    }


    MessagingController(Context context, NotificationController notificationController,
            NotificationStrategy notificationStrategy, LocalStoreProvider localStoreProvider,
            MessageCountsProvider messageCountsProvider, BackendManager backendManager,
            Preferences preferences, MessageStoreManager messageStoreManager,
            SaveMessageDataCreator saveMessageDataCreator, List<ControllerExtension> controllerExtensions) {
        this.context = context;
        this.notificationController = notificationController;
        this.notificationStrategy = notificationStrategy;
        this.localStoreProvider = localStoreProvider;
        this.messageCountsProvider = messageCountsProvider;
        this.backendManager = backendManager;
        this.preferences = preferences;
        this.messageStoreManager = messageStoreManager;
        this.saveMessageDataCreator = saveMessageDataCreator;

        controllerThread = new Thread(new Runnable() {
            @Override
            public void run() {
                runInBackground();
            }
        });
        controllerThread.setName("MessagingController");
        controllerThread.start();
        addListener(memorizingMessagingListener);

        initializeControllerExtensions(controllerExtensions);

        draftOperations = new DraftOperations(this, messageStoreManager, saveMessageDataCreator);
    }

    private void initializeControllerExtensions(List<ControllerExtension> controllerExtensions) {
        if (controllerExtensions.isEmpty()) {
            return;
        }

        ControllerInternals internals = new ControllerInternals() {
            @Override
            public void put(@NotNull String description, @Nullable MessagingListener listener,
                    @NotNull Runnable runnable) {
                MessagingController.this.put(description, listener, runnable);
            }

            @Override
            public void putBackground(@NotNull String description, @Nullable MessagingListener listener,
                    @NotNull Runnable runnable) {
                MessagingController.this.putBackground(description, listener, runnable);
            }
        };

        for (ControllerExtension extension : controllerExtensions) {
            extension.init(this, backendManager, internals);
        }
    }

    @VisibleForTesting
    void stop() throws InterruptedException {
        stopped = true;
        controllerThread.interrupt();
        controllerThread.join(1000L);
    }

    private void runInBackground() {
        Process.setThreadPriority(Process.THREAD_PRIORITY_BACKGROUND);
        while (!stopped) {
            String commandDescription = null;
            try {
                final Command command = queuedCommands.take();

                if (command != null) {
                    commandDescription = command.description;

                    Timber.i("Running command '%s', seq = %s (%s priority)",
                            command.description,
                            command.sequence,
                            command.isForegroundPriority ? "foreground" : "background");

                    command.runnable.run();

                    Timber.i(" Command '%s' completed", command.description);
                }
            } catch (Exception e) {
                Timber.e(e, "Error running command '%s'", commandDescription);
            }
        }
    }

    private void put(String description, MessagingListener listener, Runnable runnable) {
        putCommand(queuedCommands, description, listener, runnable, true);
    }

    private void putBackground(String description, MessagingListener listener, Runnable runnable) {
        putCommand(queuedCommands, description, listener, runnable, false);
    }

    private void putCommand(BlockingQueue<Command> queue, String description, MessagingListener listener,
            Runnable runnable, boolean isForeground) {
        int retries = 10;
        Exception e = null;
        while (retries-- > 0) {
            try {
                Command command = new Command();
                command.listener = listener;
                command.runnable = runnable;
                command.description = description;
                command.isForegroundPriority = isForeground;
                queue.put(command);
                return;
            } catch (InterruptedException ie) {
                SystemClock.sleep(200);
                e = ie;
            }
        }
        throw new Error(e);
    }

    Backend getBackend(Account account) {
        return backendManager.getBackend(account);
    }

    LocalStore getLocalStoreOrThrow(Account account) {
        try {
            return localStoreProvider.getInstance(account);
        } catch (MessagingException e) {
            throw new IllegalStateException("Couldn't get LocalStore for account " + account.getDescription());
        }
    }

    private String getFolderServerId(Account account, long folderId) {
        MessageStore messageStore = messageStoreManager.getMessageStore(account);
        String folderServerId = messageStore.getFolderServerId(folderId);
        if (folderServerId == null) {
            throw new IllegalStateException("Folder not found (ID: " + folderId + ")");
        }
        return folderServerId;
    }

    private long getFolderId(Account account, String folderServerId) {
        MessageStore messageStore = messageStoreManager.getMessageStore(account);
        Long folderId = messageStore.getFolderId(folderServerId);
        if (folderId == null) {
            throw new IllegalStateException("Folder not found (server ID: " + folderServerId + ")");
        }
        return folderId;
    }

    public void addListener(MessagingListener listener) {
        listeners.add(listener);
        refreshListener(listener);
    }

    public void refreshListener(MessagingListener listener) {
        if (listener != null) {
            memorizingMessagingListener.refreshOther(listener);
        }
    }

    public void removeListener(MessagingListener listener) {
        listeners.remove(listener);
    }

    public Set<MessagingListener> getListeners() {
        return listeners;
    }


    public Set<MessagingListener> getListeners(MessagingListener listener) {
        if (listener == null) {
            return listeners;
        }

        Set<MessagingListener> listeners = new HashSet<>(this.listeners);
        listeners.add(listener);
        return listeners;

    }


    private void suppressMessages(Account account, List<LocalMessage> messages) {
        EmailProviderCache cache = EmailProviderCache.getCache(account.getUuid(), context);
        cache.hideMessages(messages);
    }

    private void unsuppressMessages(Account account, List<LocalMessage> messages) {
        EmailProviderCache cache = EmailProviderCache.getCache(account.getUuid(), context);
        cache.unhideMessages(messages);
    }

    public boolean isMessageSuppressed(LocalMessage message) {
        long messageId = message.getDatabaseId();
        long folderId = message.getFolder().getDatabaseId();

        EmailProviderCache cache = EmailProviderCache.getCache(message.getFolder().getAccountUuid(), context);
        return cache.isMessageHidden(messageId, folderId);
    }

    private void setFlagInCache(final Account account, final List<Long> messageIds,
            final Flag flag, final boolean newState) {

        EmailProviderCache cache = EmailProviderCache.getCache(account.getUuid(), context);
        String columnName = LocalStore.getColumnNameForFlag(flag);
        String value = Integer.toString((newState) ? 1 : 0);
        cache.setValueForMessages(messageIds, columnName, value);
    }

    private void removeFlagFromCache(final Account account, final List<Long> messageIds,
            final Flag flag) {

        EmailProviderCache cache = EmailProviderCache.getCache(account.getUuid(), context);
        String columnName = LocalStore.getColumnNameForFlag(flag);
        cache.removeValueForMessages(messageIds, columnName);
    }

    private void setFlagForThreadsInCache(final Account account, final List<Long> threadRootIds,
            final Flag flag, final boolean newState) {

        EmailProviderCache cache = EmailProviderCache.getCache(account.getUuid(), context);
        String columnName = LocalStore.getColumnNameForFlag(flag);
        String value = Integer.toString((newState) ? 1 : 0);
        cache.setValueForThreads(threadRootIds, columnName, value);
    }

    private void removeFlagForThreadsFromCache(final Account account, final List<Long> messageIds,
            final Flag flag) {

        EmailProviderCache cache = EmailProviderCache.getCache(account.getUuid(), context);
        String columnName = LocalStore.getColumnNameForFlag(flag);
        cache.removeValueForThreads(messageIds, columnName);
    }

    public void refreshFolderList(final Account account) {
        put("refreshFolderList", null, () -> refreshFolderListSynchronous(account));
    }

    public void refreshFolderListSynchronous(Account account) {
        try {
            ServerSettings serverSettings = account.getIncomingServerSettings();
            if (serverSettings.isMissingCredentials()) {
                handleAuthenticationFailure(account, true);
                return;
            }

            Backend backend = getBackend(account);
            backend.refreshFolderList();

            long now = System.currentTimeMillis();
            Timber.d("Folder list successfully refreshed @ %tc", now);

            account.setLastFolderListRefreshTime(now);
            preferences.saveAccount(account);
        } catch (Exception e) {
            Timber.e(e);
        }
    }

    /**
     * Find all messages in any local account which match the query 'query'
     */
    public void searchLocalMessages(final LocalSearch search, final MessagingListener listener) {
        threadPool.execute(new Runnable() {
            @Override
            public void run() {
                searchLocalMessagesSynchronous(search, listener);
            }
        });
    }

    @VisibleForTesting
    void searchLocalMessagesSynchronous(final LocalSearch search, final MessagingListener listener) {
        List<Account> searchAccounts = getAccountsFromLocalSearch(search, preferences);

        for (final Account account : searchAccounts) {

            // Collecting statistics of the search result
            MessageRetrievalListener<LocalMessage> retrievalListener = new MessageRetrievalListener<LocalMessage>() {
                @Override
                public void messageStarted(String message, int number, int ofTotal) {
                }

                @Override
                public void messagesFinished(int number) {
                }

                @Override
                public void messageFinished(LocalMessage message, int number, int ofTotal) {
                    if (!isMessageSuppressed(message)) {
                        List<LocalMessage> messages = new ArrayList<>();

                        messages.add(message);
                        if (listener != null) {
                            listener.listLocalMessagesAddMessages(account, null, messages);
                        }
                    }
                }
            };

            // build and do the query in the localstore
            try {
                LocalStore localStore = localStoreProvider.getInstance(account);
                localStore.searchForMessages(retrievalListener, search);
            } catch (Exception e) {
                Timber.e(e);
            }
        }

        if (listener != null) {
            listener.listLocalMessagesFinished();
        }
    }

    public Future<?> searchRemoteMessages(String acctUuid, long folderId, String query, Set<Flag> requiredFlags,
            Set<Flag> forbiddenFlags, MessagingListener listener) {
        Timber.i("searchRemoteMessages (acct = %s, folderId = %d, query = %s)", acctUuid, folderId, query);

        return threadPool.submit(() ->
                searchRemoteMessagesSynchronous(acctUuid, folderId, query, requiredFlags, forbiddenFlags, listener)
        );
    }

    @VisibleForTesting
    void searchRemoteMessagesSynchronous(String acctUuid, long folderId, String query, Set<Flag> requiredFlags,
            Set<Flag> forbiddenFlags, MessagingListener listener) {

        Account account = preferences.getAccount(acctUuid);

        if (listener != null) {
            listener.remoteSearchStarted(folderId);
        }

        List<String> extraResults = new ArrayList<>();
        try {
            LocalStore localStore = localStoreProvider.getInstance(account);

            LocalFolder localFolder = localStore.getFolder(folderId);
            if (!localFolder.exists()) {
                throw new MessagingException("Folder not found");
            }

            localFolder.open();
            String folderServerId = localFolder.getServerId();

            Backend backend = getBackend(account);

            boolean performFullTextSearch = account.isRemoteSearchFullText();
            List<String> messageServerIds = backend.search(folderServerId, query, requiredFlags, forbiddenFlags,
                    performFullTextSearch);

            Timber.i("Remote search got %d results", messageServerIds.size());

            // There's no need to fetch messages already completely downloaded
            messageServerIds = localFolder.extractNewMessages(messageServerIds);

            if (listener != null) {
                listener.remoteSearchServerQueryComplete(folderId, messageServerIds.size(),
                        account.getRemoteSearchNumResults());
            }

            int resultLimit = account.getRemoteSearchNumResults();
            if (resultLimit > 0 && messageServerIds.size() > resultLimit) {
                extraResults = messageServerIds.subList(resultLimit, messageServerIds.size());
                messageServerIds = messageServerIds.subList(0, resultLimit);
            }

            loadSearchResultsSynchronous(account, messageServerIds, localFolder);
        } catch (Exception e) {
            if (Thread.currentThread().isInterrupted()) {
                Timber.i(e, "Caught exception on aborted remote search; safe to ignore.");
            } else {
                Timber.e(e, "Could not complete remote search");
                if (listener != null) {
                    listener.remoteSearchFailed(null, e.getMessage());
                }
                Timber.e(e);
            }
        } finally {
            if (listener != null) {
                listener.remoteSearchFinished(folderId, 0, account.getRemoteSearchNumResults(), extraResults);
            }
        }

    }

    public void loadSearchResults(Account account, long folderId, List<String> messageServerIds,
            MessagingListener listener) {
        threadPool.execute(() -> {
            if (listener != null) {
                listener.enableProgressIndicator(true);
            }

            try {
                LocalStore localStore = localStoreProvider.getInstance(account);
                LocalFolder localFolder = localStore.getFolder(folderId);
                if (!localFolder.exists()) {
                    throw new MessagingException("Folder not found");
                }

                localFolder.open();

                loadSearchResultsSynchronous(account, messageServerIds, localFolder);
            } catch (MessagingException e) {
                Timber.e(e, "Exception in loadSearchResults");
            } finally {
                if (listener != null) {
                    listener.enableProgressIndicator(false);
                }
            }
        });
    }

    private void loadSearchResultsSynchronous(Account account, List<String> messageServerIds, LocalFolder localFolder)
            throws MessagingException {

        Backend backend = getBackend(account);
        String folderServerId = localFolder.getServerId();

        for (String messageServerId : messageServerIds) {
            LocalMessage localMessage = localFolder.getMessage(messageServerId);

            if (localMessage == null) {
                backend.downloadMessageStructure(folderServerId, messageServerId);
            }
        }
    }


    public void loadMoreMessages(Account account, long folderId, MessagingListener listener) {
        try {
            LocalStore localStore = localStoreProvider.getInstance(account);
            LocalFolder localFolder = localStore.getFolder(folderId);
            if (localFolder.getVisibleLimit() > 0) {
                localFolder.setVisibleLimit(localFolder.getVisibleLimit() + account.getDisplayCount());
            }
            synchronizeMailbox(account, folderId, listener);
        } catch (MessagingException me) {
            throw new RuntimeException("Unable to set visible limit on folder", me);
        }
    }

    /**
     * Start background synchronization of the specified folder.
     */
    public void synchronizeMailbox(Account account, long folderId, MessagingListener listener) {
        putBackground("synchronizeMailbox", listener, () ->
                synchronizeMailboxSynchronous(account, folderId, listener, new NotificationState())
        );
    }

    public void synchronizeMailboxBlocking(Account account, String folderServerId) {
        long folderId = getFolderId(account, folderServerId);

        final CountDownLatch latch = new CountDownLatch(1);
        putBackground("synchronizeMailbox", null, () -> {
            try {
                synchronizeMailboxSynchronous(account, folderId, null, new NotificationState());
            } finally {
                latch.countDown();
            }
        });

        try {
            latch.await();
        } catch (Exception e) {
            Timber.e(e, "Interrupted while awaiting latch release");
        }
    }

    /**
     * Start foreground synchronization of the specified folder. This is generally only called
     * by synchronizeMailbox.
     * <p>
     * TODO Break this method up into smaller chunks.
     */
    @VisibleForTesting
    void synchronizeMailboxSynchronous(Account account, long folderId, MessagingListener listener,
            NotificationState notificationState) {
        refreshFolderListIfStale(account);

        Backend backend = getBackend(account);
        syncFolder(account, folderId, listener, backend, notificationState);
    }

    private void refreshFolderListIfStale(Account account) {
        long lastFolderListRefresh = account.getLastFolderListRefreshTime();
        long now = System.currentTimeMillis();

        if (lastFolderListRefresh > now || lastFolderListRefresh + FOLDER_LIST_STALENESS_THRESHOLD <= now) {
            Timber.d("Last folder list refresh @ %tc. Refreshing now…", lastFolderListRefresh);
            refreshFolderListSynchronous(account);
        } else {
            Timber.d("Last folder list refresh @ %tc. Not refreshing now.", lastFolderListRefresh);
        }
    }

    private void syncFolder(Account account, long folderId, MessagingListener listener, Backend backend,
            NotificationState notificationState) {
        ServerSettings serverSettings = account.getIncomingServerSettings();
        if (serverSettings.isMissingCredentials()) {
            handleAuthenticationFailure(account, true);
            return;
        }

        Exception commandException = null;
        try {
            processPendingCommandsSynchronous(account);
        } catch (Exception e) {
            Timber.e(e, "Failure processing command, but allow message sync attempt");
            commandException = e;
        }

        LocalFolder localFolder;
        try {
            LocalStore localStore = localStoreProvider.getInstance(account);
            localFolder = localStore.getFolder(folderId);
            localFolder.open();
        } catch (MessagingException e) {
            Timber.e(e, "syncFolder: Couldn't load local folder %d", folderId);
            return;
        }

        // We can't sync local folders
        if (localFolder.isLocalOnly()) {
            return;
        }

        MessageStore messageStore = messageStoreManager.getMessageStore(account);
        Long lastChecked = messageStore.getFolder(folderId, FolderDetailsAccessor::getLastChecked);
        boolean suppressNotifications = lastChecked == null;

        String folderServerId = localFolder.getServerId();
        SyncConfig syncConfig = createSyncConfig(account);
        ControllerSyncListener syncListener =
                new ControllerSyncListener(account, listener, suppressNotifications, notificationState);

        backend.sync(folderServerId, syncConfig, syncListener);

        if (commandException != null && !syncListener.syncFailed) {
            String rootMessage = getRootCauseMessage(commandException);
            Timber.e("Root cause failure in %s:%s was '%s'", account.getDescription(), folderServerId, rootMessage);
            updateFolderStatus(account, folderServerId, rootMessage);
            listener.synchronizeMailboxFailed(account, folderId, rootMessage);
        }
    }

    private SyncConfig createSyncConfig(Account account) {
        return new SyncConfig(
                    account.getExpungePolicy().toBackendExpungePolicy(),
                    account.getEarliestPollDate(),
                    account.isSyncRemoteDeletions(),
                    account.getMaximumAutoDownloadMessageSize(),
                    K9.DEFAULT_VISIBLE_LIMIT,
                    SYNC_FLAGS);
    }

    private void updateFolderStatus(Account account, String folderServerId, String status) {
        try {
            LocalStore localStore = localStoreProvider.getInstance(account);
            LocalFolder localFolder = localStore.getFolder(folderServerId);
            localFolder.setStatus(status);
        } catch (MessagingException e) {
            Timber.w(e, "Couldn't update folder status for folder %s", folderServerId);
        }
    }

    public void handleAuthenticationFailure(Account account, boolean incoming) {
        notificationController.showAuthenticationErrorNotification(account, incoming);
    }

    public void handleException(Account account, Exception exception) {
        if (exception instanceof AuthenticationFailedException) {
            handleAuthenticationFailure(account, true);
        } else {
            notifyUserIfCertificateProblem(account, exception, true);
        }
    }

    void queuePendingCommand(Account account, PendingCommand command) {
        try {
            LocalStore localStore = localStoreProvider.getInstance(account);
            localStore.addPendingCommand(command);
        } catch (Exception e) {
            throw new RuntimeException("Unable to enqueue pending command", e);
        }
    }

    void processPendingCommands(final Account account) {
        putBackground("processPendingCommands", null, new Runnable() {
            @Override
            public void run() {
                try {
                    processPendingCommandsSynchronous(account);
                } catch (MessagingException me) {
                    Timber.e(me, "processPendingCommands");

                    /*
                     * Ignore any exceptions from the commands. Commands will be processed
                     * on the next round.
                     */
                }
            }
        });
    }

    public void processPendingCommandsSynchronous(Account account) throws MessagingException {
        LocalStore localStore = localStoreProvider.getInstance(account);
        List<PendingCommand> commands = localStore.getPendingCommands();

        PendingCommand processingCommand = null;
        try {
            for (PendingCommand command : commands) {
                processingCommand = command;
                String commandName = command.getCommandName();
                Timber.d("Processing pending command '%s'", commandName);

                /*
                 * We specifically do not catch any exceptions here. If a command fails it is
                 * most likely due to a server or IO error and it must be retried before any
                 * other command processes. This maintains the order of the commands.
                 */
                try {
                    command.execute(this, account);

                    localStore.removePendingCommand(command);

                    Timber.d("Done processing pending command '%s'", commandName);
                } catch (MessagingException me) {
                    if (me.isPermanentFailure()) {
                        Timber.e(me, "Failure of command '%s' was permanent, removing command from queue", commandName);
                        localStore.removePendingCommand(processingCommand);
                    } else {
                        throw me;
                    }
                } catch (Exception e) {
                    Timber.e(e, "Unexpected exception with command '%s', removing command from queue", commandName);
                    localStore.removePendingCommand(processingCommand);

                    if (K9.DEVELOPER_MODE) {
                        throw new AssertionError("Unexpected exception while processing pending command", e);
                    }
                }

                // TODO: When removing a pending command due to an error the local changes should be reverted. Pending
                //  commands that depend on this command should be canceled and local changes be reverted. In most cases
                //  the user should be notified about the failure as well.
            }
        } catch (MessagingException me) {
            notifyUserIfCertificateProblem(account, me, true);
            Timber.e(me, "Could not process command '%s'", processingCommand);
            throw me;
        }
    }

    /**
     * Process a pending append message command. This command uploads a local message to the
     * server, first checking to be sure that the server message is not newer than
     * the local message. Once the local message is successfully processed it is deleted so
     * that the server message will be synchronized down without an additional copy being
     * created.
     */
    void processPendingAppend(PendingAppend command, Account account) throws MessagingException {
        LocalStore localStore = localStoreProvider.getInstance(account);
        long folderId = command.folderId;
        LocalFolder localFolder = localStore.getFolder(folderId);
        localFolder.open();

        String folderServerId = localFolder.getServerId();
        String uid = command.uid;

        LocalMessage localMessage = localFolder.getMessage(uid);
        if (localMessage == null) {
            return;
        }

        if (!localMessage.getUid().startsWith(K9.LOCAL_UID_PREFIX)) {
            //FIXME: This should never happen. Throw in debug builds.
            return;
        }

        Backend backend = getBackend(account);

        if (localMessage.isSet(Flag.X_REMOTE_COPY_STARTED)) {
            Timber.w("Local message with uid %s has flag %s  already set, checking for remote message with " +
                    "same message id", localMessage.getUid(), X_REMOTE_COPY_STARTED);

            String messageServerId = backend.findByMessageId(folderServerId, localMessage.getMessageId());
            if (messageServerId != null) {
                Timber.w("Local message has flag %s already set, and there is a remote message with uid %s, " +
                        "assuming message was already copied and aborting this copy",
                        X_REMOTE_COPY_STARTED, messageServerId);

                String oldUid = localMessage.getUid();
                localMessage.setUid(messageServerId);
                localFolder.changeUid(localMessage);

                for (MessagingListener l : getListeners()) {
                    l.messageUidChanged(account, folderId, oldUid, localMessage.getUid());
                }

                return;
            } else {
                Timber.w("No remote message with message-id found, proceeding with append");
            }
        }

        /*
         * If the message does not exist remotely we just upload it and then
         * update our local copy with the new uid.
         */
        FetchProfile fp = new FetchProfile();
        fp.add(FetchProfile.Item.BODY);
        localFolder.fetch(Collections.singletonList(localMessage), fp, null);
        String oldUid = localMessage.getUid();
        localMessage.setFlag(Flag.X_REMOTE_COPY_STARTED, true);

        String messageServerId = backend.uploadMessage(folderServerId, localMessage);

        if (messageServerId == null) {
            // We didn't get the server UID of the uploaded message. Remove the local message now. The uploaded
            // version will be downloaded during the next sync.
            localFolder.destroyMessages(Collections.singletonList(localMessage));
        } else {
            localMessage.setUid(messageServerId);
            localFolder.changeUid(localMessage);

            for (MessagingListener l : getListeners()) {
                l.messageUidChanged(account, folderId, oldUid, localMessage.getUid());
            }
        }
    }

    void processPendingReplace(PendingReplace pendingReplace, Account account) {
        draftOperations.processPendingReplace(pendingReplace, account);
    }

    private void queueMoveOrCopy(Account account, long srcFolderId, long destFolderId, MoveOrCopyFlavor operation,
            Map<String, String> uidMap) {
        PendingCommand command;
        switch (operation) {
            case MOVE:
                command = PendingMoveOrCopy.create(srcFolderId, destFolderId, false, uidMap);
                break;
            case COPY:
                command = PendingMoveOrCopy.create(srcFolderId, destFolderId, true, uidMap);
                break;
            case MOVE_AND_MARK_AS_READ:
                command = PendingMoveAndMarkAsRead.create(srcFolderId, destFolderId, uidMap);
                break;
            default:
                return;
        }
        queuePendingCommand(account, command);
    }

    void processPendingMoveOrCopy(PendingMoveOrCopy command, Account account) throws MessagingException {
        long srcFolder = command.srcFolderId;
        long destFolder = command.destFolderId;
        MoveOrCopyFlavor operation = command.isCopy ? MoveOrCopyFlavor.COPY : MoveOrCopyFlavor.MOVE;

        Map<String, String> newUidMap = command.newUidMap;
        List<String> uids = newUidMap != null ? new ArrayList<>(newUidMap.keySet()) : command.uids;

        processPendingMoveOrCopy(account, srcFolder, destFolder, uids, operation, newUidMap);
    }

    void processPendingMoveAndRead(PendingMoveAndMarkAsRead command, Account account) throws MessagingException {
        long srcFolder = command.srcFolderId;
        long destFolder = command.destFolderId;
        Map<String, String> newUidMap = command.newUidMap;
        List<String> uids = new ArrayList<>(newUidMap.keySet());

        processPendingMoveOrCopy(account, srcFolder, destFolder, uids,
                MoveOrCopyFlavor.MOVE_AND_MARK_AS_READ, newUidMap);
    }

    @VisibleForTesting
    void processPendingMoveOrCopy(Account account, long srcFolderId, long destFolderId, List<String> uids,
                                  MoveOrCopyFlavor operation, Map<String, String> newUidMap) throws MessagingException {
        checkNotNull(newUidMap);

        LocalStore localStore = localStoreProvider.getInstance(account);

        LocalFolder localSourceFolder = localStore.getFolder(srcFolderId);
        localSourceFolder.open();
        String srcFolderServerId = localSourceFolder.getServerId();

        LocalFolder localDestFolder = localStore.getFolder(destFolderId);
        localDestFolder.open();
        String destFolderServerId = localDestFolder.getServerId();

        Backend backend = getBackend(account);

        Map<String, String> remoteUidMap;
        switch (operation) {
            case COPY:
                remoteUidMap = backend.copyMessages(srcFolderServerId, destFolderServerId, uids);
                break;
            case MOVE:
                remoteUidMap = backend.moveMessages(srcFolderServerId, destFolderServerId, uids);
                break;
            case MOVE_AND_MARK_AS_READ:
                remoteUidMap = backend.moveMessagesAndMarkAsRead(srcFolderServerId, destFolderServerId, uids);
                break;
            default:
                throw new RuntimeException("Unsupported messaging operation");
        }

        if (operation != MoveOrCopyFlavor.COPY) {
            if (backend.getSupportsExpunge() && account.getExpungePolicy() == Expunge.EXPUNGE_IMMEDIATELY) {
                Timber.i("processingPendingMoveOrCopy expunging folder %s:%s", account.getDescription(), srcFolderServerId);
                backend.expungeMessages(srcFolderServerId, uids);
            }

            destroyPlaceholderMessages(localSourceFolder, uids);
        }

        // TODO: Change Backend interface to ensure we never receive null for remoteUidMap
        if (remoteUidMap == null) {
            remoteUidMap = Collections.emptyMap();
        }

        // Update local messages (that currently have local UIDs) with new server IDs
        for (String uid : uids) {
            String localUid = newUidMap.get(uid);
            String newUid = remoteUidMap.get(uid);

            LocalMessage localMessage = localDestFolder.getMessage(localUid);
            if (localMessage == null) {
                // Local message no longer exists
                continue;
            }

            if (newUid != null) {
                // Update local message with new server ID
                localMessage.setUid(newUid);
                localDestFolder.changeUid(localMessage);
                for (MessagingListener l : getListeners()) {
                    l.messageUidChanged(account, destFolderId, localUid, newUid);
                }
            } else {
                // New server ID wasn't provided. Remove local message.
                localMessage.destroy();
            }
        }
    }

    void destroyPlaceholderMessages(LocalFolder localFolder, List<String> uids) throws MessagingException {
        for (String uid : uids) {
            LocalMessage placeholderMessage = localFolder.getMessage(uid);
            if (placeholderMessage == null) {
                continue;
            }

            if (placeholderMessage.isSet(Flag.DELETED)) {
                placeholderMessage.destroy();
            } else {
                Timber.w("Expected local message %s in folder %s to be a placeholder, but DELETE flag wasn't set",
                        uid, localFolder.getServerId());

                if (BuildConfig.DEBUG) {
                    throw new AssertionError("Placeholder message must have the DELETED flag set");
                }
            }
        }
    }

    private void queueSetFlag(Account account, long folderId, boolean newState, Flag flag, List<String> uids) {
        putBackground("queueSetFlag", null, () -> {
            PendingCommand command = PendingSetFlag.create(folderId, newState, flag, uids);
            queuePendingCommand(account, command);
            processPendingCommands(account);
        });
    }

    /**
     * Processes a pending mark read or unread command.
     */
    void processPendingSetFlag(PendingSetFlag command, Account account) throws MessagingException {
        Backend backend = getBackend(account);
        String folderServerId = getFolderServerId(account, command.folderId);
        backend.setFlag(folderServerId, command.uids, command.flag, command.newState);
    }

    private void queueDelete(Account account, long folderId, List<String> uids) {
        putBackground("queueDelete", null, () -> {
            PendingCommand command = PendingDelete.create(folderId, uids);
            queuePendingCommand(account, command);
            processPendingCommands(account);
        });
    }

    void processPendingDelete(PendingDelete command, Account account) throws MessagingException {
        long folderId = command.folderId;
        List<String> uids = command.uids;

        Backend backend = getBackend(account);
        String folderServerId = getFolderServerId(account, folderId);
        backend.deleteMessages(folderServerId, uids);

        if (backend.getSupportsExpunge() && account.getExpungePolicy() == Expunge.EXPUNGE_IMMEDIATELY) {
            backend.expungeMessages(folderServerId, uids);
        }

        LocalStore localStore = localStoreProvider.getInstance(account);
        LocalFolder localFolder = localStore.getFolder(folderId);
        localFolder.open();
        destroyPlaceholderMessages(localFolder, uids);
    }

    private void queueExpunge(Account account, long folderId) {
        PendingCommand command = PendingExpunge.create(folderId);
        queuePendingCommand(account, command);
    }

    void processPendingExpunge(PendingExpunge command, Account account) throws MessagingException {
        Backend backend = getBackend(account);
        String folderServerId = getFolderServerId(account, command.folderId);
        backend.expunge(folderServerId);
    }

    void processPendingMarkAllAsRead(PendingMarkAllAsRead command, Account account) throws MessagingException {
        long folderId = command.folderId;
        LocalStore localStore = localStoreProvider.getInstance(account);
        LocalFolder localFolder = localStore.getFolder(folderId);

        localFolder.open();
        String folderServerId = localFolder.getServerId();

        Timber.i("Marking all messages in %s:%s as read", account, folderServerId);

        // TODO: Make this one database UPDATE operation
        List<LocalMessage> messages = localFolder.getMessages(null, false);
        for (Message message : messages) {
            if (!message.isSet(Flag.SEEN)) {
                message.setFlag(Flag.SEEN, true);
            }
        }

        for (MessagingListener l : getListeners()) {
            l.folderStatusChanged(account, folderId);
        }

        Backend backend = getBackend(account);
        if (backend.getSupportsFlags()) {
            backend.markAllAsRead(folderServerId);
        }
    }

    public void markAllMessagesRead(Account account, long folderId) {
        PendingCommand command = PendingMarkAllAsRead.create(folderId);
        queuePendingCommand(account, command);
        processPendingCommands(account);
    }

    public void setFlag(final Account account, final List<Long> messageIds, final Flag flag,
            final boolean newState) {

        setFlagInCache(account, messageIds, flag, newState);

        threadPool.execute(new Runnable() {
            @Override
            public void run() {
                setFlagSynchronous(account, messageIds, flag, newState, false);
            }
        });
    }

    public void setFlagForThreads(final Account account, final List<Long> threadRootIds,
            final Flag flag, final boolean newState) {

        setFlagForThreadsInCache(account, threadRootIds, flag, newState);

        threadPool.execute(new Runnable() {
            @Override
            public void run() {
                setFlagSynchronous(account, threadRootIds, flag, newState, true);
            }
        });
    }

    private void setFlagSynchronous(final Account account, final List<Long> ids,
            final Flag flag, final boolean newState, final boolean threadedList) {

        LocalStore localStore;
        try {
            localStore = localStoreProvider.getInstance(account);
        } catch (MessagingException e) {
            Timber.e(e, "Couldn't get LocalStore instance");
            return;
        }

        // Update affected messages in the database. This should be as fast as possible so the UI
        // can be updated with the new state.
        try {
            if (threadedList) {
                localStore.setFlagForThreads(ids, flag, newState);
                removeFlagForThreadsFromCache(account, ids, flag);
            } else {
                localStore.setFlag(ids, flag, newState);
                removeFlagFromCache(account, ids, flag);
            }
        } catch (MessagingException e) {
            Timber.e(e, "Couldn't set flags in local database");
        }

        // Read folder ID and UID of messages from the database
        Map<Long, List<String>> folderMap;
        try {
            folderMap = localStore.getFolderIdsAndUids(ids, threadedList);
        } catch (MessagingException e) {
            Timber.e(e, "Couldn't get folder name and UID of messages");
            return;
        }

        boolean accountSupportsFlags = supportsFlags(account);

        // Loop over all folders
        for (Entry<Long, List<String>> entry : folderMap.entrySet()) {
            long folderId = entry.getKey();
            List<String> uids = entry.getValue();

            // Notify listeners of changed folder status
            for (MessagingListener l : getListeners()) {
                l.folderStatusChanged(account, folderId);
            }

            if (accountSupportsFlags) {
                LocalFolder localFolder = localStore.getFolder(folderId);
                try {
                    localFolder.open();
                    if (!localFolder.isLocalOnly()) {
                        // Send flag change to server
                        queueSetFlag(account, folderId, newState, flag, uids);
                        processPendingCommands(account);
                    }
                } catch (MessagingException e) {
                    Timber.e(e, "Couldn't open folder. Account: %s, folder ID: %d", account, folderId);
                }
            }
        }
    }

    /**
     * Set or remove a flag for a set of messages in a specific folder.
     * <p>
     * The {@link Message} objects passed in are updated to reflect the new flag state.
     * </p>
     */
    public void setFlag(Account account, long folderId, List<LocalMessage> messages, Flag flag, boolean newState) {
        // TODO: Put this into the background, but right now some callers depend on the message
        //       objects being modified right after this method returns.
        try {
            LocalStore localStore = localStoreProvider.getInstance(account);
            LocalFolder localFolder = localStore.getFolder(folderId);
            localFolder.open();

            // Update the messages in the local store
            localFolder.setFlags(messages, Collections.singleton(flag), newState);

            for (MessagingListener l : getListeners()) {
                l.folderStatusChanged(account, folderId);
            }

            // Handle the remote side
            if (supportsFlags(account) && !localFolder.isLocalOnly()) {
                List<String> uids = getUidsFromMessages(messages);
                queueSetFlag(account, folderId, newState, flag, uids);
                processPendingCommands(account);
            }
        } catch (MessagingException me) {
            throw new RuntimeException(me);
        }
    }

    /**
     * Set or remove a flag for a message referenced by message UID.
     */
    public void setFlag(Account account, long folderId, String uid, Flag flag, boolean newState) {
        try {
            LocalStore localStore = localStoreProvider.getInstance(account);
            LocalFolder localFolder = localStore.getFolder(folderId);
            localFolder.open();

            LocalMessage message = localFolder.getMessage(uid);
            if (message != null) {
                setFlag(account, folderId, Collections.singletonList(message), flag, newState);
            }
        } catch (MessagingException me) {
            throw new RuntimeException(me);
        }
    }

    public void clearAllPending(final Account account) {
        try {
            Timber.w("Clearing pending commands!");
            LocalStore localStore = localStoreProvider.getInstance(account);
            localStore.removePendingCommands();
        } catch (MessagingException me) {
            Timber.e(me, "Unable to clear pending command");
        }
    }

    public void loadMessageRemotePartial(Account account, long folderId, String uid, MessagingListener listener) {
        put("loadMessageRemotePartial", listener, () ->
            loadMessageRemoteSynchronous(account, folderId, uid, listener, true)
        );
    }

    //TODO: Fix the callback mess. See GH-782
    public void loadMessageRemote(Account account, long folderId, String uid, MessagingListener listener) {
        put("loadMessageRemote", listener, () ->
            loadMessageRemoteSynchronous(account, folderId, uid, listener, false)
        );
    }

    private void loadMessageRemoteSynchronous(Account account, long folderId, String uid,
            MessagingListener listener, boolean loadPartialFromSearch) {
        try {
            LocalStore localStore = localStoreProvider.getInstance(account);
            LocalFolder localFolder = localStore.getFolder(folderId);
            localFolder.open();
            String folderServerId = localFolder.getServerId();

            LocalMessage message = localFolder.getMessage(uid);

            if (uid.startsWith(K9.LOCAL_UID_PREFIX)) {
                Timber.w("Message has local UID so cannot download fully.");
                // ASH move toast
                android.widget.Toast.makeText(context,
                        "Message has local UID so cannot download fully",
                        android.widget.Toast.LENGTH_LONG).show();
                // TODO: Using X_DOWNLOADED_FULL is wrong because it's only a partial message. But
                // one we can't download completely. Maybe add a new flag; X_PARTIAL_MESSAGE ?
                message.setFlag(Flag.X_DOWNLOADED_FULL, true);
                message.setFlag(Flag.X_DOWNLOADED_PARTIAL, false);
            } else {
                Backend backend = getBackend(account);

                if (loadPartialFromSearch) {
                    SyncConfig syncConfig = createSyncConfig(account);
                    backend.downloadMessage(syncConfig, folderServerId, uid);
                } else {
                    backend.downloadCompleteMessage(folderServerId, uid);
                }

                message = localFolder.getMessage(uid);

                if (!loadPartialFromSearch) {
                    message.setFlag(Flag.X_DOWNLOADED_FULL, true);
                }
            }

            // now that we have the full message, refresh the headers
            for (MessagingListener l : getListeners(listener)) {
                l.loadMessageRemoteFinished(account, folderId, uid);
            }
        } catch (Exception e) {
            for (MessagingListener l : getListeners(listener)) {
                l.loadMessageRemoteFailed(account, folderId, uid, e);
            }
            notifyUserIfCertificateProblem(account, e, true);
            Timber.e(e, "Error while loading remote message");
        }
    }

    public LocalMessage loadMessage(Account account, long folderId, String uid) throws MessagingException {
        LocalStore localStore = localStoreProvider.getInstance(account);
        LocalFolder localFolder = localStore.getFolder(folderId);
        localFolder.open();

        LocalMessage message = localFolder.getMessage(uid);
        if (message == null || message.getDatabaseId() == 0) {
            String folderName = localFolder.getName();
            throw new IllegalArgumentException("Message not found: folder=" + folderName + ", uid=" + uid);
        }

        FetchProfile fp = new FetchProfile();
        fp.add(FetchProfile.Item.BODY);
        localFolder.fetch(Collections.singletonList(message), fp, null);

        notificationController.removeNewMailNotification(account, message.makeMessageReference());
<<<<<<< HEAD
=======
        markMessageAsOpened(account, message);
>>>>>>> b425ec52

        return message;
    }

    public LocalMessage loadMessageMetadata(Account account, long folderId, String uid) throws MessagingException {
        LocalStore localStore = localStoreProvider.getInstance(account);
        LocalFolder localFolder = localStore.getFolder(folderId);
        localFolder.open();

        LocalMessage message = localFolder.getMessage(uid);
        if (message == null || message.getDatabaseId() == 0) {
            String folderName = localFolder.getName();
            throw new IllegalArgumentException("Message not found: folder=" + folderName + ", uid=" + uid);
        }

        FetchProfile fp = new FetchProfile();
        fp.add(FetchProfile.Item.ENVELOPE);
        localFolder.fetch(Collections.singletonList(message), fp, null);

        return message;
    }

<<<<<<< HEAD
    public void markMessageAsReadOnView(Account account, LocalMessage message)
            throws MessagingException {
=======
    private void markMessageAsOpened(Account account, LocalMessage message) throws MessagingException {
        if (!message.isSet(Flag.SEEN)) {
            if (account.isMarkMessageAsReadOnView()) {
                markMessageAsReadOnView(account, message);
            } else {
                // Marking a message as read will automatically mark it as "not new". But if we don't mark the message
                // as read on opening, we have to manually mark it as "not new".
                markMessageAsNotNew(account, message);
            }
        }
    }
>>>>>>> b425ec52

    private void markMessageAsReadOnView(Account account, LocalMessage message) throws MessagingException {
        List<Long> messageIds = Collections.singletonList(message.getDatabaseId());
        setFlag(account, messageIds, Flag.SEEN, true);

        message.setFlagInternal(Flag.SEEN, true);
    }

    private void markMessageAsNotNew(Account account, LocalMessage message) {
        MessageStore messageStore = messageStoreManager.getMessageStore(account);
        long folderId = message.getFolder().getDatabaseId();
        String messageServerId = message.getUid();
        messageStore.setNewMessageState(folderId, messageServerId, false);
    }

    public void clearNewMessages(Account account) {
        put("clearNewMessages", null, () -> clearNewMessagesBlocking(account));
    }

    private void clearNewMessagesBlocking(Account account) {
        MessageStore messageStore = messageStoreManager.getMessageStore(account);
        messageStore.clearNewMessageState();
    }

    public void loadAttachment(final Account account, final LocalMessage message, final Part part,
            final MessagingListener listener) {

        put("loadAttachment", listener, new Runnable() {
            @Override
            public void run() {
                try {
                    String folderServerId = message.getFolder().getServerId();

                    LocalStore localStore = localStoreProvider.getInstance(account);
                    LocalFolder localFolder = localStore.getFolder(folderServerId);

                    ProgressBodyFactory bodyFactory = new ProgressBodyFactory(new ProgressListener() {
                        @Override
                        public void updateProgress(int progress) {
                            for (MessagingListener listener : getListeners()) {
                                listener.updateProgress(progress);
                            }
                        }
                    });

                    Backend backend = getBackend(account);
                    backend.fetchPart(folderServerId, message.getUid(), part, bodyFactory);

                    localFolder.addPartToMessage(message, part);

                    for (MessagingListener l : getListeners(listener)) {
                        l.loadAttachmentFinished(account, message, part);
                    }
                } catch (MessagingException me) {
                    Timber.v(me, "Exception loading attachment");

                    for (MessagingListener l : getListeners(listener)) {
                        l.loadAttachmentFailed(account, message, part, me.getMessage());
                    }
                    notifyUserIfCertificateProblem(account, me, true);
                }
            }
        });
    }

    /**
     * Stores the given message in the Outbox and starts a sendPendingMessages command to attempt to send the message.
     */
    public void sendMessage(Account account, Message message, String plaintextSubject, MessagingListener listener) {
        try {
            Long outboxFolderId = account.getOutboxFolderId();
            if (outboxFolderId == null) {
                Timber.e("Error sending message. No Outbox folder configured.");
                return;
            }

            message.setFlag(Flag.SEEN, true);

            MessageStore messageStore = messageStoreManager.getMessageStore(account);
            SaveMessageData messageData = saveMessageDataCreator.createSaveMessageData(
                    message, MessageDownloadState.FULL, plaintextSubject);
            long messageId = messageStore.saveLocalMessage(outboxFolderId, messageData, null);

            LocalStore localStore = localStoreProvider.getInstance(account);
            OutboxStateRepository outboxStateRepository = localStore.getOutboxStateRepository();
            outboxStateRepository.initializeOutboxState(messageId);

            sendPendingMessages(account, listener);
        } catch (Exception e) {
            Timber.e(e, "Error sending message");
        }
    }

    public void sendMessageBlocking(Account account, Message message) throws MessagingException {
        Backend backend = getBackend(account);
        backend.sendMessage(message);
    }

    /**
     * Attempt to send any messages that are sitting in the Outbox.
     */
    public void sendPendingMessages(final Account account,
            MessagingListener listener) {
        putBackground("sendPendingMessages", listener, new Runnable() {
            @Override
            public void run() {
                if (messagesPendingSend(account)) {

                    showSendingNotificationIfNecessary(account);

                    try {
                        sendPendingMessagesSynchronous(account);
                    } finally {
                        clearSendingNotificationIfNecessary(account);
                    }
                }
            }
        });
    }

    private void showSendingNotificationIfNecessary(Account account) {
        if (account.isNotifySync()) {
            notificationController.showSendingNotification(account);
        }
    }

    private void clearSendingNotificationIfNecessary(Account account) {
        if (account.isNotifySync()) {
            notificationController.clearSendingNotification(account);
        }
    }

    private boolean messagesPendingSend(final Account account) {
        Long outboxFolderId = account.getOutboxFolderId();
        if (outboxFolderId == null) {
            Timber.w("Could not get Outbox folder ID from Account");
            return false;
        }

        MessageStore messageStore = messageStoreManager.getMessageStore(account);
        return messageStore.getMessageCount(outboxFolderId) > 0;
    }

    /**
     * Attempt to send any messages that are sitting in the Outbox.
     */
    @VisibleForTesting
    protected void sendPendingMessagesSynchronous(final Account account) {
        Exception lastFailure = null;
        boolean wasPermanentFailure = false;
        try {
            ServerSettings serverSettings = account.getOutgoingServerSettings();
            if (serverSettings.isMissingCredentials()) {
                handleAuthenticationFailure(account, false);
                return;
            }

            LocalStore localStore = localStoreProvider.getInstance(account);
            OutboxStateRepository outboxStateRepository = localStore.getOutboxStateRepository();
            LocalFolder localFolder = localStore.getFolder(account.getOutboxFolderId());
            if (!localFolder.exists()) {
                Timber.v("Outbox does not exist");
                return;
            }

            localFolder.open();

            long outboxFolderId = localFolder.getDatabaseId();

            List<LocalMessage> localMessages = localFolder.getMessages(null);
            int progress = 0;
            int todo = localMessages.size();
            for (MessagingListener l : getListeners()) {
                l.synchronizeMailboxProgress(account, outboxFolderId, progress, todo);
            }
            /*
             * The profile we will use to pull all of the content
             * for a given local message into memory for sending.
             */
            FetchProfile fp = new FetchProfile();
            fp.add(FetchProfile.Item.ENVELOPE);
            fp.add(FetchProfile.Item.BODY);

            Timber.i("Scanning Outbox folder for messages to send");

            Backend backend = getBackend(account);

            for (LocalMessage message : localMessages) {
                if (message.isSet(Flag.DELETED)) {
                    //FIXME: When uploading a message to the remote Sent folder the move code creates a placeholder
                    // message in the Outbox. This code gets rid of these messages. It'd be preferable if the
                    // placeholder message was never created, though.
                    message.destroy();
                    continue;
                }
                try {
                    long messageId = message.getDatabaseId();
                    OutboxState outboxState = outboxStateRepository.getOutboxState(messageId);

                    if (outboxState.getSendState() != SendState.READY) {
                        Timber.v("Skipping sending message %s", message.getUid());
                        notificationController.showSendFailedNotification(account,
                                new MessagingException(message.getSubject()));
                        continue;
                    }

                    Timber.i("Send count for message %s is %d", message.getUid(),
                            outboxState.getNumberOfSendAttempts());

                    localFolder.fetch(Collections.singletonList(message), fp, null);
                    try {
                        if (message.getHeader(K9.IDENTITY_HEADER).length > 0 || message.isSet(Flag.DRAFT)) {
                            Timber.v("The user has set the Outbox and Drafts folder to the same thing. " +
                                    "This message appears to be a draft, so K-9 will not send it");
                            continue;
                        }

                        outboxStateRepository.incrementSendAttempts(messageId);
                        message.setFlag(Flag.X_SEND_IN_PROGRESS, true);

                        Timber.i("Sending message with UID %s", message.getUid());
                        backend.sendMessage(message);

                        message.setFlag(Flag.X_SEND_IN_PROGRESS, false);
                        message.setFlag(Flag.SEEN, true);
                        progress++;
                        for (MessagingListener l : getListeners()) {
                            l.synchronizeMailboxProgress(account, outboxFolderId, progress, todo);
                        }
                        moveOrDeleteSentMessage(account, localStore, message);

                        outboxStateRepository.removeOutboxState(messageId);
                    } catch (AuthenticationFailedException e) {
                        outboxStateRepository.decrementSendAttempts(messageId);
                        lastFailure = e;
                        wasPermanentFailure = false;

                        handleAuthenticationFailure(account, false);
                        handleSendFailure(account, localFolder, message, e);
                    } catch (CertificateValidationException e) {
                        outboxStateRepository.decrementSendAttempts(messageId);
                        lastFailure = e;
                        wasPermanentFailure = false;

                        notifyUserIfCertificateProblem(account, e, false);
                        handleSendFailure(account, localFolder, message, e);
                    } catch (MessagingException e) {
                        lastFailure = e;
                        wasPermanentFailure = e.isPermanentFailure();

                        if (wasPermanentFailure) {
                            String errorMessage = e.getMessage();
                            outboxStateRepository.setSendAttemptError(messageId, errorMessage);
                        } else if (outboxState.getNumberOfSendAttempts() + 1 >= MAX_SEND_ATTEMPTS) {
                            outboxStateRepository.setSendAttemptsExceeded(messageId);
                        }

                        handleSendFailure(account, localFolder, message, e);
                    } catch (Exception e) {
                        lastFailure = e;
                        wasPermanentFailure = true;

                        handleSendFailure(account, localFolder, message, e);
                    }
                } catch (Exception e) {
                    lastFailure = e;
                    wasPermanentFailure = false;
                    Timber.e(e, "Failed to fetch message for sending");
                    notifySynchronizeMailboxFailed(account, localFolder, e);
                }
            }

            if (lastFailure != null) {
                if (wasPermanentFailure) {
                    notificationController.showSendFailedNotification(account, lastFailure);
                } else {
                    notificationController.showSendFailedNotification(account, lastFailure);
                }
            }
        } catch (Exception e) {
            Timber.v(e, "Failed to send pending messages");
        } finally {
            if (lastFailure == null) {
                notificationController.clearSendFailedNotification(account);
            }
        }
    }

    private void moveOrDeleteSentMessage(Account account, LocalStore localStore, LocalMessage message)
            throws MessagingException {
        if (!account.hasSentFolder() || !account.isUploadSentMessages()) {
            Timber.i("Not uploading sent message; deleting local message");
            message.destroy();
        } else {
            long sentFolderId = account.getSentFolderId();
            LocalFolder sentFolder = localStore.getFolder(sentFolderId);
            sentFolder.open();
            String sentFolderServerId = sentFolder.getServerId();
            Timber.i("Moving sent message to folder '%s' (%d)", sentFolderServerId, sentFolderId);

            MessageStore messageStore = messageStoreManager.getMessageStore(account);
            long destinationMessageId = messageStore.moveMessage(message.getDatabaseId(), sentFolderId);

            Timber.i("Moved sent message to folder '%s' (%d)", sentFolderServerId, sentFolderId);

            if (!sentFolder.isLocalOnly()) {
                String destinationUid = messageStore.getMessageServerId(destinationMessageId);
                PendingCommand command = PendingAppend.create(sentFolderId, destinationUid);
                queuePendingCommand(account, command);
                processPendingCommands(account);
            }
        }
    }

    private void handleSendFailure(Account account, LocalFolder localFolder, Message message, Exception exception)
            throws MessagingException {

        Timber.e(exception, "Failed to send message");
        message.setFlag(Flag.X_SEND_FAILED, true);

        notifySynchronizeMailboxFailed(account, localFolder, exception);
    }

    private void notifySynchronizeMailboxFailed(Account account, LocalFolder localFolder, Exception exception) {
        long folderId = localFolder.getDatabaseId();
        String errorMessage = getRootCauseMessage(exception);
        for (MessagingListener listener : getListeners()) {
            listener.synchronizeMailboxFailed(account, folderId, errorMessage);
        }
    }

    public int getUnreadMessageCount(Account account) {
        MessageCounts messageCounts = messageCountsProvider.getMessageCounts(account);
        return messageCounts.getUnread();
    }

    public int getUnreadMessageCount(SearchAccount searchAccount) {
        MessageCounts messageCounts = messageCountsProvider.getMessageCounts(searchAccount);
        return messageCounts.getUnread();
    }

    public int getFolderUnreadMessageCount(Account account, Long folderId) throws MessagingException {
        LocalStore localStore = localStoreProvider.getInstance(account);
        LocalFolder localFolder = localStore.getFolder(folderId);
        return localFolder.getUnreadMessageCount();
    }

    public boolean isMoveCapable(MessageReference messageReference) {
        return !messageReference.getUid().startsWith(K9.LOCAL_UID_PREFIX);
    }

    public boolean isCopyCapable(MessageReference message) {
        return isMoveCapable(message);
    }

    public boolean isMoveCapable(final Account account) {
        return getBackend(account).getSupportsMove();
    }

    public boolean isCopyCapable(final Account account) {
        return getBackend(account).getSupportsCopy();
    }

    public boolean isPushCapable(Account account) {
        return getBackend(account).isPushCapable();
    }

    public boolean supportsFlags(Account account) {
        return getBackend(account).getSupportsFlags();
    }

    public boolean supportsExpunge(Account account) {
        return getBackend(account).getSupportsExpunge();
    }

    public boolean supportsSearchByDate(Account account) {
        return getBackend(account).getSupportsSearchByDate();
    }

    public boolean supportsUpload(Account account) {
        return getBackend(account).getSupportsUpload();
    }

    public void checkIncomingServerSettings(Account account) throws MessagingException {
        getBackend(account).checkIncomingServerSettings();
    }

    public void checkOutgoingServerSettings(Account account) throws MessagingException {
        getBackend(account).checkOutgoingServerSettings();
    }

    public void moveMessages(Account srcAccount, long srcFolderId,
            List<MessageReference> messageReferences, long destFolderId) {
        actOnMessageGroup(srcAccount, srcFolderId, messageReferences, (account, messageFolder, messages) -> {
            suppressMessages(account, messages);

            putBackground("moveMessages", null, () ->
                    moveOrCopyMessageSynchronous(account, srcFolderId, messages, destFolderId, MoveOrCopyFlavor.MOVE)
            );
        });
    }

    public void moveMessagesInThread(Account srcAccount, long srcFolderId,
            List<MessageReference> messageReferences, long destFolderId) {
        actOnMessageGroup(srcAccount, srcFolderId, messageReferences, (account, messageFolder, messages) -> {
            suppressMessages(account, messages);

            putBackground("moveMessagesInThread", null, () -> {
                try {
                    List<LocalMessage> messagesInThreads = collectMessagesInThreads(account, messages);
                    moveOrCopyMessageSynchronous(account, srcFolderId, messagesInThreads, destFolderId,
                            MoveOrCopyFlavor.MOVE);
                } catch (MessagingException e) {
                    Timber.e(e, "Exception while moving messages");
                }
            });
        });
    }

    public void moveMessage(Account account, long srcFolderId, MessageReference message, long destFolderId) {
        moveMessages(account, srcFolderId, Collections.singletonList(message), destFolderId);
    }

    public void copyMessages(Account srcAccount, long srcFolderId,
            List<MessageReference> messageReferences, long destFolderId) {
        actOnMessageGroup(srcAccount, srcFolderId, messageReferences, (account, messageFolder, messages) -> {
            putBackground("copyMessages", null, () ->
                    moveOrCopyMessageSynchronous(srcAccount, srcFolderId, messages, destFolderId, MoveOrCopyFlavor.COPY)
            );
        });
    }

    public void copyMessagesInThread(Account srcAccount, long srcFolderId,
            final List<MessageReference> messageReferences, long destFolderId) {
        actOnMessageGroup(srcAccount, srcFolderId, messageReferences, (account, messageFolder, messages) -> {
            putBackground("copyMessagesInThread", null, () -> {
                try {
                    List<LocalMessage> messagesInThreads = collectMessagesInThreads(account, messages);
                    moveOrCopyMessageSynchronous(account, srcFolderId, messagesInThreads, destFolderId,
                            MoveOrCopyFlavor.COPY);
                } catch (MessagingException e) {
                    Timber.e(e, "Exception while copying messages");
                }
            });
        });
    }

    public void copyMessage(Account account, long srcFolderId, MessageReference message, long destFolderId) {
        copyMessages(account, srcFolderId, Collections.singletonList(message), destFolderId);
    }

    private void moveOrCopyMessageSynchronous(Account account, long srcFolderId, List<LocalMessage> inMessages,
            long destFolderId, MoveOrCopyFlavor operation) {

        if (operation == MoveOrCopyFlavor.MOVE_AND_MARK_AS_READ) {
            throw new UnsupportedOperationException("MOVE_AND_MARK_AS_READ unsupported");
        }

        try {
            LocalStore localStore = localStoreProvider.getInstance(account);
            if (operation == MoveOrCopyFlavor.MOVE && !isMoveCapable(account)) {
                return;
            }
            if (operation == MoveOrCopyFlavor.COPY && !isCopyCapable(account)) {
                return;
            }

            LocalFolder localSrcFolder = localStore.getFolder(srcFolderId);
            localSrcFolder.open();

            LocalFolder localDestFolder = localStore.getFolder(destFolderId);
            localDestFolder.open();

            boolean unreadCountAffected = false;
            List<String> uids = new LinkedList<>();
            for (Message message : inMessages) {
                String uid = message.getUid();
                if (!uid.startsWith(K9.LOCAL_UID_PREFIX)) {
                    uids.add(uid);
                }

                if (!unreadCountAffected && !message.isSet(Flag.SEEN)) {
                    unreadCountAffected = true;
                }
            }

            List<LocalMessage> messages = localSrcFolder.getMessagesByUids(uids);
            if (messages.size() > 0) {
                Timber.i("moveOrCopyMessageSynchronous: source folder = %s, %d messages, destination folder = %s, " +
                        "operation = %s", srcFolderId, messages.size(), destFolderId, operation.name());

                MessageStore messageStore = messageStoreManager.getMessageStore(account);

                List<Long> messageIds = new ArrayList<>();
                Map<Long, String> messageIdToUidMapping = new HashMap<>();
                for (LocalMessage message : messages) {
                    long messageId = message.getDatabaseId();
                    messageIds.add(messageId);
                    messageIdToUidMapping.put(messageId, message.getUid());
                }

                Map<Long, Long> resultIdMapping;
                if (operation == MoveOrCopyFlavor.COPY) {
                    resultIdMapping = messageStore.copyMessages(messageIds, destFolderId);

                    if (unreadCountAffected) {
                        // If this copy operation changes the unread count in the destination
                        // folder, notify the listeners.
                        for (MessagingListener l : getListeners()) {
                            l.folderStatusChanged(account, destFolderId);
                        }
                    }
                } else {
                    resultIdMapping = messageStore.moveMessages(messageIds, destFolderId);

                    unsuppressMessages(account, messages);

                    if (unreadCountAffected) {
                        // If this move operation changes the unread count, notify the listeners
                        // that the unread count changed in both the source and destination folder.
                        for (MessagingListener l : getListeners()) {
                            l.folderStatusChanged(account, srcFolderId);
                            l.folderStatusChanged(account, destFolderId);
                        }
                    }
                }

                Map<Long, String> destinationMapping = messageStore.getMessageServerIds(resultIdMapping.values());

                Map<String, String> uidMap = new HashMap<>();
                for (Entry<Long, Long> entry : resultIdMapping.entrySet()) {
                    long sourceMessageId = entry.getKey();
                    long destinationMessageId = entry.getValue();

                    String sourceUid = messageIdToUidMapping.get(sourceMessageId);
                    String destinationUid = destinationMapping.get(destinationMessageId);
                    uidMap.put(sourceUid, destinationUid);
                }

                queueMoveOrCopy(account, localSrcFolder.getDatabaseId(), localDestFolder.getDatabaseId(),
                        operation, uidMap);
            }

            processPendingCommands(account);
        } catch (MessagingException me) {
            throw new RuntimeException("Error moving message", me);
        }
    }

    public void moveToDraftsFolder(Account account, long folderId, List<MessageReference> messages){
        putBackground("moveToDrafts", null, () -> moveToDraftsFolderInBackground(account, folderId, messages));
    }

    private void moveToDraftsFolderInBackground(Account account, long folderId, List<MessageReference> messages) {
        for (MessageReference messageReference : messages) {
            try {
                Message message = loadMessage(account, folderId, messageReference.getUid());
                Long draftMessageId = saveDraft(account, message, null, message.getSubject());

                boolean draftSavedSuccessfully = draftMessageId != null;
                if (draftSavedSuccessfully) {
                    message.destroy();
                }

                for (MessagingListener listener : getListeners()) {
                    listener.folderStatusChanged(account, folderId);
                }
            } catch (MessagingException e) {
                Timber.e(e, "Error loading message. Draft was not saved.");
            }
        }
    }

    public void expunge(Account account, long folderId) {
        putBackground("expunge", null, () -> {
            queueExpunge(account, folderId);
            processPendingCommands(account);
        });
    }

    public void deleteDraft(final Account account, long id) {
        try {
            Long folderId = account.getDraftsFolderId();
            if (folderId == null) {
                Timber.w("No Drafts folder configured. Can't delete draft.");
                return;
            }

            LocalStore localStore = localStoreProvider.getInstance(account);
            LocalFolder localFolder = localStore.getFolder(folderId);
            localFolder.open();
            String uid = localFolder.getMessageUidById(id);
            if (uid != null) {
                MessageReference messageReference = new MessageReference(account.getUuid(), folderId, uid);
                deleteMessage(messageReference);
            }
        } catch (MessagingException me) {
            Timber.e(me, "Error deleting draft");
        }
    }

    public void deleteThreads(final List<MessageReference> messages) {
        actOnMessagesGroupedByAccountAndFolder(messages, (account, messageFolder, accountMessages) -> {
            suppressMessages(account, accountMessages);
            putBackground("deleteThreads", null, () ->
                    deleteThreadsSynchronous(account, messageFolder.getDatabaseId(), accountMessages)
            );
        });
    }

    private void deleteThreadsSynchronous(Account account, long folderId, List<LocalMessage> messages) {
        try {
            List<LocalMessage> messagesToDelete = collectMessagesInThreads(account, messages);
            deleteMessagesSynchronous(account, folderId, messagesToDelete);
        } catch (MessagingException e) {
            Timber.e(e, "Something went wrong while deleting threads");
        }
    }

    private List<LocalMessage> collectMessagesInThreads(Account account, List<LocalMessage> messages)
            throws MessagingException {

        LocalStore localStore = localStoreProvider.getInstance(account);

        List<LocalMessage> messagesInThreads = new ArrayList<>();
        for (LocalMessage localMessage : messages) {
            long rootId = localMessage.getRootId();
            long threadId = (rootId == -1) ? localMessage.getThreadId() : rootId;

            List<LocalMessage> messagesInThread = localStore.getMessagesInThread(threadId);

            messagesInThreads.addAll(messagesInThread);
        }

        return messagesInThreads;
    }

    public void deleteMessage(MessageReference message) {
        deleteMessages(Collections.singletonList(message));
    }

    public void deleteMessages(List<MessageReference> messages) {
        actOnMessagesGroupedByAccountAndFolder(messages, (account, messageFolder, accountMessages) -> {
            suppressMessages(account, accountMessages);
            putBackground("deleteMessages", null, () ->
                    deleteMessagesSynchronous(account, messageFolder.getDatabaseId(), accountMessages)
            );
        });
    }

    @SuppressLint("NewApi") // used for debugging only
    public void debugClearMessagesLocally(final List<MessageReference> messages) {
        if (!K9.DEVELOPER_MODE) {
            throw new AssertionError("method must only be used in developer mode!");
        }

        actOnMessagesGroupedByAccountAndFolder(messages, new MessageActor() {

            @Override
            public void act(final Account account, final LocalFolder messageFolder,
                    final List<LocalMessage> accountMessages) {

                putBackground("debugClearLocalMessages", null, new Runnable() {
                    @Override
                    public void run() {
                        for (LocalMessage message : accountMessages) {
                            try {
                                message.debugClearLocalData();
                            } catch (MessagingException e) {
                                throw new AssertionError("clearing local message content failed!", e);
                            }
                        }
                    }
                });
            }
        });

    }

    private void deleteMessagesSynchronous(Account account, long folderId, List<LocalMessage> messages) {
        try {
            List<LocalMessage> localOnlyMessages = new ArrayList<>();
            List<LocalMessage> syncedMessages = new ArrayList<>();
            List<String> syncedMessageUids = new ArrayList<>();
            for (LocalMessage message : messages) {
                String uid = message.getUid();
                if (uid.startsWith(K9.LOCAL_UID_PREFIX)) {
                    localOnlyMessages.add(message);
                } else {
                    syncedMessages.add(message);
                    syncedMessageUids.add(uid);
                }
            }

            Backend backend = getBackend(account);

            LocalStore localStore = localStoreProvider.getInstance(account);
            LocalFolder localFolder = localStore.getFolder(folderId);
            localFolder.open();

            Map<String, String> uidMap = null;
            Long trashFolderId = account.getTrashFolderId();
            LocalFolder localTrashFolder = null;
            if (!account.hasTrashFolder() || folderId == trashFolderId ||
                    (backend.getSupportsTrashFolder() && !backend.isDeleteMoveToTrash())) {
                Timber.d("Not moving deleted messages to local Trash folder. Removing local copies.");

                if (!localOnlyMessages.isEmpty()) {
                    localFolder.destroyMessages(localOnlyMessages);
                }
                if (!syncedMessages.isEmpty()) {
                    localFolder.setFlags(syncedMessages, Collections.singleton(Flag.DELETED), true);
                }
            } else {
                Timber.d("Deleting messages in normal folder, moving");
                localTrashFolder = localStore.getFolder(trashFolderId);

                MessageStore messageStore = messageStoreManager.getMessageStore(account);

                List<Long> messageIds = new ArrayList<>();
                Map<Long, String> messageIdToUidMapping = new HashMap<>();
                for (LocalMessage message : messages) {
                    long messageId = message.getDatabaseId();
                    messageIds.add(messageId);
                    messageIdToUidMapping.put(messageId, message.getUid());
                }

                Map<Long, Long> moveMessageIdMapping = messageStore.moveMessages(messageIds, trashFolderId);

                Map<Long, String> destinationMapping = messageStore.getMessageServerIds(moveMessageIdMapping.values());
                uidMap = new HashMap<>();
                for (Entry<Long, Long> entry : moveMessageIdMapping.entrySet()) {
                    long sourceMessageId = entry.getKey();
                    long destinationMessageId = entry.getValue();

                    String sourceUid = messageIdToUidMapping.get(sourceMessageId);
                    String destinationUid = destinationMapping.get(destinationMessageId);
                    uidMap.put(sourceUid, destinationUid);
                }

                if (account.isMarkMessageAsReadOnDelete()) {
                    Collection<Long> destinationMessageIds = moveMessageIdMapping.values();
                    messageStore.setFlag(destinationMessageIds, Flag.SEEN, true);
                }
            }

            for (MessagingListener l : getListeners()) {
                l.folderStatusChanged(account, folderId);
                if (localTrashFolder != null) {
                    l.folderStatusChanged(account, trashFolderId);
                }
            }

            Timber.d("Delete policy for account %s is %s", account.getDescription(), account.getDeletePolicy());

            Long outboxFolderId = account.getOutboxFolderId();
            if (outboxFolderId != null && folderId == outboxFolderId && supportsUpload(account)) {
                for (String destinationUid : uidMap.values()) {
                    // If the message was in the Outbox, then it has been copied to local Trash, and has
                    // to be copied to remote trash
                    PendingCommand command = PendingAppend.create(trashFolderId, destinationUid);
                    queuePendingCommand(account, command);
                }
                processPendingCommands(account);
            } else if (localFolder.isLocalOnly()) {
                // Nothing to do on the remote side
            } else if (!syncedMessageUids.isEmpty()) {
                if (account.getDeletePolicy() == DeletePolicy.ON_DELETE) {
                    if (!account.hasTrashFolder() || folderId == trashFolderId ||
                            !backend.isDeleteMoveToTrash()) {
                        queueDelete(account, folderId, syncedMessageUids);
                    } else if (account.isMarkMessageAsReadOnDelete()) {
                        queueMoveOrCopy(account, folderId, trashFolderId,
                                MoveOrCopyFlavor.MOVE_AND_MARK_AS_READ, uidMap);
                    } else {
                        queueMoveOrCopy(account, folderId, trashFolderId,
                                MoveOrCopyFlavor.MOVE, uidMap);
                    }
                    processPendingCommands(account);
                } else if (account.getDeletePolicy() == DeletePolicy.MARK_AS_READ) {
                    queueSetFlag(account, localFolder.getDatabaseId(), true, Flag.SEEN, syncedMessageUids);
                    processPendingCommands(account);
                } else {
                    Timber.d("Delete policy %s prevents delete from server", account.getDeletePolicy());
                }
            }

            unsuppressMessages(account, messages);
        } catch (MessagingException me) {
            throw new RuntimeException("Error deleting message from local store.", me);
        }
    }

    private static List<String> getUidsFromMessages(List<LocalMessage> messages) {
        List<String> uids = new ArrayList<>(messages.size());
        for (int i = 0; i < messages.size(); i++) {
            uids.add(messages.get(i).getUid());
        }
        return uids;
    }

    void processPendingEmptyTrash(Account account) throws MessagingException {
        if (!account.hasTrashFolder()) {
            return;
        }

        long trashFolderId = account.getTrashFolderId();
        LocalStore localStore = localStoreProvider.getInstance(account);
        LocalFolder folder = localStore.getFolder(trashFolderId);
        folder.open();
        String trashFolderServerId = folder.getServerId();

        Backend backend = getBackend(account);
        backend.deleteAllMessages(trashFolderServerId);

        if (account.getExpungePolicy() == Expunge.EXPUNGE_IMMEDIATELY && backend.getSupportsExpunge()) {
            backend.expunge(trashFolderServerId);
        }

        // Remove all messages marked as deleted
        folder.destroyDeletedMessages();

        compact(account, null);
    }

    public void emptyTrash(final Account account, MessagingListener listener) {
        putBackground("emptyTrash", listener, new Runnable() {
            @Override
            public void run() {
                try {
                    Long trashFolderId = account.getTrashFolderId();
                    if (trashFolderId == null) {
                        Timber.w("No Trash folder configured. Can't empty trash.");
                        return;
                    }

                    LocalStore localStore = localStoreProvider.getInstance(account);
                    LocalFolder localFolder = localStore.getFolder(trashFolderId);
                    localFolder.open();

                    boolean isTrashLocalOnly = isTrashLocalOnly(account);
                    if (isTrashLocalOnly) {
                        localFolder.clearAllMessages();
                    } else {
                        localFolder.destroyLocalOnlyMessages();
                        localFolder.setFlags(Collections.singleton(Flag.DELETED), true);
                    }

                    for (MessagingListener l : getListeners()) {
                        l.folderStatusChanged(account, trashFolderId);
                    }

                    if (!isTrashLocalOnly) {
                        PendingCommand command = PendingEmptyTrash.create();
                        queuePendingCommand(account, command);
                        processPendingCommands(account);
                    }
                } catch (Exception e) {
                    Timber.e(e, "emptyTrash failed");
                }
            }
        });
    }

    public void clearFolder(Account account, long folderId) {
        putBackground("clearFolder", null, () ->
                clearFolderSynchronous(account, folderId)
        );
    }

    @VisibleForTesting
    protected void clearFolderSynchronous(Account account, long folderId) {
        try {
            LocalFolder localFolder = localStoreProvider.getInstance(account).getFolder(folderId);
            localFolder.open();
            localFolder.clearAllMessages();
        } catch (Exception e) {
            Timber.e(e, "clearFolder failed");
        }
    }


    /**
     * Find out whether the account type only supports a local Trash folder.
     * <p>
     * <p>Note: Currently this is only the case for POP3 accounts.</p>
     *
     * @param account
     *         The account to check.
     *
     * @return {@code true} if the account only has a local Trash folder that is not synchronized
     * with a folder on the server. {@code false} otherwise.
     */
    private boolean isTrashLocalOnly(Account account) {
        Backend backend = getBackend(account);
        return !backend.getSupportsTrashFolder();
    }

    public boolean performPeriodicMailSync(Account account) {
        final CountDownLatch latch = new CountDownLatch(1);
        MutableBoolean syncError = new MutableBoolean(false);
        checkMail(account, false, false, new SimpleMessagingListener() {
            @Override
            public void checkMailFinished(Context context, Account account) {
                latch.countDown();
            }

            @Override
            public void synchronizeMailboxFailed(Account account, long folderId, String message) {
                syncError.setValue(true);
            }
        });

        Timber.v("performPeriodicMailSync(%s) about to await latch release", account.getDescription());

        try {
            latch.await();
            Timber.v("performPeriodicMailSync(%s) got latch release", account.getDescription());
        } catch (Exception e) {
            Timber.e(e, "Interrupted while awaiting latch release");
        }

        boolean success = !syncError.getValue();
        if (success) {
            long now = System.currentTimeMillis();
            Timber.v("Account %s successfully synced @ %tc", account, now);
            account.setLastSyncTime(now);
            preferences.saveAccount(account);
        }

        return success;
    }

    /**
     * Checks mail for one or multiple accounts. If account is null all accounts
     * are checked.
     */
    public void checkMail(final Account account,
            final boolean ignoreLastCheckedTime,
            final boolean useManualWakeLock,
            final MessagingListener listener) {

        final WakeLock wakeLock;
        if (useManualWakeLock) {
            PowerManager pm = DI.get(PowerManager.class);

            wakeLock = pm.newWakeLock("K9 MessagingController.checkMail");
            wakeLock.setReferenceCounted(false);
            wakeLock.acquire(K9.MANUAL_WAKE_LOCK_TIMEOUT);
        } else {
            wakeLock = null;
        }

        for (MessagingListener l : getListeners(listener)) {
            l.checkMailStarted(context, account);
        }
        putBackground("checkMail", listener, new Runnable() {
            @Override
            public void run() {

                try {
                    Timber.i("Starting mail check");

                    Collection<Account> accounts;
                    if (account != null) {
                        accounts = new ArrayList<>(1);
                        accounts.add(account);
                    } else {
                        accounts = preferences.getAccounts();
                    }

                    for (final Account account : accounts) {
                        checkMailForAccount(context, account, ignoreLastCheckedTime, listener);
                    }

                } catch (Exception e) {
                    Timber.e(e, "Unable to synchronize mail");
                }
                putBackground("finalize sync", null, new Runnable() {
                            @Override
                            public void run() {

                                Timber.i("Finished mail sync");

                                if (wakeLock != null) {
                                    wakeLock.release();
                                }
                                for (MessagingListener l : getListeners(listener)) {
                                    l.checkMailFinished(context, account);
                                }

                            }
                        }
                );
            }
        });
    }


    private void checkMailForAccount(final Context context, final Account account,
            final boolean ignoreLastCheckedTime,
            final MessagingListener listener) {
        Timber.i("Synchronizing account %s", account.getDescription());

        NotificationState notificationState = new NotificationState();

        sendPendingMessages(account, listener);

        refreshFolderListIfStale(account);

        try {
            Account.FolderMode aDisplayMode = account.getFolderDisplayMode();
            Account.FolderMode aSyncMode = account.getFolderSyncMode();

            LocalStore localStore = localStoreProvider.getInstance(account);
            for (final LocalFolder folder : localStore.getPersonalNamespaces(false)) {
                folder.open();

                FolderClass fDisplayClass = folder.getDisplayClass();
                FolderClass fSyncClass = folder.getSyncClass();

                if (LocalFolder.isModeMismatch(aDisplayMode, fDisplayClass)) {
                    // Never sync a folder that isn't displayed
                    /*
                    if (K9.DEBUG) {
                        Log.v(K9.LOG_TAG, "Not syncing folder " + folder.getName() +
                              " which is in display mode " + fDisplayClass + " while account is in display mode " + aDisplayMode);
                    }
                    */

                    continue;
                }

                if (LocalFolder.isModeMismatch(aSyncMode, fSyncClass)) {
                    // Do not sync folders in the wrong class
                    /*
                    if (K9.DEBUG) {
                        Log.v(K9.LOG_TAG, "Not syncing folder " + folder.getName() +
                              " which is in sync mode " + fSyncClass + " while account is in sync mode " + aSyncMode);
                    }
                    */

                    continue;
                }
                synchronizeFolder(account, folder, ignoreLastCheckedTime, listener, notificationState);
            }
        } catch (MessagingException e) {
            Timber.e(e, "Unable to synchronize account %s", account.getName());
        } finally {
            putBackground("clear notification flag for " + account.getDescription(), null, new Runnable() {
                        @Override
                        public void run() {
                            Timber.v("Clearing notification flag for %s", account.getDescription());

                            clearFetchingMailNotification(account);

                            if (getUnreadMessageCount(account) == 0) {
                                notificationController.clearNewMailNotifications(account, false);
                            }
                        }
                    }
            );
        }


    }

    private void synchronizeFolder(Account account, LocalFolder folder, boolean ignoreLastCheckedTime,
            MessagingListener listener, NotificationState notificationState) {
        putBackground("sync" + folder.getServerId(), null, () -> {
            synchronizeFolderInBackground(account, folder, ignoreLastCheckedTime, listener, notificationState);
        });
    }

    private void synchronizeFolderInBackground(Account account, LocalFolder folder, boolean ignoreLastCheckedTime,
            MessagingListener listener, NotificationState notificationState) {
        Timber.v("Folder %s was last synced @ %tc", folder.getServerId(), folder.getLastChecked());

        if (!ignoreLastCheckedTime) {
            long lastCheckedTime = folder.getLastChecked();
            long now = System.currentTimeMillis();

            if (lastCheckedTime > now) {
                // The time this folder was last checked lies in the future. We better ignore this and sync now.
            } else {
                long syncInterval = account.getAutomaticCheckIntervalMinutes() * 60L * 1000L;
                long nextSyncTime = lastCheckedTime + syncInterval;
                if (nextSyncTime > now) {
                    Timber.v("Not syncing folder %s, previously synced @ %tc which would be too recent for the " +
                            "account sync interval", folder.getServerId(), lastCheckedTime);
                    return;
                }
            }
        }

        try {
            showFetchingMailNotificationIfNecessary(account, folder);
            try {
                synchronizeMailboxSynchronous(account, folder.getDatabaseId(), listener, notificationState);
            } finally {
                showEmptyFetchingMailNotificationIfNecessary(account);
            }
        } catch (Exception e) {
            Timber.e(e, "Exception while processing folder %s:%s", account.getDescription(), folder.getServerId());
        }
    }

    private void showFetchingMailNotificationIfNecessary(Account account, LocalFolder folder) {
        if (account.isNotifySync()) {
            notificationController.showFetchingMailNotification(account, folder);
        }
    }

    private void showEmptyFetchingMailNotificationIfNecessary(Account account) {
        if (account.isNotifySync()) {
            notificationController.showEmptyFetchingMailNotification(account);
        }
    }

    private void clearFetchingMailNotification(Account account) {
        notificationController.clearFetchingMailNotification(account);
    }

    public void compact(final Account account, final MessagingListener ml) {
        putBackground("compact:" + account.getDescription(), ml, new Runnable() {
            @Override
            public void run() {
                try {
                    MessageStore messageStore = messageStoreManager.getMessageStore(account);
                    long oldSize = messageStore.getSize();
                    messageStore.compact();
                    long newSize = messageStore.getSize();
                    for (MessagingListener l : getListeners(ml)) {
                        l.accountSizeChanged(account, oldSize, newSize);
                    }
                } catch (Exception e) {
                    Timber.e(e, "Failed to compact account %s", account.getDescription());
                }
            }
        });
    }

    public void deleteAccount(Account account) {
        notificationController.clearNewMailNotifications(account, false);
        memorizingMessagingListener.removeAccount(account);
    }

    /**
     * Save a draft message.
     */
    public Long saveDraft(Account account, Message message, Long existingDraftId, String plaintextSubject) {
        return draftOperations.saveDraft(account, message, existingDraftId, plaintextSubject);
    }

    public Long getId(Message message) {
        if (message instanceof LocalMessage) {
            return ((LocalMessage) message).getDatabaseId();
        } else {
            Timber.w("MessagingController.getId() called without a LocalMessage");
            return null;
        }
    }

    private static AtomicInteger sequencing = new AtomicInteger(0);

    private static class Command implements Comparable<Command> {
        public Runnable runnable;
        public MessagingListener listener;
        public String description;
        boolean isForegroundPriority;

        int sequence = sequencing.getAndIncrement();

        @Override
        public int compareTo(@NonNull Command other) {
            if (other.isForegroundPriority && !isForegroundPriority) {
                return 1;
            } else if (!other.isForegroundPriority && isForegroundPriority) {
                return -1;
            } else {
                return (sequence - other.sequence);
            }
        }
    }

    public MessagingListener getCheckMailListener() {
        return checkMailListener;
    }

    public void setCheckMailListener(MessagingListener checkMailListener) {
        if (this.checkMailListener != null) {
            removeListener(this.checkMailListener);
        }
        this.checkMailListener = checkMailListener;
        if (this.checkMailListener != null) {
            addListener(this.checkMailListener);
        }
    }

    public void removeNotificationsForAccount(Account account) {
        put("removeNotificationsForAccount", null, () -> {
            notificationController.clearNewMailNotifications(account, false);
        });
    }

    public void cancelNotificationsForAccount(Account account) {
        notificationController.clearNewMailNotifications(account, true);
    }

    public void cancelNotificationForMessage(Account account, MessageReference messageReference) {
        notificationController.removeNewMailNotification(account, messageReference);
    }

    public void clearCertificateErrorNotifications(Account account, boolean incoming) {
        notificationController.clearCertificateErrorNotifications(account, incoming);
    }

    public void notifyUserIfCertificateProblem(Account account, Exception exception, boolean incoming) {
        if (!(exception instanceof CertificateValidationException)) {
            return;
        }

        CertificateValidationException cve = (CertificateValidationException) exception;
        if (!cve.needsUserAttention()) {
            return;
        }

        notificationController.showCertificateErrorNotification(account, incoming);
    }

    private void actOnMessagesGroupedByAccountAndFolder(List<MessageReference> messages, MessageActor actor) {
        Map<String, Map<Long, List<MessageReference>>> accountMap = groupMessagesByAccountAndFolder(messages);

        for (Map.Entry<String, Map<Long, List<MessageReference>>> entry : accountMap.entrySet()) {
            String accountUuid = entry.getKey();
            Account account = preferences.getAccount(accountUuid);

            Map<Long, List<MessageReference>> folderMap = entry.getValue();
            for (Map.Entry<Long, List<MessageReference>> folderEntry : folderMap.entrySet()) {
                long folderId = folderEntry.getKey();
                List<MessageReference> messageList = folderEntry.getValue();
                actOnMessageGroup(account, folderId, messageList, actor);
            }
        }
    }

    @NonNull
    private Map<String, Map<Long, List<MessageReference>>> groupMessagesByAccountAndFolder(
            List<MessageReference> messages) {
        Map<String, Map<Long, List<MessageReference>>> accountMap = new HashMap<>();

        for (MessageReference message : messages) {
            if (message == null) {
                continue;
            }
            String accountUuid = message.getAccountUuid();
            long folderId = message.getFolderId();

            Map<Long, List<MessageReference>> folderMap = accountMap.get(accountUuid);
            if (folderMap == null) {
                folderMap = new HashMap<>();
                accountMap.put(accountUuid, folderMap);
            }
            List<MessageReference> messageList = folderMap.get(folderId);
            if (messageList == null) {
                messageList = new LinkedList<>();
                folderMap.put(folderId, messageList);
            }

            messageList.add(message);
        }
        return accountMap;
    }

    private void actOnMessageGroup(
            Account account, long folderId, List<MessageReference> messageReferences, MessageActor actor) {
        try {
            LocalFolder messageFolder = localStoreProvider.getInstance(account).getFolder(folderId);
            List<LocalMessage> localMessages = messageFolder.getMessagesByReference(messageReferences);
            actor.act(account, messageFolder, localMessages);
        } catch (MessagingException e) {
            Timber.e(e, "Error loading account?!");
        }

    }

    private interface MessageActor {
        void act(Account account, LocalFolder messageFolder, List<LocalMessage> messages);
    }

    class ControllerSyncListener implements SyncListener {
        private final Account account;
        private final MessagingListener listener;
        private final LocalStore localStore;
        private final boolean suppressNotifications;
        private final NotificationState notificationState;
        boolean syncFailed = false;


        ControllerSyncListener(Account account, MessagingListener listener, boolean suppressNotifications,
                NotificationState notificationState) {
            this.account = account;
            this.listener = listener;
            this.suppressNotifications = suppressNotifications;
            this.notificationState = notificationState;
            this.localStore = getLocalStoreOrThrow(account);
        }

        @Override
        public void syncStarted(@NotNull String folderServerId) {
            long folderId = getFolderId(account, folderServerId);
            for (MessagingListener messagingListener : getListeners(listener)) {
                messagingListener.synchronizeMailboxStarted(account, folderId);
            }
        }

        @Override
        public void syncAuthenticationSuccess() {
            notificationController.clearAuthenticationErrorNotification(account, true);
        }

        @Override
        public void syncHeadersStarted(@NotNull String folderServerId) {
            for (MessagingListener messagingListener : getListeners(listener)) {
                messagingListener.synchronizeMailboxHeadersStarted(account, folderServerId);
            }
        }

        @Override
        public void syncHeadersProgress(@NotNull String folderServerId, int completed, int total) {
            for (MessagingListener messagingListener : getListeners(listener)) {
                messagingListener.synchronizeMailboxHeadersProgress(account, folderServerId, completed, total);
            }
        }

        @Override
        public void syncHeadersFinished(@NotNull String folderServerId, int totalMessagesInMailbox,
                int numNewMessages) {
            for (MessagingListener messagingListener : getListeners(listener)) {
                messagingListener.synchronizeMailboxHeadersFinished(account, folderServerId, totalMessagesInMailbox,
                        numNewMessages);
            }
        }

        @Override
        public void syncProgress(@NotNull String folderServerId, int completed, int total) {
            long folderId = getFolderId(account, folderServerId);
            for (MessagingListener messagingListener : getListeners(listener)) {
                messagingListener.synchronizeMailboxProgress(account, folderId, completed, total);
            }
        }

        @Override
        public void syncNewMessage(@NotNull String folderServerId, @NotNull String messageServerId,
                boolean isOldMessage) {

            // Send a notification of this message
            LocalMessage message = loadMessage(folderServerId, messageServerId);
            LocalFolder localFolder = message.getFolder();
            if (!suppressNotifications &&
                    notificationStrategy.shouldNotifyForMessage(account, localFolder, message, isOldMessage)) {
                Timber.v("Creating notification for message %s:%s", localFolder.getName(), message.getUid());
                // Notify with the localMessage so that we don't have to recalculate the content preview.
                boolean silent = notificationState.wasNotified();
                notificationController.addNewMailNotification(account, message, silent);
                notificationState.setWasNotified(true);
            }

            if (!message.isSet(Flag.SEEN)) {
                for (MessagingListener messagingListener : getListeners(listener)) {
                    messagingListener.synchronizeMailboxNewMessage(account, folderServerId, message);
                }
            }
        }

        @Override
        public void syncRemovedMessage(@NotNull String folderServerId, @NotNull String messageServerId) {
            for (MessagingListener messagingListener : getListeners(listener)) {
                messagingListener.synchronizeMailboxRemovedMessage(account, folderServerId, messageServerId);
            }

            String accountUuid = account.getUuid();
            long folderId = getFolderId(account, folderServerId);
            MessageReference messageReference = new MessageReference(accountUuid, folderId, messageServerId);
            notificationController.removeNewMailNotification(account, messageReference);
        }

        @Override
        public void syncFlagChanged(@NotNull String folderServerId, @NotNull String messageServerId) {
            boolean shouldBeNotifiedOf = false;
            LocalMessage message = loadMessage(folderServerId, messageServerId);
            if (message.isSet(Flag.DELETED) || isMessageSuppressed(message)) {
                syncRemovedMessage(folderServerId, message.getUid());
            } else {
                LocalFolder localFolder = message.getFolder();
                if (notificationStrategy.shouldNotifyForMessage(account, localFolder, message, false)) {
                    shouldBeNotifiedOf = true;
                }
            }

            // we're only interested in messages that need removing
            if (!shouldBeNotifiedOf) {
                MessageReference messageReference = message.makeMessageReference();
                notificationController.removeNewMailNotification(account, messageReference);
            }
        }

        @Override
        public void syncFinished(@NotNull String folderServerId) {
            long folderId = getFolderId(account, folderServerId);
            for (MessagingListener messagingListener : getListeners(listener)) {
                messagingListener.synchronizeMailboxFinished(account, folderId);
            }
        }

        @Override
        public void syncFailed(@NotNull String folderServerId, @NotNull String message, Exception exception) {
            syncFailed = true;

            if (exception instanceof AuthenticationFailedException) {
                handleAuthenticationFailure(account, true);
            } else {
                notifyUserIfCertificateProblem(account, exception, true);
            }

            long folderId = getFolderId(account, folderServerId);
            for (MessagingListener messagingListener : getListeners(listener)) {
                messagingListener.synchronizeMailboxFailed(account, folderId, message);
            }
        }

        @Override
        public void folderStatusChanged(@NotNull String folderServerId) {
            long folderId = getFolderId(account, folderServerId);
            for (MessagingListener messagingListener : getListeners(listener)) {
                messagingListener.folderStatusChanged(account, folderId);
            }
        }

        private LocalMessage loadMessage(String folderServerId, String messageServerId) {
            try {
                LocalFolder localFolder = localStore.getFolder(folderServerId);
                localFolder.open();
                return localFolder.getMessage(messageServerId);
            } catch (MessagingException e) {
                throw new RuntimeException("Couldn't load message (" + folderServerId + ":" + messageServerId + ")", e);
            }
        }
    }

    private enum MoveOrCopyFlavor {
        MOVE, COPY, MOVE_AND_MARK_AS_READ
    }
}<|MERGE_RESOLUTION|>--- conflicted
+++ resolved
@@ -1316,10 +1316,7 @@
         localFolder.fetch(Collections.singletonList(message), fp, null);
 
         notificationController.removeNewMailNotification(account, message.makeMessageReference());
-<<<<<<< HEAD
-=======
         markMessageAsOpened(account, message);
->>>>>>> b425ec52
 
         return message;
     }
@@ -1342,10 +1339,6 @@
         return message;
     }
 
-<<<<<<< HEAD
-    public void markMessageAsReadOnView(Account account, LocalMessage message)
-            throws MessagingException {
-=======
     private void markMessageAsOpened(Account account, LocalMessage message) throws MessagingException {
         if (!message.isSet(Flag.SEEN)) {
             if (account.isMarkMessageAsReadOnView()) {
@@ -1357,7 +1350,6 @@
             }
         }
     }
->>>>>>> b425ec52
 
     private void markMessageAsReadOnView(Account account, LocalMessage message) throws MessagingException {
         List<Long> messageIds = Collections.singletonList(message.getDatabaseId());
