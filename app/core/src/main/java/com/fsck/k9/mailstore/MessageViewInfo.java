--- conflicted
+++ resolved
@@ -58,19 +58,15 @@
     }
 
     public static MessageViewInfo createWithErrorState(Message message, boolean isMessageIncomplete) {
-<<<<<<< HEAD
-        return new MessageViewInfo(message, isMessageIncomplete, null, null, false, null, null, null, null, null, null, null);
-=======
         try {
             Body emptyBody = new TextBody("");
             Part emptyPart = new MimeBodyPart(emptyBody, "text/plain");
             String subject = message.getSubject();
             return new MessageViewInfo(message, isMessageIncomplete, emptyPart, subject, false, null, null, null, null,
-                    null, null);
+                    null, null, null);
         } catch (MessagingException e) {
             throw new AssertionError(e);
         }
->>>>>>> 57ef94cc
     }
 
     public static MessageViewInfo createForMetadataOnly(Message message, boolean isMessageIncomplete) {
