--- conflicted
+++ resolved
@@ -45,13 +45,8 @@
         applicationId = "com.fsck.k9"
         testApplicationId = "com.fsck.k9.tests"
 
-<<<<<<< HEAD
-        versionCode = 36000
+        versionCode = 36001
         versionName = "6.700-SNAPSHOT"
-=======
-        versionCode = 36001
-        versionName = "6.601"
->>>>>>> af28c757
 
         // Keep in sync with the resource string array "supported_languages"
         resourceConfigurations.addAll(
