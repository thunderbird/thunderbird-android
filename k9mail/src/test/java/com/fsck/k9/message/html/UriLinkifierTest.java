--- conflicted
+++ resolved
@@ -138,7 +138,6 @@
     }
 
     @Test
-<<<<<<< HEAD
     public void urlAtBeginningOfLine() {
         String text = "http://www.example.org some text more text";
 
@@ -149,10 +148,6 @@
 
     @Test
     public void uriSurroundedByHtmlTags() {
- 
-=======
-    public void uriSurroundedByHtmlTags() {
->>>>>>> a33fb02d
         String text = "<br>http://uri.example.org<hr>";
 
         UriLinkifier.linkifyText(text, outputBuffer);
