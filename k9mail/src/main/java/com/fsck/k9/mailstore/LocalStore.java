
package com.fsck.k9.mailstore;


import java.io.ByteArrayInputStream;
import java.io.File;
import java.io.FileInputStream;
import java.io.FileNotFoundException;
import java.io.IOException;
import java.io.InputStream;
import java.io.OutputStream;
import java.util.ArrayList;
import java.util.Collections;
import java.util.HashMap;
import java.util.LinkedList;
import java.util.List;
import java.util.Locale;
import java.util.Map;
import java.util.Stack;
import java.util.concurrent.ConcurrentHashMap;
import java.util.concurrent.ConcurrentMap;

import android.content.ContentResolver;
import android.content.ContentValues;
import android.content.Context;
import android.database.Cursor;
import android.database.sqlite.SQLiteDatabase;
import android.net.Uri;
import android.support.annotation.Nullable;
import android.text.TextUtils;
import timber.log.Timber;

import com.fsck.k9.Account;
import com.fsck.k9.K9;
import com.fsck.k9.Preferences;
import com.fsck.k9.controller.PendingCommandSerializer;
import com.fsck.k9.controller.MessagingControllerCommands.PendingCommand;
import com.fsck.k9.helper.Utility;
import com.fsck.k9.mail.Body;
import com.fsck.k9.mail.BodyPart;
import com.fsck.k9.mail.FetchProfile;
import com.fsck.k9.mail.FetchProfile.Item;
import com.fsck.k9.mail.Flag;
import com.fsck.k9.mail.Folder;
import com.fsck.k9.mail.MessageRetrievalListener;
import com.fsck.k9.mail.MessagingException;
import com.fsck.k9.mail.Multipart;
import com.fsck.k9.mail.Part;
import com.fsck.k9.mail.Store;
import com.fsck.k9.mailstore.LocalFolder.DataLocation;
import com.fsck.k9.mailstore.LocalFolder.MoreMessages;
import com.fsck.k9.mailstore.LockableDatabase.DbCallback;
import com.fsck.k9.mailstore.LockableDatabase.WrappedException;
import com.fsck.k9.mailstore.StorageManager.StorageProvider;
import com.fsck.k9.message.extractors.AttachmentCounter;
import com.fsck.k9.message.extractors.AttachmentInfoExtractor;
import com.fsck.k9.message.extractors.MessageFulltextCreator;
import com.fsck.k9.message.extractors.MessagePreviewCreator;
import com.fsck.k9.preferences.Storage;
import com.fsck.k9.provider.EmailProvider;
import com.fsck.k9.provider.EmailProvider.MessageColumns;
import com.fsck.k9.search.LocalSearch;
import com.fsck.k9.search.SearchSpecification.Attribute;
import com.fsck.k9.search.SearchSpecification.SearchField;
import com.fsck.k9.search.SqlQueryBuilder;
import org.apache.commons.io.IOUtils;
import org.apache.james.mime4j.codec.Base64InputStream;
import org.apache.james.mime4j.codec.QuotedPrintableInputStream;
import org.apache.james.mime4j.util.MimeUtil;
import org.openintents.openpgp.util.OpenPgpApi.OpenPgpDataSource;

/**
 * <pre>
 * Implements a SQLite database backed local store for Messages.
 * </pre>
 */
public class LocalStore extends Store {
    static final String[] EMPTY_STRING_ARRAY = new String[0];
    static final byte[] EMPTY_BYTE_ARRAY = new byte[0];

    /**
     * Lock objects indexed by account UUID.
     *
     * @see #getInstance(Account, Context)
     */
    private static ConcurrentMap<String, Object> sAccountLocks = new ConcurrentHashMap<>();

    /**
     * Local stores indexed by UUID because the Uri may change due to migration to/from SD-card.
     */
    private static ConcurrentMap<String, LocalStore> sLocalStores = new ConcurrentHashMap<>();

    /*
     * a String containing the columns getMessages expects to work with
     * in the correct order.
     */
    static String GET_MESSAGES_COLS =
        "subject, sender_list, date, uid, flags, messages.id, to_list, cc_list, " +
        "bcc_list, reply_to_list, attachment_count, internal_date, messages.message_id, " +
        "folder_id, preview, threads.id, threads.root, deleted, read, flagged, answered, " +
        "forwarded, message_part_id, messages.mime_type, preview_type, header ";

    static final int MSG_INDEX_SUBJECT = 0;
    static final int MSG_INDEX_SENDER_LIST = 1;
    static final int MSG_INDEX_DATE = 2;
    static final int MSG_INDEX_UID = 3;
    static final int MSG_INDEX_FLAGS = 4;
    static final int MSG_INDEX_ID = 5;
    static final int MSG_INDEX_TO = 6;
    static final int MSG_INDEX_CC = 7;
    static final int MSG_INDEX_BCC = 8;
    static final int MSG_INDEX_REPLY_TO = 9;
    static final int MSG_INDEX_ATTACHMENT_COUNT = 10;
    static final int MSG_INDEX_INTERNAL_DATE = 11;
    static final int MSG_INDEX_MESSAGE_ID_HEADER = 12;
    static final int MSG_INDEX_FOLDER_ID = 13;
    static final int MSG_INDEX_PREVIEW = 14;
    static final int MSG_INDEX_THREAD_ID = 15;
    static final int MSG_INDEX_THREAD_ROOT_ID = 16;
    static final int MSG_INDEX_FLAG_DELETED = 17;
    static final int MSG_INDEX_FLAG_READ = 18;
    static final int MSG_INDEX_FLAG_FLAGGED = 19;
    static final int MSG_INDEX_FLAG_ANSWERED = 20;
    static final int MSG_INDEX_FLAG_FORWARDED = 21;
    static final int MSG_INDEX_MESSAGE_PART_ID = 22;
    static final int MSG_INDEX_MIME_TYPE = 23;
    static final int MSG_INDEX_PREVIEW_TYPE = 24;
    static final int MSG_INDEX_HEADER_DATA = 25;

    static final String GET_FOLDER_COLS =
        "folders.id, name, visible_limit, last_updated, status, push_state, last_pushed, " +
        "integrate, top_group, poll_class, push_class, display_class, notify_class, more_messages";

    static final int FOLDER_ID_INDEX = 0;
    static final int FOLDER_NAME_INDEX = 1;
    static final int FOLDER_VISIBLE_LIMIT_INDEX = 2;
    static final int FOLDER_LAST_CHECKED_INDEX = 3;
    static final int FOLDER_STATUS_INDEX = 4;
    static final int FOLDER_PUSH_STATE_INDEX = 5;
    static final int FOLDER_LAST_PUSHED_INDEX = 6;
    static final int FOLDER_INTEGRATE_INDEX = 7;
    static final int FOLDER_TOP_GROUP_INDEX = 8;
    static final int FOLDER_SYNC_CLASS_INDEX = 9;
    static final int FOLDER_PUSH_CLASS_INDEX = 10;
    static final int FOLDER_DISPLAY_CLASS_INDEX = 11;
    static final int FOLDER_NOTIFY_CLASS_INDEX = 12;
    static final int MORE_MESSAGES_INDEX = 13;

    static final String[] UID_CHECK_PROJECTION = { "uid" };

    private static final String[] GET_ATTACHMENT_COLS = new String[] { "id", "root", "data_location", "encoding", "data" };

    private static final int ATTACH_PART_ID_INDEX = 0;
    private static final int ATTACH_ROOT_INDEX = 1;
    private static final int ATTACH_LOCATION_INDEX = 2;
    private static final int ATTACH_ENCODING_INDEX = 3;
    private static final int ATTACH_DATA_INDEX = 4;

    /**
     * Maximum number of UIDs to check for existence at once.
     *
     * @see LocalFolder#extractNewMessages(List)
     */
    static final int UID_CHECK_BATCH_SIZE = 500;

    /**
     * Maximum number of messages to perform flag updates on at once.
     *
     * @see #setFlag(List, Flag, boolean)
     */
    private static final int FLAG_UPDATE_BATCH_SIZE = 500;

    /**
     * Maximum number of threads to perform flag updates on at once.
     *
     * @see #setFlagForThreads(List, Flag, boolean)
     */
    private static final int THREAD_FLAG_UPDATE_BATCH_SIZE = 500;

    public static final int DB_VERSION = 60;

<<<<<<< HEAD

    public static String getColumnNameForFlag(Flag flag) {
        if (flag == Flag.SEEN) {
            return MessageColumns.READ;
        } else if (flag == Flag.FLAGGED) {
            return MessageColumns.FLAGGED;
        } else if (flag == Flag.ANSWERED) {
            return MessageColumns.ANSWERED;
        } else if (flag == Flag.FORWARDED) {
            return MessageColumns.FORWARDED;
        } else {
            throw new IllegalArgumentException("Flag must be a special column flag");
        }
    }


    protected String uUid = null;

    final Context context;

    LockableDatabase database;

    private ContentResolver mContentResolver;
    private final Account mAccount;
=======
    private final Context context;
    private final ContentResolver contentResolver;
>>>>>>> ddc1b709
    private final MessagePreviewCreator messagePreviewCreator;
    private final MessageFulltextCreator messageFulltextCreator;
    private final AttachmentCounter attachmentCounter;
    private final PendingCommandSerializer pendingCommandSerializer;
    private final AttachmentInfoExtractor attachmentInfoExtractor;

    private final Account account;
    private final LockableDatabase database;

    /**
     * local://localhost/path/to/database/uuid.db
     * This constructor is only used by {@link LocalStore#getInstance(Account, Context)}
     * @throws UnavailableStorageException if not {@link StorageProvider#isReady(Context)}
     */
    private LocalStore(final Account account, final Context context) throws MessagingException {
        this.context = context;
        this.contentResolver = context.getContentResolver();

        messagePreviewCreator = MessagePreviewCreator.newInstance();
        messageFulltextCreator = MessageFulltextCreator.newInstance();
        attachmentCounter = AttachmentCounter.newInstance();
        pendingCommandSerializer = PendingCommandSerializer.getInstance();
        attachmentInfoExtractor = AttachmentInfoExtractor.getInstance();

        this.account = account;

        database = new LockableDatabase(context, account.getUuid(), new StoreSchemaDefinition(this));
        database.setStorageProviderId(account.getLocalStorageProviderId());
        database.open();
    }

    /**
     * Get an instance of a local mail store.
     *
     * @throws UnavailableStorageException
     *          if not {@link StorageProvider#isReady(Context)}
     */
    public static LocalStore getInstance(Account account, Context context)
            throws MessagingException {

        String accountUuid = account.getUuid();

        // Create new per-account lock object if necessary
        sAccountLocks.putIfAbsent(accountUuid, new Object());

        // Use per-account locks so DatabaseUpgradeService always knows which account database is
        // currently upgraded.
        synchronized (sAccountLocks.get(accountUuid)) {
            LocalStore store = sLocalStores.get(accountUuid);

            if (store == null) {
                // Creating a LocalStore instance will create or upgrade the database if
                // necessary. This could take some time.
                store = new LocalStore(account, context);

                sLocalStores.put(accountUuid, store);
            }

            return store;
        }
    }

    public static void removeAccount(Account account) {
        try {
            removeInstance(account);
        } catch (Exception e) {
            Timber.e(e, "Failed to reset local store for account %s", account.getUuid());
        }
    }

    private static void removeInstance(Account account) {
        String accountUuid = account.getUuid();
        sLocalStores.remove(accountUuid);
    }

    public void switchLocalStorage(final String newStorageProviderId) throws MessagingException {
        database.switchProvider(newStorageProviderId);
    }

    Context getContext() {
        return context;
    }

    Account getAccount() {
        return account;
    }

    protected Storage getStorage() {
        return Preferences.getPreferences(context).getStorage();
    }

    public long getSize() throws MessagingException {

        final StorageManager storageManager = StorageManager.getInstance(context);

        final File attachmentDirectory = storageManager.getAttachmentDirectory(account.getUuid(),
                                         database.getStorageProviderId());

        return database.execute(false, new DbCallback<Long>() {
            @Override
            public Long doDbWork(final SQLiteDatabase db) {
                final File[] files = attachmentDirectory.listFiles();
                long attachmentLength = 0;
                if (files != null) {
                    for (File file : files) {
                        if (file.exists()) {
                            attachmentLength += file.length();
                        }
                    }
                }

                final File dbFile = storageManager.getDatabase(account.getUuid(), database.getStorageProviderId());
                return dbFile.length() + attachmentLength;
            }
        });
    }

    public void compact() throws MessagingException {
        if (K9.isDebug()) {
            Timber.i("Before compaction size = %d", getSize());
        }

        database.execute(false, new DbCallback<Void>() {
            @Override
            public Void doDbWork(final SQLiteDatabase db) throws WrappedException {
                db.execSQL("VACUUM");
                return null;
            }
        });

        if (K9.isDebug()) {
            Timber.i("After compaction size = %d", getSize());
        }
    }


    public void clear() throws MessagingException {
        if (K9.isDebug()) {
            Timber.i("Before prune size = %d", getSize());
        }

        deleteAllMessageDataFromDisk();

        if (K9.isDebug()) {
            Timber.i("After prune / before compaction size = %d", getSize());
            Timber.i("Before clear folder count = %d", getFolderCount());
            Timber.i("Before clear message count = %d", getMessageCount());
            Timber.i("After prune / before clear size = %d", getSize());
        }

        database.execute(false, new DbCallback<Void>() {
            @Override
            public Void doDbWork(final SQLiteDatabase db) {
                // We don't care about threads of deleted messages, so delete the whole table.
                db.delete("threads", null, null);

                // Don't delete deleted messages. They are essentially placeholders for UIDs of messages that have
                // been deleted locally.
                db.delete("messages", "deleted = 0", null);

                // We don't need the search data now either
                db.delete("messages_fulltext", null, null);

                return null;
            }
        });

        compact();

        if (K9.isDebug()) {
            Timber.i("After clear message count = %d", getMessageCount());
            Timber.i("After clear size = %d", getSize());
        }
    }

    private int getMessageCount() throws MessagingException {
        return database.execute(false, new DbCallback<Integer>() {
            @Override
            public Integer doDbWork(final SQLiteDatabase db) {
                Cursor cursor = null;
                try {
                    cursor = db.rawQuery("SELECT COUNT(*) FROM messages", null);
                    cursor.moveToFirst();
                    return cursor.getInt(0);   // message count
                } finally {
                    Utility.closeQuietly(cursor);
                }
            }
        });
    }

    private int getFolderCount() throws MessagingException {
        return database.execute(false, new DbCallback<Integer>() {
            @Override
            public Integer doDbWork(final SQLiteDatabase db) {
                Cursor cursor = null;
                try {
                    cursor = db.rawQuery("SELECT COUNT(*) FROM folders", null);
                    cursor.moveToFirst();
                    return cursor.getInt(0);        // folder count
                } finally {
                    Utility.closeQuietly(cursor);
                }
            }
        });
    }

    @Override
    public LocalFolder getFolder(String name) {
        return new LocalFolder(this, name);
    }

    // TODO this takes about 260-300ms, seems slow.
    @Override
    public List<LocalFolder> getPersonalNamespaces(boolean forceListAll) throws MessagingException {
        final List<LocalFolder> folders = new LinkedList<>();
        try {
            database.execute(false, new DbCallback < List <? extends Folder >> () {
                @Override
                public List <? extends Folder > doDbWork(final SQLiteDatabase db) throws WrappedException {
                    Cursor cursor = null;

                    try {
                        cursor = db.rawQuery("SELECT " + GET_FOLDER_COLS + " FROM folders " +
                                "ORDER BY name ASC", null);
                        while (cursor.moveToNext()) {
                            if (cursor.isNull(FOLDER_ID_INDEX)) {
                                continue;
                            }
                            String folderName = cursor.getString(FOLDER_NAME_INDEX);
                            LocalFolder folder = new LocalFolder(LocalStore.this, folderName);
                            folder.open(cursor);

                            folders.add(folder);
                        }
                        return folders;
                    } catch (MessagingException e) {
                        throw new WrappedException(e);
                    } finally {
                        Utility.closeQuietly(cursor);
                    }
                }
            });
        } catch (WrappedException e) {
            throw(MessagingException) e.getCause();
        }
        return folders;
    }

    @Override
    public void checkSettings() throws MessagingException {
    }

    public void delete() throws UnavailableStorageException {
        database.delete();
    }

    public void recreate() throws UnavailableStorageException {
        database.recreate();
    }

    private void deleteAllMessageDataFromDisk() throws MessagingException {
        markAllMessagePartsDataAsMissing();
        deleteAllMessagePartsDataFromDisk();
    }

    private void markAllMessagePartsDataAsMissing() throws MessagingException {
        database.execute(false, new DbCallback<Void>() {
            @Override
            public Void doDbWork(final SQLiteDatabase db) throws WrappedException {
                ContentValues cv = new ContentValues();
                cv.put("data_location", DataLocation.MISSING);
                db.update("message_parts", cv, null, null);

                return null;
            }
        });
    }

    private void deleteAllMessagePartsDataFromDisk() {
        final StorageManager storageManager = StorageManager.getInstance(context);
        File attachmentDirectory = storageManager.getAttachmentDirectory(
                account.getUuid(), database.getStorageProviderId());
        File[] files = attachmentDirectory.listFiles();
        if (files == null) {
            return;
        }

        for (File file : files) {
            if (file.exists() && !file.delete()) {
                file.deleteOnExit();
            }
        }
    }

    public void resetVisibleLimits(int visibleLimit) throws MessagingException {
        final ContentValues cv = new ContentValues();
        cv.put("visible_limit", Integer.toString(visibleLimit));
        cv.put("more_messages", MoreMessages.UNKNOWN.getDatabaseName());
        database.execute(false, new DbCallback<Void>() {
            @Override
            public Void doDbWork(final SQLiteDatabase db) throws WrappedException {
                db.update("folders", cv, null, null);
                return null;
            }
        });
    }

    public List<PendingCommand> getPendingCommands() throws MessagingException {
        return database.execute(false, new DbCallback<List<PendingCommand>>() {
            @Override
            public List<PendingCommand> doDbWork(final SQLiteDatabase db) throws WrappedException {
                Cursor cursor = null;
                try {
                    cursor = db.query("pending_commands",
                                      new String[] { "id", "command", "data" },
                                      null,
                                      null,
                                      null,
                                      null,
                                      "id ASC");
                    List<PendingCommand> commands = new ArrayList<>();
                    while (cursor.moveToNext()) {
                        long databaseId = cursor.getLong(0);
                        String commandName = cursor.getString(1);
                        String data = cursor.getString(2);
                        PendingCommand command = pendingCommandSerializer.unserialize(
                                databaseId, commandName, data);
                        commands.add(command);
                    }
                    return commands;
                } finally {
                    Utility.closeQuietly(cursor);
                }
            }
        });
    }

    public void addPendingCommand(PendingCommand command) throws MessagingException {
        final ContentValues cv = new ContentValues();
        cv.put("command", command.getCommandName());
        cv.put("data", pendingCommandSerializer.serialize(command));
        database.execute(false, new DbCallback<Void>() {
            @Override
            public Void doDbWork(final SQLiteDatabase db) throws WrappedException {
                db.insert("pending_commands", "command", cv);
                return null;
            }
        });
    }

    public void removePendingCommand(final PendingCommand command) throws MessagingException {
        database.execute(false, new DbCallback<Void>() {
            @Override
            public Void doDbWork(final SQLiteDatabase db) throws WrappedException {
                db.delete("pending_commands", "id = ?", new String[] { Long.toString(command.databaseId) });
                return null;
            }
        });
    }

    public void removePendingCommands() throws MessagingException {
        database.execute(false, new DbCallback<Void>() {
            @Override
            public Void doDbWork(final SQLiteDatabase db) throws WrappedException {
                db.delete("pending_commands", null, null);
                return null;
            }
        });
    }

    @Override
    public boolean isMoveCapable() {
        return true;
    }

    @Override
    public boolean isCopyCapable() {
        return true;
    }

    public List<LocalMessage> searchForMessages(MessageRetrievalListener<LocalMessage> retrievalListener,
                                        LocalSearch search) throws MessagingException {

        StringBuilder query = new StringBuilder();
        List<String> queryArgs = new ArrayList<>();
        SqlQueryBuilder.buildWhereClause(account, search.getConditions(), query, queryArgs);

        // Avoid "ambiguous column name" error by prefixing "id" with the message table name
        String where = SqlQueryBuilder.addPrefixToSelection(new String[] { "id" },
                "messages.", query.toString());

        String[] selectionArgs = queryArgs.toArray(new String[queryArgs.size()]);

        String sqlQuery = "SELECT " + GET_MESSAGES_COLS + "FROM messages " +
                "LEFT JOIN threads ON (threads.message_id = messages.id) " +
                "LEFT JOIN message_parts ON (message_parts.id = messages.message_part_id) " +
                "LEFT JOIN folders ON (folders.id = messages.folder_id) WHERE " +
                "(empty = 0 AND deleted = 0)" +
                ((!TextUtils.isEmpty(where)) ? " AND (" + where + ")" : "") +
                " ORDER BY date DESC";

        Timber.d("Query = %s", sqlQuery);

        return getMessages(retrievalListener, null, sqlQuery, selectionArgs);
    }

    /*
     * Given a query string, actually do the query for the messages and
     * call the MessageRetrievalListener for each one
     */
    List<LocalMessage> getMessages(
        final MessageRetrievalListener<LocalMessage> listener,
        final LocalFolder folder,
        final String queryString, final String[] placeHolders
    ) throws MessagingException {
        final List<LocalMessage> messages = new ArrayList<>();
        final int j = database.execute(false, new DbCallback<Integer>() {
            @Override
            public Integer doDbWork(final SQLiteDatabase db) throws WrappedException {
                Cursor cursor = null;
                int i = 0;
                try {
                    cursor = db.rawQuery(queryString + " LIMIT 10", placeHolders);

                    while (cursor.moveToNext()) {
                        LocalMessage message = new LocalMessage(LocalStore.this, null, folder);
                        message.populateFromGetMessageCursor(cursor);

                        messages.add(message);
                        if (listener != null) {
                            listener.messageFinished(message, i, -1);
                        }
                        i++;
                    }
                    cursor.close();
                    cursor = db.rawQuery(queryString + " LIMIT -1 OFFSET 10", placeHolders);

                    while (cursor.moveToNext()) {
                        LocalMessage message = new LocalMessage(LocalStore.this, null, folder);
                        message.populateFromGetMessageCursor(cursor);

                        messages.add(message);
                        if (listener != null) {
                            listener.messageFinished(message, i, -1);
                        }
                        i++;
                    }
                } catch (Exception e) {
                    Timber.d(e, "Got an exception");
                } finally {
                    Utility.closeQuietly(cursor);
                }
                return i;
            }
        });
        if (listener != null) {
            listener.messagesFinished(j);
        }

        return Collections.unmodifiableList(messages);

    }

    public List<LocalMessage> getMessagesInThread(final long rootId) throws MessagingException {
        String rootIdString = Long.toString(rootId);

        LocalSearch search = new LocalSearch();
        search.and(SearchField.THREAD_ID, rootIdString, Attribute.EQUALS);

        return searchForMessages(null, search);
    }

    public AttachmentInfo getAttachmentInfo(final String attachmentId) throws MessagingException {
        return database.execute(false, new DbCallback<AttachmentInfo>() {
            @Override
            public AttachmentInfo doDbWork(final SQLiteDatabase db) throws WrappedException {
                Cursor cursor = db.query("message_parts",
                        new String[] { "display_name", "decoded_body_size", "mime_type" },
                        "id = ?",
                        new String[] { attachmentId },
                        null, null, null);
                try {
                    if (!cursor.moveToFirst()) {
                        return null;
                    }
                    String name = cursor.getString(0);
                    long size = cursor.getLong(1);
                    String mimeType = cursor.getString(2);

                    final AttachmentInfo attachmentInfo = new AttachmentInfo();
                    attachmentInfo.name = name;
                    attachmentInfo.size = size;
                    attachmentInfo.type = mimeType;

                    return attachmentInfo;
                } finally {
                    cursor.close();
                }
            }
        });
    }

    @Nullable
    public OpenPgpDataSource getAttachmentDataSource(final String partId) throws MessagingException {
        return new OpenPgpDataSource() {
            @Override
            public void writeTo(OutputStream os) throws IOException {
                writeAttachmentDataToOutputStream(partId, os);
            }
        };
    }

    private void writeAttachmentDataToOutputStream(final String partId, final OutputStream outputStream)
            throws IOException {
        try {
            database.execute(false, new DbCallback<Void>() {
                @Override
                public Void doDbWork(final SQLiteDatabase db) throws WrappedException, MessagingException {
                    Cursor cursor = db.query("message_parts",
                            GET_ATTACHMENT_COLS,
                            "id = ?", new String[] { partId },
                            null, null, null);
                    try {
                        writeCursorPartsToOutputStream(db, cursor, outputStream);
                    } catch (IOException e) {
                        throw new WrappedException(e);
                    } finally {
                        Utility.closeQuietly(cursor);
                    }

                    return null;
                }
            });
        } catch (MessagingException e) {
            throw new IOException("Got a MessagingException while writing attachment data!", e);
        } catch (WrappedException e) {
            throw (IOException) e.getCause();
        }
    }

    private void writeCursorPartsToOutputStream(SQLiteDatabase db, Cursor cursor, OutputStream outputStream)
            throws IOException, MessagingException {
        while (cursor.moveToNext()) {
            String partId = cursor.getString(ATTACH_PART_ID_INDEX);
            int location = cursor.getInt(ATTACH_LOCATION_INDEX);

            if (location == DataLocation.IN_DATABASE || location == DataLocation.ON_DISK) {
                writeSimplePartToOutputStream(partId, cursor, outputStream);
            } else if (location == DataLocation.CHILD_PART_CONTAINS_DATA) {
                writeRawBodyToStream(cursor, db, outputStream);
            }
        }
    }

    private void writeRawBodyToStream(Cursor cursor, SQLiteDatabase db, OutputStream outputStream)
            throws IOException, MessagingException {
        long partId = cursor.getLong(ATTACH_PART_ID_INDEX);
        String rootPart = cursor.getString(ATTACH_ROOT_INDEX);
        LocalMessage message = loadLocalMessageByRootPartId(db, rootPart);

        if (message == null) {
            throw new MessagingException("Unable to find message for attachment!");
        }

        Part part = findPartById(message, partId);
        if (part == null) {
            throw new MessagingException("Unable to find attachment part in associated message (db integrity error?)");
        }

        Body body = part.getBody();
        if (body == null) {
            throw new MessagingException("Attachment part isn't available!");
        }

        body.writeTo(outputStream);
    }

    static Part findPartById(Part searchRoot, long partId) {
        if (searchRoot instanceof LocalMessage) {
            LocalMessage localMessage = (LocalMessage) searchRoot;
            if (localMessage.getMessagePartId() == partId) {
                return localMessage;
            }
        }

        Stack<Part> partStack = new Stack<>();
        partStack.add(searchRoot);

        while (!partStack.empty()) {
            Part part = partStack.pop();

            if (part instanceof LocalPart) {
                LocalPart localBodyPart = (LocalPart) part;
                if (localBodyPart.getPartId() == partId) {
                    return part;
                }
            }

            Body body = part.getBody();
            if (body instanceof Multipart) {
                Multipart innerMultipart = (Multipart) body;
                for (BodyPart innerPart : innerMultipart.getBodyParts()) {
                    partStack.add(innerPart);
                }
            }

            if (body instanceof Part) {
                partStack.add((Part) body);
            }
        }

        return null;
    }

    private LocalMessage loadLocalMessageByRootPartId(SQLiteDatabase db, String rootPart) throws MessagingException {
        Cursor cursor = db.query("messages",
                new String[] { "id" },
                "message_part_id = ?", new String[] { rootPart },
                null, null, null);
        long messageId;
        try {
            if (!cursor.moveToFirst()) {
                return null;
            }

            messageId = cursor.getLong(0);
        } finally {
            Utility.closeQuietly(cursor);
        }

        return loadLocalMessageByMessageId(messageId);
    }

    @Nullable
    private LocalMessage loadLocalMessageByMessageId(long messageId) throws MessagingException {
        Map<String, List<String>> foldersAndUids =
                getFoldersAndUids(Collections.singletonList(messageId), false);
        if (foldersAndUids.isEmpty()) {
            return null;
        }

        Map.Entry<String,List<String>> entry = foldersAndUids.entrySet().iterator().next();
        String folderName = entry.getKey();
        String uid = entry.getValue().get(0);

        LocalFolder folder = getFolder(folderName);
        LocalMessage localMessage = folder.getMessage(uid);

        FetchProfile fp = new FetchProfile();
        fp.add(Item.BODY);
        folder.fetch(Collections.singletonList(localMessage), fp, null);

        return localMessage;
    }

    private void writeSimplePartToOutputStream(String partId, Cursor cursor, OutputStream outputStream)
            throws IOException {
        int location = cursor.getInt(ATTACH_LOCATION_INDEX);
        InputStream inputStream = getRawAttachmentInputStream(partId, location, cursor);

        try {
            String encoding = cursor.getString(ATTACH_ENCODING_INDEX);
            inputStream = getDecodingInputStream(inputStream, encoding);
            IOUtils.copy(inputStream, outputStream);
        } finally {
            IOUtils.closeQuietly(inputStream);
        }
    }

    private InputStream getRawAttachmentInputStream(String partId, int location, Cursor cursor)
            throws FileNotFoundException {
        switch (location) {
            case DataLocation.IN_DATABASE: {
                byte[] data = cursor.getBlob(ATTACH_DATA_INDEX);
                return new ByteArrayInputStream(data);
            }
            case DataLocation.ON_DISK: {
                File file = getAttachmentFile(partId);
                return new FileInputStream(file);
            }
            default:
                throw new IllegalStateException("unhandled case");
        }
    }

    InputStream getDecodingInputStream(final InputStream rawInputStream, @Nullable String encoding) {
        if (MimeUtil.ENC_BASE64.equals(encoding)) {
            return new Base64InputStream(rawInputStream) {
                @Override
                public void close() throws IOException {
                    super.close();
                    rawInputStream.close();
                }
            };
        }
        if (MimeUtil.ENC_QUOTED_PRINTABLE.equals(encoding)) {
            return new QuotedPrintableInputStream(rawInputStream) {
                @Override
                public void close() throws IOException {
                    super.close();
                    rawInputStream.close();
                }
            };
        }

        return rawInputStream;
    }

    File getAttachmentFile(String attachmentId) {
        final StorageManager storageManager = StorageManager.getInstance(context);
        final File attachmentDirectory = storageManager.getAttachmentDirectory(
                account.getUuid(), database.getStorageProviderId());
        return new File(attachmentDirectory, attachmentId);
    }

    public static class AttachmentInfo {
        public String name;
        public long size;
        public String type;
    }

    public void createFolders(final List<LocalFolder> foldersToCreate, final int visibleLimit) throws MessagingException {
        database.execute(true, new DbCallback<Void>() {
            @Override
            public Void doDbWork(final SQLiteDatabase db) throws WrappedException {
                for (LocalFolder folder : foldersToCreate) {
                    String name = folder.getName();
                    final  LocalFolder.PreferencesHolder prefHolder = folder.new PreferencesHolder();

                    // When created, special folders should always be displayed
                    // inbox should be integrated
                    // and the inbox and drafts folders should be syncced by default
                    if (account.isSpecialFolder(name)) {
                        prefHolder.inTopGroup = true;
                        prefHolder.displayClass = LocalFolder.FolderClass.FIRST_CLASS;
                        if (name.equalsIgnoreCase(account.getInboxFolderName())) {
                            prefHolder.integrate = true;
                            prefHolder.notifyClass = LocalFolder.FolderClass.FIRST_CLASS;
                            prefHolder.pushClass = LocalFolder.FolderClass.FIRST_CLASS;
                        } else {
                            prefHolder.pushClass = LocalFolder.FolderClass.INHERITED;

                        }
                        if (name.equalsIgnoreCase(account.getInboxFolderName()) ||
                                name.equalsIgnoreCase(account.getDraftsFolderName())) {
                            prefHolder.syncClass = LocalFolder.FolderClass.FIRST_CLASS;
                        } else {
                            prefHolder.syncClass = LocalFolder.FolderClass.NO_CLASS;
                        }
                    }
                    folder.refresh(name, prefHolder);   // Recover settings from Preferences

                    db.execSQL("INSERT INTO folders (name, visible_limit, top_group, display_class, poll_class, notify_class, push_class, integrate) VALUES (?, ?, ?, ?, ?, ?, ?, ?)", new Object[] {
                                   name,
                                   visibleLimit,
                                   prefHolder.inTopGroup ? 1 : 0,
                                   prefHolder.displayClass.name(),
                                   prefHolder.syncClass.name(),
                                   prefHolder.notifyClass.name(),
                                   prefHolder.pushClass.name(),
                                   prefHolder.integrate ? 1 : 0,
                               });

                }
                return null;
            }
        });
    }


    static String serializeFlags(Iterable<Flag> flags) {
        List<Flag> extraFlags = new ArrayList<>();

        for (Flag flag : flags) {
            if (flag == Flag.DELETED ||
                    flag == Flag.SEEN ||
                    flag == Flag.FLAGGED ||
                    flag == Flag.ANSWERED ||
                    flag == Flag.FORWARDED) {
                continue;
            } else {
                extraFlags.add(flag);
            }
        }

        return Utility.combine(extraFlags, ',');
    }

    // TODO: database should not be exposed!
    public LockableDatabase getDatabase() {
        return database;
    }

    MessagePreviewCreator getMessagePreviewCreator() {
        return messagePreviewCreator;
    }

    public MessageFulltextCreator getMessageFulltextCreator() {
        return messageFulltextCreator;
    }

    AttachmentCounter getAttachmentCounter() {
        return attachmentCounter;
    }

    AttachmentInfoExtractor getAttachmentInfoExtractor() {
        return attachmentInfoExtractor;
    }

    void notifyChange() {
        Uri uri = Uri.withAppendedPath(EmailProvider.CONTENT_URI, "account/" + account.getUuid() + "/messages");
        contentResolver.notifyChange(uri, null);
    }

    /**
     * Split database operations with a large set of arguments into multiple SQL statements.
     *
     * <p>
     * At the time of this writing (2012-12-06) SQLite only supports around 1000 arguments. That's
     * why we have to split SQL statements with a large set of arguments into multiple SQL
     * statements each working on a subset of the arguments.
     * </p>
     *
     * @param selectionCallback
     *         Supplies the argument set and the code to query/update the database.
     * @param batchSize
     *         The maximum size of the selection set in each SQL statement.
     */
    private void doBatchSetSelection(final BatchSetSelection selectionCallback, final int batchSize)
            throws MessagingException {

        final List<String> selectionArgs = new ArrayList<>();
        int start = 0;

        while (start < selectionCallback.getListSize()) {
            final StringBuilder selection = new StringBuilder();

            selection.append(" IN (");

            int count = Math.min(selectionCallback.getListSize() - start, batchSize);

            for (int i = start, end = start + count; i < end; i++) {
                if (i > start) {
                    selection.append(",?");
                } else {
                    selection.append("?");
                }

                selectionArgs.add(selectionCallback.getListItem(i));
            }

            selection.append(")");

            try {
                database.execute(true, new DbCallback<Void>() {
                    @Override
                    public Void doDbWork(final SQLiteDatabase db) throws WrappedException,
                            UnavailableStorageException {

                        selectionCallback.doDbWork(db, selection.toString(),
                                selectionArgs.toArray(new String[selectionArgs.size()]));

                        return null;
                    }
                });

                selectionCallback.postDbWork();

            } catch (WrappedException e) {
                throw(MessagingException) e.getCause();
            }

            selectionArgs.clear();
            start += count;
        }
    }

    /**
     * Defines the behavior of {@link LocalStore#doBatchSetSelection(BatchSetSelection, int)}.
     */
    interface BatchSetSelection {
        /**
         * @return The size of the argument list.
         */
        int getListSize();

        /**
         * Get a specific item of the argument list.
         *
         * @param index
         *         The index of the item.
         *
         * @return Item at position {@code i} of the argument list.
         */
        String getListItem(int index);

        /**
         * Execute the SQL statement.
         *
         * @param db
         *         Use this {@link SQLiteDatabase} instance for your SQL statement.
         * @param selectionSet
         *         A partial selection string containing place holders for the argument list, e.g.
         *         {@code " IN (?,?,?)"} (starts with a space).
         * @param selectionArgs
         *         The current subset of the argument list.
         */
        void doDbWork(SQLiteDatabase db, String selectionSet, String[] selectionArgs)
                throws UnavailableStorageException;

        /**
         * This will be executed after each invocation of
         * {@link #doDbWork(SQLiteDatabase, String, String[])} (after the transaction has been
         * committed).
         */
        void postDbWork();
    }

    /**
     * Change the state of a flag for a list of messages.
     *
     * <p>
     * The goal of this method is to be fast. Currently this means using as few SQL UPDATE
     * statements as possible.
     *
     * @param messageIds
     *         A list of primary keys in the "messages" table.
     * @param flag
     *         The flag to change. This must be a flag with a separate column in the database.
     * @param newState
     *         {@code true}, if the flag should be set. {@code false}, otherwise.
     *
     */
    public void setFlag(final List<Long> messageIds, final Flag flag, final boolean newState)
            throws MessagingException {

        final ContentValues cv = new ContentValues();
        cv.put(getColumnNameForFlag(flag), newState);

        doBatchSetSelection(new BatchSetSelection() {

            @Override
            public int getListSize() {
                return messageIds.size();
            }

            @Override
            public String getListItem(int index) {
                return Long.toString(messageIds.get(index));
            }

            @Override
            public void doDbWork(SQLiteDatabase db, String selectionSet, String[] selectionArgs)
                    throws UnavailableStorageException {

                db.update("messages", cv, "empty = 0 AND id" + selectionSet,
                        selectionArgs);
            }

            @Override
            public void postDbWork() {
                notifyChange();
            }
        }, FLAG_UPDATE_BATCH_SIZE);
    }

    /**
     * Change the state of a flag for a list of threads.
     *
     * <p>
     * The goal of this method is to be fast. Currently this means using as few SQL UPDATE
     * statements as possible.
     *
     * @param threadRootIds
     *         A list of root thread IDs.
     * @param flag
     *         The flag to change. This must be a flag with a separate column in the database.
     * @param newState
     *         {@code true}, if the flag should be set. {@code false}, otherwise.
     *
     */
    public void setFlagForThreads(final List<Long> threadRootIds, Flag flag, final boolean newState)
            throws MessagingException {

        final String flagColumn = getColumnNameForFlag(flag);

        doBatchSetSelection(new BatchSetSelection() {

            @Override
            public int getListSize() {
                return threadRootIds.size();
            }

            @Override
            public String getListItem(int index) {
                return Long.toString(threadRootIds.get(index));
            }

            @Override
            public void doDbWork(SQLiteDatabase db, String selectionSet, String[] selectionArgs)
                    throws UnavailableStorageException {

                db.execSQL("UPDATE messages SET " + flagColumn + " = " + ((newState) ? "1" : "0") +
                        " WHERE id IN (" +
                        "SELECT m.id FROM threads t " +
                        "LEFT JOIN messages m ON (t.message_id = m.id) " +
                        "WHERE m.empty = 0 AND m.deleted = 0 " +
                        "AND t.root" + selectionSet + ")",
                        selectionArgs);
            }

            @Override
            public void postDbWork() {
                notifyChange();
            }
        }, THREAD_FLAG_UPDATE_BATCH_SIZE);
    }

    /**
     * Get folder name and UID for the supplied messages.
     *
     * @param messageIds
     *         A list of primary keys in the "messages" table.
     * @param threadedList
     *         If this is {@code true}, {@code messageIds} contains the thread IDs of the messages
     *         at the root of a thread. In that case return UIDs for all messages in these threads.
     *         If this is {@code false} only the UIDs for messages in {@code messageIds} are
     *         returned.
     *
     * @return The list of UIDs for the messages grouped by folder name.
     *
     */
    public Map<String, List<String>> getFoldersAndUids(final List<Long> messageIds,
            final boolean threadedList) throws MessagingException {

        final Map<String, List<String>> folderMap = new HashMap<>();

        doBatchSetSelection(new BatchSetSelection() {

            @Override
            public int getListSize() {
                return messageIds.size();
            }

            @Override
            public String getListItem(int index) {
                return Long.toString(messageIds.get(index));
            }

            @Override
            public void doDbWork(SQLiteDatabase db, String selectionSet, String[] selectionArgs)
                    throws UnavailableStorageException {

                if (threadedList) {
                    String sql = "SELECT m.uid, f.name " +
                            "FROM threads t " +
                            "LEFT JOIN messages m ON (t.message_id = m.id) " +
                            "LEFT JOIN folders f ON (m.folder_id = f.id) " +
                            "WHERE m.empty = 0 AND m.deleted = 0 " +
                            "AND t.root" + selectionSet;

                    getDataFromCursor(db.rawQuery(sql, selectionArgs));

                } else {
                    String sql =
                            "SELECT m.uid, f.name " +
                            "FROM messages m " +
                            "LEFT JOIN folders f ON (m.folder_id = f.id) " +
                            "WHERE m.empty = 0 AND m.id" + selectionSet;

                    getDataFromCursor(db.rawQuery(sql, selectionArgs));
                }
            }

            private void getDataFromCursor(Cursor cursor) {
                try {
                    while (cursor.moveToNext()) {
                        String uid = cursor.getString(0);
                        String folderName = cursor.getString(1);

                        List<String> uidList = folderMap.get(folderName);
                        if (uidList == null) {
                            uidList = new ArrayList<>();
                            folderMap.put(folderName, uidList);
                        }

                        uidList.add(uid);
                    }
                } finally {
                    cursor.close();
                }
            }

            @Override
            public void postDbWork() {
                notifyChange();

            }
        }, UID_CHECK_BATCH_SIZE);

        return folderMap;
    }

    public static String getColumnNameForFlag(Flag flag) {
        switch (flag) {
            case SEEN: {
                return MessageColumns.READ;
            }
            case FLAGGED: {
                return MessageColumns.FLAGGED;
            }
            case ANSWERED: {
                return MessageColumns.ANSWERED;
            }
            case FORWARDED: {
                return MessageColumns.FORWARDED;
            }
            default: {
                throw new IllegalArgumentException("Flag must be a special column flag");
            }
        }
    }
}<|MERGE_RESOLUTION|>--- conflicted
+++ resolved
@@ -179,35 +179,8 @@
 
     public static final int DB_VERSION = 60;
 
-<<<<<<< HEAD
-
-    public static String getColumnNameForFlag(Flag flag) {
-        if (flag == Flag.SEEN) {
-            return MessageColumns.READ;
-        } else if (flag == Flag.FLAGGED) {
-            return MessageColumns.FLAGGED;
-        } else if (flag == Flag.ANSWERED) {
-            return MessageColumns.ANSWERED;
-        } else if (flag == Flag.FORWARDED) {
-            return MessageColumns.FORWARDED;
-        } else {
-            throw new IllegalArgumentException("Flag must be a special column flag");
-        }
-    }
-
-
-    protected String uUid = null;
-
-    final Context context;
-
-    LockableDatabase database;
-
-    private ContentResolver mContentResolver;
-    private final Account mAccount;
-=======
     private final Context context;
     private final ContentResolver contentResolver;
->>>>>>> ddc1b709
     private final MessagePreviewCreator messagePreviewCreator;
     private final MessageFulltextCreator messageFulltextCreator;
     private final AttachmentCounter attachmentCounter;
@@ -1313,22 +1286,16 @@
     }
 
     public static String getColumnNameForFlag(Flag flag) {
-        switch (flag) {
-            case SEEN: {
-                return MessageColumns.READ;
-            }
-            case FLAGGED: {
-                return MessageColumns.FLAGGED;
-            }
-            case ANSWERED: {
-                return MessageColumns.ANSWERED;
-            }
-            case FORWARDED: {
-                return MessageColumns.FORWARDED;
-            }
-            default: {
-                throw new IllegalArgumentException("Flag must be a special column flag");
-            }
+        if (flag == Flag.SEEN) {
+            return MessageColumns.READ;
+        } else if (flag == Flag.FLAGGED) {
+            return MessageColumns.FLAGGED;
+        } else if (flag == Flag.ANSWERED) {
+            return MessageColumns.ANSWERED;
+        } else if (flag == Flag.FORWARDED) {
+            return MessageColumns.FORWARDED;
+        } else {
+            throw new IllegalArgumentException("Flag must be a special column flag");
         }
     }
 }