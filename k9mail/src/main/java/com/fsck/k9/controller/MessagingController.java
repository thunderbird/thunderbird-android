package com.fsck.k9.controller;

import java.io.CharArrayWriter;
import java.io.IOException;
import java.io.PrintWriter;
import java.util.ArrayList;
import java.util.Arrays;
import java.util.Collection;
import java.util.Collections;
import java.util.Date;
import java.util.EnumSet;
import java.util.HashMap;
import java.util.HashSet;
import java.util.Iterator;
import java.util.LinkedList;
import java.util.List;
import java.util.Map;
import java.util.Map.Entry;
import java.util.Set;
import java.util.concurrent.*;
import java.util.concurrent.atomic.AtomicBoolean;
import java.util.concurrent.atomic.AtomicInteger;

import android.content.ContentResolver;
import android.content.Context;
import android.content.Intent;
import android.content.pm.PackageInfo;
import android.database.Cursor;
import android.net.Uri;
import android.os.Build;
import android.os.PowerManager;
import android.os.Process;
import android.support.annotation.VisibleForTesting;
import android.util.Log;

import com.fsck.k9.Account;
import com.fsck.k9.Account.DeletePolicy;
import com.fsck.k9.Account.Expunge;
import com.fsck.k9.AccountStats;
import com.fsck.k9.K9;
import com.fsck.k9.K9.Intents;
import com.fsck.k9.Preferences;
import com.fsck.k9.R;
import com.fsck.k9.activity.MessageReference;
import com.fsck.k9.activity.setup.AccountSetupCheckSettings.CheckDirection;
import com.fsck.k9.cache.EmailProviderCache;
import com.fsck.k9.mail.CertificateValidationException;
import com.fsck.k9.mail.power.TracingPowerManager;
import com.fsck.k9.mail.power.TracingPowerManager.TracingWakeLock;
import com.fsck.k9.mail.Address;
import com.fsck.k9.mail.FetchProfile;
import com.fsck.k9.mail.Flag;
import com.fsck.k9.mail.Folder;
import com.fsck.k9.mail.Folder.FolderType;

import com.fsck.k9.mail.Message;
import com.fsck.k9.mail.Message.RecipientType;
import com.fsck.k9.mail.MessagingException;
import com.fsck.k9.mail.Part;
import com.fsck.k9.mail.PushReceiver;
import com.fsck.k9.mail.Pusher;
import com.fsck.k9.mail.Store;
import com.fsck.k9.mail.Transport;
import com.fsck.k9.mail.internet.MessageExtractor;
import com.fsck.k9.mail.internet.MimeMessage;
import com.fsck.k9.mail.internet.MimeMessageHelper;
import com.fsck.k9.mail.internet.MimeUtility;
import com.fsck.k9.mail.internet.TextBody;
import com.fsck.k9.mailstore.LocalFolder.MoreMessages;
import com.fsck.k9.mailstore.MessageRemovalListener;
import com.fsck.k9.mail.MessageRetrievalListener;
import com.fsck.k9.mailstore.LocalFolder;
import com.fsck.k9.mailstore.LocalMessage;
import com.fsck.k9.mailstore.LocalStore;
import com.fsck.k9.mailstore.LocalStore.PendingCommand;
import com.fsck.k9.mail.store.pop3.Pop3Store;
import com.fsck.k9.mailstore.UnavailableStorageException;
import com.fsck.k9.notification.NotificationController;
import com.fsck.k9.provider.EmailProvider;
import com.fsck.k9.provider.EmailProvider.StatsColumns;
import com.fsck.k9.search.ConditionsTreeNode;
import com.fsck.k9.search.LocalSearch;
import com.fsck.k9.search.SearchAccount;
import com.fsck.k9.search.SearchSpecification;
import com.fsck.k9.search.SqlQueryBuilder;


/**
 * Starts a long running (application) Thread that will run through commands
 * that require remote mailbox access. This class is used to serialize and
 * prioritize these commands. Each method that will submit a command requires a
 * MessagingListener instance to be provided. It is expected that that listener
 * has also been added as a registered listener using addListener(). When a
 * command is to be executed, if the listener that was provided with the command
 * is no longer registered the command is skipped. The design idea for the above
 * is that when an Activity starts it registers as a listener. When it is paused
 * it removes itself. Thus, any commands that that activity submitted are
 * removed from the queue once the activity is no longer active.
 */
public class MessagingController implements Runnable {
    public static final long INVALID_MESSAGE_ID = -1;

    /**
     * Immutable empty {@link String} array
     */
    private static final String[] EMPTY_STRING_ARRAY = new String[0];

    /**
     * The maximum message size that we'll consider to be "small". A small message is downloaded
     * in full immediately instead of in pieces. Anything over this size will be downloaded in
     * pieces with attachments being left off completely and downloaded on demand.
     *
     *
     * 25k for a "small" message was picked by educated trial and error.
     * http://answers.google.com/answers/threadview?id=312463 claims that the
     * average size of an email is 59k, which I feel is too large for our
     * blind download. The following tests were performed on a download of
     * 25 random messages.
     * <pre>
     * 5k - 61 seconds,
     * 25k - 51 seconds,
     * 55k - 53 seconds,
     * </pre>
     * So 25k gives good performance and a reasonable data footprint. Sounds good to me.
     */

    private static final String PENDING_COMMAND_MOVE_OR_COPY = "com.fsck.k9.MessagingController.moveOrCopy";
    private static final String PENDING_COMMAND_MOVE_OR_COPY_BULK = "com.fsck.k9.MessagingController.moveOrCopyBulk";
    private static final String PENDING_COMMAND_MOVE_OR_COPY_BULK_NEW = "com.fsck.k9.MessagingController.moveOrCopyBulkNew";
    private static final String PENDING_COMMAND_EMPTY_TRASH = "com.fsck.k9.MessagingController.emptyTrash";
    private static final String PENDING_COMMAND_SET_FLAG_BULK = "com.fsck.k9.MessagingController.setFlagBulk";
    private static final String PENDING_COMMAND_SET_FLAG = "com.fsck.k9.MessagingController.setFlag";
    private static final String PENDING_COMMAND_APPEND = "com.fsck.k9.MessagingController.append";
    private static final String PENDING_COMMAND_MARK_ALL_AS_READ = "com.fsck.k9.MessagingController.markAllAsRead";
    private static final String PENDING_COMMAND_EXPUNGE = "com.fsck.k9.MessagingController.expunge";

    /**
     * Maximum number of unsynced messages to store at once
     */
    private static final int UNSYNC_CHUNK_SIZE = 5;

    private static MessagingController inst = null;
    private BlockingQueue<Command> mCommands = new PriorityBlockingQueue<Command>();

    private Thread mThread;
    private Set<MessagingListener> mListeners = new CopyOnWriteArraySet<MessagingListener>();

    private final ConcurrentHashMap<String, AtomicInteger> sendCount = new ConcurrentHashMap<String, AtomicInteger>();

    ConcurrentHashMap<Account, Pusher> pushers = new ConcurrentHashMap<Account, Pusher>();

    private final ExecutorService threadPool = Executors.newCachedThreadPool();

    private MessagingListener checkMailListener = null;

    private MemorizingListener memorizingListener = new MemorizingListener();

    private boolean mBusy;

    private final Context context;
    private final NotificationController notificationController;
    private volatile boolean stopped = false;

    private static final Set<Flag> SYNC_FLAGS = EnumSet.of(Flag.SEEN, Flag.FLAGGED, Flag.ANSWERED, Flag.FORWARDED);

    private void suppressMessages(Account account, List<LocalMessage> messages) {
        EmailProviderCache cache = EmailProviderCache.getCache(account.getUuid(), context);
        cache.hideMessages(messages);
    }

    private void unsuppressMessages(Account account, List<? extends Message> messages) {
        EmailProviderCache cache = EmailProviderCache.getCache(account.getUuid(), context);
        cache.unhideMessages(messages);
    }

    private boolean isMessageSuppressed(LocalMessage message) {
        long messageId = message.getId();
        long folderId = message.getFolder().getId();

        EmailProviderCache cache = EmailProviderCache.getCache(message.getFolder().getAccountUuid(), context);
        return cache.isMessageHidden(messageId, folderId);
    }

    private void setFlagInCache(final Account account, final List<Long> messageIds,
            final Flag flag, final boolean newState) {

        EmailProviderCache cache = EmailProviderCache.getCache(account.getUuid(), context);
        String columnName = LocalStore.getColumnNameForFlag(flag);
        String value = Integer.toString((newState) ? 1 : 0);
        cache.setValueForMessages(messageIds, columnName, value);
    }

    private void removeFlagFromCache(final Account account, final List<Long> messageIds,
            final Flag flag) {

        EmailProviderCache cache = EmailProviderCache.getCache(account.getUuid(), context);
        String columnName = LocalStore.getColumnNameForFlag(flag);
        cache.removeValueForMessages(messageIds, columnName);
    }

    private void setFlagForThreadsInCache(final Account account, final List<Long> threadRootIds,
            final Flag flag, final boolean newState) {

        EmailProviderCache cache = EmailProviderCache.getCache(account.getUuid(), context);
        String columnName = LocalStore.getColumnNameForFlag(flag);
        String value = Integer.toString((newState) ? 1 : 0);
        cache.setValueForThreads(threadRootIds, columnName, value);
    }

    private void removeFlagForThreadsFromCache(final Account account, final List<Long> messageIds,
            final Flag flag) {

        EmailProviderCache cache = EmailProviderCache.getCache(account.getUuid(), context);
        String columnName = LocalStore.getColumnNameForFlag(flag);
        cache.removeValueForThreads(messageIds, columnName);
    }


    @VisibleForTesting
    MessagingController(Context context, NotificationController notificationController) {
        this.context = context;
        this.notificationController = notificationController;
        mThread = new Thread(this);
        mThread.setName("MessagingController");
        mThread.start();
        if (memorizingListener != null) {
            addListener(memorizingListener);
        }
    }

    @VisibleForTesting
    void stop() throws InterruptedException {
        stopped = true;
        mThread.interrupt();
        mThread.join(1000L);
    }

    public synchronized static MessagingController getInstance(Context context) {
        if (inst == null) {
            Context appContext = context.getApplicationContext();
            NotificationController notificationController = NotificationController.newInstance(appContext);
            inst = new MessagingController(appContext, notificationController);
        }
        return inst;
    }

    public boolean isBusy() {
        return mBusy;
    }

    @Override
    public void run() {
        Process.setThreadPriority(Process.THREAD_PRIORITY_BACKGROUND);
        while (!stopped) {
            String commandDescription = null;
            try {
                final Command command = mCommands.take();

                if (command != null) {
                    commandDescription = command.description;

                    if (K9.DEBUG)
                        Log.i(K9.LOG_TAG, "Running " + (command.isForeground ? "Foreground" : "Background") + " command '" + command.description + "', seq = " + command.sequence);

                    mBusy = true;
                    try {
                        command.runnable.run();
                    } catch (UnavailableAccountException e) {
                        // retry later
                        new Thread() {
                            @Override
                            public void run() {
                                try {
                                    sleep(30 * 1000);
                                    mCommands.put(command);
                                } catch (InterruptedException e) {
                                    Log.e(K9.LOG_TAG, "interrupted while putting a pending command for"
                                          + " an unavailable account back into the queue."
                                          + " THIS SHOULD NEVER HAPPEN.");
                                }
                            }
                        } .start();
                    }

                    if (K9.DEBUG)
                        Log.i(K9.LOG_TAG, (command.isForeground ? "Foreground" : "Background") +
                              " Command '" + command.description + "' completed");

                    for (MessagingListener l : getListeners(command.listener)) {
                        l.controllerCommandCompleted(!mCommands.isEmpty());
                    }
                }
            } catch (Exception e) {
                Log.e(K9.LOG_TAG, "Error running command '" + commandDescription + "'", e);
            }
            mBusy = false;
        }
    }

    private void put(String description, MessagingListener listener, Runnable runnable) {
        putCommand(mCommands, description, listener, runnable, true);
    }

    private void putBackground(String description, MessagingListener listener, Runnable runnable) {
        putCommand(mCommands, description, listener, runnable, false);
    }

    private void putCommand(BlockingQueue<Command> queue, String description, MessagingListener listener, Runnable runnable, boolean isForeground) {
        int retries = 10;
        Exception e = null;
        while (retries-- > 0) {
            try {
                Command command = new Command();
                command.listener = listener;
                command.runnable = runnable;
                command.description = description;
                command.isForeground = isForeground;
                queue.put(command);
                return;
            } catch (InterruptedException ie) {
                try {
                    Thread.sleep(200);
                } catch (InterruptedException ne) {
                }
                e = ie;
            }
        }
        throw new Error(e);
    }


    public void addListener(MessagingListener listener) {
        mListeners.add(listener);
        refreshListener(listener);
    }

    public void refreshListener(MessagingListener listener) {
        if (memorizingListener != null && listener != null) {
            memorizingListener.refreshOther(listener);
        }
    }

    public void removeListener(MessagingListener listener) {
        mListeners.remove(listener);
    }

    public Set<MessagingListener> getListeners() {
        return mListeners;
    }


    public Set<MessagingListener> getListeners(MessagingListener listener) {
        if (listener == null) {
            return mListeners;
        }

        Set<MessagingListener> listeners = new HashSet<MessagingListener>(mListeners);
        listeners.add(listener);
        return listeners;

    }


    /**
     * Lists folders that are available locally and remotely. This method calls
     * listFoldersCallback for local folders before it returns, and then for
     * remote folders at some later point. If there are no local folders
     * includeRemote is forced by this method. This method should be called from
     * a Thread as it may take several seconds to list the local folders.
     * TODO this needs to cache the remote folder list
     *
     * @param account
     * @param listener
     * @throws MessagingException
     */
    public void listFolders(final Account account, final boolean refreshRemote, final MessagingListener listener) {
        threadPool.execute(new Runnable() {
            @Override
            public void run() {
                listFoldersSynchronous(account, refreshRemote, listener);
            }
        });
    }

    /**
     * Lists folders that are available locally and remotely. This method calls
     * listFoldersCallback for local folders before it returns, and then for
     * remote folders at some later point. If there are no local folders
     * includeRemote is forced by this method. This method is called in the
     * foreground.
     * TODO this needs to cache the remote folder list
     *
     * @param account
     * @param listener
     * @throws MessagingException
     */
    public void listFoldersSynchronous(final Account account, final boolean refreshRemote, final MessagingListener listener) {
        for (MessagingListener l : getListeners(listener)) {
            l.listFoldersStarted(account);
        }
        List<LocalFolder> localFolders = null;
        if (!account.isAvailable(context)) {
            Log.i(K9.LOG_TAG, "not listing folders of unavailable account");
        } else {
            try {
                LocalStore localStore = account.getLocalStore();
                localFolders = localStore.getPersonalNamespaces(false);

                if (refreshRemote || localFolders.isEmpty()) {
                    doRefreshRemote(account, listener);
                    return;
                }

                for (MessagingListener l : getListeners(listener)) {
                    l.listFolders(account, localFolders);
                }
            } catch (Exception e) {
                for (MessagingListener l : getListeners(listener)) {
                    l.listFoldersFailed(account, e.getMessage());
                }

                addErrorMessage(account, null, e);
                return;
            } finally {
                if (localFolders != null) {
                    for (Folder localFolder : localFolders) {
                        closeFolder(localFolder);
                    }
                }
            }
        }

        for (MessagingListener l : getListeners(listener)) {
            l.listFoldersFinished(account);
        }
    }

    private void doRefreshRemote(final Account account, final MessagingListener listener) {
        put("doRefreshRemote", listener, new Runnable() {
            @Override
            public void run() {
                List<LocalFolder> localFolders = null;
                try {
                    Store store = account.getRemoteStore();

                    List <? extends Folder > remoteFolders = store.getPersonalNamespaces(false);

                    LocalStore localStore = account.getLocalStore();
                    Set<String> remoteFolderNames = new HashSet<String>();
                    List<LocalFolder> foldersToCreate = new LinkedList<LocalFolder>();

                    localFolders = localStore.getPersonalNamespaces(false);
                    Set<String> localFolderNames = new HashSet<String>();
                    for (Folder localFolder : localFolders) {
                        localFolderNames.add(localFolder.getName());
                    }
                    for (Folder remoteFolder : remoteFolders) {
                        if (localFolderNames.contains(remoteFolder.getName()) == false) {
                            LocalFolder localFolder = localStore.getFolder(remoteFolder.getName());
                            foldersToCreate.add(localFolder);
                        }
                        remoteFolderNames.add(remoteFolder.getName());
                    }
                    localStore.createFolders(foldersToCreate, account.getDisplayCount());

                    localFolders = localStore.getPersonalNamespaces(false);

                    /*
                     * Clear out any folders that are no longer on the remote store.
                     */
                    for (Folder localFolder : localFolders) {
                        String localFolderName = localFolder.getName();

                        // FIXME: This is a hack used to clean up when we accidentally created the
                        //        special placeholder folder "-NONE-".
                        if (K9.FOLDER_NONE.equals(localFolderName)) {
                            localFolder.delete(false);
                        }

                        if (!account.isSpecialFolder(localFolderName) &&
                                !remoteFolderNames.contains(localFolderName)) {
                            localFolder.delete(false);
                        }
                    }

                    localFolders = localStore.getPersonalNamespaces(false);

                    for (MessagingListener l : getListeners(listener)) {
                        l.listFolders(account, localFolders);
                    }
                    for (MessagingListener l : getListeners(listener)) {
                        l.listFoldersFinished(account);
                    }
                } catch (Exception e) {
                    for (MessagingListener l : getListeners(listener)) {
                        l.listFoldersFailed(account, "");
                    }
                    addErrorMessage(account, null, e);
                } finally {
                    if (localFolders != null) {
                        for (Folder localFolder : localFolders) {
                            closeFolder(localFolder);
                        }
                    }
                }
            }
        });
    }

    /**
     * Find all messages in any local account which match the query 'query'
     * @throws MessagingException
     */
    public void searchLocalMessages(final LocalSearch search, final MessagingListener listener) {
        threadPool.execute(new Runnable() {
            @Override
            public void run() {
                searchLocalMessagesSynchronous(search, listener);
            }
        });
    }

    public void searchLocalMessagesSynchronous(final LocalSearch search, final MessagingListener listener) {
        final AccountStats stats = new AccountStats();
        final Set<String> uuidSet = new HashSet<String>(Arrays.asList(search.getAccountUuids()));
        List<Account> accounts = Preferences.getPreferences(context).getAccounts();
        boolean allAccounts = uuidSet.contains(SearchSpecification.ALL_ACCOUNTS);

        // for every account we want to search do the query in the localstore
        for (final Account account : accounts) {

            if (!allAccounts && !uuidSet.contains(account.getUuid())) {
                continue;
            }

            // Collecting statistics of the search result
            MessageRetrievalListener retrievalListener = new MessageRetrievalListener<LocalMessage>() {
                @Override
                public void messageStarted(String message, int number, int ofTotal) {}
                @Override
                public void messagesFinished(int number) {}
                @Override

                public void messageFinished(LocalMessage message, int number, int ofTotal) {
                    if (!isMessageSuppressed(message)) {
                        List<LocalMessage> messages = new ArrayList<LocalMessage>();

                        messages.add(message);
                        stats.unreadMessageCount += (!message.isSet(Flag.SEEN)) ? 1 : 0;
                        stats.flaggedMessageCount += (message.isSet(Flag.FLAGGED)) ? 1 : 0;
                        if (listener != null) {
                            listener.listLocalMessagesAddMessages(account, null, messages);
                        }
                    }
                }
            };

            // alert everyone the search has started
            if (listener != null) {
                listener.listLocalMessagesStarted(account, null);
            }

            // build and do the query in the localstore
            try {
                LocalStore localStore = account.getLocalStore();
                localStore.searchForMessages(retrievalListener, search);
            } catch (Exception e) {
                if (listener != null) {
                    listener.listLocalMessagesFailed(account, null, e.getMessage());
                }
                addErrorMessage(account, null, e);
            } finally {
                if (listener != null) {
                    listener.listLocalMessagesFinished(account, null);
                }
            }
        }

        // publish the total search statistics
        if (listener != null) {
            listener.searchStats(stats);
        }
    }



    public Future<?> searchRemoteMessages(final String acctUuid, final String folderName, final String query,
            final Set<Flag> requiredFlags, final Set<Flag> forbiddenFlags, final MessagingListener listener) {
        if (K9.DEBUG) {
            String msg = "searchRemoteMessages ("
                         + "acct=" + acctUuid
                         + ", folderName = " + folderName
                         + ", query = " + query
                         + ")";
            Log.i(K9.LOG_TAG, msg);
        }

        return threadPool.submit(new Runnable() {
            @Override
            public void run() {
                searchRemoteMessagesSynchronous(acctUuid, folderName, query, requiredFlags, forbiddenFlags, listener);
            }
        });
    }
    public void searchRemoteMessagesSynchronous(final String acctUuid, final String folderName, final String query,
            final Set<Flag> requiredFlags, final Set<Flag> forbiddenFlags, final MessagingListener listener) {
        final Account acct = Preferences.getPreferences(context).getAccount(acctUuid);

        if (listener != null) {
            listener.remoteSearchStarted(folderName);
        }

        List<Message> extraResults = new ArrayList<Message>();
        try {
            Store remoteStore = acct.getRemoteStore();
            LocalStore localStore = acct.getLocalStore();

            if (remoteStore == null || localStore == null) {
                throw new MessagingException("Could not get store");
            }

            Folder remoteFolder = remoteStore.getFolder(folderName);
            LocalFolder localFolder = localStore.getFolder(folderName);
            if (remoteFolder == null || localFolder == null) {
                throw new MessagingException("Folder not found");
            }

            List<Message> messages = remoteFolder.search(query, requiredFlags, forbiddenFlags);

            if (K9.DEBUG) {
                Log.i("Remote Search", "Remote search got " + messages.size() + " results");
            }

            // There's no need to fetch messages already completely downloaded
            List<Message> remoteMessages = localFolder.extractNewMessages(messages);
            messages.clear();

            if (listener != null) {
                listener.remoteSearchServerQueryComplete(folderName, remoteMessages.size(), acct.getRemoteSearchNumResults());
            }

            Collections.sort(remoteMessages, new UidReverseComparator());

            int resultLimit = acct.getRemoteSearchNumResults();
            if (resultLimit > 0 && remoteMessages.size() > resultLimit) {
                extraResults = remoteMessages.subList(resultLimit, remoteMessages.size());
                remoteMessages = remoteMessages.subList(0, resultLimit);
            }

            loadSearchResultsSynchronous(remoteMessages, localFolder, remoteFolder, listener);


        } catch (Exception e) {
            if (Thread.currentThread().isInterrupted()) {
                Log.i(K9.LOG_TAG, "Caught exception on aborted remote search; safe to ignore.", e);
            } else {
                Log.e(K9.LOG_TAG, "Could not complete remote search", e);
                if (listener != null) {
                    listener.remoteSearchFailed(null, e.getMessage());
                }
                addErrorMessage(acct, null, e);
            }
        } finally {
            if (listener != null) {
                listener.remoteSearchFinished(folderName, 0, acct.getRemoteSearchNumResults(), extraResults);
            }
        }

    }

    public void loadSearchResults(final Account account, final String folderName, final List<Message> messages, final MessagingListener listener) {
        threadPool.execute(new Runnable() {
            @Override
            public void run() {
                if (listener != null) {
                    listener.enableProgressIndicator(true);
                }
                try {
                    Store remoteStore = account.getRemoteStore();
                    LocalStore localStore = account.getLocalStore();

                    if (remoteStore == null || localStore == null) {
                        throw new MessagingException("Could not get store");
                    }

                    Folder remoteFolder = remoteStore.getFolder(folderName);
                    LocalFolder localFolder = localStore.getFolder(folderName);
                    if (remoteFolder == null || localFolder == null) {
                        throw new MessagingException("Folder not found");
                    }

                    loadSearchResultsSynchronous(messages, localFolder, remoteFolder, listener);
                } catch (MessagingException e) {
                    Log.e(K9.LOG_TAG, "Exception in loadSearchResults: " + e);
                    addErrorMessage(account, null, e);
                } finally {
                    if (listener != null) {
                        listener.enableProgressIndicator(false);
                    }
                }
            }
        });
    }

    public void loadSearchResultsSynchronous(List<Message> messages, LocalFolder localFolder, Folder remoteFolder, MessagingListener listener) throws MessagingException {
        final FetchProfile header = new FetchProfile();
        header.add(FetchProfile.Item.FLAGS);
        header.add(FetchProfile.Item.ENVELOPE);
        final FetchProfile structure = new FetchProfile();
        structure.add(FetchProfile.Item.STRUCTURE);

        int i = 0;
        for (Message message : messages) {
            i++;
            LocalMessage localMsg = localFolder.getMessage(message.getUid());

            if (localMsg == null) {
                remoteFolder.fetch(Collections.singletonList(message), header, null);
                //fun fact: ImapFolder.fetch can't handle getting STRUCTURE at same time as headers
                remoteFolder.fetch(Collections.singletonList(message), structure, null);
                localFolder.appendMessages(Collections.singletonList(message));
                localMsg = localFolder.getMessage(message.getUid());
            }

            if (listener != null) {
                listener.remoteSearchAddMessage(remoteFolder.getName(), localMsg, i, messages.size());
            }
        }
    }


    public void loadMoreMessages(Account account, String folder, MessagingListener listener) {
        try {
            LocalStore localStore = account.getLocalStore();
            LocalFolder localFolder = localStore.getFolder(folder);
            if (localFolder.getVisibleLimit() > 0) {
                localFolder.setVisibleLimit(localFolder.getVisibleLimit() + account.getDisplayCount());
            }
            synchronizeMailbox(account, folder, listener, null);
        } catch (MessagingException me) {
            addErrorMessage(account, null, me);

            throw new RuntimeException("Unable to set visible limit on folder", me);
        }
    }

    public void resetVisibleLimits(Collection<Account> accounts) {
        for (Account account : accounts) {
            account.resetVisibleLimits();
        }
    }

    /**
     * Start background synchronization of the specified folder.
     * @param account
     * @param folder
     * @param listener
     * @param providedRemoteFolder TODO
     */
    public void synchronizeMailbox(final Account account, final String folder, final MessagingListener listener, final Folder providedRemoteFolder) {
        putBackground("synchronizeMailbox", listener, new Runnable() {
            @Override
            public void run() {
                synchronizeMailboxSynchronous(account, folder, listener, providedRemoteFolder);
            }
        });
    }

    /**
     * Start foreground synchronization of the specified folder. This is generally only called
     * by synchronizeMailbox.
     * @param account
     * @param folder
     *
     * TODO Break this method up into smaller chunks.
     * @param providedRemoteFolder TODO
     */
    @VisibleForTesting
    void synchronizeMailboxSynchronous(final Account account, final String folder, final MessagingListener listener,
            Folder providedRemoteFolder) {
        Folder remoteFolder = null;
        LocalFolder tLocalFolder = null;

        if (K9.DEBUG)
            Log.i(K9.LOG_TAG, "Synchronizing folder " + account.getDescription() + ":" + folder);

        for (MessagingListener l : getListeners(listener)) {
            l.synchronizeMailboxStarted(account, folder);
        }
        /*
         * We don't ever sync the Outbox or errors folder
         */
        if (folder.equals(account.getOutboxFolderName()) || folder.equals(account.getErrorFolderName())) {
            for (MessagingListener l : getListeners(listener)) {
                l.synchronizeMailboxFinished(account, folder, 0, 0);
            }

            return;
        }

        Exception commandException = null;
        try {
            if (K9.DEBUG)
                Log.d(K9.LOG_TAG, "SYNC: About to process pending commands for account " + account.getDescription());

            try {
                processPendingCommandsSynchronous(account);
            } catch (Exception e) {
                addErrorMessage(account, null, e);

                Log.e(K9.LOG_TAG, "Failure processing command, but allow message sync attempt", e);
                commandException = e;
            }

            /*
             * Get the message list from the local store and create an index of
             * the uids within the list.
             */
            if (K9.DEBUG)
                Log.v(K9.LOG_TAG, "SYNC: About to get local folder " + folder);

            final LocalStore localStore = account.getLocalStore();
            tLocalFolder = localStore.getFolder(folder);
            final LocalFolder localFolder = tLocalFolder;
            localFolder.open(Folder.OPEN_MODE_RW);
            localFolder.updateLastUid();
            List<? extends Message> localMessages = localFolder.getMessages(null);
            Map<String, Message> localUidMap = new HashMap<String, Message>();
            for (Message message : localMessages) {
                localUidMap.put(message.getUid(), message);
            }

            if (providedRemoteFolder != null) {
                if (K9.DEBUG)
                    Log.v(K9.LOG_TAG, "SYNC: using providedRemoteFolder " + folder);
                remoteFolder = providedRemoteFolder;
            } else {
                Store remoteStore = account.getRemoteStore();

                if (K9.DEBUG)
                    Log.v(K9.LOG_TAG, "SYNC: About to get remote folder " + folder);
                remoteFolder = remoteStore.getFolder(folder);

                if (! verifyOrCreateRemoteSpecialFolder(account, folder, remoteFolder, listener)) {
                    return;
                }


                /*
                 * Synchronization process:
                 *
                Open the folder
                Upload any local messages that are marked as PENDING_UPLOAD (Drafts, Sent, Trash)
                Get the message count
                Get the list of the newest K9.DEFAULT_VISIBLE_LIMIT messages
                getMessages(messageCount - K9.DEFAULT_VISIBLE_LIMIT, messageCount)
                See if we have each message locally, if not fetch it's flags and envelope
                Get and update the unread count for the folder
                Update the remote flags of any messages we have locally with an internal date newer than the remote message.
                Get the current flags for any messages we have locally but did not just download
                Update local flags
                For any message we have locally but not remotely, delete the local message to keep cache clean.
                Download larger parts of any new messages.
                (Optional) Download small attachments in the background.
                 */

                /*
                 * Open the remote folder. This pre-loads certain metadata like message count.
                 */
                if (K9.DEBUG)
                    Log.v(K9.LOG_TAG, "SYNC: About to open remote folder " + folder);

                remoteFolder.open(Folder.OPEN_MODE_RW);
                if (Expunge.EXPUNGE_ON_POLL == account.getExpungePolicy()) {
                    if (K9.DEBUG)
                        Log.d(K9.LOG_TAG, "SYNC: Expunging folder " + account.getDescription() + ":" + folder);
                    remoteFolder.expunge();
                }

            }

            /*
             * Get the remote message count.
             */
            int remoteMessageCount = remoteFolder.getMessageCount();

            int visibleLimit = localFolder.getVisibleLimit();

            if (visibleLimit < 0) {
                visibleLimit = K9.DEFAULT_VISIBLE_LIMIT;
            }

            final List<Message> remoteMessages = new ArrayList<Message>();
            Map<String, Message> remoteUidMap = new HashMap<String, Message>();

            if (K9.DEBUG)
                Log.v(K9.LOG_TAG, "SYNC: Remote message count for folder " + folder + " is " + remoteMessageCount);
            final Date earliestDate = account.getEarliestPollDate();


            int remoteStart = 1;
            if (remoteMessageCount > 0) {
                /* Message numbers start at 1.  */
                if (visibleLimit > 0) {
                    remoteStart = Math.max(0, remoteMessageCount - visibleLimit) + 1;
                } else {
                    remoteStart = 1;
                }
                int remoteEnd = remoteMessageCount;

                if (K9.DEBUG)
                    Log.v(K9.LOG_TAG, "SYNC: About to get messages " + remoteStart + " through " + remoteEnd + " for folder " + folder);

                final AtomicInteger headerProgress = new AtomicInteger(0);
                for (MessagingListener l : getListeners(listener)) {
                    l.synchronizeMailboxHeadersStarted(account, folder);
                }


                List<? extends Message> remoteMessageArray = remoteFolder.getMessages(remoteStart, remoteEnd, earliestDate, null);

                int messageCount = remoteMessageArray.size();

                for (Message thisMess : remoteMessageArray) {
                    headerProgress.incrementAndGet();
                    for (MessagingListener l : getListeners(listener)) {
                        l.synchronizeMailboxHeadersProgress(account, folder, headerProgress.get(), messageCount);
                    }
                    Message localMessage = localUidMap.get(thisMess.getUid());
                    if (localMessage == null || !localMessage.olderThan(earliestDate)) {
                        remoteMessages.add(thisMess);
                        remoteUidMap.put(thisMess.getUid(), thisMess);
                    }
                }
                if (K9.DEBUG)
                    Log.v(K9.LOG_TAG, "SYNC: Got " + remoteUidMap.size() + " messages for folder " + folder);

                for (MessagingListener l : getListeners(listener)) {
                    l.synchronizeMailboxHeadersFinished(account, folder, headerProgress.get(), remoteUidMap.size());
                }

            } else if(remoteMessageCount < 0) {
                throw new Exception("Message count " + remoteMessageCount + " for folder " + folder);
            }

            /*
             * Remove any messages that are in the local store but no longer on the remote store or are too old
             */
            MoreMessages moreMessages = localFolder.getMoreMessages();
            if (account.syncRemoteDeletions()) {
                List<Message> destroyMessages = new ArrayList<Message>();
                for (Message localMessage : localMessages) {
                    if (remoteUidMap.get(localMessage.getUid()) == null) {
                        destroyMessages.add(localMessage);
                    }
                }

                if (!destroyMessages.isEmpty()) {
                    moreMessages = MoreMessages.UNKNOWN;

                    localFolder.destroyMessages(destroyMessages);

                    for (Message destroyMessage : destroyMessages) {
                        for (MessagingListener l : getListeners(listener)) {
                            l.synchronizeMailboxRemovedMessage(account, folder, destroyMessage);
                        }
                    }
                }
            }
            localMessages = null;

            if (moreMessages == MoreMessages.UNKNOWN) {
                updateMoreMessages(remoteFolder, localFolder, earliestDate, remoteStart);
            }

            /*
             * Now we download the actual content of messages.
             */
            int newMessages = downloadMessages(account, remoteFolder, localFolder, remoteMessages, false);

            int unreadMessageCount = localFolder.getUnreadMessageCount();
            for (MessagingListener l : getListeners()) {
                l.folderStatusChanged(account, folder, unreadMessageCount);
            }

            /* Notify listeners that we're finally done. */

            localFolder.setLastChecked(System.currentTimeMillis());
            localFolder.setStatus(null);

            if (K9.DEBUG)
                Log.d(K9.LOG_TAG, "Done synchronizing folder " + account.getDescription() + ":" + folder +
                      " @ " + new Date() + " with " + newMessages + " new messages");

            for (MessagingListener l : getListeners(listener)) {
                l.synchronizeMailboxFinished(account, folder, remoteMessageCount, newMessages);
            }


            if (commandException != null) {
                String rootMessage = getRootCauseMessage(commandException);
                Log.e(K9.LOG_TAG, "Root cause failure in " + account.getDescription() + ":" +
                      tLocalFolder.getName() + " was '" + rootMessage + "'");
                localFolder.setStatus(rootMessage);
                for (MessagingListener l : getListeners(listener)) {
                    l.synchronizeMailboxFailed(account, folder, rootMessage);
                }
            }

            if (K9.DEBUG)
                Log.i(K9.LOG_TAG, "Done synchronizing folder " + account.getDescription() + ":" + folder);

        } catch (Exception e) {
            Log.e(K9.LOG_TAG, "synchronizeMailbox", e);
            // If we don't set the last checked, it can try too often during
            // failure conditions
            String rootMessage = getRootCauseMessage(e);
            if (tLocalFolder != null) {
                try {
                    tLocalFolder.setStatus(rootMessage);
                    tLocalFolder.setLastChecked(System.currentTimeMillis());
                } catch (MessagingException me) {
                    Log.e(K9.LOG_TAG, "Could not set last checked on folder " + account.getDescription() + ":" +
                          tLocalFolder.getName(), e);
                }
            }

            for (MessagingListener l : getListeners(listener)) {
                l.synchronizeMailboxFailed(account, folder, rootMessage);
            }
            notifyUserIfCertificateProblem(account, e, true);
            addErrorMessage(account, null, e);
            Log.e(K9.LOG_TAG, "Failed synchronizing folder " + account.getDescription() + ":" + folder + " @ " + new Date());

        } finally {
            if (providedRemoteFolder == null) {
                closeFolder(remoteFolder);
            }

            closeFolder(tLocalFolder);
        }

    }

    private void updateMoreMessages(Folder remoteFolder, LocalFolder localFolder, Date earliestDate, int remoteStart)
            throws MessagingException, IOException {

        if (remoteStart == 1) {
            localFolder.setMoreMessages(MoreMessages.FALSE);
        } else {
            boolean moreMessagesAvailable = remoteFolder.areMoreMessagesAvailable(remoteStart, earliestDate);

            MoreMessages newMoreMessages = (moreMessagesAvailable) ? MoreMessages.TRUE : MoreMessages.FALSE;
            localFolder.setMoreMessages(newMoreMessages);
        }
    }


    private void closeFolder(Folder f) {
        if (f != null) {
            f.close();
        }
    }


    /*
     * If the folder is a "special" folder we need to see if it exists
     * on the remote server. It if does not exist we'll try to create it. If we
     * can't create we'll abort. This will happen on every single Pop3 folder as
     * designed and on Imap folders during error conditions. This allows us
     * to treat Pop3 and Imap the same in this code.
     */
    private boolean verifyOrCreateRemoteSpecialFolder(final Account account, final String folder, final Folder remoteFolder, final MessagingListener listener) throws MessagingException {
        if (folder.equals(account.getTrashFolderName()) ||
                folder.equals(account.getSentFolderName()) ||
                folder.equals(account.getDraftsFolderName())) {
            if (!remoteFolder.exists()) {
                if (!remoteFolder.create(FolderType.HOLDS_MESSAGES)) {
                    for (MessagingListener l : getListeners(listener)) {
                        l.synchronizeMailboxFinished(account, folder, 0, 0);
                    }
                    if (K9.DEBUG)
                        Log.i(K9.LOG_TAG, "Done synchronizing folder " + folder);

                    return false;
                }
            }
        }
        return true;
    }

    /**
     * Fetches the messages described by inputMessages from the remote store and writes them to
     * local storage.
     *
     * @param account
     *            The account the remote store belongs to.
     * @param remoteFolder
     *            The remote folder to download messages from.
     * @param localFolder
     *            The {@link LocalFolder} instance corresponding to the remote folder.
     * @param inputMessages
     *            A list of messages objects that store the UIDs of which messages to download.
     * @param flagSyncOnly
     *            Only flags will be fetched from the remote store if this is {@code true}.
     *
     * @return The number of downloaded messages that are not flagged as {@link Flag#SEEN}.
     *
     * @throws MessagingException
     */
    private int downloadMessages(final Account account, final Folder remoteFolder,
                                 final LocalFolder localFolder, List<Message> inputMessages,
                                 boolean flagSyncOnly) throws MessagingException {

        final Date earliestDate = account.getEarliestPollDate();
        Date downloadStarted = new Date(); // now

        if (earliestDate != null) {
            if (K9.DEBUG) {
                Log.d(K9.LOG_TAG, "Only syncing messages after " + earliestDate);
            }
        }
        final String folder = remoteFolder.getName();

        int unreadBeforeStart = 0;
        try {
            AccountStats stats = account.getStats(context);
            unreadBeforeStart = stats.unreadMessageCount;

        } catch (MessagingException e) {
            Log.e(K9.LOG_TAG, "Unable to getUnreadMessageCount for account: " + account, e);
        }

        List<Message> syncFlagMessages = new ArrayList<Message>();
        List<Message> unsyncedMessages = new ArrayList<Message>();
        final AtomicInteger newMessages = new AtomicInteger(0);

        List<Message> messages = new ArrayList<Message>(inputMessages);

        for (Message message : messages) {
            evaluateMessageForDownload(message, folder, localFolder, remoteFolder, account, unsyncedMessages, syncFlagMessages , flagSyncOnly);
        }

        final AtomicInteger progress = new AtomicInteger(0);
        final int todo = unsyncedMessages.size() + syncFlagMessages.size();
        for (MessagingListener l : getListeners()) {
            l.synchronizeMailboxProgress(account, folder, progress.get(), todo);
        }

        if (K9.DEBUG)
            Log.d(K9.LOG_TAG, "SYNC: Have " + unsyncedMessages.size() + " unsynced messages");

        messages.clear();
        final List<Message> largeMessages = new ArrayList<Message>();
        final List<Message> smallMessages = new ArrayList<Message>();
        if (!unsyncedMessages.isEmpty()) {

            /*
             * Reverse the order of the messages. Depending on the server this may get us
             * fetch results for newest to oldest. If not, no harm done.
             */
            Collections.sort(unsyncedMessages, new UidReverseComparator());
            int visibleLimit = localFolder.getVisibleLimit();
            int listSize = unsyncedMessages.size();

            if ((visibleLimit > 0) && (listSize > visibleLimit)) {
                unsyncedMessages = unsyncedMessages.subList(0, visibleLimit);
            }

            FetchProfile fp = new FetchProfile();
            if (remoteFolder.supportsFetchingFlags()) {
                fp.add(FetchProfile.Item.FLAGS);
            }
            fp.add(FetchProfile.Item.ENVELOPE);

            if (K9.DEBUG)
                Log.d(K9.LOG_TAG, "SYNC: About to fetch " + unsyncedMessages.size() + " unsynced messages for folder " + folder);

            fetchUnsyncedMessages(account, remoteFolder, unsyncedMessages, smallMessages, largeMessages, progress, todo, fp);

            String updatedPushState = localFolder.getPushState();
            for (Message message : unsyncedMessages) {
                String newPushState = remoteFolder.getNewPushState(updatedPushState, message);
                if (newPushState != null) {
                    updatedPushState = newPushState;
                }
            }
            localFolder.setPushState(updatedPushState);

            if (K9.DEBUG) {
                Log.d(K9.LOG_TAG, "SYNC: Synced unsynced messages for folder " + folder);
            }
        }
        if (K9.DEBUG)
            Log.d(K9.LOG_TAG, "SYNC: Have "
                  + largeMessages.size() + " large messages and "
                  + smallMessages.size() + " small messages out of "
                  + unsyncedMessages.size() + " unsynced messages");

        unsyncedMessages.clear();
        /*
         * Grab the content of the small messages first. This is going to
         * be very fast and at very worst will be a single up of a few bytes and a single
         * download of 625k.
         */
        FetchProfile fp = new FetchProfile();
        //TODO: Only fetch small and large messages if we have some
        fp.add(FetchProfile.Item.BODY);
        //        fp.add(FetchProfile.Item.FLAGS);
        //        fp.add(FetchProfile.Item.ENVELOPE);
        downloadSmallMessages(account, remoteFolder, localFolder, smallMessages, progress, unreadBeforeStart, newMessages, todo, fp);
        smallMessages.clear();
        /*
         * Now do the large messages that require more round trips.
         */
        fp = new FetchProfile();
        fp.add(FetchProfile.Item.STRUCTURE);
        downloadLargeMessages(account, remoteFolder, localFolder, largeMessages, progress, unreadBeforeStart, newMessages, todo, fp);
        largeMessages.clear();

        /*
         * Refresh the flags for any messages in the local store that we didn't just
         * download.
         */

        refreshLocalMessageFlags(account, remoteFolder, localFolder, syncFlagMessages, progress, todo);

        if (K9.DEBUG)
            Log.d(K9.LOG_TAG, "SYNC: Synced remote messages for folder " + folder + ", " + newMessages.get() + " new messages");

        localFolder.purgeToVisibleLimit(new MessageRemovalListener() {
            @Override
            public void messageRemoved(Message message) {
                for (MessagingListener l : getListeners()) {
                    l.synchronizeMailboxRemovedMessage(account, folder, message);
                }
            }

        });

        // If the oldest message seen on this sync is newer than
        // the oldest message seen on the previous sync, then
        // we want to move our high-water mark forward
        // this is all here just for pop which only syncs inbox
        // this would be a little wrong for IMAP (we'd want a folder-level pref, not an account level pref.)
        // fortunately, we just don't care.
        Long oldestMessageTime = localFolder.getOldestMessageDate();

        if (oldestMessageTime != null) {
            Date oldestExtantMessage = new Date(oldestMessageTime);
            if (oldestExtantMessage.before(downloadStarted) &&
                    oldestExtantMessage.after(new Date(account.getLatestOldMessageSeenTime()))) {
                account.setLatestOldMessageSeenTime(oldestExtantMessage.getTime());
                account.save(Preferences.getPreferences(context));
            }

        }
        return newMessages.get();
    }
    private void evaluateMessageForDownload(final Message message, final String folder,
                                            final LocalFolder localFolder,
                                            final Folder remoteFolder,
                                            final Account account,
                                            final List<Message> unsyncedMessages,
                                            final List<Message> syncFlagMessages,
                                            boolean flagSyncOnly) throws MessagingException {
        if (message.isSet(Flag.DELETED)) {
            syncFlagMessages.add(message);
            return;
        }

        Message localMessage = localFolder.getMessage(message.getUid());

        if (localMessage == null) {
            if (!flagSyncOnly) {
                if (!message.isSet(Flag.X_DOWNLOADED_FULL) && !message.isSet(Flag.X_DOWNLOADED_PARTIAL)) {
                    if (K9.DEBUG)
                        Log.v(K9.LOG_TAG, "Message with uid " + message.getUid() + " has not yet been downloaded");

                    unsyncedMessages.add(message);
                } else {
                    if (K9.DEBUG)
                        Log.v(K9.LOG_TAG, "Message with uid " + message.getUid() + " is partially or fully downloaded");

                    // Store the updated message locally
                    localFolder.appendMessages(Collections.singletonList(message));

                    localMessage = localFolder.getMessage(message.getUid());

                    localMessage.setFlag(Flag.X_DOWNLOADED_FULL, message.isSet(Flag.X_DOWNLOADED_FULL));
                    localMessage.setFlag(Flag.X_DOWNLOADED_PARTIAL, message.isSet(Flag.X_DOWNLOADED_PARTIAL));

                    for (MessagingListener l : getListeners()) {
                        l.synchronizeMailboxAddOrUpdateMessage(account, folder, localMessage);
                        if (!localMessage.isSet(Flag.SEEN)) {
                            l.synchronizeMailboxNewMessage(account, folder, localMessage);
                        }
                    }
                }
            }
        } else if (!localMessage.isSet(Flag.DELETED)) {
            if (K9.DEBUG)
                Log.v(K9.LOG_TAG, "Message with uid " + message.getUid() + " is present in the local store");

            if (!localMessage.isSet(Flag.X_DOWNLOADED_FULL) && !localMessage.isSet(Flag.X_DOWNLOADED_PARTIAL)) {
                if (K9.DEBUG)
                    Log.v(K9.LOG_TAG, "Message with uid " + message.getUid()
                          + " is not downloaded, even partially; trying again");

                unsyncedMessages.add(message);
            } else {
                String newPushState = remoteFolder.getNewPushState(localFolder.getPushState(), message);
                if (newPushState != null) {
                    localFolder.setPushState(newPushState);
                }
                syncFlagMessages.add(message);
            }
        }
    }

    private <T extends Message> void fetchUnsyncedMessages(final Account account, final Folder<T> remoteFolder,
                                       List<T> unsyncedMessages,
                                       final List<Message> smallMessages,
                                       final List<Message> largeMessages,
                                       final AtomicInteger progress,
                                       final int todo,
                                       FetchProfile fp) throws MessagingException {
        final String folder = remoteFolder.getName();

        final Date earliestDate = account.getEarliestPollDate();
        remoteFolder.fetch(unsyncedMessages, fp,
        new MessageRetrievalListener<T>() {
            @Override
            public void messageFinished(T message, int number, int ofTotal) {
                try {
                    if (message.isSet(Flag.DELETED) || message.olderThan(earliestDate)) {
                        if (K9.DEBUG) {
                            if (message.isSet(Flag.DELETED)) {
                                Log.v(K9.LOG_TAG, "Newly downloaded message " + account + ":" + folder + ":" + message.getUid()
                                      + " was marked deleted on server, skipping");
                            } else {
                                Log.d(K9.LOG_TAG, "Newly downloaded message " + message.getUid() + " is older than "
                                      + earliestDate + ", skipping");
                            }
                        }
                        progress.incrementAndGet();
                        for (MessagingListener l : getListeners()) {
                            //TODO: This might be the source of poll count errors in the UI. Is todo always the same as ofTotal
                            l.synchronizeMailboxProgress(account, folder, progress.get(), todo);
                        }
                        return;
                    }

                    if (account.getMaximumAutoDownloadMessageSize() > 0 &&
                    message.getSize() > account.getMaximumAutoDownloadMessageSize()) {
                        largeMessages.add(message);
                    } else {
                        smallMessages.add(message);
                    }
                } catch (Exception e) {
                    Log.e(K9.LOG_TAG, "Error while storing downloaded message.", e);
                    addErrorMessage(account, null, e);
                }
            }

            @Override
            public void messageStarted(String uid, int number, int ofTotal) {}

            @Override
            public void messagesFinished(int total) {
                // FIXME this method is almost never invoked by various Stores! Don't rely on it unless fixed!!
            }

        });
    }

    private boolean shouldImportMessage(final Account account, final String folder, final Message message, final AtomicInteger progress, final Date earliestDate) {

        if (account.isSearchByDateCapable() && message.olderThan(earliestDate)) {
            if (K9.DEBUG) {
                Log.d(K9.LOG_TAG, "Message " + message.getUid() + " is older than "
                      + earliestDate + ", hence not saving");
            }
            return false;
        }
        return true;
    }

    private <T extends Message> void downloadSmallMessages(final Account account, final Folder<T> remoteFolder,
                                       final LocalFolder localFolder,
                                       List<T> smallMessages,
                                       final AtomicInteger progress,
                                       final int unreadBeforeStart,
                                       final AtomicInteger newMessages,
                                       final int todo,
                                       FetchProfile fp) throws MessagingException {
        final String folder = remoteFolder.getName();

        final Date earliestDate = account.getEarliestPollDate();

        if (K9.DEBUG)
            Log.d(K9.LOG_TAG, "SYNC: Fetching small messages for folder " + folder);

        remoteFolder.fetch(smallMessages,
        fp, new MessageRetrievalListener<T>() {
            @Override
            public void messageFinished(final T message, int number, int ofTotal) {
                try {

                    if (!shouldImportMessage(account, folder, message, progress, earliestDate)) {
                        progress.incrementAndGet();

                        return;
                    }

                    // Store the updated message locally
                    final LocalMessage localMessage = localFolder.storeSmallMessage(message, new Runnable() {
                        @Override
                        public void run() {
                            progress.incrementAndGet();
                        }
                    });

                    // Increment the number of "new messages" if the newly downloaded message is
                    // not marked as read.
                    if (!localMessage.isSet(Flag.SEEN)) {
                        newMessages.incrementAndGet();
                    }

                    if (K9.DEBUG)
                        Log.v(K9.LOG_TAG, "About to notify listeners that we got a new small message "
                              + account + ":" + folder + ":" + message.getUid());

                    // Update the listener with what we've found
                    for (MessagingListener l : getListeners()) {
                        l.synchronizeMailboxAddOrUpdateMessage(account, folder, localMessage);
                        l.synchronizeMailboxProgress(account, folder, progress.get(), todo);
                        if (!localMessage.isSet(Flag.SEEN)) {
                            l.synchronizeMailboxNewMessage(account, folder, localMessage);
                        }
                    }
                    // Send a notification of this message

                    if (shouldNotifyForMessage(account, localFolder, message)) {
                        // Notify with the localMessage so that we don't have to recalculate the content preview.
                        notificationController.addNewMailNotification(account, localMessage, unreadBeforeStart);
                    }

                } catch (MessagingException me) {
                    addErrorMessage(account, null, me);
                    Log.e(K9.LOG_TAG, "SYNC: fetch small messages", me);
                }
            }

            @Override
            public void messageStarted(String uid, int number, int ofTotal) {}

            @Override
            public void messagesFinished(int total) {}
        });

        if (K9.DEBUG)
            Log.d(K9.LOG_TAG, "SYNC: Done fetching small messages for folder " + folder);
    }



    private <T extends Message> void downloadLargeMessages(final Account account, final Folder<T> remoteFolder,
                                       final LocalFolder localFolder,
                                       List<T> largeMessages,
                                       final AtomicInteger progress,
                                       final int unreadBeforeStart,
                                       final AtomicInteger newMessages,
                                       final int todo,
                                       FetchProfile fp) throws MessagingException {
        final String folder = remoteFolder.getName();

        final Date earliestDate = account.getEarliestPollDate();

        if (K9.DEBUG)
            Log.d(K9.LOG_TAG, "SYNC: Fetching large messages for folder " + folder);

        remoteFolder.fetch(largeMessages, fp, null);
        for (T message : largeMessages) {

            if (!shouldImportMessage(account, folder, message, progress, earliestDate)) {
                progress.incrementAndGet();
                continue;
            }

            if (message.getBody() == null) {
                /*
                 * The provider was unable to get the structure of the message, so
                 * we'll download a reasonable portion of the messge and mark it as
                 * incomplete so the entire thing can be downloaded later if the user
                 * wishes to download it.
                 */
                fp = new FetchProfile();
                fp.add(FetchProfile.Item.BODY_SANE);
                /*
                 *  TODO a good optimization here would be to make sure that all Stores set
                 *  the proper size after this fetch and compare the before and after size. If
                 *  they equal we can mark this SYNCHRONIZED instead of PARTIALLY_SYNCHRONIZED
                 */

                remoteFolder.fetch(Collections.singletonList(message), fp, null);

                // Store the updated message locally
                localFolder.appendMessages(Collections.singletonList(message));

                Message localMessage = localFolder.getMessage(message.getUid());


                // Certain (POP3) servers give you the whole message even when you ask for only the first x Kb
                if (!message.isSet(Flag.X_DOWNLOADED_FULL)) {
                    /*
                     * Mark the message as fully downloaded if the message size is smaller than
                     * the account's autodownload size limit, otherwise mark as only a partial
                     * download.  This will prevent the system from downloading the same message
                     * twice.
                     *
                     * If there is no limit on autodownload size, that's the same as the message
                     * being smaller than the max size
                     */
                    if (account.getMaximumAutoDownloadMessageSize() == 0 || message.getSize() < account.getMaximumAutoDownloadMessageSize()) {
                        localMessage.setFlag(Flag.X_DOWNLOADED_FULL, true);
                    } else {
                        // Set a flag indicating that the message has been partially downloaded and
                        // is ready for view.
                        localMessage.setFlag(Flag.X_DOWNLOADED_PARTIAL, true);
                    }
                }
            } else {
                /*
                 * We have a structure to deal with, from which
                 * we can pull down the parts we want to actually store.
                 * Build a list of parts we are interested in. Text parts will be downloaded
                 * right now, attachments will be left for later.
                 */

                Set<Part> viewables = MessageExtractor.collectTextParts(message);

                /*
                 * Now download the parts we're interested in storing.
                 */
                for (Part part : viewables) {
                    remoteFolder.fetchPart(message, part, null);
                }
                // Store the updated message locally
                localFolder.appendMessages(Collections.singletonList(message));

                Message localMessage = localFolder.getMessage(message.getUid());

                // Set a flag indicating this message has been fully downloaded and can be
                // viewed.
                localMessage.setFlag(Flag.X_DOWNLOADED_PARTIAL, true);
            }
            if (K9.DEBUG)
                Log.v(K9.LOG_TAG, "About to notify listeners that we got a new large message "
                      + account + ":" + folder + ":" + message.getUid());

            // Update the listener with what we've found
            progress.incrementAndGet();
            // TODO do we need to re-fetch this here?
            LocalMessage localMessage = localFolder.getMessage(message.getUid());

            // Increment the number of "new messages" if the newly downloaded message is
            // not marked as read.
            if (!localMessage.isSet(Flag.SEEN)) {
                newMessages.incrementAndGet();
            }

            for (MessagingListener l : getListeners()) {
                l.synchronizeMailboxAddOrUpdateMessage(account, folder, localMessage);
                l.synchronizeMailboxProgress(account, folder, progress.get(), todo);
                if (!localMessage.isSet(Flag.SEEN)) {
                    l.synchronizeMailboxNewMessage(account, folder, localMessage);
                }
            }

            // Send a notification of this message
            if (shouldNotifyForMessage(account, localFolder, message)) {
                // Notify with the localMessage so that we don't have to recalculate the content preview.
                notificationController.addNewMailNotification(account, localMessage, unreadBeforeStart);
            }

        }//for large messages
        if (K9.DEBUG)
            Log.d(K9.LOG_TAG, "SYNC: Done fetching large messages for folder " + folder);

    }

    private void refreshLocalMessageFlags(final Account account, final Folder remoteFolder,
                                          final LocalFolder localFolder,
                                          List<Message> syncFlagMessages,
                                          final AtomicInteger progress,
                                          final int todo
                                         ) throws MessagingException {

        final String folder = remoteFolder.getName();
        if (remoteFolder.supportsFetchingFlags()) {
            if (K9.DEBUG)
                Log.d(K9.LOG_TAG, "SYNC: About to sync flags for "
                      + syncFlagMessages.size() + " remote messages for folder " + folder);

            FetchProfile fp = new FetchProfile();
            fp.add(FetchProfile.Item.FLAGS);

            List<Message> undeletedMessages = new LinkedList<Message>();
            for (Message message : syncFlagMessages) {
                if (!message.isSet(Flag.DELETED)) {
                    undeletedMessages.add(message);
                }
            }

            remoteFolder.fetch(undeletedMessages, fp, null);
            for (Message remoteMessage : syncFlagMessages) {
                LocalMessage localMessage = localFolder.getMessage(remoteMessage.getUid());
                boolean messageChanged = syncFlags(localMessage, remoteMessage);
                if (messageChanged) {
                    boolean shouldBeNotifiedOf = false;
                    if (localMessage.isSet(Flag.DELETED) || isMessageSuppressed(localMessage)) {
                        for (MessagingListener l : getListeners()) {
                            l.synchronizeMailboxRemovedMessage(account, folder, localMessage);
                        }
                    } else {
                        for (MessagingListener l : getListeners()) {
                            l.synchronizeMailboxAddOrUpdateMessage(account, folder, localMessage);
                        }
                        if (shouldNotifyForMessage(account, localFolder, localMessage)) {
                            shouldBeNotifiedOf = true;
                        }
                    }

                    // we're only interested in messages that need removing
                    if (!shouldBeNotifiedOf) {
                        MessageReference messageReference = localMessage.makeMessageReference();
                        notificationController.removeNewMailNotification(account, messageReference);
                    }
                }
                progress.incrementAndGet();
                for (MessagingListener l : getListeners()) {
                    l.synchronizeMailboxProgress(account, folder, progress.get(), todo);
                }
            }
        }
    }

    private boolean syncFlags(LocalMessage localMessage, Message remoteMessage) throws MessagingException {
        boolean messageChanged = false;
        if (localMessage == null || localMessage.isSet(Flag.DELETED)) {
            return false;
        }
        if (remoteMessage.isSet(Flag.DELETED)) {
            if (localMessage.getFolder().syncRemoteDeletions()) {
                localMessage.setFlag(Flag.DELETED, true);
                messageChanged = true;
            }
        } else {
            for (Flag flag : MessagingController.SYNC_FLAGS) {
                if (remoteMessage.isSet(flag) != localMessage.isSet(flag)) {
                    localMessage.setFlag(flag, remoteMessage.isSet(flag));
                    messageChanged = true;
                }
            }
        }
        return messageChanged;
    }
    private String getRootCauseMessage(Throwable t) {
        Throwable rootCause = t;
        Throwable nextCause = rootCause;
        do {
            nextCause = rootCause.getCause();
            if (nextCause != null) {
                rootCause = nextCause;
            }
        } while (nextCause != null);
        if (rootCause instanceof MessagingException) {
            return rootCause.getMessage();
        } else {
            // Remove the namespace on the exception so we have a fighting chance of seeing more of the error in the
            // notification.
            return (rootCause.getLocalizedMessage() != null)
                ? (rootCause.getClass().getSimpleName() + ": " + rootCause.getLocalizedMessage())
                : rootCause.getClass().getSimpleName();
        }
    }

    private void queuePendingCommand(Account account, PendingCommand command) {
        try {
            LocalStore localStore = account.getLocalStore();
            localStore.addPendingCommand(command);
        } catch (Exception e) {
            addErrorMessage(account, null, e);

            throw new RuntimeException("Unable to enqueue pending command", e);
        }
    }

    private void processPendingCommands(final Account account) {
        putBackground("processPendingCommands", null, new Runnable() {
            @Override
            public void run() {
                try {
                    processPendingCommandsSynchronous(account);
                } catch (UnavailableStorageException e) {
                    Log.i(K9.LOG_TAG, "Failed to process pending command because storage is not available - trying again later.");
                    throw new UnavailableAccountException(e);
                } catch (MessagingException me) {
                    Log.e(K9.LOG_TAG, "processPendingCommands", me);

                    addErrorMessage(account, null, me);

                    /*
                     * Ignore any exceptions from the commands. Commands will be processed
                     * on the next round.
                     */
                }
            }
        });
    }

    private void processPendingCommandsSynchronous(Account account) throws MessagingException {
        LocalStore localStore = account.getLocalStore();
        List<PendingCommand> commands = localStore.getPendingCommands();

        int progress = 0;
        int todo = commands.size();
        if (todo == 0) {
            return;
        }

        for (MessagingListener l : getListeners()) {
            l.pendingCommandsProcessing(account);
            l.synchronizeMailboxProgress(account, null, progress, todo);
        }

        PendingCommand processingCommand = null;
        try {
            for (PendingCommand command : commands) {
                processingCommand = command;
                if (K9.DEBUG)
                    Log.d(K9.LOG_TAG, "Processing pending command '" + command + "'");

                String[] components = command.command.split("\\.");
                String commandTitle = components[components.length - 1];
                for (MessagingListener l : getListeners()) {
                    l.pendingCommandStarted(account, commandTitle);
                }
                /*
                 * We specifically do not catch any exceptions here. If a command fails it is
                 * most likely due to a server or IO error and it must be retried before any
                 * other command processes. This maintains the order of the commands.
                 */
                try {
                    if (PENDING_COMMAND_APPEND.equals(command.command)) {
                        processPendingAppend(command, account);
                    } else if (PENDING_COMMAND_SET_FLAG_BULK.equals(command.command)) {
                        processPendingSetFlag(command, account);
                    } else if (PENDING_COMMAND_SET_FLAG.equals(command.command)) {
                        processPendingSetFlagOld(command, account);
                    } else if (PENDING_COMMAND_MARK_ALL_AS_READ.equals(command.command)) {
                        processPendingMarkAllAsRead(command, account);
                    } else if (PENDING_COMMAND_MOVE_OR_COPY_BULK.equals(command.command)) {
                        processPendingMoveOrCopyOld2(command, account);
                    } else if (PENDING_COMMAND_MOVE_OR_COPY_BULK_NEW.equals(command.command)) {
                        processPendingMoveOrCopy(command, account);
                    } else if (PENDING_COMMAND_MOVE_OR_COPY.equals(command.command)) {
                        processPendingMoveOrCopyOld(command, account);
                    } else if (PENDING_COMMAND_EMPTY_TRASH.equals(command.command)) {
                        processPendingEmptyTrash(command, account);
                    } else if (PENDING_COMMAND_EXPUNGE.equals(command.command)) {
                        processPendingExpunge(command, account);
                    }
                    localStore.removePendingCommand(command);
                    if (K9.DEBUG)
                        Log.d(K9.LOG_TAG, "Done processing pending command '" + command + "'");
                } catch (MessagingException me) {
                    if (me.isPermanentFailure()) {
                        addErrorMessage(account, null, me);
                        Log.e(K9.LOG_TAG, "Failure of command '" + command + "' was permanent, removing command from queue");
                        localStore.removePendingCommand(processingCommand);
                    } else {
                        throw me;
                    }
                } finally {
                    progress++;
                    for (MessagingListener l : getListeners()) {
                        l.synchronizeMailboxProgress(account, null, progress, todo);
                        l.pendingCommandCompleted(account, commandTitle);
                    }
                }
            }
        } catch (MessagingException me) {
            notifyUserIfCertificateProblem(account, me, true);
            addErrorMessage(account, null, me);
            Log.e(K9.LOG_TAG, "Could not process command '" + processingCommand + "'", me);
            throw me;
        } finally {
            for (MessagingListener l : getListeners()) {
                l.pendingCommandsFinished(account);
            }
        }
    }

    /**
     * Process a pending append message command. This command uploads a local message to the
     * server, first checking to be sure that the server message is not newer than
     * the local message. Once the local message is successfully processed it is deleted so
     * that the server message will be synchronized down without an additional copy being
     * created.
     * TODO update the local message UID instead of deleteing it
     *
     * @param command arguments = (String folder, String uid)
     * @param account
     * @throws MessagingException
     */
    private void processPendingAppend(PendingCommand command, Account account)
    throws MessagingException {
        Folder remoteFolder = null;
        LocalFolder localFolder = null;
        try {

            String folder = command.arguments[0];
            String uid = command.arguments[1];

            if (account.getErrorFolderName().equals(folder)) {
                return;
            }

            LocalStore localStore = account.getLocalStore();
            localFolder = localStore.getFolder(folder);
            LocalMessage localMessage = localFolder.getMessage(uid);

            if (localMessage == null) {
                return;
            }

            Store remoteStore = account.getRemoteStore();
            remoteFolder = remoteStore.getFolder(folder);
            if (!remoteFolder.exists()) {
                if (!remoteFolder.create(FolderType.HOLDS_MESSAGES)) {
                    return;
                }
            }
            remoteFolder.open(Folder.OPEN_MODE_RW);
            if (remoteFolder.getMode() != Folder.OPEN_MODE_RW) {
                return;
            }

            Message remoteMessage = null;
            if (!localMessage.getUid().startsWith(K9.LOCAL_UID_PREFIX)) {
                remoteMessage = remoteFolder.getMessage(localMessage.getUid());
            }

            if (remoteMessage == null) {
                if (localMessage.isSet(Flag.X_REMOTE_COPY_STARTED)) {
                    Log.w(K9.LOG_TAG, "Local message with uid " + localMessage.getUid() +
                          " has flag " + Flag.X_REMOTE_COPY_STARTED + " already set, checking for remote message with " +
                          " same message id");
                    String rUid = remoteFolder.getUidFromMessageId(localMessage);
                    if (rUid != null) {
                        Log.w(K9.LOG_TAG, "Local message has flag " + Flag.X_REMOTE_COPY_STARTED + " already set, and there is a remote message with " +
                              " uid " + rUid + ", assuming message was already copied and aborting this copy");

                        String oldUid = localMessage.getUid();
                        localMessage.setUid(rUid);
                        localFolder.changeUid(localMessage);
                        for (MessagingListener l : getListeners()) {
                            l.messageUidChanged(account, folder, oldUid, localMessage.getUid());
                        }
                        return;
                    } else {
                        Log.w(K9.LOG_TAG, "No remote message with message-id found, proceeding with append");
                    }
                }

                /*
                 * If the message does not exist remotely we just upload it and then
                 * update our local copy with the new uid.
                 */
                FetchProfile fp = new FetchProfile();
                fp.add(FetchProfile.Item.BODY);
                localFolder.fetch(Collections.singletonList(localMessage) , fp, null);
                String oldUid = localMessage.getUid();
                localMessage.setFlag(Flag.X_REMOTE_COPY_STARTED, true);
                remoteFolder.appendMessages(Collections.singletonList(localMessage));

                localFolder.changeUid(localMessage);
                for (MessagingListener l : getListeners()) {
                    l.messageUidChanged(account, folder, oldUid, localMessage.getUid());
                }
            } else {
                /*
                 * If the remote message exists we need to determine which copy to keep.
                 */
                /*
                 * See if the remote message is newer than ours.
                 */
                FetchProfile fp = new FetchProfile();
                fp.add(FetchProfile.Item.ENVELOPE);
                remoteFolder.fetch(Collections.singletonList(remoteMessage), fp, null);
                Date localDate = localMessage.getInternalDate();
                Date remoteDate = remoteMessage.getInternalDate();
                if (remoteDate != null && remoteDate.compareTo(localDate) > 0) {
                    /*
                     * If the remote message is newer than ours we'll just
                     * delete ours and move on. A sync will get the server message
                     * if we need to be able to see it.
                     */
                    localMessage.destroy();
                } else {
                    /*
                     * Otherwise we'll upload our message and then delete the remote message.
                     */
                    fp = new FetchProfile();
                    fp.add(FetchProfile.Item.BODY);
                    localFolder.fetch(Collections.singletonList(localMessage), fp, null);
                    String oldUid = localMessage.getUid();

                    localMessage.setFlag(Flag.X_REMOTE_COPY_STARTED, true);

                    remoteFolder.appendMessages(Collections.singletonList(localMessage));
                    localFolder.changeUid(localMessage);
                    for (MessagingListener l : getListeners()) {
                        l.messageUidChanged(account, folder, oldUid, localMessage.getUid());
                    }
                    if (remoteDate != null) {
                        remoteMessage.setFlag(Flag.DELETED, true);
                        if (Expunge.EXPUNGE_IMMEDIATELY == account.getExpungePolicy()) {
                            remoteFolder.expunge();
                        }
                    }
                }
            }
        } finally {
            closeFolder(remoteFolder);
            closeFolder(localFolder);
        }
    }
    private void queueMoveOrCopy(Account account, String srcFolder, String destFolder, boolean isCopy, String uids[]) {
        if (account.getErrorFolderName().equals(srcFolder)) {
            return;
        }
        PendingCommand command = new PendingCommand();
        command.command = PENDING_COMMAND_MOVE_OR_COPY_BULK_NEW;

        int length = 4 + uids.length;
        command.arguments = new String[length];
        command.arguments[0] = srcFolder;
        command.arguments[1] = destFolder;
        command.arguments[2] = Boolean.toString(isCopy);
        command.arguments[3] = Boolean.toString(false);
        System.arraycopy(uids, 0, command.arguments, 4, uids.length);
        queuePendingCommand(account, command);
    }

    private void queueMoveOrCopy(Account account, String srcFolder, String destFolder, boolean isCopy, String uids[], Map<String, String> uidMap) {
        if (uidMap == null || uidMap.isEmpty()) {
            queueMoveOrCopy(account, srcFolder, destFolder, isCopy, uids);
        } else {
            if (account.getErrorFolderName().equals(srcFolder)) {
                return;
            }
            PendingCommand command = new PendingCommand();
            command.command = PENDING_COMMAND_MOVE_OR_COPY_BULK_NEW;

            int length = 4 + uidMap.keySet().size() + uidMap.values().size();
            command.arguments = new String[length];
            command.arguments[0] = srcFolder;
            command.arguments[1] = destFolder;
            command.arguments[2] = Boolean.toString(isCopy);
            command.arguments[3] = Boolean.toString(true);
            System.arraycopy(uidMap.keySet().toArray(), 0, command.arguments, 4, uidMap.keySet().size());
            System.arraycopy(uidMap.values().toArray(), 0, command.arguments, 4 + uidMap.keySet().size(), uidMap.values().size());
            queuePendingCommand(account, command);
        }
    }

    /**
     * Convert pending command to new format and call
     * {@link #processPendingMoveOrCopy(PendingCommand, Account)}.
     *
     * <p>
     * TODO: This method is obsolete and is only for transition from K-9 4.0 to K-9 4.2
     * Eventually, it should be removed.
     * </p>
     *
     * @param command
     *         Pending move/copy command in old format.
     * @param account
     *         The account the pending command belongs to.
     *
     * @throws MessagingException
     *         In case of an error.
     */
    private void processPendingMoveOrCopyOld2(PendingCommand command, Account account)
            throws MessagingException {
        PendingCommand newCommand = new PendingCommand();
        int len = command.arguments.length;
        newCommand.command = PENDING_COMMAND_MOVE_OR_COPY_BULK_NEW;
        newCommand.arguments = new String[len + 1];
        newCommand.arguments[0] = command.arguments[0];
        newCommand.arguments[1] = command.arguments[1];
        newCommand.arguments[2] = command.arguments[2];
        newCommand.arguments[3] = Boolean.toString(false);
        System.arraycopy(command.arguments, 3, newCommand.arguments, 4, len - 3);

        processPendingMoveOrCopy(newCommand, account);
    }

    /**
     * Process a pending trash message command.
     *
     * @param command arguments = (String folder, String uid)
     * @param account
     * @throws MessagingException
     */
    private void processPendingMoveOrCopy(PendingCommand command, Account account)
    throws MessagingException {
        Folder remoteSrcFolder = null;
        Folder remoteDestFolder = null;
        LocalFolder localDestFolder = null;
        try {
            String srcFolder = command.arguments[0];
            if (account.getErrorFolderName().equals(srcFolder)) {
                return;
            }
            String destFolder = command.arguments[1];
            String isCopyS = command.arguments[2];
            String hasNewUidsS = command.arguments[3];

            boolean hasNewUids = false;
            if (hasNewUidsS != null) {
                hasNewUids = Boolean.parseBoolean(hasNewUidsS);
            }

            Store remoteStore = account.getRemoteStore();
            remoteSrcFolder = remoteStore.getFolder(srcFolder);

            Store localStore = account.getLocalStore();
            localDestFolder = (LocalFolder) localStore.getFolder(destFolder);
            List<Message> messages = new ArrayList<Message>();

            /*
             * We split up the localUidMap into two parts while sending the command, here we assemble it back.
             */
            Map<String, String> localUidMap = new HashMap<String, String>();
            if (hasNewUids) {
                int offset = (command.arguments.length - 4) / 2;

                for (int i = 4; i < 4 + offset; i++) {
                    localUidMap.put(command.arguments[i], command.arguments[i + offset]);

                    String uid = command.arguments[i];
                    if (!uid.startsWith(K9.LOCAL_UID_PREFIX)) {
                        messages.add(remoteSrcFolder.getMessage(uid));
                    }
                }

            } else {
                for (int i = 4; i < command.arguments.length; i++) {
                    String uid = command.arguments[i];
                    if (!uid.startsWith(K9.LOCAL_UID_PREFIX)) {
                        messages.add(remoteSrcFolder.getMessage(uid));
                    }
                }
            }

            boolean isCopy = false;
            if (isCopyS != null) {
                isCopy = Boolean.parseBoolean(isCopyS);
            }

            if (!remoteSrcFolder.exists()) {
                throw new MessagingException("processingPendingMoveOrCopy: remoteFolder " + srcFolder + " does not exist", true);
            }
            remoteSrcFolder.open(Folder.OPEN_MODE_RW);
            if (remoteSrcFolder.getMode() != Folder.OPEN_MODE_RW) {
                throw new MessagingException("processingPendingMoveOrCopy: could not open remoteSrcFolder " + srcFolder + " read/write", true);
            }

            if (K9.DEBUG)
                Log.d(K9.LOG_TAG, "processingPendingMoveOrCopy: source folder = " + srcFolder
                      + ", " + messages.size() + " messages, destination folder = " + destFolder + ", isCopy = " + isCopy);

            Map <String, String> remoteUidMap = null;

            if (!isCopy && destFolder.equals(account.getTrashFolderName())) {
                if (K9.DEBUG)
                    Log.d(K9.LOG_TAG, "processingPendingMoveOrCopy doing special case for deleting message");

                String destFolderName = destFolder;
                if (K9.FOLDER_NONE.equals(destFolderName)) {
                    destFolderName = null;
                }
                remoteSrcFolder.delete(messages, destFolderName);
            } else {
                remoteDestFolder = remoteStore.getFolder(destFolder);

                if (isCopy) {
                    remoteUidMap = remoteSrcFolder.copyMessages(messages, remoteDestFolder);
                } else {
                    remoteUidMap = remoteSrcFolder.moveMessages(messages, remoteDestFolder);
                }
            }
            if (!isCopy && Expunge.EXPUNGE_IMMEDIATELY == account.getExpungePolicy()) {
                if (K9.DEBUG)
                    Log.i(K9.LOG_TAG, "processingPendingMoveOrCopy expunging folder " + account.getDescription() + ":" + srcFolder);

                remoteSrcFolder.expunge();
            }

            /*
             * This next part is used to bring the local UIDs of the local destination folder
             * upto speed with the remote UIDs of remote destination folder.
             */
            if (!localUidMap.isEmpty() && remoteUidMap != null && !remoteUidMap.isEmpty()) {
                for (Map.Entry<String, String> entry : remoteUidMap.entrySet()) {
                    String remoteSrcUid = entry.getKey();
                    String localDestUid = localUidMap.get(remoteSrcUid);
                    String newUid = entry.getValue();

                    Message localDestMessage = localDestFolder.getMessage(localDestUid);
                    if (localDestMessage != null) {
                        localDestMessage.setUid(newUid);
                        localDestFolder.changeUid((LocalMessage)localDestMessage);
                        for (MessagingListener l : getListeners()) {
                            l.messageUidChanged(account, destFolder, localDestUid, newUid);
                        }
                    }
                }
            }
        } finally {
            closeFolder(remoteSrcFolder);
            closeFolder(remoteDestFolder);
        }
    }

    private void queueSetFlag(final Account account, final String folderName, final String newState, final String flag, final String[] uids) {
        putBackground("queueSetFlag " + account.getDescription() + ":" + folderName, null, new Runnable() {
            @Override
            public void run() {
                PendingCommand command = new PendingCommand();
                command.command = PENDING_COMMAND_SET_FLAG_BULK;
                int length = 3 + uids.length;
                command.arguments = new String[length];
                command.arguments[0] = folderName;
                command.arguments[1] = newState;
                command.arguments[2] = flag;
                System.arraycopy(uids, 0, command.arguments, 3, uids.length);
                queuePendingCommand(account, command);
                processPendingCommands(account);
            }
        });
    }
    /**
     * Processes a pending mark read or unread command.
     *
     * @param command arguments = (String folder, String uid, boolean read)
     * @param account
     */
    private void processPendingSetFlag(PendingCommand command, Account account)
    throws MessagingException {
        String folder = command.arguments[0];

        if (account.getErrorFolderName().equals(folder)) {
            return;
        }

        boolean newState = Boolean.parseBoolean(command.arguments[1]);

        Flag flag = Flag.valueOf(command.arguments[2]);

        Store remoteStore = account.getRemoteStore();
        Folder remoteFolder = remoteStore.getFolder(folder);
        if (!remoteFolder.exists() || !remoteFolder.isFlagSupported(flag)) {
            return;
        }

        try {
            remoteFolder.open(Folder.OPEN_MODE_RW);
            if (remoteFolder.getMode() != Folder.OPEN_MODE_RW) {
                return;
            }
            List<Message> messages = new ArrayList<Message>();
            for (int i = 3; i < command.arguments.length; i++) {
                String uid = command.arguments[i];
                if (!uid.startsWith(K9.LOCAL_UID_PREFIX)) {
                    messages.add(remoteFolder.getMessage(uid));
                }
            }

            if (messages.isEmpty()) {
                return;
            }
            remoteFolder.setFlags(messages, Collections.singleton(flag), newState);
        } finally {
            closeFolder(remoteFolder);
        }
    }

    // TODO: This method is obsolete and is only for transition from K-9 2.0 to K-9 2.1
    // Eventually, it should be removed
    private void processPendingSetFlagOld(PendingCommand command, Account account)
    throws MessagingException {
        String folder = command.arguments[0];
        String uid = command.arguments[1];

        if (account.getErrorFolderName().equals(folder)) {
            return;
        }
        if (K9.DEBUG)
            Log.d(K9.LOG_TAG, "processPendingSetFlagOld: folder = " + folder + ", uid = " + uid);

        boolean newState = Boolean.parseBoolean(command.arguments[2]);

        Flag flag = Flag.valueOf(command.arguments[3]);
        Folder remoteFolder = null;
        try {
            Store remoteStore = account.getRemoteStore();
            remoteFolder = remoteStore.getFolder(folder);
            if (!remoteFolder.exists()) {
                return;
            }
            remoteFolder.open(Folder.OPEN_MODE_RW);
            if (remoteFolder.getMode() != Folder.OPEN_MODE_RW) {
                return;
            }
            Message remoteMessage = null;
            if (!uid.startsWith(K9.LOCAL_UID_PREFIX)) {
                remoteMessage = remoteFolder.getMessage(uid);
            }
            if (remoteMessage == null) {
                return;
            }
            remoteMessage.setFlag(flag, newState);
        } finally {
            closeFolder(remoteFolder);
        }
    }
    private void queueExpunge(final Account account, final String folderName) {
        putBackground("queueExpunge " + account.getDescription() + ":" + folderName, null, new Runnable() {
            @Override
            public void run() {
                PendingCommand command = new PendingCommand();
                command.command = PENDING_COMMAND_EXPUNGE;

                command.arguments = new String[1];

                command.arguments[0] = folderName;
                queuePendingCommand(account, command);
                processPendingCommands(account);
            }
        });
    }
    private void processPendingExpunge(PendingCommand command, Account account)
    throws MessagingException {
        String folder = command.arguments[0];

        if (account.getErrorFolderName().equals(folder)) {
            return;
        }
        if (K9.DEBUG)
            Log.d(K9.LOG_TAG, "processPendingExpunge: folder = " + folder);

        Store remoteStore = account.getRemoteStore();
        Folder remoteFolder = remoteStore.getFolder(folder);
        try {
            if (!remoteFolder.exists()) {
                return;
            }
            remoteFolder.open(Folder.OPEN_MODE_RW);
            if (remoteFolder.getMode() != Folder.OPEN_MODE_RW) {
                return;
            }
            remoteFolder.expunge();
            if (K9.DEBUG)
                Log.d(K9.LOG_TAG, "processPendingExpunge: complete for folder = " + folder);
        } finally {
            closeFolder(remoteFolder);
        }
    }


    // TODO: This method is obsolete and is only for transition from K-9 2.0 to K-9 2.1
    // Eventually, it should be removed
    private void processPendingMoveOrCopyOld(PendingCommand command, Account account)
    throws MessagingException {
        String srcFolder = command.arguments[0];
        String uid = command.arguments[1];
        String destFolder = command.arguments[2];
        String isCopyS = command.arguments[3];

        boolean isCopy = false;
        if (isCopyS != null) {
            isCopy = Boolean.parseBoolean(isCopyS);
        }

        if (account.getErrorFolderName().equals(srcFolder)) {
            return;
        }

        Store remoteStore = account.getRemoteStore();
        Folder remoteSrcFolder = remoteStore.getFolder(srcFolder);
        Folder remoteDestFolder = remoteStore.getFolder(destFolder);

        if (!remoteSrcFolder.exists()) {
            throw new MessagingException("processPendingMoveOrCopyOld: remoteFolder " + srcFolder + " does not exist", true);
        }
        remoteSrcFolder.open(Folder.OPEN_MODE_RW);
        if (remoteSrcFolder.getMode() != Folder.OPEN_MODE_RW) {
            throw new MessagingException("processPendingMoveOrCopyOld: could not open remoteSrcFolder " + srcFolder + " read/write", true);
        }

        Message remoteMessage = null;
        if (!uid.startsWith(K9.LOCAL_UID_PREFIX)) {
            remoteMessage = remoteSrcFolder.getMessage(uid);
        }
        if (remoteMessage == null) {
            throw new MessagingException("processPendingMoveOrCopyOld: remoteMessage " + uid + " does not exist", true);
        }

        if (K9.DEBUG)
            Log.d(K9.LOG_TAG, "processPendingMoveOrCopyOld: source folder = " + srcFolder
                  + ", uid = " + uid + ", destination folder = " + destFolder + ", isCopy = " + isCopy);

        if (!isCopy && destFolder.equals(account.getTrashFolderName())) {
            if (K9.DEBUG)
                Log.d(K9.LOG_TAG, "processPendingMoveOrCopyOld doing special case for deleting message");

            remoteMessage.delete(account.getTrashFolderName());
            remoteSrcFolder.close();
            return;
        }

        remoteDestFolder.open(Folder.OPEN_MODE_RW);
        if (remoteDestFolder.getMode() != Folder.OPEN_MODE_RW) {
            throw new MessagingException("processPendingMoveOrCopyOld: could not open remoteDestFolder " + srcFolder + " read/write", true);
        }

        if (isCopy) {
            remoteSrcFolder.copyMessages(Collections.singletonList(remoteMessage), remoteDestFolder);
        } else {
            remoteSrcFolder.moveMessages(Collections.singletonList(remoteMessage), remoteDestFolder);
        }
        remoteSrcFolder.close();
        remoteDestFolder.close();
    }

    private void processPendingMarkAllAsRead(PendingCommand command, Account account) throws MessagingException {
        String folder = command.arguments[0];
        Folder remoteFolder = null;
        LocalFolder localFolder = null;
        try {
            Store localStore = account.getLocalStore();
            localFolder = (LocalFolder) localStore.getFolder(folder);
            localFolder.open(Folder.OPEN_MODE_RW);
            List<? extends Message> messages = localFolder.getMessages(null, false);
            for (Message message : messages) {
                if (!message.isSet(Flag.SEEN)) {
                    message.setFlag(Flag.SEEN, true);
                    for (MessagingListener l : getListeners()) {
                        l.listLocalMessagesUpdateMessage(account, folder, message);
                    }
                }
            }

            for (MessagingListener l : getListeners()) {
                l.folderStatusChanged(account, folder, 0);
            }


            if (account.getErrorFolderName().equals(folder)) {
                return;
            }

            Store remoteStore = account.getRemoteStore();
            remoteFolder = remoteStore.getFolder(folder);

            if (!remoteFolder.exists() || !remoteFolder.isFlagSupported(Flag.SEEN)) {
                return;
            }
            remoteFolder.open(Folder.OPEN_MODE_RW);
            if (remoteFolder.getMode() != Folder.OPEN_MODE_RW) {
                return;
            }

            remoteFolder.setFlags(Collections.singleton(Flag.SEEN), true);
            remoteFolder.close();
        } catch (UnsupportedOperationException uoe) {
            Log.w(K9.LOG_TAG, "Could not mark all server-side as read because store doesn't support operation", uoe);
        } finally {
            closeFolder(localFolder);
            closeFolder(remoteFolder);
        }
    }

    static long uidfill = 0;
    static AtomicBoolean loopCatch = new AtomicBoolean();
    public void addErrorMessage(Account account, String subject, Throwable t) {
        try {
            if (t == null) {
                return;
            }

            CharArrayWriter baos = new CharArrayWriter(t.getStackTrace().length * 10);
            PrintWriter ps = new PrintWriter(baos);
            try {
                PackageInfo packageInfo = context.getPackageManager().getPackageInfo(
                        context.getPackageName(), 0);
                ps.format("K9-Mail version: %s\r\n", packageInfo.versionName);
            } catch (Exception e) {
                // ignore
            }
            ps.format("Device make: %s\r\n", Build.MANUFACTURER);
            ps.format("Device model: %s\r\n", Build.MODEL);
            ps.format("Android version: %s\r\n\r\n", Build.VERSION.RELEASE);
            t.printStackTrace(ps);
            ps.close();

            if (subject == null) {
                subject = getRootCauseMessage(t);
            }

            addErrorMessage(account, subject, baos.toString());
        } catch (Throwable it) {
            Log.e(K9.LOG_TAG, "Could not save error message to " + account.getErrorFolderName(), it);
        }
    }

    public void addErrorMessage(Account account, String subject, String body) {
        if (!K9.DEBUG) {
            return;
        }
        if (!loopCatch.compareAndSet(false, true)) {
            return;
        }
        try {
            if (body == null || body.length() < 1) {
                return;
            }

            Store localStore = account.getLocalStore();
            LocalFolder localFolder = (LocalFolder)localStore.getFolder(account.getErrorFolderName());
            MimeMessage message = new MimeMessage();

            MimeMessageHelper.setBody(message, new TextBody(body));
            message.setFlag(Flag.X_DOWNLOADED_FULL, true);
            message.setSubject(subject);

            long nowTime = System.currentTimeMillis();
            Date nowDate = new Date(nowTime);
            message.setInternalDate(nowDate);
            message.addSentDate(nowDate, K9.hideTimeZone());
            message.setFrom(new Address(account.getEmail(), "K9mail internal"));

            localFolder.appendMessages(Collections.singletonList(message));

            localFolder.clearMessagesOlderThan(nowTime - (15 * 60 * 1000));

        } catch (Throwable it) {
            Log.e(K9.LOG_TAG, "Could not save error message to " + account.getErrorFolderName(), it);
        } finally {
            loopCatch.set(false);
        }
    }



    public void markAllMessagesRead(final Account account, final String folder) {

        if (K9.DEBUG)
            Log.i(K9.LOG_TAG, "Marking all messages in " + account.getDescription() + ":" + folder + " as read");
        List<String> args = new ArrayList<String>();
        args.add(folder);
        PendingCommand command = new PendingCommand();
        command.command = PENDING_COMMAND_MARK_ALL_AS_READ;
        command.arguments = args.toArray(EMPTY_STRING_ARRAY);
        queuePendingCommand(account, command);
        processPendingCommands(account);
    }

    public void setFlag(final Account account, final List<Long> messageIds, final Flag flag,
            final boolean newState) {

        setFlagInCache(account, messageIds, flag, newState);

        threadPool.execute(new Runnable() {
            @Override
            public void run() {
                setFlagSynchronous(account, messageIds, flag, newState, false);
            }
        });
    }

    public void setFlagForThreads(final Account account, final List<Long> threadRootIds,
            final Flag flag, final boolean newState) {

        setFlagForThreadsInCache(account, threadRootIds, flag, newState);

        threadPool.execute(new Runnable() {
            @Override
            public void run() {
                setFlagSynchronous(account, threadRootIds, flag, newState, true);
            }
        });
    }

    private void setFlagSynchronous(final Account account, final List<Long> ids,
            final Flag flag, final boolean newState, final boolean threadedList) {

        LocalStore localStore;
        try {
            localStore = account.getLocalStore();
        } catch (MessagingException e) {
            Log.e(K9.LOG_TAG, "Couldn't get LocalStore instance", e);
            return;
        }

        // Update affected messages in the database. This should be as fast as possible so the UI
        // can be updated with the new state.
        try {
            if (threadedList) {
                localStore.setFlagForThreads(ids, flag, newState);
                removeFlagForThreadsFromCache(account, ids, flag);
            } else {
                localStore.setFlag(ids, flag, newState);
                removeFlagFromCache(account, ids, flag);
            }
        } catch (MessagingException e) {
            Log.e(K9.LOG_TAG, "Couldn't set flags in local database", e);
        }

        // Read folder name and UID of messages from the database
        Map<String, List<String>> folderMap;
        try {
            folderMap = localStore.getFoldersAndUids(ids, threadedList);
        } catch (MessagingException e) {
            Log.e(K9.LOG_TAG, "Couldn't get folder name and UID of messages", e);
            return;
        }

        // Loop over all folders
        for (Entry<String, List<String>> entry : folderMap.entrySet()) {
            String folderName = entry.getKey();

            // Notify listeners of changed folder status
            LocalFolder localFolder = localStore.getFolder(folderName);
            try {
                int unreadMessageCount = localFolder.getUnreadMessageCount();
                for (MessagingListener l : getListeners()) {
                    l.folderStatusChanged(account, folderName, unreadMessageCount);
                }
            } catch (MessagingException e) {
                Log.w(K9.LOG_TAG, "Couldn't get unread count for folder: " + folderName, e);
            }

            // The error folder is always a local folder
            // TODO: Skip the remote part for all local-only folders
            if (account.getErrorFolderName().equals(folderName)) {
                continue;
            }

            // Send flag change to server
            String[] uids = entry.getValue().toArray(EMPTY_STRING_ARRAY);
            queueSetFlag(account, folderName, Boolean.toString(newState), flag.toString(), uids);
            processPendingCommands(account);
        }
    }

    /**
     * Set or remove a flag for a set of messages in a specific folder.
     *
     * <p>
     * The {@link Message} objects passed in are updated to reflect the new flag state.
     * </p>
     *
     * @param account
     *         The account the folder containing the messages belongs to.
     * @param folderName
     *         The name of the folder.
     * @param messages
     *         The messages to change the flag for.
     * @param flag
     *         The flag to change.
     * @param newState
     *         {@code true}, if the flag should be set. {@code false} if it should be removed.
     */
    public void setFlag(Account account, String folderName, List<? extends Message> messages, Flag flag,
            boolean newState) {
        // TODO: Put this into the background, but right now some callers depend on the message
        //       objects being modified right after this method returns.
        Folder localFolder = null;
        try {
            Store localStore = account.getLocalStore();
            localFolder = localStore.getFolder(folderName);
            localFolder.open(Folder.OPEN_MODE_RW);

            // Allows for re-allowing sending of messages that could not be sent
            if (flag == Flag.FLAGGED && !newState &&
                    account.getOutboxFolderName().equals(folderName)) {
                for (Message message : messages) {
                    String uid = message.getUid();
                    if (uid != null) {
                        sendCount.remove(uid);
                    }
                }
            }

            // Update the messages in the local store
            localFolder.setFlags(messages, Collections.singleton(flag), newState);

            int unreadMessageCount = localFolder.getUnreadMessageCount();
            for (MessagingListener l : getListeners()) {
                l.folderStatusChanged(account, folderName, unreadMessageCount);
            }


            /*
             * Handle the remote side
             */

            // The error folder is always a local folder
            // TODO: Skip the remote part for all local-only folders
            if (account.getErrorFolderName().equals(folderName)) {
                return;
            }

            String[] uids = new String[messages.size()];
            for (int i = 0, end = uids.length; i < end; i++) {
                uids[i] = messages.get(i).getUid();
            }

            queueSetFlag(account, folderName, Boolean.toString(newState), flag.toString(), uids);
            processPendingCommands(account);
        } catch (MessagingException me) {
            addErrorMessage(account, null, me);
            throw new RuntimeException(me);
        } finally {
            closeFolder(localFolder);
        }
    }

    /**
     * Set or remove a flag for a message referenced by message UID.
     *
     * @param account
     *         The account the folder containing the message belongs to.
     * @param folderName
     *         The name of the folder.
     * @param uid
     *         The UID of the message to change the flag for.
     * @param flag
     *         The flag to change.
     * @param newState
     *         {@code true}, if the flag should be set. {@code false} if it should be removed.
     */
    public void setFlag(Account account, String folderName, String uid, Flag flag,
            boolean newState) {
        Folder localFolder = null;
        try {
            LocalStore localStore = account.getLocalStore();
            localFolder = localStore.getFolder(folderName);
            localFolder.open(Folder.OPEN_MODE_RW);

            Message message = localFolder.getMessage(uid);
            if (message != null) {
                setFlag(account, folderName, Collections.singletonList(message), flag, newState);
            }
        } catch (MessagingException me) {
            addErrorMessage(account, null, me);
            throw new RuntimeException(me);
        } finally {
            closeFolder(localFolder);
        }
    }

    public void clearAllPending(final Account account) {
        try {
            Log.w(K9.LOG_TAG, "Clearing pending commands!");
            LocalStore localStore = account.getLocalStore();
            localStore.removePendingCommands();
        } catch (MessagingException me) {
            Log.e(K9.LOG_TAG, "Unable to clear pending command", me);
            addErrorMessage(account, null, me);
        }
    }

    //TODO: Fix the callback mess. See GH-782
    public void loadMessageForViewRemote(final Account account, final String folder,
                                         final String uid, final MessagingListener listener) {
        put("loadMessageForViewRemote", listener, new Runnable() {
            @Override
            public void run() {
                loadMessageForViewRemoteSynchronous(account, folder, uid, listener, false, false);
            }
        });
    }

    public boolean loadMessageForViewRemoteSynchronous(final Account account, final String folder,
            final String uid, final MessagingListener listener, final boolean force,
            final boolean loadPartialFromSearch) {
        Folder remoteFolder = null;
        LocalFolder localFolder = null;
        try {
            LocalStore localStore = account.getLocalStore();
            localFolder = localStore.getFolder(folder);
            localFolder.open(Folder.OPEN_MODE_RW);

            LocalMessage message = localFolder.getMessage(uid);

            if (uid.startsWith(K9.LOCAL_UID_PREFIX)) {
                Log.w(K9.LOG_TAG, "Message has local UID so cannot download fully.");
                // ASH move toast
                android.widget.Toast.makeText(context,
                        "Message has local UID so cannot download fully",
                        android.widget.Toast.LENGTH_LONG).show();
                // TODO: Using X_DOWNLOADED_FULL is wrong because it's only a partial message. But
                // one we can't download completely. Maybe add a new flag; X_PARTIAL_MESSAGE ?
                message.setFlag(Flag.X_DOWNLOADED_FULL, true);
                message.setFlag(Flag.X_DOWNLOADED_PARTIAL, false);
            }
            /* commented out because this was pulled from another unmerged branch:
            } else if (localFolder.isLocalOnly() && !force) {
                Log.w(K9.LOG_TAG, "Message in local-only folder so cannot download fully.");
                // ASH move toast
                android.widget.Toast.makeText(mApplication,
                        "Message in local-only folder so cannot download fully",
                        android.widget.Toast.LENGTH_LONG).show();
                message.setFlag(Flag.X_DOWNLOADED_FULL, true);
                message.setFlag(Flag.X_DOWNLOADED_PARTIAL, false);
            }*/

            if (message.isSet(Flag.X_DOWNLOADED_FULL)) {
                /*
                 * If the message has been synchronized since we were called we'll
                 * just hand it back cause it's ready to go.
                 */
                FetchProfile fp = new FetchProfile();
                fp.add(FetchProfile.Item.ENVELOPE);
                fp.add(FetchProfile.Item.BODY);
                localFolder.fetch(Collections.singletonList(message), fp, null);
            } else {
                /*
                 * At this point the message is not available, so we need to download it
                 * fully if possible.
                 */

                Store remoteStore = account.getRemoteStore();
                remoteFolder = remoteStore.getFolder(folder);
                remoteFolder.open(Folder.OPEN_MODE_RW);

                // Get the remote message and fully download it
                Message remoteMessage = remoteFolder.getMessage(uid);
                FetchProfile fp = new FetchProfile();
                fp.add(FetchProfile.Item.BODY);

                remoteFolder.fetch(Collections.singletonList(remoteMessage), fp, null);

                // Store the message locally and load the stored message into memory
                localFolder.appendMessages(Collections.singletonList(remoteMessage));
                if (loadPartialFromSearch) {
                    fp.add(FetchProfile.Item.BODY);
                }
                fp.add(FetchProfile.Item.ENVELOPE);
                message = localFolder.getMessage(uid);
                localFolder.fetch(Collections.singletonList(message), fp, null);

                // Mark that this message is now fully synched
                if (account.isMarkMessageAsReadOnView()) {
                    message.setFlag(Flag.SEEN, true);
                }
                message.setFlag(Flag.X_DOWNLOADED_FULL, true);
            }

            // now that we have the full message, refresh the headers
            for (MessagingListener l : getListeners(listener)) {
                l.loadMessageForViewHeadersAvailable(account, folder, uid, message);
            }

            for (MessagingListener l : getListeners(listener)) {
                l.loadMessageForViewBodyAvailable(account, folder, uid, message);
            }
            for (MessagingListener l : getListeners(listener)) {
                l.loadMessageForViewFinished(account, folder, uid, message);
            }
            return true;
        } catch (Exception e) {
            for (MessagingListener l : getListeners(listener)) {
                l.loadMessageForViewFailed(account, folder, uid, e);
            }
            notifyUserIfCertificateProblem(account, e, true);
            addErrorMessage(account, null, e);
            return false;
        } finally {
            closeFolder(remoteFolder);
            closeFolder(localFolder);
        }
    }

    public void loadMessageForView(final Account account, final String folder, final String uid,
                                   final MessagingListener listener) {
        for (MessagingListener l : getListeners(listener)) {
            l.loadMessageForViewStarted(account, folder, uid);
        }
        threadPool.execute(new Runnable() {
            @Override
            public void run() {

                try {
                    LocalStore localStore = account.getLocalStore();
                    LocalFolder localFolder = localStore.getFolder(folder);
                    localFolder.open(Folder.OPEN_MODE_RW);

                    LocalMessage message = localFolder.getMessage(uid);
                    if (message == null
                            || message.getId() == 0) {
                        throw new IllegalArgumentException("Message not found: folder=" + folder + ", uid=" + uid);
                    }
                    // IMAP search results will usually need to be downloaded before viewing.
                    // TODO: limit by account.getMaximumAutoDownloadMessageSize().
                    if (!message.isSet(Flag.X_DOWNLOADED_FULL) &&
                            !message.isSet(Flag.X_DOWNLOADED_PARTIAL)) {
                        if (loadMessageForViewRemoteSynchronous(account, folder, uid, listener,
                                false, true)) {

                            markMessageAsReadOnView(account, message);
                        }
                        return;
                    }


                    for (MessagingListener l : getListeners(listener)) {
                        l.loadMessageForViewHeadersAvailable(account, folder, uid, message);
                    }

                    FetchProfile fp = new FetchProfile();
                    fp.add(FetchProfile.Item.ENVELOPE);
                    fp.add(FetchProfile.Item.BODY);
                    localFolder.fetch(Collections.singletonList(message), fp, null);
                    localFolder.close();

                    for (MessagingListener l : getListeners(listener)) {
                        l.loadMessageForViewBodyAvailable(account, folder, uid, message);
                    }

                    for (MessagingListener l : getListeners(listener)) {
                        l.loadMessageForViewFinished(account, folder, uid, message);
                    }
                    markMessageAsReadOnView(account, message);

                } catch (Exception e) {
                    for (MessagingListener l : getListeners(listener)) {
                        l.loadMessageForViewFailed(account, folder, uid, e);
                    }
                    addErrorMessage(account, null, e);

                }
            }
        });
    }

    public LocalMessage loadMessage(Account account, String folderName, String uid) throws MessagingException {
        LocalStore localStore = account.getLocalStore();
        LocalFolder localFolder = localStore.getFolder(folderName);
        localFolder.open(Folder.OPEN_MODE_RW);

        LocalMessage message = localFolder.getMessage(uid);
        if (message == null || message.getId() == 0) {
            throw new IllegalArgumentException("Message not found: folder=" + folderName + ", uid=" + uid);
        }

        FetchProfile fp = new FetchProfile();
        fp.add(FetchProfile.Item.BODY);
        localFolder.fetch(Collections.singletonList(message), fp, null);
        localFolder.close();

        notificationController.removeNewMailNotification(account, message.makeMessageReference());
        markMessageAsReadOnView(account, message);

        return message;
    }

    private void markMessageAsReadOnView(Account account, LocalMessage message)
            throws MessagingException {

        if (account.isMarkMessageAsReadOnView() && !message.isSet(Flag.SEEN)) {
            List<Long> messageIds = Collections.singletonList(message.getId());
            setFlag(account, messageIds, Flag.SEEN, true);

            message.setFlagInternal(Flag.SEEN, true);
        }
    }

    public void loadAttachment(final Account account, final LocalMessage message, final Part part,
            final MessagingListener listener) {

        put("loadAttachment", listener, new Runnable() {
            @Override
            public void run() {
                Folder remoteFolder = null;
                LocalFolder localFolder = null;
                try {
                    String folderName = message.getFolder().getName();

                    LocalStore localStore = account.getLocalStore();
                    localFolder = localStore.getFolder(folderName);

                    Store remoteStore = account.getRemoteStore();
                    remoteFolder = remoteStore.getFolder(folderName);
                    remoteFolder.open(Folder.OPEN_MODE_RW);

                    Message remoteMessage = remoteFolder.getMessage(message.getUid());
                    remoteFolder.fetchPart(remoteMessage, part, null);

                    localFolder.addPartToMessage(message, part);

                    for (MessagingListener l : getListeners(listener)) {
                        l.loadAttachmentFinished(account, message, part);
                    }
                } catch (MessagingException me) {
                    if (K9.DEBUG)
                        Log.v(K9.LOG_TAG, "Exception loading attachment", me);

                    for (MessagingListener l : getListeners(listener)) {
                        l.loadAttachmentFailed(account, message, part, me.getMessage());
                    }
                    notifyUserIfCertificateProblem(account, me, true);
                    addErrorMessage(account, null, me);

                } finally {
                    closeFolder(localFolder);
                    closeFolder(remoteFolder);
                }
            }
        });
    }

    /**
     * Stores the given message in the Outbox and starts a sendPendingMessages command to
     * attempt to send the message.
     * @param account
     * @param message
     * @param listener
     */
    public void sendMessage(final Account account,
                            final Message message,
                            MessagingListener listener) {
        try {
            LocalStore localStore = account.getLocalStore();
            LocalFolder localFolder = localStore.getFolder(account.getOutboxFolderName());
            localFolder.open(Folder.OPEN_MODE_RW);
            localFolder.appendMessages(Collections.singletonList(message));
            Message localMessage = localFolder.getMessage(message.getUid());
            localMessage.setFlag(Flag.X_DOWNLOADED_FULL, true);
            localFolder.close();
            sendPendingMessages(account, listener);
        } catch (Exception e) {
            /*
            for (MessagingListener l : getListeners())
            {
                // TODO general failed
            }
            */
            addErrorMessage(account, null, e);

        }
    }


    public void sendPendingMessages(MessagingListener listener) {
        final Preferences prefs = Preferences.getPreferences(context);
        for (Account account : prefs.getAvailableAccounts()) {
            sendPendingMessages(account, listener);
        }
    }


    /**
     * Attempt to send any messages that are sitting in the Outbox.
     * @param account
     * @param listener
     */
    public void sendPendingMessages(final Account account,
                                    MessagingListener listener) {
        putBackground("sendPendingMessages", listener, new Runnable() {
            @Override
            public void run() {
                if (!account.isAvailable(context)) {
                    throw new UnavailableAccountException();
                }
                if (messagesPendingSend(account)) {

                    showSendingNotificationIfNecessary(account);

                    try {
                        sendPendingMessagesSynchronous(account);
                    } finally {
                        clearSendingNotificationIfNecessary(account);
                    }
                }
            }
        });
    }

    private void showSendingNotificationIfNecessary(Account account) {
        if (account.isShowOngoing()) {
            notificationController.showSendingNotification(account);
        }
    }

    private void clearSendingNotificationIfNecessary(Account account) {
        if (account.isShowOngoing()) {
            notificationController.clearSendingNotification(account);
        }
    }

    public boolean messagesPendingSend(final Account account) {
        Folder localFolder = null;
        try {
            localFolder = account.getLocalStore().getFolder(
                              account.getOutboxFolderName());
            if (!localFolder.exists()) {
                return false;
            }

            localFolder.open(Folder.OPEN_MODE_RW);

            if (localFolder.getMessageCount() > 0) {
                return true;
            }
        } catch (Exception e) {
            Log.e(K9.LOG_TAG, "Exception while checking for unsent messages", e);
        } finally {
            closeFolder(localFolder);
        }
        return false;
    }

    /**
     * Attempt to send any messages that are sitting in the Outbox.
     * @param account
     */
    public void sendPendingMessagesSynchronous(final Account account) {
        LocalFolder localFolder = null;
        Exception lastFailure = null;
        boolean wasPermanentFailure = false;
        try {
            LocalStore localStore = account.getLocalStore();
            localFolder = localStore.getFolder(
                              account.getOutboxFolderName());
            if (!localFolder.exists()) {
                return;
            }
            for (MessagingListener l : getListeners()) {
                l.sendPendingMessagesStarted(account);
            }
            localFolder.open(Folder.OPEN_MODE_RW);

            List<LocalMessage> localMessages = localFolder.getMessages(null);
            int progress = 0;
            int todo = localMessages.size();
            for (MessagingListener l : getListeners()) {
                l.synchronizeMailboxProgress(account, account.getSentFolderName(), progress, todo);
            }
            /*
             * The profile we will use to pull all of the content
             * for a given local message into memory for sending.
             */
            FetchProfile fp = new FetchProfile();
            fp.add(FetchProfile.Item.ENVELOPE);
            fp.add(FetchProfile.Item.BODY);

            if (K9.DEBUG)
                Log.i(K9.LOG_TAG, "Scanning folder '" + account.getOutboxFolderName() + "' (" + localFolder.getId() + ") for messages to send");

            Transport transport = Transport.getInstance(K9.app, account);
            for (LocalMessage message : localMessages) {
                if (message.isSet(Flag.DELETED)) {
                    message.destroy();
                    continue;
                }
                try {
                    AtomicInteger count = new AtomicInteger(0);
                    AtomicInteger oldCount = sendCount.putIfAbsent(message.getUid(), count);
                    if (oldCount != null) {
                        count = oldCount;
                    }

                    if (K9.DEBUG)
                        Log.i(K9.LOG_TAG, "Send count for message " + message.getUid() + " is " + count.get());

                    if (count.incrementAndGet() > K9.MAX_SEND_ATTEMPTS) {
                        Log.e(K9.LOG_TAG, "Send count for message " + message.getUid() + " can't be delivered after " + K9.MAX_SEND_ATTEMPTS + " attempts.  Giving up until the user restarts the device");
                        notificationController.showSendFailedNotification(account,
                                new MessagingException(message.getSubject()));
                        continue;
                    }



                    localFolder.fetch(Collections.singletonList(message), fp, null);
                    try {


                        if (message.getHeader(K9.IDENTITY_HEADER).length > 0) {
                            Log.v(K9.LOG_TAG, "The user has set the Outbox and Drafts folder to the same thing. " +
                                  "This message appears to be a draft, so K-9 will not send it");
                            continue;

                        }


                        message.setFlag(Flag.X_SEND_IN_PROGRESS, true);
                        if (K9.DEBUG)
                            Log.i(K9.LOG_TAG, "Sending message with UID " + message.getUid());
                        transport.sendMessage(message);
                        message.setFlag(Flag.X_SEND_IN_PROGRESS, false);
                        message.setFlag(Flag.SEEN, true);
                        progress++;
                        for (MessagingListener l : getListeners()) {
                            l.synchronizeMailboxProgress(account, account.getSentFolderName(), progress, todo);
                        }
                        if (!account.hasSentFolder()) {
                            if (K9.DEBUG)
                                Log.i(K9.LOG_TAG, "Account does not have a sent mail folder; deleting sent message");
                            message.setFlag(Flag.DELETED, true);
                        } else {
                            LocalFolder localSentFolder = localStore.getFolder(account.getSentFolderName());
                            if (K9.DEBUG)
                                Log.i(K9.LOG_TAG, "Moving sent message to folder '" + account.getSentFolderName() + "' (" + localSentFolder.getId() + ") ");

                            localFolder.moveMessages(Collections.singletonList(message), localSentFolder);

                            if (K9.DEBUG)
                                Log.i(K9.LOG_TAG, "Moved sent message to folder '" + account.getSentFolderName() + "' (" + localSentFolder.getId() + ") ");

                            PendingCommand command = new PendingCommand();
                            command.command = PENDING_COMMAND_APPEND;
                            command.arguments = new String[] { localSentFolder.getName(), message.getUid() };
                            queuePendingCommand(account, command);
                            processPendingCommands(account);
                        }

                    } catch (CertificateValidationException e) {
                        lastFailure = e;
                        wasPermanentFailure = false;

                        notifyUserIfCertificateProblem(account, e, false);
                        handleSendFailure(account, localStore, localFolder, message, e, wasPermanentFailure);
                    } catch (MessagingException e) {
                        lastFailure = e;
                        wasPermanentFailure = e.isPermanentFailure();

                        handleSendFailure(account, localStore, localFolder, message, e, wasPermanentFailure);
                    } catch (Exception e) {
                        lastFailure = e;
                        wasPermanentFailure = true;

                        handleSendFailure(account, localStore, localFolder, message, e, wasPermanentFailure);
                    }
                } catch (Exception e) {
                    lastFailure = e;
                    wasPermanentFailure = false;

                    Log.e(K9.LOG_TAG, "Failed to fetch message for sending", e);

                    addErrorMessage(account, "Failed to fetch message for sending", e);
                    notifySynchronizeMailboxFailed(account, localFolder, e);
                }
            }

            for (MessagingListener l : getListeners()) {
                l.sendPendingMessagesCompleted(account);
            }

            if (lastFailure != null) {
                if (wasPermanentFailure) {
                    notificationController.showSendFailedNotification(account, lastFailure);
                } else {
                    notificationController.showSendFailedNotification(account, lastFailure);
                }
            }
        } catch (UnavailableStorageException e) {
            Log.i(K9.LOG_TAG, "Failed to send pending messages because storage is not available - trying again later.");
            throw new UnavailableAccountException(e);
        } catch (Exception e) {
            for (MessagingListener l : getListeners()) {
                l.sendPendingMessagesFailed(account);
            }
            addErrorMessage(account, null, e);

        } finally {
            if (lastFailure == null) {
                notificationController.clearSendFailedNotification(account);
            }
            closeFolder(localFolder);
        }
    }

    private void handleSendFailure(Account account, Store localStore, Folder localFolder, Message message,
            Exception exception, boolean permanentFailure) throws MessagingException {

        Log.e(K9.LOG_TAG, "Failed to send message", exception);

        if (permanentFailure) {
            moveMessageToDraftsFolder(account, localFolder, localStore, message);
        }

        addErrorMessage(account, "Failed to send message", exception);
        message.setFlag(Flag.X_SEND_FAILED, true);

        notifySynchronizeMailboxFailed(account, localFolder, exception);
    }

    private void moveMessageToDraftsFolder(Account account, Folder localFolder, Store localStore, Message message)
            throws MessagingException {
        LocalFolder draftsFolder = (LocalFolder) localStore.getFolder(account.getDraftsFolderName());
        localFolder.moveMessages(Collections.singletonList(message), draftsFolder);
    }

    private void notifySynchronizeMailboxFailed(Account account, Folder localFolder, Exception exception) {
        String folderName = localFolder.getName();
        String errorMessage = getRootCauseMessage(exception);
        for (MessagingListener listener : getListeners()) {
            listener.synchronizeMailboxFailed(account, folderName, errorMessage);
        }
    }

    public void getAccountStats(final Context context, final Account account,
            final MessagingListener listener) {

        threadPool.execute(new Runnable() {
            @Override
            public void run() {
                try {
                    AccountStats stats = account.getStats(context);
                    listener.accountStatusChanged(account, stats);
                } catch (MessagingException me) {
                    Log.e(K9.LOG_TAG, "Count not get unread count for account " +
                            account.getDescription(), me);
                }

            }
        });
    }

    public void getSearchAccountStats(final SearchAccount searchAccount,
            final MessagingListener listener) {

        threadPool.execute(new Runnable() {
            @Override
            public void run() {
                getSearchAccountStatsSynchronous(searchAccount, listener);
            }
        });
    }

    public AccountStats getSearchAccountStatsSynchronous(final SearchAccount searchAccount,
            final MessagingListener listener) {

        Preferences preferences = Preferences.getPreferences(context);
        LocalSearch search = searchAccount.getRelatedSearch();

        // Collect accounts that belong to the search
        String[] accountUuids = search.getAccountUuids();
        List<Account> accounts;
        if (search.searchAllAccounts()) {
            accounts = preferences.getAccounts();
        } else {
            accounts = new ArrayList<Account>(accountUuids.length);
            for (int i = 0, len = accountUuids.length; i < len; i++) {
                String accountUuid = accountUuids[i];
                accounts.set(i, preferences.getAccount(accountUuid));
            }
        }

        ContentResolver cr = context.getContentResolver();

        int unreadMessageCount = 0;
        int flaggedMessageCount = 0;

        String[] projection = {
                StatsColumns.UNREAD_COUNT,
                StatsColumns.FLAGGED_COUNT
        };

        for (Account account : accounts) {
            StringBuilder query = new StringBuilder();
            List<String> queryArgs = new ArrayList<String>();
            ConditionsTreeNode conditions = search.getConditions();
            SqlQueryBuilder.buildWhereClause(account, conditions, query, queryArgs);

            String selection = query.toString();
            String[] selectionArgs = queryArgs.toArray(EMPTY_STRING_ARRAY);

            Uri uri = Uri.withAppendedPath(EmailProvider.CONTENT_URI,
                    "account/" + account.getUuid() + "/stats");

            // Query content provider to get the account stats
            Cursor cursor = cr.query(uri, projection, selection, selectionArgs, null);
            try {
                if (cursor.moveToFirst()) {
                    unreadMessageCount += cursor.getInt(0);
                    flaggedMessageCount += cursor.getInt(1);
                }
            } finally {
                cursor.close();
            }
        }

        // Create AccountStats instance...
        AccountStats stats = new AccountStats();
        stats.unreadMessageCount = unreadMessageCount;
        stats.flaggedMessageCount = flaggedMessageCount;

        // ...and notify the listener
        if (listener != null) {
            listener.accountStatusChanged(searchAccount, stats);
        }

        return stats;
    }

    public void getFolderUnreadMessageCount(final Account account, final String folderName,
                                            final MessagingListener l) {
        Runnable unreadRunnable = new Runnable() {
            @Override
            public void run() {

                int unreadMessageCount = 0;
                try {
                    Folder localFolder = account.getLocalStore().getFolder(folderName);
                    unreadMessageCount = localFolder.getUnreadMessageCount();
                } catch (MessagingException me) {
                    Log.e(K9.LOG_TAG, "Count not get unread count for account " + account.getDescription(), me);
                }
                l.folderStatusChanged(account, folderName, unreadMessageCount);
            }
        };


        put("getFolderUnread:" + account.getDescription() + ":" + folderName, l, unreadRunnable);
    }



    public boolean isMoveCapable(Message message) {
        return !message.getUid().startsWith(K9.LOCAL_UID_PREFIX);
    }
    public boolean isCopyCapable(Message message) {
        return isMoveCapable(message);
    }

    public boolean isMoveCapable(final Account account) {
        try {
            Store localStore = account.getLocalStore();
            Store remoteStore = account.getRemoteStore();
            return localStore.isMoveCapable() && remoteStore.isMoveCapable();
        } catch (MessagingException me) {

            Log.e(K9.LOG_TAG, "Exception while ascertaining move capability", me);
            return false;
        }
    }
    public boolean isCopyCapable(final Account account) {
        try {
            Store localStore = account.getLocalStore();
            Store remoteStore = account.getRemoteStore();
            return localStore.isCopyCapable() && remoteStore.isCopyCapable();
        } catch (MessagingException me) {
            Log.e(K9.LOG_TAG, "Exception while ascertaining copy capability", me);
            return false;
        }
    }
    public void moveMessages(final Account account, final String srcFolder,
            final List<LocalMessage> messages, final String destFolder,
            final MessagingListener listener) {

        suppressMessages(account, messages);

        putBackground("moveMessages", null, new Runnable() {
            @Override
            public void run() {
                moveOrCopyMessageSynchronous(account, srcFolder, messages, destFolder, false,
                        listener);
            }
        });
    }

    public void moveMessagesInThread(final Account account, final String srcFolder,
            final List<LocalMessage> messages, final String destFolder) {

        suppressMessages(account, messages);

        putBackground("moveMessagesInThread", null, new Runnable() {
            @Override
            public void run() {
                try {
                    List<Message> messagesInThreads = collectMessagesInThreads(account, messages);
                    moveOrCopyMessageSynchronous(account, srcFolder, messagesInThreads, destFolder,
                            false, null);
                } catch (MessagingException e) {
                    addErrorMessage(account, "Exception while moving messages", e);
                }
            }
        });
    }

    public void moveMessage(final Account account, final String srcFolder, final LocalMessage message,
            final String destFolder, final MessagingListener listener) {

        moveMessages(account, srcFolder, Collections.singletonList(message), destFolder, listener);
    }

    public void copyMessages(final Account account, final String srcFolder,
            final List<? extends Message> messages, final String destFolder,
            final MessagingListener listener) {

        putBackground("copyMessages", null, new Runnable() {
            @Override
            public void run() {
                moveOrCopyMessageSynchronous(account, srcFolder, messages, destFolder, true,
                        listener);
            }
        });
    }

    public void copyMessagesInThread(final Account account, final String srcFolder,
            final List<? extends Message> messages, final String destFolder) {

        putBackground("copyMessagesInThread", null, new Runnable() {
            @Override
            public void run() {
                try {
                    List<Message> messagesInThreads = collectMessagesInThreads(account, messages);
                    moveOrCopyMessageSynchronous(account, srcFolder, messagesInThreads, destFolder,
                            true, null);
                } catch (MessagingException e) {
                    addErrorMessage(account, "Exception while copying messages", e);
                }
            }
        });
    }

    public void copyMessage(final Account account, final String srcFolder, final Message message,
            final String destFolder, final MessagingListener listener) {

        copyMessages(account, srcFolder, Collections.singletonList(message), destFolder, listener);
    }

    private void moveOrCopyMessageSynchronous(final Account account, final String srcFolder,
            final List<? extends Message> inMessages, final String destFolder, final boolean isCopy,
            MessagingListener listener) {

        try {
            Map<String, String> uidMap = new HashMap<String, String>();
            LocalStore localStore = account.getLocalStore();
            Store remoteStore = account.getRemoteStore();
            if (!isCopy && (!remoteStore.isMoveCapable() || !localStore.isMoveCapable())) {
                return;
            }
            if (isCopy && (!remoteStore.isCopyCapable() || !localStore.isCopyCapable())) {
                return;
            }

            LocalFolder localSrcFolder = localStore.getFolder(srcFolder);
            Folder localDestFolder = localStore.getFolder(destFolder);

            boolean unreadCountAffected = false;
            List<String> uids = new LinkedList<String>();
            for (Message message : inMessages) {
                String uid = message.getUid();
                if (!uid.startsWith(K9.LOCAL_UID_PREFIX)) {
                    uids.add(uid);
                }

                if (!unreadCountAffected && !message.isSet(Flag.SEEN)) {
                    unreadCountAffected = true;
                }
            }

            List<LocalMessage> messages = localSrcFolder.getMessages(uids.toArray(EMPTY_STRING_ARRAY), null);
            if (messages.size() > 0) {
                Map<String, Message> origUidMap = new HashMap<String, Message>();

                for (Message message : messages) {
                    origUidMap.put(message.getUid(), message);
                }

                if (K9.DEBUG)
                    Log.i(K9.LOG_TAG, "moveOrCopyMessageSynchronous: source folder = " + srcFolder
                          + ", " + messages.size() + " messages, " + ", destination folder = " + destFolder + ", isCopy = " + isCopy);

                if (isCopy) {
                    FetchProfile fp = new FetchProfile();
                    fp.add(FetchProfile.Item.ENVELOPE);
                    fp.add(FetchProfile.Item.BODY);
                    localSrcFolder.fetch(messages, fp, null);
                    uidMap = localSrcFolder.copyMessages(messages, localDestFolder);

                    if (unreadCountAffected) {
                        // If this copy operation changes the unread count in the destination
                        // folder, notify the listeners.
                        int unreadMessageCount = localDestFolder.getUnreadMessageCount();
                        for (MessagingListener l : getListeners()) {
                            l.folderStatusChanged(account, destFolder, unreadMessageCount);
                        }
                    }
                } else {
                    uidMap = localSrcFolder.moveMessages(messages, localDestFolder);
                    for (Map.Entry<String, Message> entry : origUidMap.entrySet()) {
                        String origUid = entry.getKey();
                        Message message = entry.getValue();
                        for (MessagingListener l : getListeners()) {
                            l.messageUidChanged(account, srcFolder, origUid, message.getUid());
                        }
                    }
                    unsuppressMessages(account, messages);

                    if (unreadCountAffected) {
                        // If this move operation changes the unread count, notify the listeners
                        // that the unread count changed in both the source and destination folder.
                        int unreadMessageCountSrc = localSrcFolder.getUnreadMessageCount();
                        int unreadMessageCountDest = localDestFolder.getUnreadMessageCount();
                        for (MessagingListener l : getListeners()) {
                            l.folderStatusChanged(account, srcFolder, unreadMessageCountSrc);
                            l.folderStatusChanged(account, destFolder, unreadMessageCountDest);
                        }
                    }
                }

                queueMoveOrCopy(account, srcFolder, destFolder, isCopy, origUidMap.keySet().toArray(EMPTY_STRING_ARRAY), uidMap);
            }

            processPendingCommands(account);
        } catch (UnavailableStorageException e) {
            Log.i(K9.LOG_TAG, "Failed to move/copy message because storage is not available - trying again later.");
            throw new UnavailableAccountException(e);
        } catch (MessagingException me) {
            addErrorMessage(account, null, me);

            throw new RuntimeException("Error moving message", me);
        }
    }

    public void expunge(final Account account, final String folder, final MessagingListener listener) {
        putBackground("expunge", null, new Runnable() {
            @Override
            public void run() {
                queueExpunge(account, folder);
            }
        });
    }

    public void deleteDraft(final Account account, long id) {
        LocalFolder localFolder = null;
        try {
            LocalStore localStore = account.getLocalStore();
            localFolder = localStore.getFolder(account.getDraftsFolderName());
            localFolder.open(Folder.OPEN_MODE_RW);
            String uid = localFolder.getMessageUidById(id);
            if (uid != null) {
                LocalMessage message = localFolder.getMessage(uid);
                if (message != null) {
                    deleteMessages(Collections.singletonList(message), null);
                }
            }
        } catch (MessagingException me) {
            addErrorMessage(account, null, me);
        } finally {
            closeFolder(localFolder);
        }
    }

    public void deleteThreads(final List<LocalMessage> messages) {
        actOnMessages(messages, new MessageActor() {

            @Override
            public void act(final Account account, final Folder folder,
                    final List<Message> accountMessages) {

                suppressMessages(account, messages);

                putBackground("deleteThreads", null, new Runnable() {
                    @Override
                    public void run() {
                        deleteThreadsSynchronous(account, folder.getName(), accountMessages);
                    }
                });
            }
        });
    }

    public void deleteThreadsSynchronous(Account account, String folderName,
            List<Message> messages) {

        try {
            List<Message> messagesToDelete = collectMessagesInThreads(account, messages);

            deleteMessagesSynchronous(account, folderName,
                    messagesToDelete, null);
        } catch (MessagingException e) {
            Log.e(K9.LOG_TAG, "Something went wrong while deleting threads", e);
        }
    }

    public List<Message> collectMessagesInThreads(Account account, List<? extends Message> messages)
            throws MessagingException {

        LocalStore localStore = account.getLocalStore();

        List<Message> messagesInThreads = new ArrayList<Message>();
        for (Message message : messages) {
            LocalMessage localMessage = (LocalMessage) message;
            long rootId = localMessage.getRootId();
            long threadId = (rootId == -1) ? localMessage.getThreadId() : rootId;

            List<? extends Message> messagesInThread = localStore.getMessagesInThread(threadId);

            messagesInThreads.addAll(messagesInThread);
        }

        return messagesInThreads;
    }

    public void deleteMessages(final List<LocalMessage> messages, final MessagingListener listener) {
        actOnMessages(messages, new MessageActor() {

            @Override
            public void act(final Account account, final Folder folder,
                    final List<Message> accountMessages) {
                suppressMessages(account, messages);

                putBackground("deleteMessages", null, new Runnable() {
                    @Override
                    public void run() {
                        deleteMessagesSynchronous(account, folder.getName(),
                                accountMessages, listener);
                    }
                });
            }

        });

    }

    private void deleteMessagesSynchronous(final Account account, final String folder, final List<? extends Message> messages,
                                           MessagingListener listener) {
        Folder localFolder = null;
        Folder localTrashFolder = null;
        String[] uids = getUidsFromMessages(messages);
        try {
            //We need to make these callbacks before moving the messages to the trash
            //as messages get a new UID after being moved
            for (Message message : messages) {
<<<<<<< HEAD
                if(K9.markMessageAsReadBeforeDeletingIt()) {
                    try {
                        markMessageAsReadOnView(account, (LocalMessage) message);
                    } catch (Exception e) {
                        Log.e(K9.LOG_TAG, "Error to mark message as read before deleting it");
                    }
=======
                try {
                    markMessageAsReadOnView(account, (LocalMessage) message);
                } catch (Exception e) {
                    Log.e(K9.LOG_TAG, "Error to mark message as read before deleting it");
>>>>>>> 614ca998
                }
                for (MessagingListener l : getListeners(listener)) {
                    l.messageDeleted(account, folder, message);
                }
            }
            Store localStore = account.getLocalStore();
            localFolder = localStore.getFolder(folder);
            Map<String, String> uidMap = null;
            if (folder.equals(account.getTrashFolderName()) || !account.hasTrashFolder()) {
                if (K9.DEBUG)
                    Log.d(K9.LOG_TAG, "Deleting messages in trash folder or trash set to -None-, not copying");

                localFolder.setFlags(messages, Collections.singleton(Flag.DELETED), true);
            } else {
                localTrashFolder = localStore.getFolder(account.getTrashFolderName());
                if (!localTrashFolder.exists()) {
                    localTrashFolder.create(Folder.FolderType.HOLDS_MESSAGES);
                }
                if (localTrashFolder.exists()) {
                    if (K9.DEBUG)
                        Log.d(K9.LOG_TAG, "Deleting messages in normal folder, moving");

                    uidMap = localFolder.moveMessages(messages, localTrashFolder);

                }
            }

            for (MessagingListener l : getListeners()) {
                l.folderStatusChanged(account, folder, localFolder.getUnreadMessageCount());
                if (localTrashFolder != null) {
                    l.folderStatusChanged(account, account.getTrashFolderName(), localTrashFolder.getUnreadMessageCount());
                }
            }

            if (K9.DEBUG)
                Log.d(K9.LOG_TAG, "Delete policy for account " + account.getDescription() + " is " + account.getDeletePolicy());

            if (folder.equals(account.getOutboxFolderName())) {
                for (Message message : messages) {
                    // If the message was in the Outbox, then it has been copied to local Trash, and has
                    // to be copied to remote trash
                    PendingCommand command = new PendingCommand();
                    command.command = PENDING_COMMAND_APPEND;
                    command.arguments =
                        new String[] {
                        account.getTrashFolderName(),
                        message.getUid()
                    };
                    queuePendingCommand(account, command);
                }
                processPendingCommands(account);
            } else if (account.getDeletePolicy() == DeletePolicy.ON_DELETE) {
                if (folder.equals(account.getTrashFolderName())) {
                    queueSetFlag(account, folder, Boolean.toString(true), Flag.DELETED.toString(), uids);
                } else {
                    queueMoveOrCopy(account, folder, account.getTrashFolderName(), false, uids, uidMap);
                }
                processPendingCommands(account);
            } else if (account.getDeletePolicy() == DeletePolicy.MARK_AS_READ) {
                queueSetFlag(account, folder, Boolean.toString(true), Flag.SEEN.toString(), uids);
                processPendingCommands(account);
            } else {
                if (K9.DEBUG)
                    Log.d(K9.LOG_TAG, "Delete policy " + account.getDeletePolicy() + " prevents delete from server");
            }

            unsuppressMessages(account, messages);
        } catch (UnavailableStorageException e) {
            Log.i(K9.LOG_TAG, "Failed to delete message because storage is not available - trying again later.");
            throw new UnavailableAccountException(e);
        } catch (MessagingException me) {
            addErrorMessage(account, null, me);

            throw new RuntimeException("Error deleting message from local store.", me);
        } finally {
            closeFolder(localFolder);
            closeFolder(localTrashFolder);
        }
    }

    private String[] getUidsFromMessages(List <? extends Message> messages) {
        String[] uids = new String[messages.size()];
        for (int i = 0; i < messages.size(); i++) {
            uids[i] = messages.get(i).getUid();
        }
        return uids;
    }

    private void processPendingEmptyTrash(PendingCommand command, Account account) throws MessagingException {
        Store remoteStore = account.getRemoteStore();

        Folder remoteFolder = remoteStore.getFolder(account.getTrashFolderName());
        try {
            if (remoteFolder.exists()) {
                remoteFolder.open(Folder.OPEN_MODE_RW);
                remoteFolder.setFlags(Collections.singleton(Flag.DELETED), true);
                if (Expunge.EXPUNGE_IMMEDIATELY == account.getExpungePolicy()) {
                    remoteFolder.expunge();
                }

                // When we empty trash, we need to actually synchronize the folder
                // or local deletes will never get cleaned up
                synchronizeFolder(account, remoteFolder, true, 0, null);
                compact(account, null);


            }
        } finally {
            closeFolder(remoteFolder);
        }
    }

    public void emptyTrash(final Account account, MessagingListener listener) {
        putBackground("emptyTrash", listener, new Runnable() {
            @Override
            public void run() {
                LocalFolder localFolder = null;
                try {
                    Store localStore = account.getLocalStore();
                    localFolder = (LocalFolder) localStore.getFolder(account.getTrashFolderName());
                    localFolder.open(Folder.OPEN_MODE_RW);

                    boolean isTrashLocalOnly = isTrashLocalOnly(account);
                    if (isTrashLocalOnly) {
                        localFolder.clearAllMessages();
                    } else {
                        localFolder.setFlags(Collections.singleton(Flag.DELETED), true);
                    }

                    for (MessagingListener l : getListeners()) {
                        l.emptyTrashCompleted(account);
                    }

                    if (!isTrashLocalOnly) {
                        List<String> args = new ArrayList<String>();
                        PendingCommand command = new PendingCommand();
                        command.command = PENDING_COMMAND_EMPTY_TRASH;
                        command.arguments = args.toArray(EMPTY_STRING_ARRAY);
                        queuePendingCommand(account, command);
                        processPendingCommands(account);
                    }
                } catch (UnavailableStorageException e) {
                    Log.i(K9.LOG_TAG, "Failed to empty trash because storage is not available - trying again later.");
                    throw new UnavailableAccountException(e);
                } catch (Exception e) {
                    Log.e(K9.LOG_TAG, "emptyTrash failed", e);
                    addErrorMessage(account, null, e);
                } finally {
                    closeFolder(localFolder);
                }
            }
        });
    }

    /**
     * Find out whether the account type only supports a local Trash folder.
     *
     * <p>Note: Currently this is only the case for POP3 accounts.</p>
     *
     * @param account
     *         The account to check.
     *
     * @return {@code true} if the account only has a local Trash folder that is not synchronized
     *         with a folder on the server. {@code false} otherwise.
     *
     * @throws MessagingException
     *         In case of an error.
     */
    private boolean isTrashLocalOnly(Account account) throws MessagingException {
        // TODO: Get rid of the tight coupling once we properly support local folders
        return (account.getRemoteStore() instanceof Pop3Store);
    }

    public void sendAlternate(final Context context, Account account, Message message) {
        if (K9.DEBUG)
            Log.d(K9.LOG_TAG, "About to load message " + account.getDescription() + ":" + message.getFolder().getName()
                  + ":" + message.getUid() + " for sendAlternate");

        loadMessageForView(account, message.getFolder().getName(),
        message.getUid(), new MessagingListener() {
            @Override
            public void loadMessageForViewBodyAvailable(Account account, String folder, String uid,
            Message message) {
                if (K9.DEBUG)
                    Log.d(K9.LOG_TAG, "Got message " + account.getDescription() + ":" + folder
                          + ":" + message.getUid() + " for sendAlternate");

                try {
                    Intent msg = new Intent(Intent.ACTION_SEND);
                    String quotedText = null;
                    Part part = MimeUtility.findFirstPartByMimeType(message, "text/plain");
                    if (part == null) {
                        part = MimeUtility.findFirstPartByMimeType(message, "text/html");
                    }
                    if (part != null) {
                        quotedText = MessageExtractor.getTextFromPart(part);
                    }
                    if (quotedText != null) {
                        msg.putExtra(Intent.EXTRA_TEXT, quotedText);
                    }
                    msg.putExtra(Intent.EXTRA_SUBJECT, message.getSubject());

                    Address[] from = message.getFrom();
                    String[] senders = new String[from.length];
                    for (int i = 0; i < from.length; i++) {
                        senders[i] = from[i].toString();
                    }
                    msg.putExtra(Intents.Share.EXTRA_FROM, senders);

                    Address[] to = message.getRecipients(RecipientType.TO);
                    String[] recipientsTo = new String[to.length];
                    for (int i = 0; i < to.length; i++) {
                        recipientsTo[i] = to[i].toString();
                    }
                    msg.putExtra(Intent.EXTRA_EMAIL, recipientsTo);

                    Address[] cc = message.getRecipients(RecipientType.CC);
                    String[] recipientsCc = new String[cc.length];
                    for (int i = 0; i < cc.length; i++) {
                        recipientsCc[i] = cc[i].toString();
                    }
                    msg.putExtra(Intent.EXTRA_CC, recipientsCc);

                    msg.setType("text/plain");
                    context.startActivity(Intent.createChooser(msg, context.getString(R.string.send_alternate_chooser_title)));
                } catch (MessagingException me) {
                    Log.e(K9.LOG_TAG, "Unable to send email through alternate program", me);
                }
            }
        });

    }

    /**
     * Checks mail for one or multiple accounts. If account is null all accounts
     * are checked.
     *
     * @param context
     * @param account
     * @param listener
     */
    public void checkMail(final Context context, final Account account,
                          final boolean ignoreLastCheckedTime,
                          final boolean useManualWakeLock,
                          final MessagingListener listener) {

        TracingWakeLock twakeLock = null;
        if (useManualWakeLock) {
            TracingPowerManager pm = TracingPowerManager.getPowerManager(context);

            twakeLock = pm.newWakeLock(PowerManager.PARTIAL_WAKE_LOCK, "K9 MessagingController.checkMail");
            twakeLock.setReferenceCounted(false);
            twakeLock.acquire(K9.MANUAL_WAKE_LOCK_TIMEOUT);
        }
        final TracingWakeLock wakeLock = twakeLock;

        for (MessagingListener l : getListeners()) {
            l.checkMailStarted(context, account);
        }
        putBackground("checkMail", listener, new Runnable() {
            @Override
            public void run() {

                try {
                    if (K9.DEBUG)
                        Log.i(K9.LOG_TAG, "Starting mail check");
                    Preferences prefs = Preferences.getPreferences(context);

                    Collection<Account> accounts;
                    if (account != null) {
                        accounts = new ArrayList<Account>(1);
                        accounts.add(account);
                    } else {
                        accounts = prefs.getAvailableAccounts();
                    }

                    for (final Account account : accounts) {
                        checkMailForAccount(context, account, ignoreLastCheckedTime, prefs, listener);
                    }

                } catch (Exception e) {
                    Log.e(K9.LOG_TAG, "Unable to synchronize mail", e);
                    addErrorMessage(account, null, e);
                }
                putBackground("finalize sync", null, new Runnable() {
                    @Override
                    public void run() {

                        if (K9.DEBUG)
                            Log.i(K9.LOG_TAG, "Finished mail sync");

                        if (wakeLock != null) {
                            wakeLock.release();
                        }
                        for (MessagingListener l : getListeners()) {
                            l.checkMailFinished(context, account);
                        }

                    }
                }
                             );
            }
        });
    }



    private void checkMailForAccount(final Context context, final Account account,
                                     final boolean ignoreLastCheckedTime,
                                     final Preferences prefs,
                                     final MessagingListener listener) {
        if (!account.isAvailable(context)) {
            if (K9.DEBUG) {
                Log.i(K9.LOG_TAG, "Skipping synchronizing unavailable account " + account.getDescription());
            }
            return;
        }
        final long accountInterval = account.getAutomaticCheckIntervalMinutes() * 60 * 1000;
        if (!ignoreLastCheckedTime && accountInterval <= 0) {
            if (K9.DEBUG)
                Log.i(K9.LOG_TAG, "Skipping synchronizing account " + account.getDescription());
            return;
        }

        if (K9.DEBUG)
            Log.i(K9.LOG_TAG, "Synchronizing account " + account.getDescription());

        account.setRingNotified(false);

        sendPendingMessages(account, listener);

        try {
            Account.FolderMode aDisplayMode = account.getFolderDisplayMode();
            Account.FolderMode aSyncMode = account.getFolderSyncMode();

            Store localStore = account.getLocalStore();
            for (final Folder folder : localStore.getPersonalNamespaces(false)) {
                folder.open(Folder.OPEN_MODE_RW);

                Folder.FolderClass fDisplayClass = folder.getDisplayClass();
                Folder.FolderClass fSyncClass = folder.getSyncClass();

                if (modeMismatch(aDisplayMode, fDisplayClass)) {
                    // Never sync a folder that isn't displayed
                    /*
                    if (K9.DEBUG)
                        Log.v(K9.LOG_TAG, "Not syncing folder " + folder.getName() +
                              " which is in display mode " + fDisplayClass + " while account is in display mode " + aDisplayMode);
                    */

                    continue;
                }

                if (modeMismatch(aSyncMode, fSyncClass)) {
                    // Do not sync folders in the wrong class
                    /*
                    if (K9.DEBUG)
                        Log.v(K9.LOG_TAG, "Not syncing folder " + folder.getName() +
                              " which is in sync mode " + fSyncClass + " while account is in sync mode " + aSyncMode);
                    */

                    continue;
                }
                synchronizeFolder(account, folder, ignoreLastCheckedTime, accountInterval, listener);
            }
        } catch (MessagingException e) {
            Log.e(K9.LOG_TAG, "Unable to synchronize account " + account.getName(), e);
            addErrorMessage(account, null, e);
        } finally {
            putBackground("clear notification flag for " + account.getDescription(), null, new Runnable() {
                @Override
                public void run() {
                    if (K9.DEBUG)
                        Log.v(K9.LOG_TAG, "Clearing notification flag for " + account.getDescription());
                    account.setRingNotified(false);
                    try {
                        AccountStats stats = account.getStats(context);
                        if (stats == null || stats.unreadMessageCount == 0) {
                            notificationController.clearNewMailNotifications(account);
                        }
                    } catch (MessagingException e) {
                        Log.e(K9.LOG_TAG, "Unable to getUnreadMessageCount for account: " + account, e);
                    }
                }
            }
                         );
        }


    }


    private void synchronizeFolder(
        final Account account,
        final Folder folder,
        final boolean ignoreLastCheckedTime,
        final long accountInterval,
        final MessagingListener listener) {


        if (K9.DEBUG)
            Log.v(K9.LOG_TAG, "Folder " + folder.getName() + " was last synced @ " +
                  new Date(folder.getLastChecked()));

        if (!ignoreLastCheckedTime && folder.getLastChecked() >
                (System.currentTimeMillis() - accountInterval)) {
            if (K9.DEBUG)
                Log.v(K9.LOG_TAG, "Not syncing folder " + folder.getName()
                      + ", previously synced @ " + new Date(folder.getLastChecked())
                      + " which would be too recent for the account period");

            return;
        }
        putBackground("sync" + folder.getName(), null, new Runnable() {
            @Override
            public void run() {
                LocalFolder tLocalFolder = null;
                try {
                    // In case multiple Commands get enqueued, don't run more than
                    // once
                    final LocalStore localStore = account.getLocalStore();
                    tLocalFolder = localStore.getFolder(folder.getName());
                    tLocalFolder.open(Folder.OPEN_MODE_RW);

                    if (!ignoreLastCheckedTime && tLocalFolder.getLastChecked() >
                    (System.currentTimeMillis() - accountInterval)) {
                        if (K9.DEBUG)
                            Log.v(K9.LOG_TAG, "Not running Command for folder " + folder.getName()
                                  + ", previously synced @ " + new Date(folder.getLastChecked())
                                  + " which would be too recent for the account period");
                        return;
                    }
                    showFetchingMailNotificationIfNecessary(account, folder);
                    try {
                        synchronizeMailboxSynchronous(account, folder.getName(), listener, null);
                    } finally {
                        clearFetchingMailNotificationIfNecessary(account);
                    }
                } catch (Exception e) {

                    Log.e(K9.LOG_TAG, "Exception while processing folder " +
                          account.getDescription() + ":" + folder.getName(), e);
                    addErrorMessage(account, null, e);
                } finally {
                    closeFolder(tLocalFolder);
                }
            }
        }
                     );


    }

    private void showFetchingMailNotificationIfNecessary(Account account, Folder folder) {
        if (account.isShowOngoing()) {
            notificationController.showFetchingMailNotification(account, folder);
        }
    }

    private void clearFetchingMailNotificationIfNecessary(Account account) {
        if (account.isShowOngoing()) {
            notificationController.clearFetchingMailNotification(account);
        }
    }


    public void compact(final Account account, final MessagingListener ml) {
        putBackground("compact:" + account.getDescription(), ml, new Runnable() {
            @Override
            public void run() {
                try {
                    LocalStore localStore = account.getLocalStore();
                    long oldSize = localStore.getSize();
                    localStore.compact();
                    long newSize = localStore.getSize();
                    for (MessagingListener l : getListeners(ml)) {
                        l.accountSizeChanged(account, oldSize, newSize);
                    }
                } catch (UnavailableStorageException e) {
                    Log.i(K9.LOG_TAG, "Failed to compact account because storage is not available - trying again later.");
                    throw new UnavailableAccountException(e);
                } catch (Exception e) {
                    Log.e(K9.LOG_TAG, "Failed to compact account " + account.getDescription(), e);
                }
            }
        });
    }

    public void clear(final Account account, final MessagingListener ml) {
        putBackground("clear:" + account.getDescription(), ml, new Runnable() {
            @Override
            public void run() {
                try {
                    LocalStore localStore = account.getLocalStore();
                    long oldSize = localStore.getSize();
                    localStore.clear();
                    localStore.resetVisibleLimits(account.getDisplayCount());
                    long newSize = localStore.getSize();
                    AccountStats stats = new AccountStats();
                    stats.size = newSize;
                    stats.unreadMessageCount = 0;
                    stats.flaggedMessageCount = 0;
                    for (MessagingListener l : getListeners(ml)) {
                        l.accountSizeChanged(account, oldSize, newSize);
                        l.accountStatusChanged(account, stats);
                    }
                } catch (UnavailableStorageException e) {
                    Log.i(K9.LOG_TAG, "Failed to clear account because storage is not available - trying again later.");
                    throw new UnavailableAccountException(e);
                } catch (Exception e) {
                    Log.e(K9.LOG_TAG, "Failed to clear account " + account.getDescription(), e);
                }
            }
        });
    }

    public void recreate(final Account account, final MessagingListener ml) {
        putBackground("recreate:" + account.getDescription(), ml, new Runnable() {
            @Override
            public void run() {
                try {
                    LocalStore localStore = account.getLocalStore();
                    long oldSize = localStore.getSize();
                    localStore.recreate();
                    localStore.resetVisibleLimits(account.getDisplayCount());
                    long newSize = localStore.getSize();
                    AccountStats stats = new AccountStats();
                    stats.size = newSize;
                    stats.unreadMessageCount = 0;
                    stats.flaggedMessageCount = 0;
                    for (MessagingListener l : getListeners(ml)) {
                        l.accountSizeChanged(account, oldSize, newSize);
                        l.accountStatusChanged(account, stats);
                    }
                } catch (UnavailableStorageException e) {
                    Log.i(K9.LOG_TAG, "Failed to recreate an account because storage is not available - trying again later.");
                    throw new UnavailableAccountException(e);
                } catch (Exception e) {
                    Log.e(K9.LOG_TAG, "Failed to recreate account " + account.getDescription(), e);
                }
            }
        });
    }


    private boolean shouldNotifyForMessage(Account account, LocalFolder localFolder, Message message) {
        // If we don't even have an account name, don't show the notification.
        // (This happens during initial account setup)
        if (account.getName() == null) {
            return false;
        }

        // Do not notify if the user does not have notifications enabled or if the message has
        // been read.
        if (!account.isNotifyNewMail() || message.isSet(Flag.SEEN)) {
            return false;
        }

        Account.FolderMode aDisplayMode = account.getFolderDisplayMode();
        Account.FolderMode aNotifyMode = account.getFolderNotifyNewMailMode();
        Folder.FolderClass fDisplayClass = localFolder.getDisplayClass();
        Folder.FolderClass fNotifyClass = localFolder.getNotifyClass();

        if (modeMismatch(aDisplayMode, fDisplayClass)) {
            // Never notify a folder that isn't displayed
            return false;
        }

        if (modeMismatch(aNotifyMode, fNotifyClass)) {
            // Do not notify folders in the wrong class
            return false;
        }

        // If the account is a POP3 account and the message is older than the oldest message we've
        // previously seen, then don't notify about it.
        if (account.getStoreUri().startsWith("pop3") &&
                message.olderThan(new Date(account.getLatestOldMessageSeenTime()))) {
            return false;
        }

        // No notification for new messages in Trash, Drafts, Spam or Sent folder.
        // But do notify if it's the INBOX (see issue 1817).
        Folder folder = message.getFolder();
        if (folder != null) {
            String folderName = folder.getName();
            if (!account.getInboxFolderName().equals(folderName) &&
                    (account.getTrashFolderName().equals(folderName)
                     || account.getDraftsFolderName().equals(folderName)
                     || account.getSpamFolderName().equals(folderName)
                     || account.getSentFolderName().equals(folderName))) {
                return false;
            }
        }

        if (message.getUid() != null && localFolder.getLastUid() != null) {
            try {
                Integer messageUid = Integer.parseInt(message.getUid());
                if (messageUid <= localFolder.getLastUid()) {
                    if (K9.DEBUG)
                        Log.d(K9.LOG_TAG, "Message uid is " + messageUid + ", max message uid is " +
                              localFolder.getLastUid() + ".  Skipping notification.");
                    return false;
                }
            } catch (NumberFormatException e) {
                // Nothing to be done here.
            }
        }

        // Don't notify if the sender address matches one of our identities and the user chose not
        // to be notified for such messages.
        if (account.isAnIdentity(message.getFrom()) && !account.isNotifySelfNewMail()) {
            return false;
        }

        return true;
    }

    public void deleteAccount(Context context, Account account) {
        notificationController.clearNewMailNotifications(account);
        memorizingListener.removeAccount(account);
    }

    /**
     * Save a draft message.
     * @param account Account we are saving for.
     * @param message Message to save.
     * @return Message representing the entry in the local store.
     */
    public Message saveDraft(final Account account, final Message message, long existingDraftId, boolean saveRemotely) {
        Message localMessage = null;
        try {
            LocalStore localStore = account.getLocalStore();
            LocalFolder localFolder = localStore.getFolder(account.getDraftsFolderName());
            localFolder.open(Folder.OPEN_MODE_RW);

            if (existingDraftId != INVALID_MESSAGE_ID) {
                String uid = localFolder.getMessageUidById(existingDraftId);
                message.setUid(uid);
            }

            // Save the message to the store.
            localFolder.appendMessages(Collections.singletonList(message));
            // Fetch the message back from the store.  This is the Message that's returned to the caller.
            localMessage = localFolder.getMessage(message.getUid());
            localMessage.setFlag(Flag.X_DOWNLOADED_FULL, true);

            if (saveRemotely) {
                PendingCommand command = new PendingCommand();
                command.command = PENDING_COMMAND_APPEND;
                command.arguments = new String[] {
                        localFolder.getName(),
                        localMessage.getUid()
                };
                queuePendingCommand(account, command);
                processPendingCommands(account);
            }

        } catch (MessagingException e) {
            Log.e(K9.LOG_TAG, "Unable to save message as draft.", e);
            addErrorMessage(account, null, e);
        }
        return localMessage;
    }

    public long getId(Message message) {
        long id;
        if (message instanceof LocalMessage) {
            id = ((LocalMessage) message).getId();
        } else {
            Log.w(K9.LOG_TAG, "MessagingController.getId() called without a LocalMessage");
            id = INVALID_MESSAGE_ID;
        }

        return id;
    }

    public boolean modeMismatch(Account.FolderMode aMode, Folder.FolderClass fMode) {
        if (aMode == Account.FolderMode.NONE
                || (aMode == Account.FolderMode.FIRST_CLASS &&
                    fMode != Folder.FolderClass.FIRST_CLASS)
                || (aMode == Account.FolderMode.FIRST_AND_SECOND_CLASS &&
                    fMode != Folder.FolderClass.FIRST_CLASS &&
                    fMode != Folder.FolderClass.SECOND_CLASS)
                || (aMode == Account.FolderMode.NOT_SECOND_CLASS &&
                    fMode == Folder.FolderClass.SECOND_CLASS)) {
            return true;
        } else {
            return false;
        }
    }

    static AtomicInteger sequencing = new AtomicInteger(0);
    static class Command implements Comparable<Command> {
        public Runnable runnable;

        public MessagingListener listener;

        public String description;

        boolean isForeground;

        int sequence = sequencing.getAndIncrement();

        @Override
        public int compareTo(Command other) {
            if (other.isForeground && !isForeground) {
                return 1;
            } else if (!other.isForeground && isForeground) {
                return -1;
            } else {
                return (sequence - other.sequence);
            }
        }
    }

    public MessagingListener getCheckMailListener() {
        return checkMailListener;
    }

    public void setCheckMailListener(MessagingListener checkMailListener) {
        if (this.checkMailListener != null) {
            removeListener(this.checkMailListener);
        }
        this.checkMailListener = checkMailListener;
        if (this.checkMailListener != null) {
            addListener(this.checkMailListener);
        }
    }

    public Collection<Pusher> getPushers() {
        return pushers.values();
    }

    public boolean setupPushing(final Account account) {
        try {
            Pusher previousPusher = pushers.remove(account);
            if (previousPusher != null) {
                previousPusher.stop();
            }

            Account.FolderMode aDisplayMode = account.getFolderDisplayMode();
            Account.FolderMode aPushMode = account.getFolderPushMode();

            List<String> names = new ArrayList<String>();

            Store localStore = account.getLocalStore();
            for (final Folder folder : localStore.getPersonalNamespaces(false)) {
                if (folder.getName().equals(account.getErrorFolderName())
                        || folder.getName().equals(account.getOutboxFolderName())) {
                    /*
                    if (K9.DEBUG)
                        Log.v(K9.LOG_TAG, "Not pushing folder " + folder.getName() +
                              " which should never be pushed");
                    */

                    continue;
                }
                folder.open(Folder.OPEN_MODE_RW);

                Folder.FolderClass fDisplayClass = folder.getDisplayClass();
                Folder.FolderClass fPushClass = folder.getPushClass();

                if (modeMismatch(aDisplayMode, fDisplayClass)) {
                    // Never push a folder that isn't displayed
                    /*
                    if (K9.DEBUG)
                        Log.v(K9.LOG_TAG, "Not pushing folder " + folder.getName() +
                              " which is in display class " + fDisplayClass + " while account is in display mode " + aDisplayMode);
                    */

                    continue;
                }

                if (modeMismatch(aPushMode, fPushClass)) {
                    // Do not push folders in the wrong class
                    /*
                    if (K9.DEBUG)
                        Log.v(K9.LOG_TAG, "Not pushing folder " + folder.getName() +
                              " which is in push mode " + fPushClass + " while account is in push mode " + aPushMode);
                    */

                    continue;
                }
                if (K9.DEBUG)
                    Log.i(K9.LOG_TAG, "Starting pusher for " + account.getDescription() + ":" + folder.getName());

                names.add(folder.getName());
            }

            if (!names.isEmpty()) {
                PushReceiver receiver = new MessagingControllerPushReceiver(context, account, this);
                int maxPushFolders = account.getMaxPushFolders();

                if (names.size() > maxPushFolders) {
                    if (K9.DEBUG)
                        Log.i(K9.LOG_TAG, "Count of folders to push for account " + account.getDescription() + " is " + names.size()
                              + ", greater than limit of " + maxPushFolders + ", truncating");

                    names = names.subList(0, maxPushFolders);
                }

                try {
                    Store store = account.getRemoteStore();
                    if (!store.isPushCapable()) {
                        if (K9.DEBUG)
                            Log.i(K9.LOG_TAG, "Account " + account.getDescription() + " is not push capable, skipping");

                        return false;
                    }
                    Pusher pusher = store.getPusher(receiver);
                    if (pusher != null) {
                        Pusher oldPusher  = pushers.putIfAbsent(account, pusher);
                        if (oldPusher == null) {
                            pusher.start(names);
                        }
                    }
                } catch (Exception e) {
                    Log.e(K9.LOG_TAG, "Could not get remote store", e);
                    return false;
                }

                return true;
            } else {
                if (K9.DEBUG)
                    Log.i(K9.LOG_TAG, "No folders are configured for pushing in account " + account.getDescription());
                return false;
            }

        } catch (Exception e) {
            Log.e(K9.LOG_TAG, "Got exception while setting up pushing", e);
        }
        return false;
    }

    public void stopAllPushing() {
        if (K9.DEBUG)
            Log.i(K9.LOG_TAG, "Stopping all pushers");

        Iterator<Pusher> iter = pushers.values().iterator();
        while (iter.hasNext()) {
            Pusher pusher = iter.next();
            iter.remove();
            pusher.stop();
        }
    }

    public void messagesArrived(final Account account, final Folder remoteFolder, final List<Message> messages, final boolean flagSyncOnly) {
        if (K9.DEBUG)
            Log.i(K9.LOG_TAG, "Got new pushed email messages for account " + account.getDescription()
                  + ", folder " + remoteFolder.getName());

        final CountDownLatch latch = new CountDownLatch(1);
        putBackground("Push messageArrived of account " + account.getDescription()
        + ", folder " + remoteFolder.getName(), null, new Runnable() {
            @Override
            public void run() {
                LocalFolder localFolder = null;
                try {
                    LocalStore localStore = account.getLocalStore();
                    localFolder = localStore.getFolder(remoteFolder.getName());
                    localFolder.open(Folder.OPEN_MODE_RW);

                    account.setRingNotified(false);
                    int newCount = downloadMessages(account, remoteFolder, localFolder, messages, flagSyncOnly);

                    int unreadMessageCount = localFolder.getUnreadMessageCount();

                    localFolder.setLastPush(System.currentTimeMillis());
                    localFolder.setStatus(null);

                    if (K9.DEBUG)
                        Log.i(K9.LOG_TAG, "messagesArrived newCount = " + newCount + ", unread count = " + unreadMessageCount);

                    if (unreadMessageCount == 0) {
                        notificationController.clearNewMailNotifications(account);
                    }

                    for (MessagingListener l : getListeners()) {
                        l.folderStatusChanged(account, remoteFolder.getName(), unreadMessageCount);
                    }

                } catch (Exception e) {
                    String rootMessage = getRootCauseMessage(e);
                    String errorMessage = "Push failed: " + rootMessage;
                    try {
                        // Oddly enough, using a local variable gets rid of a
                        // potential null pointer access warning with Eclipse.
                        LocalFolder folder = localFolder;
                        folder.setStatus(errorMessage);
                    } catch (Exception se) {
                        Log.e(K9.LOG_TAG, "Unable to set failed status on localFolder", se);
                    }
                    for (MessagingListener l : getListeners()) {
                        l.synchronizeMailboxFailed(account, remoteFolder.getName(), errorMessage);
                    }
                    addErrorMessage(account, null, e);
                } finally {
                    closeFolder(localFolder);
                    latch.countDown();
                }

            }
        });
        try {
            latch.await();
        } catch (Exception e) {
            Log.e(K9.LOG_TAG, "Interrupted while awaiting latch release", e);
        }
        if (K9.DEBUG)
            Log.i(K9.LOG_TAG, "MessagingController.messagesArrivedLatch released");
    }

    public void systemStatusChanged() {
        for (MessagingListener l : getListeners()) {
            l.systemStatusChanged();
        }
    }

    public void cancelNotificationsForAccount(Account account) {
        notificationController.clearNewMailNotifications(account);
    }

    public void cancelNotificationForMessage(Account account, MessageReference messageReference) {
        notificationController.removeNewMailNotification(account, messageReference);
    }

    public void clearCertificateErrorNotifications(Account account, CheckDirection direction) {
        boolean incoming = (direction == CheckDirection.INCOMING);
        notificationController.clearCertificateErrorNotifications(account, incoming);
    }

    public void notifyUserIfCertificateProblem(Account account, Exception exception, boolean incoming) {
        if (!(exception instanceof CertificateValidationException)) {
            return;
        }

        CertificateValidationException cve = (CertificateValidationException) exception;
        if (!cve.needsUserAttention()) {
            return;
        }

        notificationController.showCertificateErrorNotification(account, incoming);
    }

    enum MemorizingState { STARTED, FINISHED, FAILED }

    static class Memory {
        Account account;
        String folderName;
        MemorizingState syncingState = null;
        MemorizingState sendingState = null;
        MemorizingState pushingState = null;
        MemorizingState processingState = null;
        String failureMessage = null;

        int syncingTotalMessagesInMailbox;
        int syncingNumNewMessages;

        int folderCompleted = 0;
        int folderTotal = 0;
        String processingCommandTitle = null;

        Memory(Account nAccount, String nFolderName) {
            account = nAccount;
            folderName = nFolderName;
        }

        String getKey() {
            return getMemoryKey(account, folderName);
        }


    }
    static String getMemoryKey(Account taccount, String tfolderName) {
        return taccount.getDescription() + ":" + tfolderName;
    }
    static class MemorizingListener extends MessagingListener {
        Map<String, Memory> memories = new HashMap<String, Memory>(31);

        Memory getMemory(Account account, String folderName) {
            Memory memory = memories.get(getMemoryKey(account, folderName));
            if (memory == null) {
                memory = new Memory(account, folderName);
                memories.put(memory.getKey(), memory);
            }
            return memory;
        }

        synchronized void removeAccount(Account account) {
            Iterator<Entry<String, Memory>> memIt = memories.entrySet().iterator();

            while (memIt.hasNext()) {
                Entry<String, Memory> memoryEntry = memIt.next();

                String uuidForMemory = memoryEntry.getValue().account.getUuid();

                if (uuidForMemory.equals(account.getUuid())) {
                    memIt.remove();
                }
            }
        }

        @Override
        public synchronized void synchronizeMailboxStarted(Account account, String folder) {
            Memory memory = getMemory(account, folder);
            memory.syncingState = MemorizingState.STARTED;
            memory.folderCompleted = 0;
            memory.folderTotal = 0;
        }

        @Override
        public synchronized void synchronizeMailboxFinished(Account account, String folder,
                int totalMessagesInMailbox, int numNewMessages) {
            Memory memory = getMemory(account, folder);
            memory.syncingState = MemorizingState.FINISHED;
            memory.syncingTotalMessagesInMailbox = totalMessagesInMailbox;
            memory.syncingNumNewMessages = numNewMessages;
        }

        @Override
        public synchronized void synchronizeMailboxFailed(Account account, String folder,
                String message) {

            Memory memory = getMemory(account, folder);
            memory.syncingState = MemorizingState.FAILED;
            memory.failureMessage = message;
        }
        synchronized void refreshOther(MessagingListener other) {
            if (other != null) {

                Memory syncStarted = null;
                Memory sendStarted = null;
                Memory processingStarted = null;

                for (Memory memory : memories.values()) {

                    if (memory.syncingState != null) {
                        switch (memory.syncingState) {
                        case STARTED:
                            syncStarted = memory;
                            break;
                        case FINISHED:
                            other.synchronizeMailboxFinished(memory.account, memory.folderName,
                                                             memory.syncingTotalMessagesInMailbox, memory.syncingNumNewMessages);
                            break;
                        case FAILED:
                            other.synchronizeMailboxFailed(memory.account, memory.folderName,
                                                           memory.failureMessage);
                            break;
                        }
                    }

                    if (memory.sendingState != null) {
                        switch (memory.sendingState) {
                        case STARTED:
                            sendStarted = memory;
                            break;
                        case FINISHED:
                            other.sendPendingMessagesCompleted(memory.account);
                            break;
                        case FAILED:
                            other.sendPendingMessagesFailed(memory.account);
                            break;
                        }
                    }
                    if (memory.pushingState != null) {
                        switch (memory.pushingState) {
                        case STARTED:
                            other.setPushActive(memory.account, memory.folderName, true);
                            break;
                        case FINISHED:
                            other.setPushActive(memory.account, memory.folderName, false);
                            break;
                        case FAILED:
                            break;
                        }
                    }
                    if (memory.processingState != null) {
                        switch (memory.processingState) {
                        case STARTED:
                            processingStarted = memory;
                            break;
                        case FINISHED:
                        case FAILED:
                            other.pendingCommandsFinished(memory.account);
                            break;
                        }
                    }
                }
                Memory somethingStarted = null;
                if (syncStarted != null) {
                    other.synchronizeMailboxStarted(syncStarted.account, syncStarted.folderName);
                    somethingStarted = syncStarted;
                }
                if (sendStarted != null) {
                    other.sendPendingMessagesStarted(sendStarted.account);
                    somethingStarted = sendStarted;
                }
                if (processingStarted != null) {
                    other.pendingCommandsProcessing(processingStarted.account);
                    if (processingStarted.processingCommandTitle != null) {
                        other.pendingCommandStarted(processingStarted.account, processingStarted.processingCommandTitle);

                    } else {
                        other.pendingCommandCompleted(processingStarted.account, processingStarted.processingCommandTitle);
                    }
                    somethingStarted = processingStarted;
                }
                if (somethingStarted != null && somethingStarted.folderTotal > 0) {
                    other.synchronizeMailboxProgress(somethingStarted.account, somethingStarted.folderName, somethingStarted.folderCompleted, somethingStarted.folderTotal);
                }

            }
        }
        @Override
        public synchronized void setPushActive(Account account, String folderName, boolean active) {
            Memory memory = getMemory(account, folderName);
            memory.pushingState = (active ? MemorizingState.STARTED : MemorizingState.FINISHED);
        }

        @Override
        public synchronized void sendPendingMessagesStarted(Account account) {
            Memory memory = getMemory(account, null);
            memory.sendingState = MemorizingState.STARTED;
            memory.folderCompleted = 0;
            memory.folderTotal = 0;
        }

        @Override
        public synchronized void sendPendingMessagesCompleted(Account account) {
            Memory memory = getMemory(account, null);
            memory.sendingState = MemorizingState.FINISHED;
        }

        @Override
        public synchronized void sendPendingMessagesFailed(Account account) {
            Memory memory = getMemory(account, null);
            memory.sendingState = MemorizingState.FAILED;
        }


        @Override
        public synchronized void synchronizeMailboxProgress(Account account, String folderName, int completed, int total) {
            Memory memory = getMemory(account, folderName);
            memory.folderCompleted = completed;
            memory.folderTotal = total;
        }


        @Override
        public synchronized void pendingCommandsProcessing(Account account) {
            Memory memory = getMemory(account, null);
            memory.processingState = MemorizingState.STARTED;
            memory.folderCompleted = 0;
            memory.folderTotal = 0;
        }
        @Override
        public synchronized void pendingCommandsFinished(Account account) {
            Memory memory = getMemory(account, null);
            memory.processingState = MemorizingState.FINISHED;
        }
        @Override
        public synchronized void pendingCommandStarted(Account account, String commandTitle) {
            Memory memory = getMemory(account, null);
            memory.processingCommandTitle = commandTitle;
        }

        @Override
        public synchronized void pendingCommandCompleted(Account account, String commandTitle) {
            Memory memory = getMemory(account, null);
            memory.processingCommandTitle = null;
        }

    }

    private void actOnMessages(List<LocalMessage> messages, MessageActor actor) {
        Map<Account, Map<Folder, List<Message>>> accountMap = new HashMap<Account, Map<Folder, List<Message>>>();

        for (LocalMessage message : messages) {
            if ( message == null) {
               continue;
            }
            Folder folder = message.getFolder();
            Account account = message.getAccount();

            Map<Folder, List<Message>> folderMap = accountMap.get(account);
            if (folderMap == null) {
                folderMap = new HashMap<Folder, List<Message>>();
                accountMap.put(account, folderMap);
            }
            List<Message> messageList = folderMap.get(folder);
            if (messageList == null) {
                messageList = new LinkedList<Message>();
                folderMap.put(folder, messageList);
            }

            messageList.add(message);
        }
        for (Map.Entry<Account, Map<Folder, List<Message>>> entry : accountMap.entrySet()) {
            Account account = entry.getKey();

            //account.refresh(Preferences.getPreferences(K9.app));
            Map<Folder, List<Message>> folderMap = entry.getValue();
            for (Map.Entry<Folder, List<Message>> folderEntry : folderMap.entrySet()) {
                Folder folder = folderEntry.getKey();
                List<Message> messageList = folderEntry.getValue();
                actor.act(account, folder, messageList);
            }
        }
    }

    interface MessageActor {
        public void act(final Account account, final Folder folder, final List<Message> messages);
    }
}<|MERGE_RESOLUTION|>--- conflicted
+++ resolved
@@ -3655,19 +3655,12 @@
             //We need to make these callbacks before moving the messages to the trash
             //as messages get a new UID after being moved
             for (Message message : messages) {
-<<<<<<< HEAD
                 if(K9.markMessageAsReadBeforeDeletingIt()) {
                     try {
                         markMessageAsReadOnView(account, (LocalMessage) message);
                     } catch (Exception e) {
                         Log.e(K9.LOG_TAG, "Error to mark message as read before deleting it");
                     }
-=======
-                try {
-                    markMessageAsReadOnView(account, (LocalMessage) message);
-                } catch (Exception e) {
-                    Log.e(K9.LOG_TAG, "Error to mark message as read before deleting it");
->>>>>>> 614ca998
                 }
                 for (MessagingListener l : getListeners(listener)) {
                     l.messageDeleted(account, folder, message);
