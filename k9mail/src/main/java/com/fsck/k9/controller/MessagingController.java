package com.fsck.k9.controller;

import java.io.CharArrayWriter;
import java.io.PrintWriter;
import java.util.ArrayList;
import java.util.Arrays;
import java.util.Collection;
import java.util.Collections;
import java.util.Comparator;
import java.util.Date;
import java.util.EnumSet;
import java.util.HashMap;
import java.util.HashSet;
import java.util.Iterator;
import java.util.LinkedHashSet;
import java.util.LinkedList;
import java.util.List;
import java.util.Map;
import java.util.Map.Entry;
import java.util.Set;
import java.util.concurrent.*;
import java.util.concurrent.atomic.AtomicBoolean;
import java.util.concurrent.atomic.AtomicInteger;

import android.app.KeyguardManager;
import android.app.NotificationManager;
import android.app.PendingIntent;
import android.content.ContentResolver;
import android.content.Context;
import android.content.Intent;
import android.content.pm.PackageInfo;
import android.database.Cursor;
import android.net.Uri;
import android.os.Build;
import android.os.PowerManager;
import android.os.Process;
import android.support.annotation.Nullable;
import android.support.v4.app.NotificationCompat;
import android.support.v4.app.TaskStackBuilder;
import android.text.SpannableStringBuilder;
import android.text.TextUtils;
import android.text.style.TextAppearanceSpan;
import android.util.Log;

import com.fsck.k9.Account;
import com.fsck.k9.Account.DeletePolicy;
import com.fsck.k9.Account.Expunge;
import com.fsck.k9.AccountStats;
import com.fsck.k9.K9;
import com.fsck.k9.K9.NotificationHideSubject;
import com.fsck.k9.K9.Intents;
import com.fsck.k9.K9.NotificationQuickDelete;
import com.fsck.k9.NotificationSetting;
import com.fsck.k9.Preferences;
import com.fsck.k9.R;
import com.fsck.k9.activity.Accounts;
import com.fsck.k9.activity.FolderList;
import com.fsck.k9.activity.MessageList;
import com.fsck.k9.activity.MessageReference;
import com.fsck.k9.activity.NotificationDeleteConfirmation;
import com.fsck.k9.activity.setup.AccountSetupCheckSettings.CheckDirection;
import com.fsck.k9.activity.setup.AccountSetupIncoming;
import com.fsck.k9.activity.setup.AccountSetupOutgoing;
import com.fsck.k9.cache.EmailProviderCache;
import com.fsck.k9.helper.Contacts;
import com.fsck.k9.helper.MessageHelper;
import com.fsck.k9.mail.power.TracingPowerManager;
import com.fsck.k9.mail.power.TracingPowerManager.TracingWakeLock;
import com.fsck.k9.mail.Address;
import com.fsck.k9.mail.FetchProfile;
import com.fsck.k9.mail.Flag;
import com.fsck.k9.mail.Folder;
import com.fsck.k9.mail.Folder.FolderType;

import com.fsck.k9.mail.Message;
import com.fsck.k9.mail.Message.RecipientType;
import com.fsck.k9.mail.CertificateValidationException;
import com.fsck.k9.mail.MessagingException;
import com.fsck.k9.mail.Part;
import com.fsck.k9.mail.PushReceiver;
import com.fsck.k9.mail.Pusher;
import com.fsck.k9.mail.Store;
import com.fsck.k9.mail.Transport;
import com.fsck.k9.mail.internet.MessageExtractor;
import com.fsck.k9.mail.internet.MimeMessage;
import com.fsck.k9.mail.internet.MimeMessageHelper;
import com.fsck.k9.mail.internet.MimeUtility;
import com.fsck.k9.mail.internet.TextBody;
import com.fsck.k9.mailstore.MessageRemovalListener;
import com.fsck.k9.mail.MessageRetrievalListener;
import com.fsck.k9.mailstore.LocalFolder;
import com.fsck.k9.mailstore.LocalMessage;
import com.fsck.k9.mailstore.LocalStore;
import com.fsck.k9.mailstore.LocalStore.PendingCommand;
import com.fsck.k9.mail.store.pop3.Pop3Store;
import com.fsck.k9.mailstore.UnavailableStorageException;
import com.fsck.k9.provider.EmailProvider;
import com.fsck.k9.provider.EmailProvider.StatsColumns;
import com.fsck.k9.search.ConditionsTreeNode;
import com.fsck.k9.search.LocalSearch;
import com.fsck.k9.search.SearchAccount;
import com.fsck.k9.search.SearchSpecification;
import com.fsck.k9.search.SqlQueryBuilder;
import com.fsck.k9.service.NotificationActionService;


/**
 * Starts a long running (application) Thread that will run through commands
 * that require remote mailbox access. This class is used to serialize and
 * prioritize these commands. Each method that will submit a command requires a
 * MessagingListener instance to be provided. It is expected that that listener
 * has also been added as a registered listener using addListener(). When a
 * command is to be executed, if the listener that was provided with the command
 * is no longer registered the command is skipped. The design idea for the above
 * is that when an Activity starts it registers as a listener. When it is paused
 * it removes itself. Thus, any commands that that activity submitted are
 * removed from the queue once the activity is no longer active.
 */
public class MessagingController implements Runnable {
    public static final long INVALID_MESSAGE_ID = -1;

    /**
     * Immutable empty {@link String} array
     */
    private static final String[] EMPTY_STRING_ARRAY = new String[0];

    /**
     * The maximum message size that we'll consider to be "small". A small message is downloaded
     * in full immediately instead of in pieces. Anything over this size will be downloaded in
     * pieces with attachments being left off completely and downloaded on demand.
     *
     *
     * 25k for a "small" message was picked by educated trial and error.
     * http://answers.google.com/answers/threadview?id=312463 claims that the
     * average size of an email is 59k, which I feel is too large for our
     * blind download. The following tests were performed on a download of
     * 25 random messages.
     * <pre>
     * 5k - 61 seconds,
     * 25k - 51 seconds,
     * 55k - 53 seconds,
     * </pre>
     * So 25k gives good performance and a reasonable data footprint. Sounds good to me.
     */

    private static final String PENDING_COMMAND_MOVE_OR_COPY = "com.fsck.k9.MessagingController.moveOrCopy";
    private static final String PENDING_COMMAND_MOVE_OR_COPY_BULK = "com.fsck.k9.MessagingController.moveOrCopyBulk";
    private static final String PENDING_COMMAND_MOVE_OR_COPY_BULK_NEW = "com.fsck.k9.MessagingController.moveOrCopyBulkNew";
    private static final String PENDING_COMMAND_EMPTY_TRASH = "com.fsck.k9.MessagingController.emptyTrash";
    private static final String PENDING_COMMAND_SET_FLAG_BULK = "com.fsck.k9.MessagingController.setFlagBulk";
    private static final String PENDING_COMMAND_SET_FLAG = "com.fsck.k9.MessagingController.setFlag";
    private static final String PENDING_COMMAND_APPEND = "com.fsck.k9.MessagingController.append";
    private static final String PENDING_COMMAND_MARK_ALL_AS_READ = "com.fsck.k9.MessagingController.markAllAsRead";
    private static final String PENDING_COMMAND_EXPUNGE = "com.fsck.k9.MessagingController.expunge";
    /**
     * Key to group stacked notifications on Android Wear.
     */
    private static final String NOTIFICATION_GROUP_KEY = "com.fsck.k9.MessagingController.notificationGroup";

    public static class UidReverseComparator implements Comparator<Message> {
        @Override
        public int compare(Message o1, Message o2) {
            if (o1 == null || o2 == null || o1.getUid() == null || o2.getUid() == null) {
                return 0;
            }
            int id1, id2;
            try {
                id1 = Integer.parseInt(o1.getUid());
                id2 = Integer.parseInt(o2.getUid());
            } catch (NumberFormatException e) {
                return 0;
            }
            //reversed intentionally.
            if (id1 < id2)
                return 1;
            if (id1 > id2)
                return -1;
            return 0;
        }
    }

    /**
     * Maximum number of unsynced messages to store at once
     */
    private static final int UNSYNC_CHUNK_SIZE = 5;

    private static MessagingController inst = null;
    private BlockingQueue<Command> mCommands = new PriorityBlockingQueue<Command>();

    private Thread mThread;
    private Set<MessagingListener> mListeners = new CopyOnWriteArraySet<MessagingListener>();

    private final ConcurrentHashMap<String, AtomicInteger> sendCount = new ConcurrentHashMap<String, AtomicInteger>();

    ConcurrentHashMap<Account, Pusher> pushers = new ConcurrentHashMap<Account, Pusher>();

    private final ExecutorService threadPool = Executors.newCachedThreadPool();

    private MessagingListener checkMailListener = null;

    private MemorizingListener memorizingListener = new MemorizingListener();

    private boolean mBusy;

    private Context context;

    /**
     * A holder class for pending notification data
     *
     * This class holds all pieces of information for constructing
     * a notification with message preview.
     */
    private static class NotificationData {
        /** Number of unread messages before constructing the notification */
        int unreadBeforeNotification;
        /**
         * List of messages that should be used for the inbox-style overview.
         * It's sorted from newest to oldest message.
         * Don't modify this list directly, but use {@link #addMessage(com.fsck.k9.mailstore.LocalMessage)} and
         * {@link #removeMatchingMessage(android.content.Context, com.fsck.k9.activity.MessageReference)} instead.
         */
        LinkedList<LocalMessage> messages;
        /**
         * Stacked notifications that share this notification as ther summary-notification.
         */
        Map<String, Integer> stackedNotifications = new HashMap<String, Integer>();
        /**
         * List of references for messages that the user is still to be notified of,
         * but which don't fit into the inbox style anymore. It's sorted from newest
         * to oldest message.
         */
        LinkedList<MessageReference> droppedMessages;

        /**
         * Maximum number of messages to keep for the inbox-style overview.
         * As of Jellybean, phone notifications show a maximum of 5 lines, while tablet
         * notifications show 7 lines. To make sure no lines are silently dropped,
         * we default to 5 lines.
         */
        private final static int MAX_MESSAGES = 5;

        /**
         * Constructs a new data instance.
         *
         * @param unread Number of unread messages prior to instance construction
         */
        public NotificationData(int unread) {
            unreadBeforeNotification = unread;
            droppedMessages = new LinkedList<MessageReference>();
            messages = new LinkedList<LocalMessage>();
        }

        /**
         * Adds a new message to the list of pending messages for this notification.
         *
         * The implementation will take care of keeping a meaningful amount of
         * messages in {@link #messages}.
         *
         * @param m The new message to add.
         */
        public void addMessage(LocalMessage m) {
            while (messages.size() >= MAX_MESSAGES) {
                LocalMessage dropped = messages.removeLast();
                droppedMessages.addFirst(dropped.makeMessageReference());
            }
            messages.addFirst(m);
        }

        /**
         * Add a stacked notification that this is a summary notification for.
         * @param ref the message to add a stacked notification for
         * @param notificationId the id of the stacked notification
         */
        public void addStackedChildNotification(final MessageReference ref, final int notificationId) {
            stackedNotifications.put(ref.getUid(), new Integer(notificationId));
        }
        /**
         * Add a stacked notification that this is a summary notification for.
         * @param msg the message to add a stacked notification for
         * @param notificationId the id of the stacked notification
         */
        public void addStackedChildNotification(final Message msg, final int notificationId) {
            stackedNotifications.put(msg.getUid(), new Integer(notificationId));
        }

        /**
         * @return the IDs of all stacked notifications this is a summary notification for.
         */
        public Collection<Integer> getStackedChildNotifications() {
            return stackedNotifications.values();
        }

        /**
         * @param ref the message to check for
         * @return null or the notification ID of a stacked notification for the given message
         */
        public Integer getStackedChildNotification(final MessageReference ref) {
            return stackedNotifications.get(ref.getUid());
        }
        /**
         * @param msg the message to check for
         * @return null or the notification ID of a stacked notification for the given message
         */
        public Integer getStackedChildNotification(final Message msg) {
            return stackedNotifications.get(msg.getUid());
        }

        /**
         * Remove a certain message from the message list.
         * @see #getStackedChildNotification(com.fsck.k9.activity.MessageReference) for stacked
         * notifications you may consider to cancel.
         * @param context A context.
         * @param ref Reference of the message to remove
         * @return true if message was found and removed, false otherwise
         */
        public boolean removeMatchingMessage(Context context, MessageReference ref) {
            for (MessageReference dropped : droppedMessages) {
                if (dropped.equals(ref)) {
                    droppedMessages.remove(dropped);
                    return true;
                }
            }

            for (LocalMessage message : messages) {
                if (message.makeMessageReference().equals(ref)) {
                    if (messages.remove(message) && !droppedMessages.isEmpty()) {
                        LocalMessage restoredMessage = droppedMessages.getFirst().restoreToLocalMessage(context);
                        if (restoredMessage != null) {
                            messages.addLast(restoredMessage);
                            droppedMessages.removeFirst();
                        }
                    }
                    return true;
                }
            }

            return false;
        }

        /**
         * Adds a list of references for all pending messages for the notification to the supplied
         * List.
         */
        public void supplyAllMessageRefs(List<MessageReference> refs) {
            for (LocalMessage m : messages) {
                refs.add(m.makeMessageReference());
            }
            refs.addAll(droppedMessages);
        }

        /**
         * Gets the total number of messages the user is to be notified of.
         *
         * @return Amount of new messages the notification notifies for
         */
        public int getNewMessageCount() {
            return messages.size() + droppedMessages.size();
        }
    }

    // Key is accountNumber
    private final ConcurrentMap<Integer, NotificationData> notificationData = new ConcurrentHashMap<Integer, NotificationData>();

    private static final Set<Flag> SYNC_FLAGS = EnumSet.of(Flag.SEEN, Flag.FLAGGED, Flag.ANSWERED, Flag.FORWARDED);

    private void suppressMessages(Account account, List<LocalMessage> messages) {
        EmailProviderCache cache = EmailProviderCache.getCache(account.getUuid(), context);
        cache.hideMessages(messages);
    }

    private void unsuppressMessages(Account account, List<? extends Message> messages) {
        EmailProviderCache cache = EmailProviderCache.getCache(account.getUuid(), context);
        cache.unhideMessages(messages);
    }

    private boolean isMessageSuppressed(LocalMessage message) {
        long messageId = message.getId();
        long folderId = message.getFolder().getId();

        EmailProviderCache cache = EmailProviderCache.getCache(message.getFolder().getAccountUuid(), context);
        return cache.isMessageHidden(messageId, folderId);
    }

    private void setFlagInCache(final Account account, final List<Long> messageIds,
            final Flag flag, final boolean newState) {

        EmailProviderCache cache = EmailProviderCache.getCache(account.getUuid(), context);
        String columnName = LocalStore.getColumnNameForFlag(flag);
        String value = Integer.toString((newState) ? 1 : 0);
        cache.setValueForMessages(messageIds, columnName, value);
    }

    private void removeFlagFromCache(final Account account, final List<Long> messageIds,
            final Flag flag) {

        EmailProviderCache cache = EmailProviderCache.getCache(account.getUuid(), context);
        String columnName = LocalStore.getColumnNameForFlag(flag);
        cache.removeValueForMessages(messageIds, columnName);
    }

    private void setFlagForThreadsInCache(final Account account, final List<Long> threadRootIds,
            final Flag flag, final boolean newState) {

        EmailProviderCache cache = EmailProviderCache.getCache(account.getUuid(), context);
        String columnName = LocalStore.getColumnNameForFlag(flag);
        String value = Integer.toString((newState) ? 1 : 0);
        cache.setValueForThreads(threadRootIds, columnName, value);
    }

    private void removeFlagForThreadsFromCache(final Account account, final List<Long> messageIds,
            final Flag flag) {

        EmailProviderCache cache = EmailProviderCache.getCache(account.getUuid(), context);
        String columnName = LocalStore.getColumnNameForFlag(flag);
        cache.removeValueForThreads(messageIds, columnName);
    }


    private MessagingController(Context context) {
        this.context = context;
        mThread = new Thread(this);
        mThread.setName("MessagingController");
        mThread.start();
        if (memorizingListener != null) {
            addListener(memorizingListener);
        }
    }

    public synchronized static MessagingController getInstance(Context context) {
        if (inst == null) {
            inst = new MessagingController(context.getApplicationContext());
        }
        return inst;
    }

    public boolean isBusy() {
        return mBusy;
    }

    @Override
    public void run() {
        Process.setThreadPriority(Process.THREAD_PRIORITY_BACKGROUND);
        while (true) {
            String commandDescription = null;
            try {
                final Command command = mCommands.take();

                if (command != null) {
                    commandDescription = command.description;

                    if (K9.DEBUG)
                        Log.i(K9.LOG_TAG, "Running " + (command.isForeground ? "Foreground" : "Background") + " command '" + command.description + "', seq = " + command.sequence);

                    mBusy = true;
                    try {
                        command.runnable.run();
                    } catch (UnavailableAccountException e) {
                        // retry later
                        new Thread() {
                            @Override
                            public void run() {
                                try {
                                    sleep(30 * 1000);
                                    mCommands.put(command);
                                } catch (InterruptedException e) {
                                    Log.e(K9.LOG_TAG, "interrupted while putting a pending command for"
                                          + " an unavailable account back into the queue."
                                          + " THIS SHOULD NEVER HAPPEN.");
                                }
                            }
                        } .start();
                    }

                    if (K9.DEBUG)
                        Log.i(K9.LOG_TAG, (command.isForeground ? "Foreground" : "Background") +
                              " Command '" + command.description + "' completed");

                    for (MessagingListener l : getListeners(command.listener)) {
                        l.controllerCommandCompleted(!mCommands.isEmpty());
                    }
                }
            } catch (Exception e) {
                Log.e(K9.LOG_TAG, "Error running command '" + commandDescription + "'", e);
            }
            mBusy = false;
        }
    }

    private void put(String description, MessagingListener listener, Runnable runnable) {
        putCommand(mCommands, description, listener, runnable, true);
    }

    private void putBackground(String description, MessagingListener listener, Runnable runnable) {
        putCommand(mCommands, description, listener, runnable, false);
    }

    private void putCommand(BlockingQueue<Command> queue, String description, MessagingListener listener, Runnable runnable, boolean isForeground) {
        int retries = 10;
        Exception e = null;
        while (retries-- > 0) {
            try {
                Command command = new Command();
                command.listener = listener;
                command.runnable = runnable;
                command.description = description;
                command.isForeground = isForeground;
                queue.put(command);
                return;
            } catch (InterruptedException ie) {
                try {
                    Thread.sleep(200);
                } catch (InterruptedException ne) {
                }
                e = ie;
            }
        }
        throw new Error(e);
    }


    public void addListener(MessagingListener listener) {
        mListeners.add(listener);
        refreshListener(listener);
    }

    public void refreshListener(MessagingListener listener) {
        if (memorizingListener != null && listener != null) {
            memorizingListener.refreshOther(listener);
        }
    }

    public void removeListener(MessagingListener listener) {
        mListeners.remove(listener);
    }

    public Set<MessagingListener> getListeners() {
        return mListeners;
    }


    public Set<MessagingListener> getListeners(MessagingListener listener) {
        if (listener == null) {
            return mListeners;
        }

        Set<MessagingListener> listeners = new HashSet<MessagingListener>(mListeners);
        listeners.add(listener);
        return listeners;

    }


    /**
     * Lists folders that are available locally and remotely. This method calls
     * listFoldersCallback for local folders before it returns, and then for
     * remote folders at some later point. If there are no local folders
     * includeRemote is forced by this method. This method should be called from
     * a Thread as it may take several seconds to list the local folders.
     * TODO this needs to cache the remote folder list
     *
     * @param account
     * @param listener
     * @throws MessagingException
     */
    public void listFolders(final Account account, final boolean refreshRemote, final MessagingListener listener) {
        threadPool.execute(new Runnable() {
            @Override
            public void run() {
                listFoldersSynchronous(account, refreshRemote, listener);
            }
        });
    }

    /**
     * Lists folders that are available locally and remotely. This method calls
     * listFoldersCallback for local folders before it returns, and then for
     * remote folders at some later point. If there are no local folders
     * includeRemote is forced by this method. This method is called in the
     * foreground.
     * TODO this needs to cache the remote folder list
     *
     * @param account
     * @param listener
     * @throws MessagingException
     */
    public void listFoldersSynchronous(final Account account, final boolean refreshRemote, final MessagingListener listener) {
        for (MessagingListener l : getListeners(listener)) {
            l.listFoldersStarted(account);
        }
        List <? extends Folder > localFolders = null;
        if (!account.isAvailable(context)) {
            Log.i(K9.LOG_TAG, "not listing folders of unavailable account");
        } else {
            try {
                Store localStore = account.getLocalStore();
                localFolders = localStore.getPersonalNamespaces(false);

                if (refreshRemote || localFolders.isEmpty()) {
                    doRefreshRemote(account, listener);
                    return;
                }

                for (MessagingListener l : getListeners(listener)) {
                    l.listFolders(account, localFolders);
                }
            } catch (Exception e) {
                for (MessagingListener l : getListeners(listener)) {
                    l.listFoldersFailed(account, e.getMessage());
                }

                addErrorMessage(account, null, e);
                return;
            } finally {
                if (localFolders != null) {
                    for (Folder localFolder : localFolders) {
                        closeFolder(localFolder);
                    }
                }
            }
        }

        for (MessagingListener l : getListeners(listener)) {
            l.listFoldersFinished(account);
        }
    }

    private void doRefreshRemote(final Account account, final MessagingListener listener) {
        put("doRefreshRemote", listener, new Runnable() {
            @Override
            public void run() {
                List <? extends Folder > localFolders = null;
                try {
                    Store store = account.getRemoteStore();

                    List <? extends Folder > remoteFolders = store.getPersonalNamespaces(false);

                    LocalStore localStore = account.getLocalStore();
                    Set<String> remoteFolderNames = new HashSet<String>();
                    List<LocalFolder> foldersToCreate = new LinkedList<LocalFolder>();

                    localFolders = localStore.getPersonalNamespaces(false);
                    Set<String> localFolderNames = new HashSet<String>();
                    for (Folder localFolder : localFolders) {
                        localFolderNames.add(localFolder.getName());
                    }
                    for (Folder remoteFolder : remoteFolders) {
                        if (localFolderNames.contains(remoteFolder.getName()) == false) {
                            LocalFolder localFolder = localStore.getFolder(remoteFolder.getName());
                            foldersToCreate.add(localFolder);
                        }
                        remoteFolderNames.add(remoteFolder.getName());
                    }
                    localStore.createFolders(foldersToCreate, account.getDisplayCount());

                    localFolders = localStore.getPersonalNamespaces(false);

                    /*
                     * Clear out any folders that are no longer on the remote store.
                     */
                    for (Folder localFolder : localFolders) {
                        String localFolderName = localFolder.getName();

                        // FIXME: This is a hack used to clean up when we accidentally created the
                        //        special placeholder folder "-NONE-".
                        if (K9.FOLDER_NONE.equals(localFolderName)) {
                            localFolder.delete(false);
                        }

                        if (!account.isSpecialFolder(localFolderName) &&
                                !remoteFolderNames.contains(localFolderName)) {
                            localFolder.delete(false);
                        }
                    }

                    localFolders = localStore.getPersonalNamespaces(false);

                    for (MessagingListener l : getListeners(listener)) {
                        l.listFolders(account, localFolders);
                    }
                    for (MessagingListener l : getListeners(listener)) {
                        l.listFoldersFinished(account);
                    }
                } catch (Exception e) {
                    for (MessagingListener l : getListeners(listener)) {
                        l.listFoldersFailed(account, "");
                    }
                    addErrorMessage(account, null, e);
                } finally {
                    if (localFolders != null) {
                        for (Folder localFolder : localFolders) {
                            closeFolder(localFolder);
                        }
                    }
                }
            }
        });
    }

    /**
     * Find all messages in any local account which match the query 'query'
     * @throws MessagingException
     */
    public void searchLocalMessages(final LocalSearch search, final MessagingListener listener) {
        threadPool.execute(new Runnable() {
            @Override
            public void run() {
                searchLocalMessagesSynchronous(search, listener);
            }
        });
    }

    public void searchLocalMessagesSynchronous(final LocalSearch search, final MessagingListener listener) {
        final AccountStats stats = new AccountStats();
        final Set<String> uuidSet = new HashSet<String>(Arrays.asList(search.getAccountUuids()));
        List<Account> accounts = Preferences.getPreferences(context).getAccounts();
        boolean allAccounts = uuidSet.contains(SearchSpecification.ALL_ACCOUNTS);

        // for every account we want to search do the query in the localstore
        for (final Account account : accounts) {

            if (!allAccounts && !uuidSet.contains(account.getUuid())) {
                continue;
            }

            // Collecting statistics of the search result
            MessageRetrievalListener retrievalListener = new MessageRetrievalListener<LocalMessage>() {
                @Override
                public void messageStarted(String message, int number, int ofTotal) {}
                @Override
                public void messagesFinished(int number) {}
                @Override

                public void messageFinished(LocalMessage message, int number, int ofTotal) {
                    if (!isMessageSuppressed(message)) {
                        List<LocalMessage> messages = new ArrayList<LocalMessage>();

                        messages.add(message);
                        stats.unreadMessageCount += (!message.isSet(Flag.SEEN)) ? 1 : 0;
                        stats.flaggedMessageCount += (message.isSet(Flag.FLAGGED)) ? 1 : 0;
                        if (listener != null) {
                            listener.listLocalMessagesAddMessages(account, null, messages);
                        }
                    }
                }
            };

            // alert everyone the search has started
            if (listener != null) {
                listener.listLocalMessagesStarted(account, null);
            }

            // build and do the query in the localstore
            try {
                LocalStore localStore = account.getLocalStore();
                localStore.searchForMessages(retrievalListener, search);
            } catch (Exception e) {
                if (listener != null) {
                    listener.listLocalMessagesFailed(account, null, e.getMessage());
                }
                addErrorMessage(account, null, e);
            } finally {
                if (listener != null) {
                    listener.listLocalMessagesFinished(account, null);
                }
            }
        }

        // publish the total search statistics
        if (listener != null) {
            listener.searchStats(stats);
        }
    }



    public Future<?> searchRemoteMessages(final String acctUuid, final String folderName, final String query,
            final Set<Flag> requiredFlags, final Set<Flag> forbiddenFlags, final MessagingListener listener) {
        if (K9.DEBUG) {
            String msg = "searchRemoteMessages ("
                         + "acct=" + acctUuid
                         + ", folderName = " + folderName
                         + ", query = " + query
                         + ")";
            Log.i(K9.LOG_TAG, msg);
        }

        return threadPool.submit(new Runnable() {
            @Override
            public void run() {
                searchRemoteMessagesSynchronous(acctUuid, folderName, query, requiredFlags, forbiddenFlags, listener);
            }
        });
    }
    public void searchRemoteMessagesSynchronous(final String acctUuid, final String folderName, final String query,
            final Set<Flag> requiredFlags, final Set<Flag> forbiddenFlags, final MessagingListener listener) {
        final Account acct = Preferences.getPreferences(context).getAccount(acctUuid);

        if (listener != null) {
            listener.remoteSearchStarted(folderName);
        }

        List<Message> extraResults = new ArrayList<Message>();
        try {
            Store remoteStore = acct.getRemoteStore();
            LocalStore localStore = acct.getLocalStore();

            if (remoteStore == null || localStore == null) {
                throw new MessagingException("Could not get store");
            }

            Folder remoteFolder = remoteStore.getFolder(folderName);
            LocalFolder localFolder = localStore.getFolder(folderName);
            if (remoteFolder == null || localFolder == null) {
                throw new MessagingException("Folder not found");
            }

            List<Message> messages = remoteFolder.search(query, requiredFlags, forbiddenFlags);

            if (K9.DEBUG) {
                Log.i("Remote Search", "Remote search got " + messages.size() + " results");
            }

            // There's no need to fetch messages already completely downloaded
            List<Message> remoteMessages = localFolder.extractNewMessages(messages);
            messages.clear();

            if (listener != null) {
                listener.remoteSearchServerQueryComplete(folderName, remoteMessages.size(), acct.getRemoteSearchNumResults());
            }

            Collections.sort(remoteMessages, new UidReverseComparator());

            int resultLimit = acct.getRemoteSearchNumResults();
            if (resultLimit > 0 && remoteMessages.size() > resultLimit) {
                extraResults = remoteMessages.subList(resultLimit, remoteMessages.size());
                remoteMessages = remoteMessages.subList(0, resultLimit);
            }

            loadSearchResultsSynchronous(remoteMessages, localFolder, remoteFolder, listener);


        } catch (Exception e) {
            if (Thread.currentThread().isInterrupted()) {
                Log.i(K9.LOG_TAG, "Caught exception on aborted remote search; safe to ignore.", e);
            } else {
                Log.e(K9.LOG_TAG, "Could not complete remote search", e);
                if (listener != null) {
                    listener.remoteSearchFailed(null, e.getMessage());
                }
                addErrorMessage(acct, null, e);
            }
        } finally {
            if (listener != null) {
                listener.remoteSearchFinished(folderName, 0, acct.getRemoteSearchNumResults(), extraResults);
            }
        }

    }

    public void loadSearchResults(final Account account, final String folderName, final List<Message> messages, final MessagingListener listener) {
        threadPool.execute(new Runnable() {
            @Override
            public void run() {
                if (listener != null) {
                    listener.enableProgressIndicator(true);
                }
                try {
                    Store remoteStore = account.getRemoteStore();
                    LocalStore localStore = account.getLocalStore();

                    if (remoteStore == null || localStore == null) {
                        throw new MessagingException("Could not get store");
                    }

                    Folder remoteFolder = remoteStore.getFolder(folderName);
                    LocalFolder localFolder = localStore.getFolder(folderName);
                    if (remoteFolder == null || localFolder == null) {
                        throw new MessagingException("Folder not found");
                    }

                    loadSearchResultsSynchronous(messages, localFolder, remoteFolder, listener);
                } catch (MessagingException e) {
                    Log.e(K9.LOG_TAG, "Exception in loadSearchResults: " + e);
                    addErrorMessage(account, null, e);
                } finally {
                    if (listener != null) {
                        listener.enableProgressIndicator(false);
                    }
                }
            }
        });
    }

    public void loadSearchResultsSynchronous(List<Message> messages, LocalFolder localFolder, Folder remoteFolder, MessagingListener listener) throws MessagingException {
        final FetchProfile header = new FetchProfile();
        header.add(FetchProfile.Item.FLAGS);
        header.add(FetchProfile.Item.ENVELOPE);
        final FetchProfile structure = new FetchProfile();
        structure.add(FetchProfile.Item.STRUCTURE);

        int i = 0;
        for (Message message : messages) {
            i++;
            LocalMessage localMsg = localFolder.getMessage(message.getUid());

            if (localMsg == null) {
                remoteFolder.fetch(Collections.singletonList(message), header, null);
                //fun fact: ImapFolder.fetch can't handle getting STRUCTURE at same time as headers
                remoteFolder.fetch(Collections.singletonList(message), structure, null);
                localFolder.appendMessages(Collections.singletonList(message));
                localMsg = localFolder.getMessage(message.getUid());
            }

            if (listener != null) {
                listener.remoteSearchAddMessage(remoteFolder.getName(), localMsg, i, messages.size());
            }
        }
    }


    public void loadMoreMessages(Account account, String folder, MessagingListener listener) {
        try {
            LocalStore localStore = account.getLocalStore();
            LocalFolder localFolder = localStore.getFolder(folder);
            if (localFolder.getVisibleLimit() > 0) {
                localFolder.setVisibleLimit(localFolder.getVisibleLimit() + account.getDisplayCount());
            }
            synchronizeMailbox(account, folder, listener, null);
        } catch (MessagingException me) {
            addErrorMessage(account, null, me);

            throw new RuntimeException("Unable to set visible limit on folder", me);
        }
    }

    public void resetVisibleLimits(Collection<Account> accounts) {
        for (Account account : accounts) {
            account.resetVisibleLimits();
        }
    }

    /**
     * Start background synchronization of the specified folder.
     * @param account
     * @param folder
     * @param listener
     * @param providedRemoteFolder TODO
     */
    public void synchronizeMailbox(final Account account, final String folder, final MessagingListener listener, final Folder providedRemoteFolder) {
        putBackground("synchronizeMailbox", listener, new Runnable() {
            @Override
            public void run() {
                synchronizeMailboxSynchronous(account, folder, listener, providedRemoteFolder);
            }
        });
    }

    /**
     * Start foreground synchronization of the specified folder. This is generally only called
     * by synchronizeMailbox.
     * @param account
     * @param folder
     *
     * TODO Break this method up into smaller chunks.
     * @param providedRemoteFolder TODO
     */
    private void synchronizeMailboxSynchronous(final Account account, final String folder, final MessagingListener listener, Folder providedRemoteFolder) {
        Folder remoteFolder = null;
        LocalFolder tLocalFolder = null;

        if (K9.DEBUG)
            Log.i(K9.LOG_TAG, "Synchronizing folder " + account.getDescription() + ":" + folder);

        for (MessagingListener l : getListeners(listener)) {
            l.synchronizeMailboxStarted(account, folder);
        }
        /*
         * We don't ever sync the Outbox or errors folder
         */
        if (folder.equals(account.getOutboxFolderName()) || folder.equals(account.getErrorFolderName())) {
            for (MessagingListener l : getListeners(listener)) {
                l.synchronizeMailboxFinished(account, folder, 0, 0);
            }

            return;
        }

        Exception commandException = null;
        try {
            if (K9.DEBUG)
                Log.d(K9.LOG_TAG, "SYNC: About to process pending commands for account " + account.getDescription());

            try {
                processPendingCommandsSynchronous(account);
            } catch (Exception e) {
                addErrorMessage(account, null, e);

                Log.e(K9.LOG_TAG, "Failure processing command, but allow message sync attempt", e);
                commandException = e;
            }

            /*
             * Get the message list from the local store and create an index of
             * the uids within the list.
             */
            if (K9.DEBUG)
                Log.v(K9.LOG_TAG, "SYNC: About to get local folder " + folder);

            final LocalStore localStore = account.getLocalStore();
            tLocalFolder = localStore.getFolder(folder);
            final LocalFolder localFolder = tLocalFolder;
            localFolder.open(Folder.OPEN_MODE_RW);
            localFolder.updateLastUid();
            List<? extends Message> localMessages = localFolder.getMessages(null);
            Map<String, Message> localUidMap = new HashMap<String, Message>();
            for (Message message : localMessages) {
                localUidMap.put(message.getUid(), message);
            }

            if (providedRemoteFolder != null) {
                if (K9.DEBUG)
                    Log.v(K9.LOG_TAG, "SYNC: using providedRemoteFolder " + folder);
                remoteFolder = providedRemoteFolder;
            } else {
                Store remoteStore = account.getRemoteStore();

                if (K9.DEBUG)
                    Log.v(K9.LOG_TAG, "SYNC: About to get remote folder " + folder);
                remoteFolder = remoteStore.getFolder(folder);

                if (! verifyOrCreateRemoteSpecialFolder(account, folder, remoteFolder, listener)) {
                    return;
                }


                /*
                 * Synchronization process:
                 *
                Open the folder
                Upload any local messages that are marked as PENDING_UPLOAD (Drafts, Sent, Trash)
                Get the message count
                Get the list of the newest K9.DEFAULT_VISIBLE_LIMIT messages
                getMessages(messageCount - K9.DEFAULT_VISIBLE_LIMIT, messageCount)
                See if we have each message locally, if not fetch it's flags and envelope
                Get and update the unread count for the folder
                Update the remote flags of any messages we have locally with an internal date newer than the remote message.
                Get the current flags for any messages we have locally but did not just download
                Update local flags
                For any message we have locally but not remotely, delete the local message to keep cache clean.
                Download larger parts of any new messages.
                (Optional) Download small attachments in the background.
                 */

                /*
                 * Open the remote folder. This pre-loads certain metadata like message count.
                 */
                if (K9.DEBUG)
                    Log.v(K9.LOG_TAG, "SYNC: About to open remote folder " + folder);

                remoteFolder.open(Folder.OPEN_MODE_RW);
                if (Expunge.EXPUNGE_ON_POLL == account.getExpungePolicy()) {
                    if (K9.DEBUG)
                        Log.d(K9.LOG_TAG, "SYNC: Expunging folder " + account.getDescription() + ":" + folder);
                    remoteFolder.expunge();
                }

            }

            /*
             * Get the remote message count.
             */
            int remoteMessageCount = remoteFolder.getMessageCount();

            int visibleLimit = localFolder.getVisibleLimit();

            if (visibleLimit < 0) {
                visibleLimit = K9.DEFAULT_VISIBLE_LIMIT;
            }

            final List<Message> remoteMessages = new ArrayList<Message>();
            Map<String, Message> remoteUidMap = new HashMap<String, Message>();

            if (K9.DEBUG)
                Log.v(K9.LOG_TAG, "SYNC: Remote message count for folder " + folder + " is " + remoteMessageCount);
            final Date earliestDate = account.getEarliestPollDate();


            if (remoteMessageCount > 0) {
                /* Message numbers start at 1.  */
                int remoteStart;
                if (visibleLimit > 0) {
                    remoteStart = Math.max(0, remoteMessageCount - visibleLimit) + 1;
                } else {
                    remoteStart = 1;
                }
                int remoteEnd = remoteMessageCount;

                if (K9.DEBUG)
                    Log.v(K9.LOG_TAG, "SYNC: About to get messages " + remoteStart + " through " + remoteEnd + " for folder " + folder);

                final AtomicInteger headerProgress = new AtomicInteger(0);
                for (MessagingListener l : getListeners(listener)) {
                    l.synchronizeMailboxHeadersStarted(account, folder);
                }


                List<? extends Message> remoteMessageArray = remoteFolder.getMessages(remoteStart, remoteEnd, earliestDate, null);

                int messageCount = remoteMessageArray.size();

                for (Message thisMess : remoteMessageArray) {
                    headerProgress.incrementAndGet();
                    for (MessagingListener l : getListeners(listener)) {
                        l.synchronizeMailboxHeadersProgress(account, folder, headerProgress.get(), messageCount);
                    }
                    Message localMessage = localUidMap.get(thisMess.getUid());
                    if (localMessage == null || !localMessage.olderThan(earliestDate)) {
                        remoteMessages.add(thisMess);
                        remoteUidMap.put(thisMess.getUid(), thisMess);
                    }
                }
                if (K9.DEBUG)
                    Log.v(K9.LOG_TAG, "SYNC: Got " + remoteUidMap.size() + " messages for folder " + folder);

                for (MessagingListener l : getListeners(listener)) {
                    l.synchronizeMailboxHeadersFinished(account, folder, headerProgress.get(), remoteUidMap.size());
                }

            } else if (remoteMessageCount < 0) {
                throw new Exception("Message count " + remoteMessageCount + " for folder " + folder);
            }

            /*
             * Remove any messages that are in the local store but no longer on the remote store or are too old
             */
            if (account.syncRemoteDeletions()) {
                List<Message> destroyMessages = new ArrayList<Message>();
                for (Message localMessage : localMessages) {
                    if (remoteUidMap.get(localMessage.getUid()) == null) {
                        destroyMessages.add(localMessage);
                    }
                }


                localFolder.destroyMessages(destroyMessages);

                for (Message destroyMessage : destroyMessages) {
                    for (MessagingListener l : getListeners(listener)) {
                        l.synchronizeMailboxRemovedMessage(account, folder, destroyMessage);
                    }
                }
            }
            localMessages = null;

            /*
             * Now we download the actual content of messages.
             */
            int newMessages = downloadMessages(account, remoteFolder, localFolder, remoteMessages, false);

            int unreadMessageCount = localFolder.getUnreadMessageCount();
            for (MessagingListener l : getListeners()) {
                l.folderStatusChanged(account, folder, unreadMessageCount);
            }

            /* Notify listeners that we're finally done. */

            localFolder.setLastChecked(System.currentTimeMillis());
            localFolder.setStatus(null);

            if (K9.DEBUG)
                Log.d(K9.LOG_TAG, "Done synchronizing folder " + account.getDescription() + ":" + folder +
                      " @ " + new Date() + " with " + newMessages + " new messages");

            for (MessagingListener l : getListeners(listener)) {
                l.synchronizeMailboxFinished(account, folder, remoteMessageCount, newMessages);
            }


            if (commandException != null) {
                String rootMessage = getRootCauseMessage(commandException);
                Log.e(K9.LOG_TAG, "Root cause failure in " + account.getDescription() + ":" +
                      tLocalFolder.getName() + " was '" + rootMessage + "'");
                localFolder.setStatus(rootMessage);
                for (MessagingListener l : getListeners(listener)) {
                    l.synchronizeMailboxFailed(account, folder, rootMessage);
                }
            }

            if (K9.DEBUG)
                Log.i(K9.LOG_TAG, "Done synchronizing folder " + account.getDescription() + ":" + folder);

        } catch (Exception e) {
            Log.e(K9.LOG_TAG, "synchronizeMailbox", e);
            // If we don't set the last checked, it can try too often during
            // failure conditions
            String rootMessage = getRootCauseMessage(e);
            if (tLocalFolder != null) {
                try {
                    tLocalFolder.setStatus(rootMessage);
                    tLocalFolder.setLastChecked(System.currentTimeMillis());
                } catch (MessagingException me) {
                    Log.e(K9.LOG_TAG, "Could not set last checked on folder " + account.getDescription() + ":" +
                          tLocalFolder.getName(), e);
                }
            }

            for (MessagingListener l : getListeners(listener)) {
                l.synchronizeMailboxFailed(account, folder, rootMessage);
            }
            notifyUserIfCertificateProblem(context, e, account, true);
            addErrorMessage(account, null, e);
            Log.e(K9.LOG_TAG, "Failed synchronizing folder " + account.getDescription() + ":" + folder + " @ " + new Date());

        } finally {
            if (providedRemoteFolder == null) {
                closeFolder(remoteFolder);
            }

            closeFolder(tLocalFolder);
        }

    }


    private void closeFolder(Folder f) {
        if (f != null) {
            f.close();
        }
    }


    /*
     * If the folder is a "special" folder we need to see if it exists
     * on the remote server. It if does not exist we'll try to create it. If we
     * can't create we'll abort. This will happen on every single Pop3 folder as
     * designed and on Imap folders during error conditions. This allows us
     * to treat Pop3 and Imap the same in this code.
     */
    private boolean verifyOrCreateRemoteSpecialFolder(final Account account, final String folder, final Folder remoteFolder, final MessagingListener listener) throws MessagingException {
        if (folder.equals(account.getTrashFolderName()) ||
                folder.equals(account.getSentFolderName()) ||
                folder.equals(account.getDraftsFolderName())) {
            if (!remoteFolder.exists()) {
                if (!remoteFolder.create(FolderType.HOLDS_MESSAGES)) {
                    for (MessagingListener l : getListeners(listener)) {
                        l.synchronizeMailboxFinished(account, folder, 0, 0);
                    }
                    if (K9.DEBUG)
                        Log.i(K9.LOG_TAG, "Done synchronizing folder " + folder);

                    return false;
                }
            }
        }
        return true;
    }

    /**
     * Fetches the messages described by inputMessages from the remote store and writes them to
     * local storage.
     *
     * @param account
     *            The account the remote store belongs to.
     * @param remoteFolder
     *            The remote folder to download messages from.
     * @param localFolder
     *            The {@link LocalFolder} instance corresponding to the remote folder.
     * @param inputMessages
     *            A list of messages objects that store the UIDs of which messages to download.
     * @param flagSyncOnly
     *            Only flags will be fetched from the remote store if this is {@code true}.
     *
     * @return The number of downloaded messages that are not flagged as {@link Flag#SEEN}.
     *
     * @throws MessagingException
     */
    private int downloadMessages(final Account account, final Folder remoteFolder,
                                 final LocalFolder localFolder, List<Message> inputMessages,
                                 boolean flagSyncOnly) throws MessagingException {

        final Date earliestDate = account.getEarliestPollDate();
        Date downloadStarted = new Date(); // now

        if (earliestDate != null) {
            if (K9.DEBUG) {
                Log.d(K9.LOG_TAG, "Only syncing messages after " + earliestDate);
            }
        }
        final String folder = remoteFolder.getName();

        int unreadBeforeStart = 0;
        try {
            AccountStats stats = account.getStats(context);
            unreadBeforeStart = stats.unreadMessageCount;

        } catch (MessagingException e) {
            Log.e(K9.LOG_TAG, "Unable to getUnreadMessageCount for account: " + account, e);
        }

        List<Message> syncFlagMessages = new ArrayList<Message>();
        List<Message> unsyncedMessages = new ArrayList<Message>();
        final AtomicInteger newMessages = new AtomicInteger(0);

        List<Message> messages = new ArrayList<Message>(inputMessages);

        for (Message message : messages) {
            evaluateMessageForDownload(message, folder, localFolder, remoteFolder, account, unsyncedMessages, syncFlagMessages , flagSyncOnly);
        }

        final AtomicInteger progress = new AtomicInteger(0);
        final int todo = unsyncedMessages.size() + syncFlagMessages.size();
        for (MessagingListener l : getListeners()) {
            l.synchronizeMailboxProgress(account, folder, progress.get(), todo);
        }

        if (K9.DEBUG)
            Log.d(K9.LOG_TAG, "SYNC: Have " + unsyncedMessages.size() + " unsynced messages");

        messages.clear();
        final List<Message> largeMessages = new ArrayList<Message>();
        final List<Message> smallMessages = new ArrayList<Message>();
        if (!unsyncedMessages.isEmpty()) {

            /*
             * Reverse the order of the messages. Depending on the server this may get us
             * fetch results for newest to oldest. If not, no harm done.
             */
            Collections.sort(unsyncedMessages, new UidReverseComparator());
            int visibleLimit = localFolder.getVisibleLimit();
            int listSize = unsyncedMessages.size();

            if ((visibleLimit > 0) && (listSize > visibleLimit)) {
                unsyncedMessages = unsyncedMessages.subList(0, visibleLimit);
            }

            FetchProfile fp = new FetchProfile();
            if (remoteFolder.supportsFetchingFlags()) {
                fp.add(FetchProfile.Item.FLAGS);
            }
            fp.add(FetchProfile.Item.ENVELOPE);

            if (K9.DEBUG)
                Log.d(K9.LOG_TAG, "SYNC: About to fetch " + unsyncedMessages.size() + " unsynced messages for folder " + folder);


            fetchUnsyncedMessages(account, remoteFolder, unsyncedMessages, smallMessages, largeMessages, progress, todo, fp);

            String updatedPushState = localFolder.getPushState();
            for (Message message : unsyncedMessages) {
                String newPushState = remoteFolder.getNewPushState(updatedPushState, message);
                if (newPushState != null) {
                    updatedPushState = newPushState;
                }
            }
            localFolder.setPushState(updatedPushState);

            if (K9.DEBUG) {
                Log.d(K9.LOG_TAG, "SYNC: Synced unsynced messages for folder " + folder);
            }


        }

        if (K9.DEBUG)
            Log.d(K9.LOG_TAG, "SYNC: Have "
                  + largeMessages.size() + " large messages and "
                  + smallMessages.size() + " small messages out of "
                  + unsyncedMessages.size() + " unsynced messages");

        unsyncedMessages.clear();

        /*
         * Grab the content of the small messages first. This is going to
         * be very fast and at very worst will be a single up of a few bytes and a single
         * download of 625k.
         */
        FetchProfile fp = new FetchProfile();
        fp.add(FetchProfile.Item.BODY);
        //        fp.add(FetchProfile.Item.FLAGS);
        //        fp.add(FetchProfile.Item.ENVELOPE);

        downloadSmallMessages(account, remoteFolder, localFolder, smallMessages, progress, unreadBeforeStart, newMessages, todo, fp);
        smallMessages.clear();

        /*
         * Now do the large messages that require more round trips.
         */
        fp.clear();
        fp.add(FetchProfile.Item.STRUCTURE);
        downloadLargeMessages(account, remoteFolder, localFolder, largeMessages, progress, unreadBeforeStart,  newMessages, todo, fp);
        largeMessages.clear();

        /*
         * Refresh the flags for any messages in the local store that we didn't just
         * download.
         */

        refreshLocalMessageFlags(account, remoteFolder, localFolder, syncFlagMessages, progress, todo);

        if (K9.DEBUG)
            Log.d(K9.LOG_TAG, "SYNC: Synced remote messages for folder " + folder + ", " + newMessages.get() + " new messages");

        localFolder.purgeToVisibleLimit(new MessageRemovalListener() {
            @Override
            public void messageRemoved(Message message) {
                for (MessagingListener l : getListeners()) {
                    l.synchronizeMailboxRemovedMessage(account, folder, message);
                }
            }

        });

        // If the oldest message seen on this sync is newer than
        // the oldest message seen on the previous sync, then
        // we want to move our high-water mark forward
        // this is all here just for pop which only syncs inbox
        // this would be a little wrong for IMAP (we'd want a folder-level pref, not an account level pref.)
        // fortunately, we just don't care.
        Long oldestMessageTime = localFolder.getOldestMessageDate();

        if (oldestMessageTime != null) {
            Date oldestExtantMessage = new Date(oldestMessageTime);
            if (oldestExtantMessage.before(downloadStarted) &&
                    oldestExtantMessage.after(new Date(account.getLatestOldMessageSeenTime()))) {
                account.setLatestOldMessageSeenTime(oldestExtantMessage.getTime());
                account.save(Preferences.getPreferences(context));
            }

        }
        return newMessages.get();
    }
    private void evaluateMessageForDownload(final Message message, final String folder,
                                            final LocalFolder localFolder,
                                            final Folder remoteFolder,
                                            final Account account,
                                            final List<Message> unsyncedMessages,
                                            final List<Message> syncFlagMessages,
                                            boolean flagSyncOnly) throws MessagingException {
        if (message.isSet(Flag.DELETED)) {
            syncFlagMessages.add(message);
            return;
        }

        Message localMessage = localFolder.getMessage(message.getUid());

        if (localMessage == null) {
            if (!flagSyncOnly) {
                if (!message.isSet(Flag.X_DOWNLOADED_FULL) && !message.isSet(Flag.X_DOWNLOADED_PARTIAL)) {
                    if (K9.DEBUG)
                        Log.v(K9.LOG_TAG, "Message with uid " + message.getUid() + " has not yet been downloaded");

                    unsyncedMessages.add(message);
                } else {
                    if (K9.DEBUG)
                        Log.v(K9.LOG_TAG, "Message with uid " + message.getUid() + " is partially or fully downloaded");

                    // Store the updated message locally
                    localFolder.appendMessages(Collections.singletonList(message));

                    localMessage = localFolder.getMessage(message.getUid());

                    localMessage.setFlag(Flag.X_DOWNLOADED_FULL, message.isSet(Flag.X_DOWNLOADED_FULL));
                    localMessage.setFlag(Flag.X_DOWNLOADED_PARTIAL, message.isSet(Flag.X_DOWNLOADED_PARTIAL));

                    for (MessagingListener l : getListeners()) {
                        l.synchronizeMailboxAddOrUpdateMessage(account, folder, localMessage);
                        if (!localMessage.isSet(Flag.SEEN)) {
                            l.synchronizeMailboxNewMessage(account, folder, localMessage);
                        }
                    }
                }
            }
        } else if (!localMessage.isSet(Flag.DELETED)) {
            if (K9.DEBUG)
                Log.v(K9.LOG_TAG, "Message with uid " + message.getUid() + " is present in the local store");

            if (!localMessage.isSet(Flag.X_DOWNLOADED_FULL) && !localMessage.isSet(Flag.X_DOWNLOADED_PARTIAL)) {
                if (K9.DEBUG)
                    Log.v(K9.LOG_TAG, "Message with uid " + message.getUid()
                          + " is not downloaded, even partially; trying again");

                unsyncedMessages.add(message);
            } else {
                String newPushState = remoteFolder.getNewPushState(localFolder.getPushState(), message);
                if (newPushState != null) {
                    localFolder.setPushState(newPushState);
                }
                syncFlagMessages.add(message);
            }
        }
    }

    private <T extends Message> void fetchUnsyncedMessages(final Account account, final Folder<T> remoteFolder,
                                       List<T> unsyncedMessages,
                                       final List<Message> smallMessages,
                                       final List<Message> largeMessages,
                                       final AtomicInteger progress,
                                       final int todo,
                                       FetchProfile fp) throws MessagingException {
        final String folder = remoteFolder.getName();

        final Date earliestDate = account.getEarliestPollDate();

        remoteFolder.fetch(unsyncedMessages, fp,
        new MessageRetrievalListener<T>() {
            @Override
            public void messageFinished(T message, int number, int ofTotal) {
                try {
                    if (message.isSet(Flag.DELETED) || message.olderThan(earliestDate)) {
                        if (K9.DEBUG) {
                            if (message.isSet(Flag.DELETED)) {
                                Log.v(K9.LOG_TAG, "Newly downloaded message " + account + ":" + folder + ":" + message.getUid()
                                      + " was marked deleted on server, skipping");
                            } else {
                                Log.d(K9.LOG_TAG, "Newly downloaded message " + message.getUid() + " is older than "
                                      + earliestDate + ", skipping");
                            }
                        }
                        progress.incrementAndGet();
                        for (MessagingListener l : getListeners()) {
                            l.synchronizeMailboxProgress(account, folder, progress.get(), todo);
                        }
                        return;
                    }

                    if (account.getMaximumAutoDownloadMessageSize() > 0 &&
                    message.getSize() > account.getMaximumAutoDownloadMessageSize()) {
                        largeMessages.add(message);
                    } else {
                        smallMessages.add(message);
                    }
                } catch (Exception e) {
                    Log.e(K9.LOG_TAG, "Error while storing downloaded message.", e);
                    addErrorMessage(account, null, e);
                }
            }

            @Override
            public void messageStarted(String uid, int number, int ofTotal) {}

            @Override
            public void messagesFinished(int total) {
                // FIXME this method is almost never invoked by various Stores! Don't rely on it unless fixed!!
            }

        });
    }

    private boolean shouldImportMessage(final Account account, final String folder, final Message message, final AtomicInteger progress, final Date earliestDate) {

        if (account.isSearchByDateCapable() && message.olderThan(earliestDate)) {
            if (K9.DEBUG) {
                Log.d(K9.LOG_TAG, "Message " + message.getUid() + " is older than "
                      + earliestDate + ", hence not saving");
            }
            return false;
        }
        return true;
    }

    private <T extends Message> void downloadSmallMessages(final Account account, final Folder<T> remoteFolder,
                                       final LocalFolder localFolder,
                                       List<T> smallMessages,
                                       final AtomicInteger progress,
                                       final int unreadBeforeStart,
                                       final AtomicInteger newMessages,
                                       final int todo,
                                       FetchProfile fp) throws MessagingException {
        final String folder = remoteFolder.getName();

        final Date earliestDate = account.getEarliestPollDate();

        if (K9.DEBUG)
            Log.d(K9.LOG_TAG, "SYNC: Fetching small messages for folder " + folder);

        remoteFolder.fetch(smallMessages,
        fp, new MessageRetrievalListener<T>() {
            @Override
            public void messageFinished(final T message, int number, int ofTotal) {
                try {

                    if (!shouldImportMessage(account, folder, message, progress, earliestDate)) {
                        progress.incrementAndGet();

                        return;
                    }

                    // Store the updated message locally
                    final LocalMessage localMessage = localFolder.storeSmallMessage(message, new Runnable() {
                        @Override
                        public void run() {
                            progress.incrementAndGet();
                        }
                    });

                    // Increment the number of "new messages" if the newly downloaded message is
                    // not marked as read.
                    if (!localMessage.isSet(Flag.SEEN)) {
                        newMessages.incrementAndGet();
                    }

                    if (K9.DEBUG)
                        Log.v(K9.LOG_TAG, "About to notify listeners that we got a new small message "
                              + account + ":" + folder + ":" + message.getUid());

                    // Update the listener with what we've found
                    for (MessagingListener l : getListeners()) {
                        l.synchronizeMailboxAddOrUpdateMessage(account, folder, localMessage);
                        l.synchronizeMailboxProgress(account, folder, progress.get(), todo);
                        if (!localMessage.isSet(Flag.SEEN)) {
                            l.synchronizeMailboxNewMessage(account, folder, localMessage);
                        }
                    }
                    // Send a notification of this message

                    if (shouldNotifyForMessage(account, localFolder, message)) {
                        // Notify with the localMessage so that we don't have to recalculate the content preview.
                        notifyAccount(context, account, localMessage, unreadBeforeStart);
                    }

                } catch (MessagingException me) {
                    addErrorMessage(account, null, me);
                    Log.e(K9.LOG_TAG, "SYNC: fetch small messages", me);
                }
            }

            @Override
            public void messageStarted(String uid, int number, int ofTotal) {}

            @Override
            public void messagesFinished(int total) {}
        });

        if (K9.DEBUG)
            Log.d(K9.LOG_TAG, "SYNC: Done fetching small messages for folder " + folder);
    }



    private <T extends Message> void downloadLargeMessages(final Account account, final Folder<T> remoteFolder,
                                       final LocalFolder localFolder,
                                       List<T> largeMessages,
                                       final AtomicInteger progress,
                                       final int unreadBeforeStart,
                                       final AtomicInteger newMessages,
                                       final int todo,
                                       FetchProfile fp) throws MessagingException {
        final String folder = remoteFolder.getName();

        final Date earliestDate = account.getEarliestPollDate();

        if (K9.DEBUG)
            Log.d(K9.LOG_TAG, "SYNC: Fetching large messages for folder " + folder);

        remoteFolder.fetch(largeMessages, fp, null);
        for (T message : largeMessages) {

            if (!shouldImportMessage(account, folder, message, progress, earliestDate)) {
                progress.incrementAndGet();
                continue;
            }

            if (message.getBody() == null) {
                /*
                 * The provider was unable to get the structure of the message, so
                 * we'll download a reasonable portion of the messge and mark it as
                 * incomplete so the entire thing can be downloaded later if the user
                 * wishes to download it.
                 */
                fp.clear();
                fp.add(FetchProfile.Item.BODY_SANE);
                /*
                 *  TODO a good optimization here would be to make sure that all Stores set
                 *  the proper size after this fetch and compare the before and after size. If
                 *  they equal we can mark this SYNCHRONIZED instead of PARTIALLY_SYNCHRONIZED
                 */

                remoteFolder.fetch(Collections.singletonList(message), fp, null);

                // Store the updated message locally
                localFolder.appendMessages(Collections.singletonList(message));

                Message localMessage = localFolder.getMessage(message.getUid());


                // Certain (POP3) servers give you the whole message even when you ask for only the first x Kb
                if (!message.isSet(Flag.X_DOWNLOADED_FULL)) {
                    /*
                     * Mark the message as fully downloaded if the message size is smaller than
                     * the account's autodownload size limit, otherwise mark as only a partial
                     * download.  This will prevent the system from downloading the same message
                     * twice.
                     *
                     * If there is no limit on autodownload size, that's the same as the message
                     * being smaller than the max size
                     */
                    if (account.getMaximumAutoDownloadMessageSize() == 0 || message.getSize() < account.getMaximumAutoDownloadMessageSize()) {
                        localMessage.setFlag(Flag.X_DOWNLOADED_FULL, true);
                    } else {
                        // Set a flag indicating that the message has been partially downloaded and
                        // is ready for view.
                        localMessage.setFlag(Flag.X_DOWNLOADED_PARTIAL, true);
                    }
                }
            } else {
                /*
                 * We have a structure to deal with, from which
                 * we can pull down the parts we want to actually store.
                 * Build a list of parts we are interested in. Text parts will be downloaded
                 * right now, attachments will be left for later.
                 */

                Set<Part> viewables = MessageExtractor.collectTextParts(message);

                /*
                 * Now download the parts we're interested in storing.
                 */
                for (Part part : viewables) {
                    remoteFolder.fetchPart(message, part, null);
                }
                // Store the updated message locally
                localFolder.appendMessages(Collections.singletonList(message));

                Message localMessage = localFolder.getMessage(message.getUid());

                // Set a flag indicating this message has been fully downloaded and can be
                // viewed.
                localMessage.setFlag(Flag.X_DOWNLOADED_PARTIAL, true);
            }
            if (K9.DEBUG)
                Log.v(K9.LOG_TAG, "About to notify listeners that we got a new large message "
                      + account + ":" + folder + ":" + message.getUid());

            // Update the listener with what we've found
            progress.incrementAndGet();
            // TODO do we need to re-fetch this here?
            LocalMessage localMessage = localFolder.getMessage(message.getUid());

            // Increment the number of "new messages" if the newly downloaded message is
            // not marked as read.
            if (!localMessage.isSet(Flag.SEEN)) {
                newMessages.incrementAndGet();
            }

            for (MessagingListener l : getListeners()) {
                l.synchronizeMailboxAddOrUpdateMessage(account, folder, localMessage);
                l.synchronizeMailboxProgress(account, folder, progress.get(), todo);
                if (!localMessage.isSet(Flag.SEEN)) {
                    l.synchronizeMailboxNewMessage(account, folder, localMessage);
                }
            }

            // Send a notification of this message
            if (shouldNotifyForMessage(account, localFolder, message)) {
                // Notify with the localMessage so that we don't have to recalculate the content preview.
                notifyAccount(context, account, localMessage, unreadBeforeStart);
            }

        }//for large messages
        if (K9.DEBUG)
            Log.d(K9.LOG_TAG, "SYNC: Done fetching large messages for folder " + folder);

    }

    private void refreshLocalMessageFlags(final Account account, final Folder remoteFolder,
                                          final LocalFolder localFolder,
                                          List<Message> syncFlagMessages,
                                          final AtomicInteger progress,
                                          final int todo
                                         ) throws MessagingException {

        final String folder = remoteFolder.getName();
        if (remoteFolder.supportsFetchingFlags()) {
            if (K9.DEBUG)
                Log.d(K9.LOG_TAG, "SYNC: About to sync flags for "
                      + syncFlagMessages.size() + " remote messages for folder " + folder);

            FetchProfile fp = new FetchProfile();
            fp.add(FetchProfile.Item.FLAGS);

            List<Message> undeletedMessages = new LinkedList<Message>();
            for (Message message : syncFlagMessages) {
                if (!message.isSet(Flag.DELETED)) {
                    undeletedMessages.add(message);
                }
            }

            remoteFolder.fetch(undeletedMessages, fp, null);
            for (Message remoteMessage : syncFlagMessages) {
                LocalMessage localMessage = localFolder.getMessage(remoteMessage.getUid());
                boolean messageChanged = syncFlags(localMessage, remoteMessage);
                if (messageChanged) {
                    boolean shouldBeNotifiedOf = false;
                    if (localMessage.isSet(Flag.DELETED) || isMessageSuppressed(localMessage)) {
                        for (MessagingListener l : getListeners()) {
                            l.synchronizeMailboxRemovedMessage(account, folder, localMessage);
                        }
                    } else {
                        for (MessagingListener l : getListeners()) {
                            l.synchronizeMailboxAddOrUpdateMessage(account, folder, localMessage);
                        }
                        if (shouldNotifyForMessage(account, localFolder, localMessage)) {
                            shouldBeNotifiedOf = true;
                        }
                    }

                    // we're only interested in messages that need removing
                    if (!shouldBeNotifiedOf) {
                        NotificationData data = getNotificationData(account, null);
                        if (data != null) {
                            synchronized (data) {
                                MessageReference ref = localMessage.makeMessageReference();
                                if (data.removeMatchingMessage(context, ref)) {
<<<<<<< HEAD
                                    synchronized (data) {
                                        // if we remove a single message from the notification,
                                        // maybe there is a stacked notification active for that one message
                                        Integer childNotification = data.getStackedChildNotification(ref);
                                        if (childNotification != null) {
                                            NotificationManager notificationManager =
                                                    (NotificationManager)context.getSystemService(Context.NOTIFICATION_SERVICE);
                                            notificationManager.cancel(childNotification);
                                        }
                                        // update the (summary-) notification
                                        notifyAccountWithDataLocked(context, account, null, data);
                                    }
=======
                                    // if we remove a single message from the notification,
                                    // maybe there is a stacked notification active for that one message
                                    Integer childNotification = data.getStackedChildNotification(ref);
                                    if (childNotification != null) {
                                        NotificationManager notificationManager =
                                                (NotificationManager)context.getSystemService(Context.NOTIFICATION_SERVICE);
                                        notificationManager.cancel(childNotification);
                                    }
                                    // update the (summary-) notification
                                    notifyAccountWithDataLocked(context, account, null, data);
>>>>>>> e20701c9
                                }
                            }
                        }
                    }
                }
                progress.incrementAndGet();
                for (MessagingListener l : getListeners()) {
                    l.synchronizeMailboxProgress(account, folder, progress.get(), todo);
                }
            }
        }
    }

    private boolean syncFlags(LocalMessage localMessage, Message remoteMessage) throws MessagingException {
        boolean messageChanged = false;
        if (localMessage == null || localMessage.isSet(Flag.DELETED)) {
            return false;
        }
        if (remoteMessage.isSet(Flag.DELETED)) {
            if (localMessage.getFolder().syncRemoteDeletions()) {
                localMessage.setFlag(Flag.DELETED, true);
                messageChanged = true;
            }
        } else {
            for (Flag flag : MessagingController.SYNC_FLAGS) {
                if (remoteMessage.isSet(flag) != localMessage.isSet(flag)) {
                    localMessage.setFlag(flag, remoteMessage.isSet(flag));
                    messageChanged = true;
                }
            }
        }
        return messageChanged;
    }
    private String getRootCauseMessage(Throwable t) {
        Throwable rootCause = t;
        Throwable nextCause = rootCause;
        do {
            nextCause = rootCause.getCause();
            if (nextCause != null) {
                rootCause = nextCause;
            }
        } while (nextCause != null);
        if (rootCause instanceof MessagingException) {
            return rootCause.getMessage();
        } else {
            // Remove the namespace on the exception so we have a fighting chance of seeing more of the error in the
            // notification.
            return (rootCause.getLocalizedMessage() != null)
                ? (rootCause.getClass().getSimpleName() + ": " + rootCause.getLocalizedMessage())
                : rootCause.getClass().getSimpleName();
        }
    }

    private void queuePendingCommand(Account account, PendingCommand command) {
        try {
            LocalStore localStore = account.getLocalStore();
            localStore.addPendingCommand(command);
        } catch (Exception e) {
            addErrorMessage(account, null, e);

            throw new RuntimeException("Unable to enqueue pending command", e);
        }
    }

    private void processPendingCommands(final Account account) {
        putBackground("processPendingCommands", null, new Runnable() {
            @Override
            public void run() {
                try {
                    processPendingCommandsSynchronous(account);
                } catch (UnavailableStorageException e) {
                    Log.i(K9.LOG_TAG, "Failed to process pending command because storage is not available - trying again later.");
                    throw new UnavailableAccountException(e);
                } catch (MessagingException me) {
                    Log.e(K9.LOG_TAG, "processPendingCommands", me);

                    addErrorMessage(account, null, me);

                    /*
                     * Ignore any exceptions from the commands. Commands will be processed
                     * on the next round.
                     */
                }
            }
        });
    }

    private void processPendingCommandsSynchronous(Account account) throws MessagingException {
        LocalStore localStore = account.getLocalStore();
        List<PendingCommand> commands = localStore.getPendingCommands();

        int progress = 0;
        int todo = commands.size();
        if (todo == 0) {
            return;
        }

        for (MessagingListener l : getListeners()) {
            l.pendingCommandsProcessing(account);
            l.synchronizeMailboxProgress(account, null, progress, todo);
        }

        PendingCommand processingCommand = null;
        try {
            for (PendingCommand command : commands) {
                processingCommand = command;
                if (K9.DEBUG)
                    Log.d(K9.LOG_TAG, "Processing pending command '" + command + "'");

                String[] components = command.command.split("\\.");
                String commandTitle = components[components.length - 1];
                for (MessagingListener l : getListeners()) {
                    l.pendingCommandStarted(account, commandTitle);
                }
                /*
                 * We specifically do not catch any exceptions here. If a command fails it is
                 * most likely due to a server or IO error and it must be retried before any
                 * other command processes. This maintains the order of the commands.
                 */
                try {
                    if (PENDING_COMMAND_APPEND.equals(command.command)) {
                        processPendingAppend(command, account);
                    } else if (PENDING_COMMAND_SET_FLAG_BULK.equals(command.command)) {
                        processPendingSetFlag(command, account);
                    } else if (PENDING_COMMAND_SET_FLAG.equals(command.command)) {
                        processPendingSetFlagOld(command, account);
                    } else if (PENDING_COMMAND_MARK_ALL_AS_READ.equals(command.command)) {
                        processPendingMarkAllAsRead(command, account);
                    } else if (PENDING_COMMAND_MOVE_OR_COPY_BULK.equals(command.command)) {
                        processPendingMoveOrCopyOld2(command, account);
                    } else if (PENDING_COMMAND_MOVE_OR_COPY_BULK_NEW.equals(command.command)) {
                        processPendingMoveOrCopy(command, account);
                    } else if (PENDING_COMMAND_MOVE_OR_COPY.equals(command.command)) {
                        processPendingMoveOrCopyOld(command, account);
                    } else if (PENDING_COMMAND_EMPTY_TRASH.equals(command.command)) {
                        processPendingEmptyTrash(command, account);
                    } else if (PENDING_COMMAND_EXPUNGE.equals(command.command)) {
                        processPendingExpunge(command, account);
                    }
                    localStore.removePendingCommand(command);
                    if (K9.DEBUG)
                        Log.d(K9.LOG_TAG, "Done processing pending command '" + command + "'");
                } catch (MessagingException me) {
                    if (me.isPermanentFailure()) {
                        addErrorMessage(account, null, me);
                        Log.e(K9.LOG_TAG, "Failure of command '" + command + "' was permanent, removing command from queue");
                        localStore.removePendingCommand(processingCommand);
                    } else {
                        throw me;
                    }
                } finally {
                    progress++;
                    for (MessagingListener l : getListeners()) {
                        l.synchronizeMailboxProgress(account, null, progress, todo);
                        l.pendingCommandCompleted(account, commandTitle);
                    }
                }
            }
        } catch (MessagingException me) {
            notifyUserIfCertificateProblem(context, me, account, true);
            addErrorMessage(account, null, me);
            Log.e(K9.LOG_TAG, "Could not process command '" + processingCommand + "'", me);
            throw me;
        } finally {
            for (MessagingListener l : getListeners()) {
                l.pendingCommandsFinished(account);
            }
        }
    }

    /**
     * Process a pending append message command. This command uploads a local message to the
     * server, first checking to be sure that the server message is not newer than
     * the local message. Once the local message is successfully processed it is deleted so
     * that the server message will be synchronized down without an additional copy being
     * created.
     * TODO update the local message UID instead of deleteing it
     *
     * @param command arguments = (String folder, String uid)
     * @param account
     * @throws MessagingException
     */
    private void processPendingAppend(PendingCommand command, Account account)
    throws MessagingException {
        Folder remoteFolder = null;
        LocalFolder localFolder = null;
        try {

            String folder = command.arguments[0];
            String uid = command.arguments[1];

            if (account.getErrorFolderName().equals(folder)) {
                return;
            }

            LocalStore localStore = account.getLocalStore();
            localFolder = localStore.getFolder(folder);
            LocalMessage localMessage = localFolder.getMessage(uid);

            if (localMessage == null) {
                return;
            }

            Store remoteStore = account.getRemoteStore();
            remoteFolder = remoteStore.getFolder(folder);
            if (!remoteFolder.exists()) {
                if (!remoteFolder.create(FolderType.HOLDS_MESSAGES)) {
                    return;
                }
            }
            remoteFolder.open(Folder.OPEN_MODE_RW);
            if (remoteFolder.getMode() != Folder.OPEN_MODE_RW) {
                return;
            }

            Message remoteMessage = null;
            if (!localMessage.getUid().startsWith(K9.LOCAL_UID_PREFIX)) {
                remoteMessage = remoteFolder.getMessage(localMessage.getUid());
            }

            if (remoteMessage == null) {
                if (localMessage.isSet(Flag.X_REMOTE_COPY_STARTED)) {
                    Log.w(K9.LOG_TAG, "Local message with uid " + localMessage.getUid() +
                          " has flag " + Flag.X_REMOTE_COPY_STARTED + " already set, checking for remote message with " +
                          " same message id");
                    String rUid = remoteFolder.getUidFromMessageId(localMessage);
                    if (rUid != null) {
                        Log.w(K9.LOG_TAG, "Local message has flag " + Flag.X_REMOTE_COPY_STARTED + " already set, and there is a remote message with " +
                              " uid " + rUid + ", assuming message was already copied and aborting this copy");

                        String oldUid = localMessage.getUid();
                        localMessage.setUid(rUid);
                        localFolder.changeUid(localMessage);
                        for (MessagingListener l : getListeners()) {
                            l.messageUidChanged(account, folder, oldUid, localMessage.getUid());
                        }
                        return;
                    } else {
                        Log.w(K9.LOG_TAG, "No remote message with message-id found, proceeding with append");
                    }
                }

                /*
                 * If the message does not exist remotely we just upload it and then
                 * update our local copy with the new uid.
                 */
                FetchProfile fp = new FetchProfile();
                fp.add(FetchProfile.Item.BODY);
                localFolder.fetch(Collections.singletonList(localMessage) , fp, null);
                String oldUid = localMessage.getUid();
                localMessage.setFlag(Flag.X_REMOTE_COPY_STARTED, true);
                remoteFolder.appendMessages(Collections.singletonList(localMessage));

                localFolder.changeUid(localMessage);
                for (MessagingListener l : getListeners()) {
                    l.messageUidChanged(account, folder, oldUid, localMessage.getUid());
                }
            } else {
                /*
                 * If the remote message exists we need to determine which copy to keep.
                 */
                /*
                 * See if the remote message is newer than ours.
                 */
                FetchProfile fp = new FetchProfile();
                fp.add(FetchProfile.Item.ENVELOPE);
                remoteFolder.fetch(Collections.singletonList(remoteMessage), fp, null);
                Date localDate = localMessage.getInternalDate();
                Date remoteDate = remoteMessage.getInternalDate();
                if (remoteDate != null && remoteDate.compareTo(localDate) > 0) {
                    /*
                     * If the remote message is newer than ours we'll just
                     * delete ours and move on. A sync will get the server message
                     * if we need to be able to see it.
                     */
                    localMessage.destroy();
                } else {
                    /*
                     * Otherwise we'll upload our message and then delete the remote message.
                     */
                    fp.clear();
                    fp = new FetchProfile();
                    fp.add(FetchProfile.Item.BODY);
                    localFolder.fetch(Collections.singletonList(localMessage), fp, null);
                    String oldUid = localMessage.getUid();

                    localMessage.setFlag(Flag.X_REMOTE_COPY_STARTED, true);

                    remoteFolder.appendMessages(Collections.singletonList(localMessage));
                    localFolder.changeUid(localMessage);
                    for (MessagingListener l : getListeners()) {
                        l.messageUidChanged(account, folder, oldUid, localMessage.getUid());
                    }
                    if (remoteDate != null) {
                        remoteMessage.setFlag(Flag.DELETED, true);
                        if (Expunge.EXPUNGE_IMMEDIATELY == account.getExpungePolicy()) {
                            remoteFolder.expunge();
                        }
                    }
                }
            }
        } finally {
            closeFolder(remoteFolder);
            closeFolder(localFolder);
        }
    }
    private void queueMoveOrCopy(Account account, String srcFolder, String destFolder, boolean isCopy, String uids[]) {
        if (account.getErrorFolderName().equals(srcFolder)) {
            return;
        }
        PendingCommand command = new PendingCommand();
        command.command = PENDING_COMMAND_MOVE_OR_COPY_BULK_NEW;

        int length = 4 + uids.length;
        command.arguments = new String[length];
        command.arguments[0] = srcFolder;
        command.arguments[1] = destFolder;
        command.arguments[2] = Boolean.toString(isCopy);
        command.arguments[3] = Boolean.toString(false);
        System.arraycopy(uids, 0, command.arguments, 4, uids.length);
        queuePendingCommand(account, command);
    }

    private void queueMoveOrCopy(Account account, String srcFolder, String destFolder, boolean isCopy, String uids[], Map<String, String> uidMap) {
        if (uidMap == null || uidMap.isEmpty()) {
            queueMoveOrCopy(account, srcFolder, destFolder, isCopy, uids);
        } else {
            if (account.getErrorFolderName().equals(srcFolder)) {
                return;
            }
            PendingCommand command = new PendingCommand();
            command.command = PENDING_COMMAND_MOVE_OR_COPY_BULK_NEW;

            int length = 4 + uidMap.keySet().size() + uidMap.values().size();
            command.arguments = new String[length];
            command.arguments[0] = srcFolder;
            command.arguments[1] = destFolder;
            command.arguments[2] = Boolean.toString(isCopy);
            command.arguments[3] = Boolean.toString(true);
            System.arraycopy(uidMap.keySet().toArray(), 0, command.arguments, 4, uidMap.keySet().size());
            System.arraycopy(uidMap.values().toArray(), 0, command.arguments, 4 + uidMap.keySet().size(), uidMap.values().size());
            queuePendingCommand(account, command);
        }
    }

    /**
     * Convert pending command to new format and call
     * {@link #processPendingMoveOrCopy(PendingCommand, Account)}.
     *
     * <p>
     * TODO: This method is obsolete and is only for transition from K-9 4.0 to K-9 4.2
     * Eventually, it should be removed.
     * </p>
     *
     * @param command
     *         Pending move/copy command in old format.
     * @param account
     *         The account the pending command belongs to.
     *
     * @throws MessagingException
     *         In case of an error.
     */
    private void processPendingMoveOrCopyOld2(PendingCommand command, Account account)
            throws MessagingException {
        PendingCommand newCommand = new PendingCommand();
        int len = command.arguments.length;
        newCommand.command = PENDING_COMMAND_MOVE_OR_COPY_BULK_NEW;
        newCommand.arguments = new String[len + 1];
        newCommand.arguments[0] = command.arguments[0];
        newCommand.arguments[1] = command.arguments[1];
        newCommand.arguments[2] = command.arguments[2];
        newCommand.arguments[3] = Boolean.toString(false);
        System.arraycopy(command.arguments, 3, newCommand.arguments, 4, len - 3);

        processPendingMoveOrCopy(newCommand, account);
    }

    /**
     * Process a pending trash message command.
     *
     * @param command arguments = (String folder, String uid)
     * @param account
     * @throws MessagingException
     */
    private void processPendingMoveOrCopy(PendingCommand command, Account account)
    throws MessagingException {
        Folder remoteSrcFolder = null;
        Folder remoteDestFolder = null;
        LocalFolder localDestFolder = null;
        try {
            String srcFolder = command.arguments[0];
            if (account.getErrorFolderName().equals(srcFolder)) {
                return;
            }
            String destFolder = command.arguments[1];
            String isCopyS = command.arguments[2];
            String hasNewUidsS = command.arguments[3];

            boolean hasNewUids = false;
            if (hasNewUidsS != null) {
                hasNewUids = Boolean.parseBoolean(hasNewUidsS);
            }

            Store remoteStore = account.getRemoteStore();
            remoteSrcFolder = remoteStore.getFolder(srcFolder);

            Store localStore = account.getLocalStore();
            localDestFolder = (LocalFolder) localStore.getFolder(destFolder);
            List<Message> messages = new ArrayList<Message>();

            /*
             * We split up the localUidMap into two parts while sending the command, here we assemble it back.
             */
            Map<String, String> localUidMap = new HashMap<String, String>();
            if (hasNewUids) {
                int offset = (command.arguments.length - 4) / 2;

                for (int i = 4; i < 4 + offset; i++) {
                    localUidMap.put(command.arguments[i], command.arguments[i + offset]);

                    String uid = command.arguments[i];
                    if (!uid.startsWith(K9.LOCAL_UID_PREFIX)) {
                        messages.add(remoteSrcFolder.getMessage(uid));
                    }
                }

            } else {
                for (int i = 4; i < command.arguments.length; i++) {
                    String uid = command.arguments[i];
                    if (!uid.startsWith(K9.LOCAL_UID_PREFIX)) {
                        messages.add(remoteSrcFolder.getMessage(uid));
                    }
                }
            }

            boolean isCopy = false;
            if (isCopyS != null) {
                isCopy = Boolean.parseBoolean(isCopyS);
            }

            if (!remoteSrcFolder.exists()) {
                throw new MessagingException("processingPendingMoveOrCopy: remoteFolder " + srcFolder + " does not exist", true);
            }
            remoteSrcFolder.open(Folder.OPEN_MODE_RW);
            if (remoteSrcFolder.getMode() != Folder.OPEN_MODE_RW) {
                throw new MessagingException("processingPendingMoveOrCopy: could not open remoteSrcFolder " + srcFolder + " read/write", true);
            }

            if (K9.DEBUG)
                Log.d(K9.LOG_TAG, "processingPendingMoveOrCopy: source folder = " + srcFolder
                      + ", " + messages.size() + " messages, destination folder = " + destFolder + ", isCopy = " + isCopy);

            Map <String, String> remoteUidMap = null;

            if (!isCopy && destFolder.equals(account.getTrashFolderName())) {
                if (K9.DEBUG)
                    Log.d(K9.LOG_TAG, "processingPendingMoveOrCopy doing special case for deleting message");

                String destFolderName = destFolder;
                if (K9.FOLDER_NONE.equals(destFolderName)) {
                    destFolderName = null;
                }
                remoteSrcFolder.delete(messages, destFolderName);
            } else {
                remoteDestFolder = remoteStore.getFolder(destFolder);

                if (isCopy) {
                    remoteUidMap = remoteSrcFolder.copyMessages(messages, remoteDestFolder);
                } else {
                    remoteUidMap = remoteSrcFolder.moveMessages(messages, remoteDestFolder);
                }
            }
            if (!isCopy && Expunge.EXPUNGE_IMMEDIATELY == account.getExpungePolicy()) {
                if (K9.DEBUG)
                    Log.i(K9.LOG_TAG, "processingPendingMoveOrCopy expunging folder " + account.getDescription() + ":" + srcFolder);

                remoteSrcFolder.expunge();
            }

            /*
             * This next part is used to bring the local UIDs of the local destination folder
             * upto speed with the remote UIDs of remote destination folder.
             */
            if (!localUidMap.isEmpty() && remoteUidMap != null && !remoteUidMap.isEmpty()) {
                for (Map.Entry<String, String> entry : remoteUidMap.entrySet()) {
                    String remoteSrcUid = entry.getKey();
                    String localDestUid = localUidMap.get(remoteSrcUid);
                    String newUid = entry.getValue();

                    Message localDestMessage = localDestFolder.getMessage(localDestUid);
                    if (localDestMessage != null) {
                        localDestMessage.setUid(newUid);
                        localDestFolder.changeUid((LocalMessage)localDestMessage);
                        for (MessagingListener l : getListeners()) {
                            l.messageUidChanged(account, destFolder, localDestUid, newUid);
                        }
                    }
                }
            }
        } finally {
            closeFolder(remoteSrcFolder);
            closeFolder(remoteDestFolder);
        }
    }

    private void queueSetFlag(final Account account, final String folderName, final String newState, final String flag, final String[] uids) {
        putBackground("queueSetFlag " + account.getDescription() + ":" + folderName, null, new Runnable() {
            @Override
            public void run() {
                PendingCommand command = new PendingCommand();
                command.command = PENDING_COMMAND_SET_FLAG_BULK;
                int length = 3 + uids.length;
                command.arguments = new String[length];
                command.arguments[0] = folderName;
                command.arguments[1] = newState;
                command.arguments[2] = flag;
                System.arraycopy(uids, 0, command.arguments, 3, uids.length);
                queuePendingCommand(account, command);
                processPendingCommands(account);
            }
        });
    }
    /**
     * Processes a pending mark read or unread command.
     *
     * @param command arguments = (String folder, String uid, boolean read)
     * @param account
     */
    private void processPendingSetFlag(PendingCommand command, Account account)
    throws MessagingException {
        String folder = command.arguments[0];

        if (account.getErrorFolderName().equals(folder)) {
            return;
        }

        boolean newState = Boolean.parseBoolean(command.arguments[1]);

        Flag flag = Flag.valueOf(command.arguments[2]);

        Store remoteStore = account.getRemoteStore();
        Folder remoteFolder = remoteStore.getFolder(folder);
        if (!remoteFolder.exists() || !remoteFolder.isFlagSupported(flag)) {
            return;
        }

        try {
            remoteFolder.open(Folder.OPEN_MODE_RW);
            if (remoteFolder.getMode() != Folder.OPEN_MODE_RW) {
                return;
            }
            List<Message> messages = new ArrayList<Message>();
            for (int i = 3; i < command.arguments.length; i++) {
                String uid = command.arguments[i];
                if (!uid.startsWith(K9.LOCAL_UID_PREFIX)) {
                    messages.add(remoteFolder.getMessage(uid));
                }
            }

            if (messages.isEmpty()) {
                return;
            }
            remoteFolder.setFlags(messages, Collections.singleton(flag), newState);
        } finally {
            closeFolder(remoteFolder);
        }
    }

    // TODO: This method is obsolete and is only for transition from K-9 2.0 to K-9 2.1
    // Eventually, it should be removed
    private void processPendingSetFlagOld(PendingCommand command, Account account)
    throws MessagingException {
        String folder = command.arguments[0];
        String uid = command.arguments[1];

        if (account.getErrorFolderName().equals(folder)) {
            return;
        }
        if (K9.DEBUG)
            Log.d(K9.LOG_TAG, "processPendingSetFlagOld: folder = " + folder + ", uid = " + uid);

        boolean newState = Boolean.parseBoolean(command.arguments[2]);

        Flag flag = Flag.valueOf(command.arguments[3]);
        Folder remoteFolder = null;
        try {
            Store remoteStore = account.getRemoteStore();
            remoteFolder = remoteStore.getFolder(folder);
            if (!remoteFolder.exists()) {
                return;
            }
            remoteFolder.open(Folder.OPEN_MODE_RW);
            if (remoteFolder.getMode() != Folder.OPEN_MODE_RW) {
                return;
            }
            Message remoteMessage = null;
            if (!uid.startsWith(K9.LOCAL_UID_PREFIX)) {
                remoteMessage = remoteFolder.getMessage(uid);
            }
            if (remoteMessage == null) {
                return;
            }
            remoteMessage.setFlag(flag, newState);
        } finally {
            closeFolder(remoteFolder);
        }
    }
    private void queueExpunge(final Account account, final String folderName) {
        putBackground("queueExpunge " + account.getDescription() + ":" + folderName, null, new Runnable() {
            @Override
            public void run() {
                PendingCommand command = new PendingCommand();
                command.command = PENDING_COMMAND_EXPUNGE;

                command.arguments = new String[1];

                command.arguments[0] = folderName;
                queuePendingCommand(account, command);
                processPendingCommands(account);
            }
        });
    }
    private void processPendingExpunge(PendingCommand command, Account account)
    throws MessagingException {
        String folder = command.arguments[0];

        if (account.getErrorFolderName().equals(folder)) {
            return;
        }
        if (K9.DEBUG)
            Log.d(K9.LOG_TAG, "processPendingExpunge: folder = " + folder);

        Store remoteStore = account.getRemoteStore();
        Folder remoteFolder = remoteStore.getFolder(folder);
        try {
            if (!remoteFolder.exists()) {
                return;
            }
            remoteFolder.open(Folder.OPEN_MODE_RW);
            if (remoteFolder.getMode() != Folder.OPEN_MODE_RW) {
                return;
            }
            remoteFolder.expunge();
            if (K9.DEBUG)
                Log.d(K9.LOG_TAG, "processPendingExpunge: complete for folder = " + folder);
        } finally {
            closeFolder(remoteFolder);
        }
    }


    // TODO: This method is obsolete and is only for transition from K-9 2.0 to K-9 2.1
    // Eventually, it should be removed
    private void processPendingMoveOrCopyOld(PendingCommand command, Account account)
    throws MessagingException {
        String srcFolder = command.arguments[0];
        String uid = command.arguments[1];
        String destFolder = command.arguments[2];
        String isCopyS = command.arguments[3];

        boolean isCopy = false;
        if (isCopyS != null) {
            isCopy = Boolean.parseBoolean(isCopyS);
        }

        if (account.getErrorFolderName().equals(srcFolder)) {
            return;
        }

        Store remoteStore = account.getRemoteStore();
        Folder remoteSrcFolder = remoteStore.getFolder(srcFolder);
        Folder remoteDestFolder = remoteStore.getFolder(destFolder);

        if (!remoteSrcFolder.exists()) {
            throw new MessagingException("processPendingMoveOrCopyOld: remoteFolder " + srcFolder + " does not exist", true);
        }
        remoteSrcFolder.open(Folder.OPEN_MODE_RW);
        if (remoteSrcFolder.getMode() != Folder.OPEN_MODE_RW) {
            throw new MessagingException("processPendingMoveOrCopyOld: could not open remoteSrcFolder " + srcFolder + " read/write", true);
        }

        Message remoteMessage = null;
        if (!uid.startsWith(K9.LOCAL_UID_PREFIX)) {
            remoteMessage = remoteSrcFolder.getMessage(uid);
        }
        if (remoteMessage == null) {
            throw new MessagingException("processPendingMoveOrCopyOld: remoteMessage " + uid + " does not exist", true);
        }

        if (K9.DEBUG)
            Log.d(K9.LOG_TAG, "processPendingMoveOrCopyOld: source folder = " + srcFolder
                  + ", uid = " + uid + ", destination folder = " + destFolder + ", isCopy = " + isCopy);

        if (!isCopy && destFolder.equals(account.getTrashFolderName())) {
            if (K9.DEBUG)
                Log.d(K9.LOG_TAG, "processPendingMoveOrCopyOld doing special case for deleting message");

            remoteMessage.delete(account.getTrashFolderName());
            remoteSrcFolder.close();
            return;
        }

        remoteDestFolder.open(Folder.OPEN_MODE_RW);
        if (remoteDestFolder.getMode() != Folder.OPEN_MODE_RW) {
            throw new MessagingException("processPendingMoveOrCopyOld: could not open remoteDestFolder " + srcFolder + " read/write", true);
        }

        if (isCopy) {
            remoteSrcFolder.copyMessages(Collections.singletonList(remoteMessage), remoteDestFolder);
        } else {
            remoteSrcFolder.moveMessages(Collections.singletonList(remoteMessage), remoteDestFolder);
        }
        remoteSrcFolder.close();
        remoteDestFolder.close();
    }

    private void processPendingMarkAllAsRead(PendingCommand command, Account account) throws MessagingException {
        String folder = command.arguments[0];
        Folder remoteFolder = null;
        LocalFolder localFolder = null;
        try {
            Store localStore = account.getLocalStore();
            localFolder = (LocalFolder) localStore.getFolder(folder);
            localFolder.open(Folder.OPEN_MODE_RW);
            List<? extends Message> messages = localFolder.getMessages(null, false);
            for (Message message : messages) {
                if (!message.isSet(Flag.SEEN)) {
                    message.setFlag(Flag.SEEN, true);
                    for (MessagingListener l : getListeners()) {
                        l.listLocalMessagesUpdateMessage(account, folder, message);
                    }
                }
            }

            for (MessagingListener l : getListeners()) {
                l.folderStatusChanged(account, folder, 0);
            }


            if (account.getErrorFolderName().equals(folder)) {
                return;
            }

            Store remoteStore = account.getRemoteStore();
            remoteFolder = remoteStore.getFolder(folder);

            if (!remoteFolder.exists() || !remoteFolder.isFlagSupported(Flag.SEEN)) {
                return;
            }
            remoteFolder.open(Folder.OPEN_MODE_RW);
            if (remoteFolder.getMode() != Folder.OPEN_MODE_RW) {
                return;
            }

            remoteFolder.setFlags(Collections.singleton(Flag.SEEN), true);
            remoteFolder.close();
        } catch (UnsupportedOperationException uoe) {
            Log.w(K9.LOG_TAG, "Could not mark all server-side as read because store doesn't support operation", uoe);
        } finally {
            closeFolder(localFolder);
            closeFolder(remoteFolder);
        }
    }

    void notifyUserIfCertificateProblem(Context context, Exception e,
            Account account, boolean incoming) {
        if (!(e instanceof CertificateValidationException)) {
            return;
        }

        CertificateValidationException cve = (CertificateValidationException) e;
        if (!cve.needsUserAttention()) {
            return;
        }

        final int id = incoming
                ? K9.CERTIFICATE_EXCEPTION_NOTIFICATION_INCOMING + account.getAccountNumber()
                : K9.CERTIFICATE_EXCEPTION_NOTIFICATION_OUTGOING + account.getAccountNumber();
        final Intent i = incoming
                ? AccountSetupIncoming.intentActionEditIncomingSettings(context, account)
                : AccountSetupOutgoing.intentActionEditOutgoingSettings(context, account);
        final PendingIntent pi = PendingIntent.getActivity(context,
                account.getAccountNumber(), i, PendingIntent.FLAG_UPDATE_CURRENT);
        final String title = context.getString(
                R.string.notification_certificate_error_title, account.getDescription());

        final NotificationCompat.Builder builder = new NotificationCompat.Builder(context);
        builder.setSmallIcon(platformSupportsLockScreenNotifications()
            ? R.drawable.ic_notify_new_mail_vector
            : R.drawable.ic_notify_new_mail);
        builder.setWhen(System.currentTimeMillis());
        builder.setAutoCancel(true);
        builder.setTicker(title);
        builder.setContentTitle(title);
        builder.setContentText(context.getString(R.string.notification_certificate_error_text));
        builder.setContentIntent(pi);
        builder.setVisibility(NotificationCompat.VISIBILITY_PUBLIC);

        configureNotification(builder, null, null,
                K9.NOTIFICATION_LED_FAILURE_COLOR,
                K9.NOTIFICATION_LED_BLINK_FAST, true);

        final NotificationManager nm = (NotificationManager)
                context.getSystemService(Context.NOTIFICATION_SERVICE);
        nm.notify(null, id, builder.build());
    }

    public void clearCertificateErrorNotifications(Context context,
            final Account account, CheckDirection direction) {
        final NotificationManager nm = (NotificationManager)
                context.getSystemService(Context.NOTIFICATION_SERVICE);

        if (direction == CheckDirection.INCOMING) {
            nm.cancel(null, K9.CERTIFICATE_EXCEPTION_NOTIFICATION_INCOMING + account.getAccountNumber());
        } else {
            nm.cancel(null, K9.CERTIFICATE_EXCEPTION_NOTIFICATION_OUTGOING + account.getAccountNumber());
        }
    }


    static long uidfill = 0;
    static AtomicBoolean loopCatch = new AtomicBoolean();
    public void addErrorMessage(Account account, String subject, Throwable t) {
        try {
            if (t == null) {
                return;
            }

            CharArrayWriter baos = new CharArrayWriter(t.getStackTrace().length * 10);
            PrintWriter ps = new PrintWriter(baos);
            try {
                PackageInfo packageInfo = context.getPackageManager().getPackageInfo(
                        context.getPackageName(), 0);
                ps.format("K9-Mail version: %s\r\n", packageInfo.versionName);
            } catch (Exception e) {
                // ignore
            }
            ps.format("Device make: %s\r\n", Build.MANUFACTURER);
            ps.format("Device model: %s\r\n", Build.MODEL);
            ps.format("Android version: %s\r\n\r\n", Build.VERSION.RELEASE);
            t.printStackTrace(ps);
            ps.close();

            if (subject == null) {
                subject = getRootCauseMessage(t);
            }

            addErrorMessage(account, subject, baos.toString());
        } catch (Throwable it) {
            Log.e(K9.LOG_TAG, "Could not save error message to " + account.getErrorFolderName(), it);
        }
    }

    public void addErrorMessage(Account account, String subject, String body) {
        if (!K9.DEBUG) {
            return;
        }
        if (!loopCatch.compareAndSet(false, true)) {
            return;
        }
        try {
            if (body == null || body.length() < 1) {
                return;
            }

            Store localStore = account.getLocalStore();
            LocalFolder localFolder = (LocalFolder)localStore.getFolder(account.getErrorFolderName());
            MimeMessage message = new MimeMessage();

            MimeMessageHelper.setBody(message, new TextBody(body));
            message.setFlag(Flag.X_DOWNLOADED_FULL, true);
            message.setSubject(subject);

            long nowTime = System.currentTimeMillis();
            Date nowDate = new Date(nowTime);
            message.setInternalDate(nowDate);
            message.addSentDate(nowDate, K9.hideTimeZone());
            message.setFrom(new Address(account.getEmail(), "K9mail internal"));

            localFolder.appendMessages(Collections.singletonList(message));

            localFolder.clearMessagesOlderThan(nowTime - (15 * 60 * 1000));

        } catch (Throwable it) {
            Log.e(K9.LOG_TAG, "Could not save error message to " + account.getErrorFolderName(), it);
        } finally {
            loopCatch.set(false);
        }
    }



    public void markAllMessagesRead(final Account account, final String folder) {

        if (K9.DEBUG)
            Log.i(K9.LOG_TAG, "Marking all messages in " + account.getDescription() + ":" + folder + " as read");
        List<String> args = new ArrayList<String>();
        args.add(folder);
        PendingCommand command = new PendingCommand();
        command.command = PENDING_COMMAND_MARK_ALL_AS_READ;
        command.arguments = args.toArray(EMPTY_STRING_ARRAY);
        queuePendingCommand(account, command);
        processPendingCommands(account);
    }

    public void setFlag(final Account account, final List<Long> messageIds, final Flag flag,
            final boolean newState) {

        setFlagInCache(account, messageIds, flag, newState);

        threadPool.execute(new Runnable() {
            @Override
            public void run() {
                setFlagSynchronous(account, messageIds, flag, newState, false);
            }
        });
    }

    public void setFlagForThreads(final Account account, final List<Long> threadRootIds,
            final Flag flag, final boolean newState) {

        setFlagForThreadsInCache(account, threadRootIds, flag, newState);

        threadPool.execute(new Runnable() {
            @Override
            public void run() {
                setFlagSynchronous(account, threadRootIds, flag, newState, true);
            }
        });
    }

    private void setFlagSynchronous(final Account account, final List<Long> ids,
            final Flag flag, final boolean newState, final boolean threadedList) {

        LocalStore localStore;
        try {
            localStore = account.getLocalStore();
        } catch (MessagingException e) {
            Log.e(K9.LOG_TAG, "Couldn't get LocalStore instance", e);
            return;
        }

        // Update affected messages in the database. This should be as fast as possible so the UI
        // can be updated with the new state.
        try {
            if (threadedList) {
                localStore.setFlagForThreads(ids, flag, newState);
                removeFlagForThreadsFromCache(account, ids, flag);
            } else {
                localStore.setFlag(ids, flag, newState);
                removeFlagFromCache(account, ids, flag);
            }
        } catch (MessagingException e) {
            Log.e(K9.LOG_TAG, "Couldn't set flags in local database", e);
        }

        // Read folder name and UID of messages from the database
        Map<String, List<String>> folderMap;
        try {
            folderMap = localStore.getFoldersAndUids(ids, threadedList);
        } catch (MessagingException e) {
            Log.e(K9.LOG_TAG, "Couldn't get folder name and UID of messages", e);
            return;
        }

        // Loop over all folders
        for (Entry<String, List<String>> entry : folderMap.entrySet()) {
            String folderName = entry.getKey();

            // Notify listeners of changed folder status
            LocalFolder localFolder = localStore.getFolder(folderName);
            try {
                int unreadMessageCount = localFolder.getUnreadMessageCount();
                for (MessagingListener l : getListeners()) {
                    l.folderStatusChanged(account, folderName, unreadMessageCount);
                }
            } catch (MessagingException e) {
                Log.w(K9.LOG_TAG, "Couldn't get unread count for folder: " + folderName, e);
            }

            // The error folder is always a local folder
            // TODO: Skip the remote part for all local-only folders
            if (account.getErrorFolderName().equals(folderName)) {
                continue;
            }

            // Send flag change to server
            String[] uids = entry.getValue().toArray(EMPTY_STRING_ARRAY);
            queueSetFlag(account, folderName, Boolean.toString(newState), flag.toString(), uids);
            processPendingCommands(account);
        }
    }

    /**
     * Set or remove a flag for a set of messages in a specific folder.
     *
     * <p>
     * The {@link Message} objects passed in are updated to reflect the new flag state.
     * </p>
     *
     * @param account
     *         The account the folder containing the messages belongs to.
     * @param folderName
     *         The name of the folder.
     * @param messages
     *         The messages to change the flag for.
     * @param flag
     *         The flag to change.
     * @param newState
     *         {@code true}, if the flag should be set. {@code false} if it should be removed.
     */
    public void setFlag(Account account, String folderName, List<? extends Message> messages, Flag flag,
            boolean newState) {
        // TODO: Put this into the background, but right now some callers depend on the message
        //       objects being modified right after this method returns.
        Folder localFolder = null;
        try {
            Store localStore = account.getLocalStore();
            localFolder = localStore.getFolder(folderName);
            localFolder.open(Folder.OPEN_MODE_RW);

            // Allows for re-allowing sending of messages that could not be sent
            if (flag == Flag.FLAGGED && !newState &&
                    account.getOutboxFolderName().equals(folderName)) {
                for (Message message : messages) {
                    String uid = message.getUid();
                    if (uid != null) {
                        sendCount.remove(uid);
                    }
                }
            }

            // Update the messages in the local store
            localFolder.setFlags(messages, Collections.singleton(flag), newState);

            int unreadMessageCount = localFolder.getUnreadMessageCount();
            for (MessagingListener l : getListeners()) {
                l.folderStatusChanged(account, folderName, unreadMessageCount);
            }


            /*
             * Handle the remote side
             */

            // The error folder is always a local folder
            // TODO: Skip the remote part for all local-only folders
            if (account.getErrorFolderName().equals(folderName)) {
                return;
            }

            String[] uids = new String[messages.size()];
            for (int i = 0, end = uids.length; i < end; i++) {
                uids[i] = messages.get(i).getUid();
            }

            queueSetFlag(account, folderName, Boolean.toString(newState), flag.toString(), uids);
            processPendingCommands(account);
        } catch (MessagingException me) {
            addErrorMessage(account, null, me);
            throw new RuntimeException(me);
        } finally {
            closeFolder(localFolder);
        }
    }

    /**
     * Set or remove a flag for a message referenced by message UID.
     *
     * @param account
     *         The account the folder containing the message belongs to.
     * @param folderName
     *         The name of the folder.
     * @param uid
     *         The UID of the message to change the flag for.
     * @param flag
     *         The flag to change.
     * @param newState
     *         {@code true}, if the flag should be set. {@code false} if it should be removed.
     */
    public void setFlag(Account account, String folderName, String uid, Flag flag,
            boolean newState) {
        Folder localFolder = null;
        try {
            LocalStore localStore = account.getLocalStore();
            localFolder = localStore.getFolder(folderName);
            localFolder.open(Folder.OPEN_MODE_RW);

            Message message = localFolder.getMessage(uid);
            if (message != null) {
                setFlag(account, folderName, Collections.singletonList(message), flag, newState);
            }
        } catch (MessagingException me) {
            addErrorMessage(account, null, me);
            throw new RuntimeException(me);
        } finally {
            closeFolder(localFolder);
        }
    }

    public void clearAllPending(final Account account) {
        try {
            Log.w(K9.LOG_TAG, "Clearing pending commands!");
            LocalStore localStore = account.getLocalStore();
            localStore.removePendingCommands();
        } catch (MessagingException me) {
            Log.e(K9.LOG_TAG, "Unable to clear pending command", me);
            addErrorMessage(account, null, me);
        }
    }

    public void loadMessageForViewRemote(final Account account, final String folder,
                                         final String uid, final MessagingListener listener) {
        put("loadMessageForViewRemote", listener, new Runnable() {
            @Override
            public void run() {
                loadMessageForViewRemoteSynchronous(account, folder, uid, listener, false, false);
            }
        });
    }

    public boolean loadMessageForViewRemoteSynchronous(final Account account, final String folder,
            final String uid, final MessagingListener listener, final boolean force,
            final boolean loadPartialFromSearch) {
        Folder remoteFolder = null;
        LocalFolder localFolder = null;
        try {
            LocalStore localStore = account.getLocalStore();
            localFolder = localStore.getFolder(folder);
            localFolder.open(Folder.OPEN_MODE_RW);

            LocalMessage message = localFolder.getMessage(uid);

            if (uid.startsWith(K9.LOCAL_UID_PREFIX)) {
                Log.w(K9.LOG_TAG, "Message has local UID so cannot download fully.");
                // ASH move toast
                android.widget.Toast.makeText(context,
                        "Message has local UID so cannot download fully",
                        android.widget.Toast.LENGTH_LONG).show();
                // TODO: Using X_DOWNLOADED_FULL is wrong because it's only a partial message. But
                // one we can't download completely. Maybe add a new flag; X_PARTIAL_MESSAGE ?
                message.setFlag(Flag.X_DOWNLOADED_FULL, true);
                message.setFlag(Flag.X_DOWNLOADED_PARTIAL, false);
            }
            /* commented out because this was pulled from another unmerged branch:
            } else if (localFolder.isLocalOnly() && !force) {
                Log.w(K9.LOG_TAG, "Message in local-only folder so cannot download fully.");
                // ASH move toast
                android.widget.Toast.makeText(mApplication,
                        "Message in local-only folder so cannot download fully",
                        android.widget.Toast.LENGTH_LONG).show();
                message.setFlag(Flag.X_DOWNLOADED_FULL, true);
                message.setFlag(Flag.X_DOWNLOADED_PARTIAL, false);
            }*/

            if (message.isSet(Flag.X_DOWNLOADED_FULL)) {
                /*
                 * If the message has been synchronized since we were called we'll
                 * just hand it back cause it's ready to go.
                 */
                FetchProfile fp = new FetchProfile();
                fp.add(FetchProfile.Item.ENVELOPE);
                fp.add(FetchProfile.Item.BODY);
                localFolder.fetch(Collections.singletonList(message), fp, null);
            } else {
                /*
                 * At this point the message is not available, so we need to download it
                 * fully if possible.
                 */

                Store remoteStore = account.getRemoteStore();
                remoteFolder = remoteStore.getFolder(folder);
                remoteFolder.open(Folder.OPEN_MODE_RW);

                // Get the remote message and fully download it
                Message remoteMessage = remoteFolder.getMessage(uid);
                FetchProfile fp = new FetchProfile();
                fp.add(FetchProfile.Item.BODY);

                remoteFolder.fetch(Collections.singletonList(remoteMessage), fp, null);

                // Store the message locally and load the stored message into memory
                localFolder.appendMessages(Collections.singletonList(remoteMessage));
                if (loadPartialFromSearch) {
                    fp.add(FetchProfile.Item.BODY);
                }
                fp.add(FetchProfile.Item.ENVELOPE);
                message = localFolder.getMessage(uid);
                localFolder.fetch(Collections.singletonList(message), fp, null);

                // Mark that this message is now fully synched
                if (account.isMarkMessageAsReadOnView()) {
                    message.setFlag(Flag.SEEN, true);
                }
                message.setFlag(Flag.X_DOWNLOADED_FULL, true);
            }

            // now that we have the full message, refresh the headers
            for (MessagingListener l : getListeners(listener)) {
                l.loadMessageForViewHeadersAvailable(account, folder, uid, message);
            }

            for (MessagingListener l : getListeners(listener)) {
                l.loadMessageForViewBodyAvailable(account, folder, uid, message);
            }
            for (MessagingListener l : getListeners(listener)) {
                l.loadMessageForViewFinished(account, folder, uid, message);
            }
            return true;
        } catch (Exception e) {
            for (MessagingListener l : getListeners(listener)) {
                l.loadMessageForViewFailed(account, folder, uid, e);
            }
            notifyUserIfCertificateProblem(context, e, account, true);
            addErrorMessage(account, null, e);
            return false;
        } finally {
            closeFolder(remoteFolder);
            closeFolder(localFolder);
        }
    }

    public void loadMessageForView(final Account account, final String folder, final String uid,
                                   final MessagingListener listener) {
        for (MessagingListener l : getListeners(listener)) {
            l.loadMessageForViewStarted(account, folder, uid);
        }
        threadPool.execute(new Runnable() {
            @Override
            public void run() {

                try {
                    LocalStore localStore = account.getLocalStore();
                    LocalFolder localFolder = localStore.getFolder(folder);
                    localFolder.open(Folder.OPEN_MODE_RW);

                    LocalMessage message = localFolder.getMessage(uid);
                    if (message == null
                    || message.getId() == 0) {
                        throw new IllegalArgumentException("Message not found: folder=" + folder + ", uid=" + uid);
                    }
                    // IMAP search results will usually need to be downloaded before viewing.
                    // TODO: limit by account.getMaximumAutoDownloadMessageSize().
                    if (!message.isSet(Flag.X_DOWNLOADED_FULL) &&
                            !message.isSet(Flag.X_DOWNLOADED_PARTIAL)) {
                        if (loadMessageForViewRemoteSynchronous(account, folder, uid, listener,
                                false, true)) {

                            markMessageAsReadOnView(account, message);
                        }
                        return;
                    }


                    for (MessagingListener l : getListeners(listener)) {
                        l.loadMessageForViewHeadersAvailable(account, folder, uid, message);
                    }

                    FetchProfile fp = new FetchProfile();
                    fp.add(FetchProfile.Item.ENVELOPE);
                    fp.add(FetchProfile.Item.BODY);
                    localFolder.fetch(Collections.singletonList(message), fp, null);
                    localFolder.close();

                    for (MessagingListener l : getListeners(listener)) {
                        l.loadMessageForViewBodyAvailable(account, folder, uid, message);
                    }

                    for (MessagingListener l : getListeners(listener)) {
                        l.loadMessageForViewFinished(account, folder, uid, message);
                    }
                    markMessageAsReadOnView(account, message);

                } catch (Exception e) {
                    for (MessagingListener l : getListeners(listener)) {
                        l.loadMessageForViewFailed(account, folder, uid, e);
                    }
                    addErrorMessage(account, null, e);

                }
            }
        });
    }

    public LocalMessage loadMessage(Account account, String folderName, String uid) throws MessagingException {
        LocalStore localStore = account.getLocalStore();
        LocalFolder localFolder = localStore.getFolder(folderName);
        localFolder.open(Folder.OPEN_MODE_RW);

        LocalMessage message = localFolder.getMessage(uid);
        if (message == null || message.getId() == 0) {
            throw new IllegalArgumentException("Message not found: folder=" + folderName + ", uid=" + uid);
        }

        FetchProfile fp = new FetchProfile();
        fp.add(FetchProfile.Item.BODY);
        localFolder.fetch(Collections.singletonList(message), fp, null);
        localFolder.close();

        markMessageAsReadOnView(account, message);

        return message;
    }

    private void markMessageAsReadOnView(Account account, LocalMessage message)
            throws MessagingException {

        if (account.isMarkMessageAsReadOnView() && !message.isSet(Flag.SEEN)) {
            List<Long> messageIds = Collections.singletonList(message.getId());
            setFlag(account, messageIds, Flag.SEEN, true);

            message.setFlagInternal(Flag.SEEN, true);
        }
    }

    public void loadAttachment(final Account account, final LocalMessage message, final Part part,
            final MessagingListener listener) {

        put("loadAttachment", listener, new Runnable() {
            @Override
            public void run() {
                Folder remoteFolder = null;
                LocalFolder localFolder = null;
                try {
                    String folderName = message.getFolder().getName();

                    LocalStore localStore = account.getLocalStore();
                    localFolder = localStore.getFolder(folderName);

                    Store remoteStore = account.getRemoteStore();
                    remoteFolder = remoteStore.getFolder(folderName);
                    remoteFolder.open(Folder.OPEN_MODE_RW);

                    Message remoteMessage = remoteFolder.getMessage(message.getUid());
                    remoteFolder.fetchPart(remoteMessage, part, null);

                    localFolder.addPartToMessage(message, part);

                    for (MessagingListener l : getListeners(listener)) {
                        l.loadAttachmentFinished(account, message, part);
                    }
                } catch (MessagingException me) {
                    if (K9.DEBUG)
                        Log.v(K9.LOG_TAG, "Exception loading attachment", me);

                    for (MessagingListener l : getListeners(listener)) {
                        l.loadAttachmentFailed(account, message, part, me.getMessage());
                    }
                    notifyUserIfCertificateProblem(context, me, account, true);
                    addErrorMessage(account, null, me);

                } finally {
                    closeFolder(localFolder);
                    closeFolder(remoteFolder);
                }
            }
        });
    }

    /**
     * Stores the given message in the Outbox and starts a sendPendingMessages command to
     * attempt to send the message.
     * @param account
     * @param message
     * @param listener
     */
    public void sendMessage(final Account account,
                            final Message message,
                            MessagingListener listener) {
        try {
            LocalStore localStore = account.getLocalStore();
            LocalFolder localFolder = localStore.getFolder(account.getOutboxFolderName());
            localFolder.open(Folder.OPEN_MODE_RW);
            localFolder.appendMessages(Collections.singletonList(message));
            Message localMessage = localFolder.getMessage(message.getUid());
            localMessage.setFlag(Flag.X_DOWNLOADED_FULL, true);
            localFolder.close();
            sendPendingMessages(account, listener);
        } catch (Exception e) {
            /*
            for (MessagingListener l : getListeners())
            {
                // TODO general failed
            }
            */
            addErrorMessage(account, null, e);

        }
    }


    public void sendPendingMessages(MessagingListener listener) {
        final Preferences prefs = Preferences.getPreferences(context);
        for (Account account : prefs.getAvailableAccounts()) {
            sendPendingMessages(account, listener);
        }
    }


    /**
     * Attempt to send any messages that are sitting in the Outbox.
     * @param account
     * @param listener
     */
    public void sendPendingMessages(final Account account,
                                    MessagingListener listener) {
        putBackground("sendPendingMessages", listener, new Runnable() {
            @Override
            public void run() {
                if (!account.isAvailable(context)) {
                    throw new UnavailableAccountException();
                }
                if (messagesPendingSend(account)) {


                    notifyWhileSending(account);

                    try {
                        sendPendingMessagesSynchronous(account);
                    } finally {
                        notifyWhileSendingDone(account);
                    }
                }
            }
        });
    }

    private void cancelNotification(int id) {
        NotificationManager notifMgr =
            (NotificationManager) context.getSystemService(Context.NOTIFICATION_SERVICE);

        notifMgr.cancel(id);
    }

    private void notifyWhileSendingDone(Account account) {
        if (account.isShowOngoing()) {
            cancelNotification(K9.FETCHING_EMAIL_NOTIFICATION - account.getAccountNumber());
        }
    }

    /**
     * Display an ongoing notification while a message is being sent.
     *
     * @param account
     *         The account the message is sent from. Never {@code null}.
     */
    private void notifyWhileSending(Account account) {
        if (!account.isShowOngoing()) {
            return;
        }

        NotificationManager notifMgr =
            (NotificationManager) context.getSystemService(Context.NOTIFICATION_SERVICE);

        NotificationCompat.Builder builder = new NotificationCompat.Builder(context);
        builder.setSmallIcon(R.drawable.ic_notify_check_mail);
        builder.setWhen(System.currentTimeMillis());
        builder.setOngoing(true);

        String accountDescription = account.getDescription();
        String accountName = (TextUtils.isEmpty(accountDescription)) ?
                account.getEmail() : accountDescription;

        builder.setTicker(context.getString(R.string.notification_bg_send_ticker,
                accountName));

        builder.setContentTitle(context.getString(R.string.notification_bg_send_title));
        builder.setContentText(account.getDescription());

        TaskStackBuilder stack = buildMessageListBackStack(context, account,
                account.getInboxFolderName());
        builder.setContentIntent(stack.getPendingIntent(0, 0));
        builder.setVisibility(NotificationCompat.VISIBILITY_PUBLIC);

        if (K9.NOTIFICATION_LED_WHILE_SYNCING) {
            configureNotification(builder, null, null,
                    account.getNotificationSetting().getLedColor(),
                    K9.NOTIFICATION_LED_BLINK_FAST, true);
        }

        notifMgr.notify(K9.FETCHING_EMAIL_NOTIFICATION - account.getAccountNumber(),
                builder.build());
    }

    private void notifySendTempFailed(Account account, Exception lastFailure) {
        notifySendFailed(account, lastFailure, account.getOutboxFolderName());
    }

    private void notifySendPermFailed(Account account, Exception lastFailure) {
        notifySendFailed(account, lastFailure, account.getDraftsFolderName());
    }

    /**
     * Display a notification when sending a message has failed.
     *
     * @param account
     *         The account that was used to sent the message.
     * @param lastFailure
     *         The {@link Exception} instance that indicated sending the message has failed.
     * @param openFolder
     *         The name of the folder to open when the notification is clicked.
     */
    private void notifySendFailed(Account account, Exception lastFailure, String openFolder) {
        NotificationManager notifMgr =
                (NotificationManager) context.getSystemService(Context.NOTIFICATION_SERVICE);

        NotificationCompat.Builder builder = new NotificationCompat.Builder(context);
        builder.setSmallIcon(platformSupportsLockScreenNotifications()
            ? R.drawable.ic_notify_new_mail_vector
            : R.drawable.ic_notify_new_mail);
        builder.setWhen(System.currentTimeMillis());
        builder.setAutoCancel(true);
        builder.setTicker(context.getString(R.string.send_failure_subject));
        builder.setContentTitle(context.getString(R.string.send_failure_subject));
        builder.setContentText(getRootCauseMessage(lastFailure));

        TaskStackBuilder stack = buildFolderListBackStack(context, account);
        builder.setContentIntent(stack.getPendingIntent(0, 0));
        builder.setVisibility(NotificationCompat.VISIBILITY_PUBLIC);

        configureNotification(builder,  null, null, K9.NOTIFICATION_LED_FAILURE_COLOR,
                K9.NOTIFICATION_LED_BLINK_FAST, true);

        notifMgr.notify(K9.SEND_FAILED_NOTIFICATION - account.getAccountNumber(),
                builder.build());
    }

    /**
     * Display an ongoing notification while checking for new messages on the server.
     *
     * @param account
     *         The account that is checked for new messages. Never {@code null}.
     * @param folder
     *         The folder that is being checked for new messages. Never {@code null}.
     */
    private void notifyFetchingMail(final Account account, final Folder folder) {
        if (!account.isShowOngoing()) {
            return;
        }

        final NotificationManager notifMgr =
                (NotificationManager) context.getSystemService(Context.NOTIFICATION_SERVICE);

        NotificationCompat.Builder builder = new NotificationCompat.Builder(context);
        builder.setSmallIcon(R.drawable.ic_notify_check_mail);
        builder.setWhen(System.currentTimeMillis());
        builder.setOngoing(true);
        builder.setTicker(context.getString(
                R.string.notification_bg_sync_ticker, account.getDescription(), folder.getName()));
        builder.setContentTitle(context.getString(R.string.notification_bg_sync_title));
        builder.setContentText(account.getDescription() +
                context.getString(R.string.notification_bg_title_separator) +
                folder.getName());

        TaskStackBuilder stack = buildMessageListBackStack(context, account,
                account.getInboxFolderName());
        builder.setContentIntent(stack.getPendingIntent(0, 0));
        builder.setVisibility(NotificationCompat.VISIBILITY_PUBLIC);

        if (K9.NOTIFICATION_LED_WHILE_SYNCING) {
            configureNotification(builder,  null, null,
                    account.getNotificationSetting().getLedColor(),
                    K9.NOTIFICATION_LED_BLINK_FAST, true);
        }

        notifMgr.notify(K9.FETCHING_EMAIL_NOTIFICATION - account.getAccountNumber(),
                builder.build());
    }

    private void notifyFetchingMailCancel(final Account account) {
        if (account.isShowOngoing()) {
            cancelNotification(K9.FETCHING_EMAIL_NOTIFICATION - account.getAccountNumber());
        }
    }

    public boolean messagesPendingSend(final Account account) {
        Folder localFolder = null;
        try {
            localFolder = account.getLocalStore().getFolder(
                              account.getOutboxFolderName());
            if (!localFolder.exists()) {
                return false;
            }

            localFolder.open(Folder.OPEN_MODE_RW);

            if (localFolder.getMessageCount() > 0) {
                return true;
            }
        } catch (Exception e) {
            Log.e(K9.LOG_TAG, "Exception while checking for unsent messages", e);
        } finally {
            closeFolder(localFolder);
        }
        return false;
    }

    /**
     * Attempt to send any messages that are sitting in the Outbox.
     * @param account
     */
    public void sendPendingMessagesSynchronous(final Account account) {
        Folder localFolder = null;
        Exception lastFailure = null;
        try {
            Store localStore = account.getLocalStore();
            localFolder = localStore.getFolder(
                              account.getOutboxFolderName());
            if (!localFolder.exists()) {
                return;
            }
            for (MessagingListener l : getListeners()) {
                l.sendPendingMessagesStarted(account);
            }
            localFolder.open(Folder.OPEN_MODE_RW);

            List<? extends Message> localMessages = localFolder.getMessages(null);
            int progress = 0;
            int todo = localMessages.size();
            for (MessagingListener l : getListeners()) {
                l.synchronizeMailboxProgress(account, account.getSentFolderName(), progress, todo);
            }
            /*
             * The profile we will use to pull all of the content
             * for a given local message into memory for sending.
             */
            FetchProfile fp = new FetchProfile();
            fp.add(FetchProfile.Item.ENVELOPE);
            fp.add(FetchProfile.Item.BODY);

            if (K9.DEBUG)
                Log.i(K9.LOG_TAG, "Scanning folder '" + account.getOutboxFolderName() + "' (" + ((LocalFolder)localFolder).getId() + ") for messages to send");

            Transport transport = Transport.getInstance(K9.app, account);
            for (Message message : localMessages) {
                if (message.isSet(Flag.DELETED)) {
                    message.destroy();
                    continue;
                }
                try {
                    AtomicInteger count = new AtomicInteger(0);
                    AtomicInteger oldCount = sendCount.putIfAbsent(message.getUid(), count);
                    if (oldCount != null) {
                        count = oldCount;
                    }

                    if (K9.DEBUG)
                        Log.i(K9.LOG_TAG, "Send count for message " + message.getUid() + " is " + count.get());

                    if (count.incrementAndGet() > K9.MAX_SEND_ATTEMPTS) {
                        Log.e(K9.LOG_TAG, "Send count for message " + message.getUid() + " can't be delivered after " + K9.MAX_SEND_ATTEMPTS + " attempts.  Giving up until the user restarts the device");
                        notifySendTempFailed(account, new MessagingException(message.getSubject()));
                        continue;
                    }



                    localFolder.fetch(Collections.singletonList(message), fp, null);
                    try {


                        if (message.getHeader(K9.IDENTITY_HEADER) != null) {
                            Log.v(K9.LOG_TAG, "The user has set the Outbox and Drafts folder to the same thing. " +
                                  "This message appears to be a draft, so K-9 will not send it");
                            continue;

                        }


                        message.setFlag(Flag.X_SEND_IN_PROGRESS, true);
                        if (K9.DEBUG)
                            Log.i(K9.LOG_TAG, "Sending message with UID " + message.getUid());
                        transport.sendMessage(message);
                        message.setFlag(Flag.X_SEND_IN_PROGRESS, false);
                        message.setFlag(Flag.SEEN, true);
                        progress++;
                        for (MessagingListener l : getListeners()) {
                            l.synchronizeMailboxProgress(account, account.getSentFolderName(), progress, todo);
                        }
                        if (!account.hasSentFolder()) {
                            if (K9.DEBUG)
                                Log.i(K9.LOG_TAG, "Account does not have a sent mail folder; deleting sent message");
                            message.setFlag(Flag.DELETED, true);
                        } else {
                            LocalFolder localSentFolder = (LocalFolder) localStore.getFolder(account.getSentFolderName());
                            if (K9.DEBUG)
                                Log.i(K9.LOG_TAG, "Moving sent message to folder '" + account.getSentFolderName() + "' (" + localSentFolder.getId() + ") ");

                            localFolder.moveMessages(Collections.singletonList(message), localSentFolder);

                            if (K9.DEBUG)
                                Log.i(K9.LOG_TAG, "Moved sent message to folder '" + account.getSentFolderName() + "' (" + localSentFolder.getId() + ") ");

                            PendingCommand command = new PendingCommand();
                            command.command = PENDING_COMMAND_APPEND;
                            command.arguments = new String[] { localSentFolder.getName(), message.getUid() };
                            queuePendingCommand(account, command);
                            processPendingCommands(account);
                        }

                    } catch (Exception e) {
                        // 5.x.x errors from the SMTP server are "PERMFAIL"
                        // move the message over to drafts rather than leaving it in the outbox
                        // This is a complete hack, but is worlds better than the previous
                        // "don't even bother" functionality
                        if (getRootCauseMessage(e).startsWith("5")) {
                            localFolder.moveMessages(Collections.singletonList(message), (LocalFolder) localStore.getFolder(account.getDraftsFolderName()));
                        }

                        notifyUserIfCertificateProblem(context, e, account, false);
                        addErrorMessage(account, "Failed to send message", e);
                        message.setFlag(Flag.X_SEND_FAILED, true);
                        Log.e(K9.LOG_TAG, "Failed to send message", e);
                        for (MessagingListener l : getListeners()) {
                            l.synchronizeMailboxFailed(account, localFolder.getName(), getRootCauseMessage(e));
                        }
                        lastFailure = e;
                    }
                } catch (Exception e) {
                    Log.e(K9.LOG_TAG, "Failed to fetch message for sending", e);
                    for (MessagingListener l : getListeners()) {
                        l.synchronizeMailboxFailed(account, localFolder.getName(), getRootCauseMessage(e));
                    }
                    addErrorMessage(account, "Failed to fetch message for sending", e);
                    lastFailure = e;
                }
            }
            for (MessagingListener l : getListeners()) {
                l.sendPendingMessagesCompleted(account);
            }
            if (lastFailure != null) {
                if (getRootCauseMessage(lastFailure).startsWith("5")) {
                    notifySendPermFailed(account, lastFailure);
                } else {
                    notifySendTempFailed(account, lastFailure);
                }
            }
        } catch (UnavailableStorageException e) {
            Log.i(K9.LOG_TAG, "Failed to send pending messages because storage is not available - trying again later.");
            throw new UnavailableAccountException(e);
        } catch (Exception e) {
            for (MessagingListener l : getListeners()) {
                l.sendPendingMessagesFailed(account);
            }
            addErrorMessage(account, null, e);

        } finally {
            if (lastFailure == null) {
                cancelNotification(K9.SEND_FAILED_NOTIFICATION - account.getAccountNumber());
            }
            closeFolder(localFolder);
        }
    }

    public void getAccountStats(final Context context, final Account account,
            final MessagingListener listener) {

        threadPool.execute(new Runnable() {
            @Override
            public void run() {
                try {
                    AccountStats stats = account.getStats(context);
                    listener.accountStatusChanged(account, stats);
                } catch (MessagingException me) {
                    Log.e(K9.LOG_TAG, "Count not get unread count for account " +
                            account.getDescription(), me);
                }

            }
        });
    }

    public void getSearchAccountStats(final SearchAccount searchAccount,
            final MessagingListener listener) {

        threadPool.execute(new Runnable() {
            @Override
            public void run() {
                getSearchAccountStatsSynchronous(searchAccount, listener);
            }
        });
    }

    public AccountStats getSearchAccountStatsSynchronous(final SearchAccount searchAccount,
            final MessagingListener listener) {

        Preferences preferences = Preferences.getPreferences(context);
        LocalSearch search = searchAccount.getRelatedSearch();

        // Collect accounts that belong to the search
        String[] accountUuids = search.getAccountUuids();
        List<Account> accounts;
        if (search.searchAllAccounts()) {
            accounts = preferences.getAccounts();
        } else {
            accounts = new ArrayList<Account>(accountUuids.length);
            for (int i = 0, len = accountUuids.length; i < len; i++) {
                String accountUuid = accountUuids[i];
                accounts.set(i, preferences.getAccount(accountUuid));
            }
        }

        ContentResolver cr = context.getContentResolver();

        int unreadMessageCount = 0;
        int flaggedMessageCount = 0;

        String[] projection = {
                StatsColumns.UNREAD_COUNT,
                StatsColumns.FLAGGED_COUNT
        };

        for (Account account : accounts) {
            StringBuilder query = new StringBuilder();
            List<String> queryArgs = new ArrayList<String>();
            ConditionsTreeNode conditions = search.getConditions();
            SqlQueryBuilder.buildWhereClause(account, conditions, query, queryArgs);

            String selection = query.toString();
            String[] selectionArgs = queryArgs.toArray(EMPTY_STRING_ARRAY);

            Uri uri = Uri.withAppendedPath(EmailProvider.CONTENT_URI,
                    "account/" + account.getUuid() + "/stats");

            // Query content provider to get the account stats
            Cursor cursor = cr.query(uri, projection, selection, selectionArgs, null);
            try {
                if (cursor.moveToFirst()) {
                    unreadMessageCount += cursor.getInt(0);
                    flaggedMessageCount += cursor.getInt(1);
                }
            } finally {
                cursor.close();
            }
        }

        // Create AccountStats instance...
        AccountStats stats = new AccountStats();
        stats.unreadMessageCount = unreadMessageCount;
        stats.flaggedMessageCount = flaggedMessageCount;

        // ...and notify the listener
        if (listener != null) {
            listener.accountStatusChanged(searchAccount, stats);
        }

        return stats;
    }

    public void getFolderUnreadMessageCount(final Account account, final String folderName,
                                            final MessagingListener l) {
        Runnable unreadRunnable = new Runnable() {
            @Override
            public void run() {

                int unreadMessageCount = 0;
                try {
                    Folder localFolder = account.getLocalStore().getFolder(folderName);
                    unreadMessageCount = localFolder.getUnreadMessageCount();
                } catch (MessagingException me) {
                    Log.e(K9.LOG_TAG, "Count not get unread count for account " + account.getDescription(), me);
                }
                l.folderStatusChanged(account, folderName, unreadMessageCount);
            }
        };


        put("getFolderUnread:" + account.getDescription() + ":" + folderName, l, unreadRunnable);
    }



    public boolean isMoveCapable(Message message) {
        return !message.getUid().startsWith(K9.LOCAL_UID_PREFIX);
    }
    public boolean isCopyCapable(Message message) {
        return isMoveCapable(message);
    }

    public boolean isMoveCapable(final Account account) {
        try {
            Store localStore = account.getLocalStore();
            Store remoteStore = account.getRemoteStore();
            return localStore.isMoveCapable() && remoteStore.isMoveCapable();
        } catch (MessagingException me) {

            Log.e(K9.LOG_TAG, "Exception while ascertaining move capability", me);
            return false;
        }
    }
    public boolean isCopyCapable(final Account account) {
        try {
            Store localStore = account.getLocalStore();
            Store remoteStore = account.getRemoteStore();
            return localStore.isCopyCapable() && remoteStore.isCopyCapable();
        } catch (MessagingException me) {
            Log.e(K9.LOG_TAG, "Exception while ascertaining copy capability", me);
            return false;
        }
    }
    public void moveMessages(final Account account, final String srcFolder,
            final List<LocalMessage> messages, final String destFolder,
            final MessagingListener listener) {

        suppressMessages(account, messages);

        putBackground("moveMessages", null, new Runnable() {
            @Override
            public void run() {
                moveOrCopyMessageSynchronous(account, srcFolder, messages, destFolder, false,
                        listener);
            }
        });
    }

    public void moveMessagesInThread(final Account account, final String srcFolder,
            final List<LocalMessage> messages, final String destFolder) {

        suppressMessages(account, messages);

        putBackground("moveMessagesInThread", null, new Runnable() {
            @Override
            public void run() {
                try {
                    List<Message> messagesInThreads = collectMessagesInThreads(account, messages);
                    moveOrCopyMessageSynchronous(account, srcFolder, messagesInThreads, destFolder,
                            false, null);
                } catch (MessagingException e) {
                    addErrorMessage(account, "Exception while moving messages", e);
                }
            }
        });
    }

    public void moveMessage(final Account account, final String srcFolder, final LocalMessage message,
            final String destFolder, final MessagingListener listener) {

        moveMessages(account, srcFolder, Collections.singletonList(message), destFolder, listener);
    }

    public void copyMessages(final Account account, final String srcFolder,
            final List<? extends Message> messages, final String destFolder,
            final MessagingListener listener) {

        putBackground("copyMessages", null, new Runnable() {
            @Override
            public void run() {
                moveOrCopyMessageSynchronous(account, srcFolder, messages, destFolder, true,
                        listener);
            }
        });
    }

    public void copyMessagesInThread(final Account account, final String srcFolder,
            final List<? extends Message> messages, final String destFolder) {

        putBackground("copyMessagesInThread", null, new Runnable() {
            @Override
            public void run() {
                try {
                    List<Message> messagesInThreads = collectMessagesInThreads(account, messages);
                    moveOrCopyMessageSynchronous(account, srcFolder, messagesInThreads, destFolder,
                            true, null);
                } catch (MessagingException e) {
                    addErrorMessage(account, "Exception while copying messages", e);
                }
            }
        });
    }

    public void copyMessage(final Account account, final String srcFolder, final Message message,
            final String destFolder, final MessagingListener listener) {

        copyMessages(account, srcFolder, Collections.singletonList(message), destFolder, listener);
    }

    private void moveOrCopyMessageSynchronous(final Account account, final String srcFolder,
            final List<? extends Message> inMessages, final String destFolder, final boolean isCopy,
            MessagingListener listener) {

        try {
            Map<String, String> uidMap = new HashMap<String, String>();
            Store localStore = account.getLocalStore();
            Store remoteStore = account.getRemoteStore();
            if (!isCopy && (!remoteStore.isMoveCapable() || !localStore.isMoveCapable())) {
                return;
            }
            if (isCopy && (!remoteStore.isCopyCapable() || !localStore.isCopyCapable())) {
                return;
            }

            Folder localSrcFolder = localStore.getFolder(srcFolder);
            Folder localDestFolder = localStore.getFolder(destFolder);

            boolean unreadCountAffected = false;
            List<String> uids = new LinkedList<String>();
            for (Message message : inMessages) {
                String uid = message.getUid();
                if (!uid.startsWith(K9.LOCAL_UID_PREFIX)) {
                    uids.add(uid);
                }

                if (!unreadCountAffected && !message.isSet(Flag.SEEN)) {
                    unreadCountAffected = true;
                }
            }

            List<? extends Message> messages = localSrcFolder.getMessages(uids.toArray(EMPTY_STRING_ARRAY), null);
            if (messages.size() > 0) {
                Map<String, Message> origUidMap = new HashMap<String, Message>();

                for (Message message : messages) {
                    origUidMap.put(message.getUid(), message);
                }

                if (K9.DEBUG)
                    Log.i(K9.LOG_TAG, "moveOrCopyMessageSynchronous: source folder = " + srcFolder
                          + ", " + messages.size() + " messages, " + ", destination folder = " + destFolder + ", isCopy = " + isCopy);

                if (isCopy) {
                    FetchProfile fp = new FetchProfile();
                    fp.add(FetchProfile.Item.ENVELOPE);
                    fp.add(FetchProfile.Item.BODY);
                    localSrcFolder.fetch(messages, fp, null);
                    uidMap = localSrcFolder.copyMessages(messages, localDestFolder);

                    if (unreadCountAffected) {
                        // If this copy operation changes the unread count in the destination
                        // folder, notify the listeners.
                        int unreadMessageCount = localDestFolder.getUnreadMessageCount();
                        for (MessagingListener l : getListeners()) {
                            l.folderStatusChanged(account, destFolder, unreadMessageCount);
                        }
                    }
                } else {
                    uidMap = localSrcFolder.moveMessages(messages, localDestFolder);
                    for (Map.Entry<String, Message> entry : origUidMap.entrySet()) {
                        String origUid = entry.getKey();
                        Message message = entry.getValue();
                        for (MessagingListener l : getListeners()) {
                            l.messageUidChanged(account, srcFolder, origUid, message.getUid());
                        }
                    }
                    unsuppressMessages(account, messages);

                    if (unreadCountAffected) {
                        // If this move operation changes the unread count, notify the listeners
                        // that the unread count changed in both the source and destination folder.
                        int unreadMessageCountSrc = localSrcFolder.getUnreadMessageCount();
                        int unreadMessageCountDest = localDestFolder.getUnreadMessageCount();
                        for (MessagingListener l : getListeners()) {
                            l.folderStatusChanged(account, srcFolder, unreadMessageCountSrc);
                            l.folderStatusChanged(account, destFolder, unreadMessageCountDest);
                        }
                    }
                }

                queueMoveOrCopy(account, srcFolder, destFolder, isCopy, origUidMap.keySet().toArray(EMPTY_STRING_ARRAY), uidMap);
            }

            processPendingCommands(account);
        } catch (UnavailableStorageException e) {
            Log.i(K9.LOG_TAG, "Failed to move/copy message because storage is not available - trying again later.");
            throw new UnavailableAccountException(e);
        } catch (MessagingException me) {
            addErrorMessage(account, null, me);

            throw new RuntimeException("Error moving message", me);
        }
    }

    public void expunge(final Account account, final String folder, final MessagingListener listener) {
        putBackground("expunge", null, new Runnable() {
            @Override
            public void run() {
                queueExpunge(account, folder);
            }
        });
    }

    public void deleteDraft(final Account account, long id) {
        LocalFolder localFolder = null;
        try {
            LocalStore localStore = account.getLocalStore();
            localFolder = localStore.getFolder(account.getDraftsFolderName());
            localFolder.open(Folder.OPEN_MODE_RW);
            String uid = localFolder.getMessageUidById(id);
            if (uid != null) {
                LocalMessage message = localFolder.getMessage(uid);
                if (message != null) {
                    deleteMessages(Collections.singletonList(message), null);
                }
            }
        } catch (MessagingException me) {
            addErrorMessage(account, null, me);
        } finally {
            closeFolder(localFolder);
        }
    }

    public void deleteThreads(final List<LocalMessage> messages) {
        actOnMessages(messages, new MessageActor() {

            @Override
            public void act(final Account account, final Folder folder,
                    final List<Message> accountMessages) {

                suppressMessages(account, messages);

                putBackground("deleteThreads", null, new Runnable() {
                    @Override
                    public void run() {
                        deleteThreadsSynchronous(account, folder.getName(), accountMessages);
                    }
                });
            }
        });
    }

    public void deleteThreadsSynchronous(Account account, String folderName,
            List<Message> messages) {

        try {
            List<Message> messagesToDelete = collectMessagesInThreads(account, messages);

            deleteMessagesSynchronous(account, folderName,
                    messagesToDelete, null);
        } catch (MessagingException e) {
            Log.e(K9.LOG_TAG, "Something went wrong while deleting threads", e);
        }
    }

    public List<Message> collectMessagesInThreads(Account account, List<? extends Message> messages)
            throws MessagingException {

        LocalStore localStore = account.getLocalStore();

        List<Message> messagesInThreads = new ArrayList<Message>();
        for (Message message : messages) {
            LocalMessage localMessage = (LocalMessage) message;
            long rootId = localMessage.getRootId();
            long threadId = (rootId == -1) ? localMessage.getThreadId() : rootId;

            List<? extends Message> messagesInThread = localStore.getMessagesInThread(threadId);

            messagesInThreads.addAll(messagesInThread);
        }

        return messagesInThreads;
    }

    public void deleteMessages(final List<LocalMessage> messages, final MessagingListener listener) {
        actOnMessages(messages, new MessageActor() {

            @Override
            public void act(final Account account, final Folder folder,
                    final List<Message> accountMessages) {
                suppressMessages(account, messages);

                putBackground("deleteMessages", null, new Runnable() {
                    @Override
                    public void run() {
                        deleteMessagesSynchronous(account, folder.getName(),
                                accountMessages, listener);
                    }
                });
            }

        });

    }

    private void deleteMessagesSynchronous(final Account account, final String folder, final List<? extends Message> messages,
                                           MessagingListener listener) {
        Folder localFolder = null;
        Folder localTrashFolder = null;
        String[] uids = getUidsFromMessages(messages);
        try {
            //We need to make these callbacks before moving the messages to the trash
            //as messages get a new UID after being moved
            for (Message message : messages) {
                for (MessagingListener l : getListeners(listener)) {
                    l.messageDeleted(account, folder, message);
                }
            }
            Store localStore = account.getLocalStore();
            localFolder = localStore.getFolder(folder);
            Map<String, String> uidMap = null;
            if (folder.equals(account.getTrashFolderName()) || !account.hasTrashFolder()) {
                if (K9.DEBUG)
                    Log.d(K9.LOG_TAG, "Deleting messages in trash folder or trash set to -None-, not copying");

                localFolder.setFlags(messages, Collections.singleton(Flag.DELETED), true);
            } else {
                localTrashFolder = localStore.getFolder(account.getTrashFolderName());
                if (!localTrashFolder.exists()) {
                    localTrashFolder.create(Folder.FolderType.HOLDS_MESSAGES);
                }
                if (localTrashFolder.exists()) {
                    if (K9.DEBUG)
                        Log.d(K9.LOG_TAG, "Deleting messages in normal folder, moving");

                    uidMap = localFolder.moveMessages(messages, localTrashFolder);

                }
            }

            for (MessagingListener l : getListeners()) {
                l.folderStatusChanged(account, folder, localFolder.getUnreadMessageCount());
                if (localTrashFolder != null) {
                    l.folderStatusChanged(account, account.getTrashFolderName(), localTrashFolder.getUnreadMessageCount());
                }
            }

            if (K9.DEBUG)
                Log.d(K9.LOG_TAG, "Delete policy for account " + account.getDescription() + " is " + account.getDeletePolicy());

            if (folder.equals(account.getOutboxFolderName())) {
                for (Message message : messages) {
                    // If the message was in the Outbox, then it has been copied to local Trash, and has
                    // to be copied to remote trash
                    PendingCommand command = new PendingCommand();
                    command.command = PENDING_COMMAND_APPEND;
                    command.arguments =
                        new String[] {
                        account.getTrashFolderName(),
                        message.getUid()
                    };
                    queuePendingCommand(account, command);
                }
                processPendingCommands(account);
            } else if (account.getDeletePolicy() == DeletePolicy.ON_DELETE) {
                if (folder.equals(account.getTrashFolderName())) {
                    queueSetFlag(account, folder, Boolean.toString(true), Flag.DELETED.toString(), uids);
                } else {
                    queueMoveOrCopy(account, folder, account.getTrashFolderName(), false, uids, uidMap);
                }
                processPendingCommands(account);
            } else if (account.getDeletePolicy() == DeletePolicy.MARK_AS_READ) {
                queueSetFlag(account, folder, Boolean.toString(true), Flag.SEEN.toString(), uids);
                processPendingCommands(account);
            } else {
                if (K9.DEBUG)
                    Log.d(K9.LOG_TAG, "Delete policy " + account.getDeletePolicy() + " prevents delete from server");
            }

            unsuppressMessages(account, messages);
        } catch (UnavailableStorageException e) {
            Log.i(K9.LOG_TAG, "Failed to delete message because storage is not available - trying again later.");
            throw new UnavailableAccountException(e);
        } catch (MessagingException me) {
            addErrorMessage(account, null, me);

            throw new RuntimeException("Error deleting message from local store.", me);
        } finally {
            closeFolder(localFolder);
            closeFolder(localTrashFolder);
        }
    }

    private String[] getUidsFromMessages(List <? extends Message> messages) {
        String[] uids = new String[messages.size()];
        for (int i = 0; i < messages.size(); i++) {
            uids[i] = messages.get(i).getUid();
        }
        return uids;
    }

    private void processPendingEmptyTrash(PendingCommand command, Account account) throws MessagingException {
        Store remoteStore = account.getRemoteStore();

        Folder remoteFolder = remoteStore.getFolder(account.getTrashFolderName());
        try {
            if (remoteFolder.exists()) {
                remoteFolder.open(Folder.OPEN_MODE_RW);
                remoteFolder.setFlags(Collections.singleton(Flag.DELETED), true);
                if (Expunge.EXPUNGE_IMMEDIATELY == account.getExpungePolicy()) {
                    remoteFolder.expunge();
                }

                // When we empty trash, we need to actually synchronize the folder
                // or local deletes will never get cleaned up
                synchronizeFolder(account, remoteFolder, true, 0, null);
                compact(account, null);


            }
        } finally {
            closeFolder(remoteFolder);
        }
    }

    public void emptyTrash(final Account account, MessagingListener listener) {
        putBackground("emptyTrash", listener, new Runnable() {
            @Override
            public void run() {
                LocalFolder localFolder = null;
                try {
                    Store localStore = account.getLocalStore();
                    localFolder = (LocalFolder) localStore.getFolder(account.getTrashFolderName());
                    localFolder.open(Folder.OPEN_MODE_RW);

                    boolean isTrashLocalOnly = isTrashLocalOnly(account);
                    if (isTrashLocalOnly) {
                        localFolder.clearAllMessages();
                    } else {
                        localFolder.setFlags(Collections.singleton(Flag.DELETED), true);
                    }

                    for (MessagingListener l : getListeners()) {
                        l.emptyTrashCompleted(account);
                    }

                    if (!isTrashLocalOnly) {
                        List<String> args = new ArrayList<String>();
                        PendingCommand command = new PendingCommand();
                        command.command = PENDING_COMMAND_EMPTY_TRASH;
                        command.arguments = args.toArray(EMPTY_STRING_ARRAY);
                        queuePendingCommand(account, command);
                        processPendingCommands(account);
                    }
                } catch (UnavailableStorageException e) {
                    Log.i(K9.LOG_TAG, "Failed to empty trash because storage is not available - trying again later.");
                    throw new UnavailableAccountException(e);
                } catch (Exception e) {
                    Log.e(K9.LOG_TAG, "emptyTrash failed", e);
                    addErrorMessage(account, null, e);
                } finally {
                    closeFolder(localFolder);
                }
            }
        });
    }

    /**
     * Find out whether the account type only supports a local Trash folder.
     *
     * <p>Note: Currently this is only the case for POP3 accounts.</p>
     *
     * @param account
     *         The account to check.
     *
     * @return {@code true} if the account only has a local Trash folder that is not synchronized
     *         with a folder on the server. {@code false} otherwise.
     *
     * @throws MessagingException
     *         In case of an error.
     */
    private boolean isTrashLocalOnly(Account account) throws MessagingException {
        // TODO: Get rid of the tight coupling once we properly support local folders
        return (account.getRemoteStore() instanceof Pop3Store);
    }

    public void sendAlternate(final Context context, Account account, Message message) {
        if (K9.DEBUG)
            Log.d(K9.LOG_TAG, "About to load message " + account.getDescription() + ":" + message.getFolder().getName()
                  + ":" + message.getUid() + " for sendAlternate");

        loadMessageForView(account, message.getFolder().getName(),
        message.getUid(), new MessagingListener() {
            @Override
            public void loadMessageForViewBodyAvailable(Account account, String folder, String uid,
            Message message) {
                if (K9.DEBUG)
                    Log.d(K9.LOG_TAG, "Got message " + account.getDescription() + ":" + folder
                          + ":" + message.getUid() + " for sendAlternate");

                try {
                    Intent msg = new Intent(Intent.ACTION_SEND);
                    String quotedText = null;
                    Part part = MimeUtility.findFirstPartByMimeType(message, "text/plain");
                    if (part == null) {
                        part = MimeUtility.findFirstPartByMimeType(message, "text/html");
                    }
                    if (part != null) {
                        quotedText = MessageExtractor.getTextFromPart(part);
                    }
                    if (quotedText != null) {
                        msg.putExtra(Intent.EXTRA_TEXT, quotedText);
                    }
                    msg.putExtra(Intent.EXTRA_SUBJECT, message.getSubject());

                    Address[] from = message.getFrom();
                    String[] senders = new String[from.length];
                    for (int i = 0; i < from.length; i++) {
                        senders[i] = from[i].toString();
                    }
                    msg.putExtra(Intents.Share.EXTRA_FROM, senders);

                    Address[] to = message.getRecipients(RecipientType.TO);
                    String[] recipientsTo = new String[to.length];
                    for (int i = 0; i < to.length; i++) {
                        recipientsTo[i] = to[i].toString();
                    }
                    msg.putExtra(Intent.EXTRA_EMAIL, recipientsTo);

                    Address[] cc = message.getRecipients(RecipientType.CC);
                    String[] recipientsCc = new String[cc.length];
                    for (int i = 0; i < cc.length; i++) {
                        recipientsCc[i] = cc[i].toString();
                    }
                    msg.putExtra(Intent.EXTRA_CC, recipientsCc);

                    msg.setType("text/plain");
                    context.startActivity(Intent.createChooser(msg, context.getString(R.string.send_alternate_chooser_title)));
                } catch (MessagingException me) {
                    Log.e(K9.LOG_TAG, "Unable to send email through alternate program", me);
                }
            }
        });

    }

    /**
     * Checks mail for one or multiple accounts. If account is null all accounts
     * are checked.
     *
     * @param context
     * @param account
     * @param listener
     */
    public void checkMail(final Context context, final Account account,
                          final boolean ignoreLastCheckedTime,
                          final boolean useManualWakeLock,
                          final MessagingListener listener) {

        TracingWakeLock twakeLock = null;
        if (useManualWakeLock) {
            TracingPowerManager pm = TracingPowerManager.getPowerManager(context);

            twakeLock = pm.newWakeLock(PowerManager.PARTIAL_WAKE_LOCK, "K9 MessagingController.checkMail");
            twakeLock.setReferenceCounted(false);
            twakeLock.acquire(K9.MANUAL_WAKE_LOCK_TIMEOUT);
        }
        final TracingWakeLock wakeLock = twakeLock;

        for (MessagingListener l : getListeners()) {
            l.checkMailStarted(context, account);
        }
        putBackground("checkMail", listener, new Runnable() {
            @Override
            public void run() {

                try {
                    if (K9.DEBUG)
                        Log.i(K9.LOG_TAG, "Starting mail check");
                    Preferences prefs = Preferences.getPreferences(context);

                    Collection<Account> accounts;
                    if (account != null) {
                        accounts = new ArrayList<Account>(1);
                        accounts.add(account);
                    } else {
                        accounts = prefs.getAvailableAccounts();
                    }

                    for (final Account account : accounts) {
                        checkMailForAccount(context, account, ignoreLastCheckedTime, prefs, listener);
                    }

                } catch (Exception e) {
                    Log.e(K9.LOG_TAG, "Unable to synchronize mail", e);
                    addErrorMessage(account, null, e);
                }
                putBackground("finalize sync", null, new Runnable() {
                    @Override
                    public void run() {

                        if (K9.DEBUG)
                            Log.i(K9.LOG_TAG, "Finished mail sync");

                        if (wakeLock != null) {
                            wakeLock.release();
                        }
                        for (MessagingListener l : getListeners()) {
                            l.checkMailFinished(context, account);
                        }

                    }
                }
                             );
            }
        });
    }



    private void checkMailForAccount(final Context context, final Account account,
                                     final boolean ignoreLastCheckedTime,
                                     final Preferences prefs,
                                     final MessagingListener listener) {
        if (!account.isAvailable(context)) {
            if (K9.DEBUG) {
                Log.i(K9.LOG_TAG, "Skipping synchronizing unavailable account " + account.getDescription());
            }
            return;
        }
        final long accountInterval = account.getAutomaticCheckIntervalMinutes() * 60 * 1000;
        if (!ignoreLastCheckedTime && accountInterval <= 0) {
            if (K9.DEBUG)
                Log.i(K9.LOG_TAG, "Skipping synchronizing account " + account.getDescription());
            return;
        }

        if (K9.DEBUG)
            Log.i(K9.LOG_TAG, "Synchronizing account " + account.getDescription());

        account.setRingNotified(false);

        sendPendingMessages(account, listener);

        try {
            Account.FolderMode aDisplayMode = account.getFolderDisplayMode();
            Account.FolderMode aSyncMode = account.getFolderSyncMode();

            Store localStore = account.getLocalStore();
            for (final Folder folder : localStore.getPersonalNamespaces(false)) {
                folder.open(Folder.OPEN_MODE_RW);

                Folder.FolderClass fDisplayClass = folder.getDisplayClass();
                Folder.FolderClass fSyncClass = folder.getSyncClass();

                if (modeMismatch(aDisplayMode, fDisplayClass)) {
                    // Never sync a folder that isn't displayed
                    /*
                    if (K9.DEBUG)
                        Log.v(K9.LOG_TAG, "Not syncing folder " + folder.getName() +
                              " which is in display mode " + fDisplayClass + " while account is in display mode " + aDisplayMode);
                    */

                    continue;
                }

                if (modeMismatch(aSyncMode, fSyncClass)) {
                    // Do not sync folders in the wrong class
                    /*
                    if (K9.DEBUG)
                        Log.v(K9.LOG_TAG, "Not syncing folder " + folder.getName() +
                              " which is in sync mode " + fSyncClass + " while account is in sync mode " + aSyncMode);
                    */

                    continue;
                }
                synchronizeFolder(account, folder, ignoreLastCheckedTime, accountInterval, listener);
            }
        } catch (MessagingException e) {
            Log.e(K9.LOG_TAG, "Unable to synchronize account " + account.getName(), e);
            addErrorMessage(account, null, e);
        } finally {
            putBackground("clear notification flag for " + account.getDescription(), null, new Runnable() {
                @Override
                public void run() {
                    if (K9.DEBUG)
                        Log.v(K9.LOG_TAG, "Clearing notification flag for " + account.getDescription());
                    account.setRingNotified(false);
                    try {
                        AccountStats stats = account.getStats(context);
                        if (stats == null || stats.unreadMessageCount == 0) {
                            notifyAccountCancel(context, account);
                        }
                    } catch (MessagingException e) {
                        Log.e(K9.LOG_TAG, "Unable to getUnreadMessageCount for account: " + account, e);
                    }
                }
            }
                         );
        }


    }


    private void synchronizeFolder(
        final Account account,
        final Folder folder,
        final boolean ignoreLastCheckedTime,
        final long accountInterval,
        final MessagingListener listener) {


        if (K9.DEBUG)
            Log.v(K9.LOG_TAG, "Folder " + folder.getName() + " was last synced @ " +
                  new Date(folder.getLastChecked()));

        if (!ignoreLastCheckedTime && folder.getLastChecked() >
                (System.currentTimeMillis() - accountInterval)) {
            if (K9.DEBUG)
                Log.v(K9.LOG_TAG, "Not syncing folder " + folder.getName()
                      + ", previously synced @ " + new Date(folder.getLastChecked())
                      + " which would be too recent for the account period");

            return;
        }
        putBackground("sync" + folder.getName(), null, new Runnable() {
            @Override
            public void run() {
                LocalFolder tLocalFolder = null;
                try {
                    // In case multiple Commands get enqueued, don't run more than
                    // once
                    final LocalStore localStore = account.getLocalStore();
                    tLocalFolder = localStore.getFolder(folder.getName());
                    tLocalFolder.open(Folder.OPEN_MODE_RW);

                    if (!ignoreLastCheckedTime && tLocalFolder.getLastChecked() >
                    (System.currentTimeMillis() - accountInterval)) {
                        if (K9.DEBUG)
                            Log.v(K9.LOG_TAG, "Not running Command for folder " + folder.getName()
                                  + ", previously synced @ " + new Date(folder.getLastChecked())
                                  + " which would be too recent for the account period");
                        return;
                    }
                    notifyFetchingMail(account, folder);
                    try {
                        synchronizeMailboxSynchronous(account, folder.getName(), listener, null);
                    } finally {
                        notifyFetchingMailCancel(account);
                    }
                } catch (Exception e) {

                    Log.e(K9.LOG_TAG, "Exception while processing folder " +
                          account.getDescription() + ":" + folder.getName(), e);
                    addErrorMessage(account, null, e);
                } finally {
                    closeFolder(tLocalFolder);
                }
            }
        }
                     );


    }



    public void compact(final Account account, final MessagingListener ml) {
        putBackground("compact:" + account.getDescription(), ml, new Runnable() {
            @Override
            public void run() {
                try {
                    LocalStore localStore = account.getLocalStore();
                    long oldSize = localStore.getSize();
                    localStore.compact();
                    long newSize = localStore.getSize();
                    for (MessagingListener l : getListeners(ml)) {
                        l.accountSizeChanged(account, oldSize, newSize);
                    }
                } catch (UnavailableStorageException e) {
                    Log.i(K9.LOG_TAG, "Failed to compact account because storage is not available - trying again later.");
                    throw new UnavailableAccountException(e);
                } catch (Exception e) {
                    Log.e(K9.LOG_TAG, "Failed to compact account " + account.getDescription(), e);
                }
            }
        });
    }

    public void clear(final Account account, final MessagingListener ml) {
        putBackground("clear:" + account.getDescription(), ml, new Runnable() {
            @Override
            public void run() {
                try {
                    LocalStore localStore = account.getLocalStore();
                    long oldSize = localStore.getSize();
                    localStore.clear();
                    localStore.resetVisibleLimits(account.getDisplayCount());
                    long newSize = localStore.getSize();
                    AccountStats stats = new AccountStats();
                    stats.size = newSize;
                    stats.unreadMessageCount = 0;
                    stats.flaggedMessageCount = 0;
                    for (MessagingListener l : getListeners(ml)) {
                        l.accountSizeChanged(account, oldSize, newSize);
                        l.accountStatusChanged(account, stats);
                    }
                } catch (UnavailableStorageException e) {
                    Log.i(K9.LOG_TAG, "Failed to clear account because storage is not available - trying again later.");
                    throw new UnavailableAccountException(e);
                } catch (Exception e) {
                    Log.e(K9.LOG_TAG, "Failed to clear account " + account.getDescription(), e);
                }
            }
        });
    }

    public void recreate(final Account account, final MessagingListener ml) {
        putBackground("recreate:" + account.getDescription(), ml, new Runnable() {
            @Override
            public void run() {
                try {
                    LocalStore localStore = account.getLocalStore();
                    long oldSize = localStore.getSize();
                    localStore.recreate();
                    localStore.resetVisibleLimits(account.getDisplayCount());
                    long newSize = localStore.getSize();
                    AccountStats stats = new AccountStats();
                    stats.size = newSize;
                    stats.unreadMessageCount = 0;
                    stats.flaggedMessageCount = 0;
                    for (MessagingListener l : getListeners(ml)) {
                        l.accountSizeChanged(account, oldSize, newSize);
                        l.accountStatusChanged(account, stats);
                    }
                } catch (UnavailableStorageException e) {
                    Log.i(K9.LOG_TAG, "Failed to recreate an account because storage is not available - trying again later.");
                    throw new UnavailableAccountException(e);
                } catch (Exception e) {
                    Log.e(K9.LOG_TAG, "Failed to recreate account " + account.getDescription(), e);
                }
            }
        });
    }


    private boolean shouldNotifyForMessage(Account account, LocalFolder localFolder, Message message) {
        // If we don't even have an account name, don't show the notification.
        // (This happens during initial account setup)
        if (account.getName() == null) {
            return false;
        }

        // Do not notify if the user does not have notifications enabled or if the message has
        // been read.
        if (!account.isNotifyNewMail() || message.isSet(Flag.SEEN)) {
            return false;
        }

        Account.FolderMode aDisplayMode = account.getFolderDisplayMode();
        Account.FolderMode aNotifyMode = account.getFolderNotifyNewMailMode();
        Folder.FolderClass fDisplayClass = localFolder.getDisplayClass();
        Folder.FolderClass fNotifyClass = localFolder.getNotifyClass();

        if (modeMismatch(aDisplayMode, fDisplayClass)) {
            // Never notify a folder that isn't displayed
            return false;
        }

        if (modeMismatch(aNotifyMode, fNotifyClass)) {
            // Do not notify folders in the wrong class
            return false;
        }

        // If the account is a POP3 account and the message is older than the oldest message we've
        // previously seen, then don't notify about it.
        if (account.getStoreUri().startsWith("pop3") &&
                message.olderThan(new Date(account.getLatestOldMessageSeenTime()))) {
            return false;
        }

        // No notification for new messages in Trash, Drafts, Spam or Sent folder.
        // But do notify if it's the INBOX (see issue 1817).
        Folder folder = message.getFolder();
        if (folder != null) {
            String folderName = folder.getName();
            if (!account.getInboxFolderName().equals(folderName) &&
                    (account.getTrashFolderName().equals(folderName)
                     || account.getDraftsFolderName().equals(folderName)
                     || account.getSpamFolderName().equals(folderName)
                     || account.getSentFolderName().equals(folderName))) {
                return false;
            }
        }

        if (message.getUid() != null && localFolder.getLastUid() != null) {
            try {
                Integer messageUid = Integer.parseInt(message.getUid());
                if (messageUid <= localFolder.getLastUid()) {
                    if (K9.DEBUG)
                        Log.d(K9.LOG_TAG, "Message uid is " + messageUid + ", max message uid is " +
                              localFolder.getLastUid() + ".  Skipping notification.");
                    return false;
                }
            } catch (NumberFormatException e) {
                // Nothing to be done here.
            }
        }

        // Don't notify if the sender address matches one of our identities and the user chose not
        // to be notified for such messages.
        if (account.isAnIdentity(message.getFrom()) && !account.isNotifySelfNewMail()) {
            return false;
        }

        return true;
    }

    /**
     * Get the pending notification data for an account.
     * See {@link NotificationData}.
     *
     * @param account The account to retrieve the pending data for
     * @param previousUnreadMessageCount The number of currently pending messages, which will be used
     *                                    if there's no pending data yet. If passed as null, a new instance
     *                                    won't be created if currently not existent.
     * @return A pending data instance, or null if one doesn't exist and
     *          previousUnreadMessageCount was passed as null.
     */
    private NotificationData getNotificationData(Account account, @Nullable Integer previousUnreadMessageCount) {
        NotificationData data;

        synchronized (notificationData) {
            data = notificationData.get(account.getAccountNumber());
            if (data == null && previousUnreadMessageCount != null) {
                data = new NotificationData(previousUnreadMessageCount);
                notificationData.put(account.getAccountNumber(), data);
            }
        }

        return data;
    }

    private CharSequence getMessageSender(Context context, Account account, Message message) {
        try {
            boolean isSelf = false;
            final Contacts contacts = K9.showContactName() ? Contacts.getInstance(context) : null;
            final Address[] fromAddrs = message.getFrom();

            if (fromAddrs != null) {
                isSelf = account.isAnIdentity(fromAddrs);
                if (!isSelf && fromAddrs.length > 0) {
                    return MessageHelper.toFriendly(fromAddrs[0], contacts).toString();
                }
            }

            if (isSelf) {
                // show To: if the message was sent from me
                Address[] rcpts = message.getRecipients(Message.RecipientType.TO);

                if (rcpts != null && rcpts.length > 0) {
                    return context.getString(R.string.message_to_fmt,
                            MessageHelper.toFriendly(rcpts[0], contacts).toString());
                }

                return context.getString(R.string.general_no_sender);
            }
        } catch (MessagingException e) {
            Log.e(K9.LOG_TAG, "Unable to get sender information for notification.", e);
        }

        return null;
    }


    private CharSequence getMessageSubject(Context context, Message message) {
        String subject = message.getSubject();
        if (!TextUtils.isEmpty(subject)) {
            return subject;
        }

        return context.getString(R.string.general_no_subject);
    }

    private static TextAppearanceSpan sEmphasizedSpan;
    private TextAppearanceSpan getEmphasizedSpan(Context context) {
        if (sEmphasizedSpan == null) {
            sEmphasizedSpan = new TextAppearanceSpan(context,
                    R.style.TextAppearance_StatusBar_EventContent_Emphasized);
        }
        return sEmphasizedSpan;
    }

    private CharSequence getMessagePreview(Context context, Message message) {
        CharSequence subject = getMessageSubject(context, message);
        String snippet = message.getPreview();

        if (TextUtils.isEmpty(subject)) {
            return snippet;
        } else if (TextUtils.isEmpty(snippet)) {
            return subject;
        }

        SpannableStringBuilder preview = new SpannableStringBuilder();
        preview.append(subject);
        preview.append('\n');
        preview.append(snippet);

        preview.setSpan(getEmphasizedSpan(context), 0, subject.length(), 0);

        return preview;
    }

    private CharSequence buildMessageSummary(Context context, CharSequence sender, CharSequence subject) {
        if (sender == null) {
            return subject;
        }

        SpannableStringBuilder summary = new SpannableStringBuilder();
        summary.append(sender);
        summary.append(" ");
        summary.append(subject);

        summary.setSpan(getEmphasizedSpan(context), 0, sender.length(), 0);

        return summary;
    }

    public static final boolean platformSupportsExtendedNotifications() {
        // supported in Jellybean
        // TODO: use constant once target SDK is set to >= 16
        return Build.VERSION.SDK_INT >= 16;
    }

    public static boolean platformSupportsLockScreenNotifications() {
        return Build.VERSION.SDK_INT >= Build.VERSION_CODES.LOLLIPOP;
    }

    private LocalMessage findNewestMessageForNotificationLocked(Context context, NotificationData data) {
        if (!data.messages.isEmpty()) {
            return data.messages.getFirst();
        }

        if (!data.droppedMessages.isEmpty()) {
            return data.droppedMessages.getFirst().restoreToLocalMessage(context);
        }

        return null;
    }

    /**
     * Creates a notification of a newly received message.
     */
    public void updateAccountNotification(final Context context, final Account account) {
        final NotificationData data = getNotificationData(account, null);
        //noinspection SynchronizationOnLocalVariableOrMethodParameter
        synchronized (data) {
            notifyAccountWithDataLocked(context, account, null, data);
        }
    }
    /**
     * Creates a notification of a newly received message.
     */
    private void notifyAccount(Context context, Account account,
            LocalMessage message, int previousUnreadMessageCount) {
        final NotificationData data = getNotificationData(account, previousUnreadMessageCount);
        //noinspection SynchronizationOnLocalVariableOrMethodParameter
        synchronized (data) {
            notifyAccountWithDataLocked(context, account, message, data);
        }
    }

    // Maximum number of senders to display in a lock screen notification.
    private static final int NUM_SENDERS_IN_LOCK_SCREEN_NOTIFICATION = 5;

    /**
     * Build the specific notification actions for a single message on Android Wear.
     * @param builder NotificationBuilder to add actions to
     * @param totalMsgCount if this is a stacked notification, how many other messages are there?
     * @param account the account we intent to act on
     * @param message the single message we intent to act on (in a stacked notification or a summary notification about a single message)
     * @param notificationID the id of the future notification. Will be used in the intents, so afterwards the correct notification gets closed.
     */
<<<<<<< HEAD
    private void addWearActions(final NotificationCompat.Builder builder, final int totalMsgCount, final Account account, final Message message, final int notificationID) {
        ArrayList<MessageReference> subAllRefs = new ArrayList<MessageReference>();
        subAllRefs.add(new MessageReference(account.getUuid(), message.getFolder().getName(), message.getUid(), message.getFlags().size()==0?null:message.getFlags().iterator().next()));
=======
    private void addWearActions(final NotificationCompat.Builder builder, final int totalMsgCount, final Account account, final LocalMessage message, final int notificationID) {
        ArrayList<MessageReference> subAllRefs = new ArrayList<MessageReference>();
        subAllRefs.add(message.makeMessageReference());
>>>>>>> e20701c9
        LinkedList<Message> msgList = new LinkedList<Message>();
        msgList.add(message);
        addWearActions(builder, totalMsgCount, 1, account, subAllRefs, msgList, notificationID);
    }
    /**
     * Build the specific notification actions for a single or multiple message on Android Wear.
     * @param builder NotificationBuilder to add actions to
     * @param totalMsgCount total message count (may be different from msgCount if this is a stacked notification)
     * @param msgCount message count to be handled in this (stacked or summary) notification
     * @param account the account we intent to act on
     * @param allRefs the messages we intent to act on
     * @param messages the messages we intent to act on
     * @param notificationID the id of the future notification. Will be used in the intents, so afterwards the correct notification gets closed.
     */
    private void addWearActions(final NotificationCompat.Builder builder, final int totalMsgCount, final int msgCount, final Account account, final ArrayList<MessageReference> allRefs, final List<? extends Message> messages, final int notificationID) {
        // we need a new wearableExtender for each notification
        final NotificationCompat.WearableExtender wearableExtender = new NotificationCompat.WearableExtender();

        NotificationQuickDelete deleteOption = K9.getNotificationQuickDeleteBehaviour();
        boolean showDeleteAction = deleteOption == NotificationQuickDelete.ALWAYS ||
                (deleteOption == NotificationQuickDelete.FOR_SINGLE_MSG && msgCount == 1);

        // note: while we are limited to 3 actions on the phone,
        // this does not seem to be a limit on Android Wear devices.
        // Tested on Moto 360, 8 actions seem to be no problem.

        if (showDeleteAction) {
            // Delete on wear only if no confirmation is required
            // because they would have to be confirmed on the phone, not the wear device
            if (!K9.confirmDeleteFromNotification()) {
                NotificationCompat.Action wearActionDelete =
                        new NotificationCompat.Action.Builder(
                                R.drawable.ic_action_delete_dark,
                                context.getString(R.string.notification_action_delete),
                                NotificationDeleteConfirmation.getIntent(context, account, allRefs, notificationID))
                                .build();
                builder.extend(wearableExtender.addAction(wearActionDelete));
            }
        }
        if (NotificationActionService.isArchiveAllMessagesWearAvaliable(context, account, messages)) {

            // Archive on wear
            NotificationCompat.Action wearActionArchive =
                    new NotificationCompat.Action.Builder(
                            R.drawable.ic_action_archive_dark,
                            context.getString(R.string.notification_action_archive),
<<<<<<< HEAD
                            NotificationActionService.getArchiveAllMessagesIntent(context, account, allRefs, notificationID))
=======
                            NotificationActionService.getArchiveAllMessagesIntent(context, account, allRefs, totalMsgCount > msgCount, notificationID))
>>>>>>> e20701c9
                            .build();
            builder.extend(wearableExtender.addAction(wearActionArchive));
        }
        if (NotificationActionService.isSpamAllMessagesWearAvaliable(context, account, messages)) {

            // Spam on wear
            NotificationCompat.Action wearActionSpam =
                    new NotificationCompat.Action.Builder(
                            R.drawable.ic_action_delete_dark,
                            context.getString(R.string.notification_action_spam),
<<<<<<< HEAD
                            NotificationActionService.getSpamAllMessagesIntent(context, account, allRefs, notificationID))
=======
                            NotificationActionService.getSpamAllMessagesIntent(context, account, allRefs, totalMsgCount > msgCount, notificationID))
>>>>>>> e20701c9
                            .build();
            builder.extend(wearableExtender.addAction(wearActionSpam));
        }
    }

    /**
     * Create/Upate and show notifications about new messages
     * or that there suddenly are no longer any new messages on an account
     * @param context used to create the notification and it's intents
     * @param account the account that has new messages
     * @param message the message (if it's just one)
     * @param data all the details
     */
    private void notifyAccountWithDataLocked(Context context, final Account account,
            LocalMessage message, NotificationData data) {
        boolean updateSilently = false;

        if (message == null) {
            /* this can happen if a message we previously notified for is read or deleted remotely */
            message = findNewestMessageForNotificationLocked(context, data);
            updateSilently = true;
            if (message == null) {
                // seemingly both the message list as well as the overflow list is empty;
                // it probably is a good idea to cancel the notification in that case
                notifyAccountCancel(context, account);
                return;
            }
        } else {
            data.addMessage(message);
        }

        final KeyguardManager keyguardService = (KeyguardManager) context.getSystemService(Context.KEYGUARD_SERVICE);
        final CharSequence sender = getMessageSender(context, account, message);
        final CharSequence subject = getMessageSubject(context, message);
        CharSequence summary = buildMessageSummary(context, sender, subject);

        boolean privacyModeEnabled =
                (K9.getNotificationHideSubject() == NotificationHideSubject.ALWAYS) ||
                (K9.getNotificationHideSubject() == NotificationHideSubject.WHEN_LOCKED &&
                keyguardService.inKeyguardRestrictedInputMode());

        if (privacyModeEnabled || summary.length() == 0) {
            summary = context.getString(R.string.notification_new_title);
        }

        NotificationManager notifMgr =
                (NotificationManager) context.getSystemService(Context.NOTIFICATION_SERVICE);

        NotificationCompat.Builder builder = new NotificationCompat.Builder(context);
        builder.setSmallIcon(R.drawable.ic_notify_new_mail);
        builder.setWhen(System.currentTimeMillis());
        if (!updateSilently) {
            builder.setTicker(summary);
        }

        final int newMessages = data.getNewMessageCount();
        final int unreadCount = data.unreadBeforeNotification + newMessages;

        builder.setNumber(unreadCount);

        String accountDescr = (account.getDescription() != null) ?
                account.getDescription() : account.getEmail();
        final ArrayList<MessageReference> allRefs = new ArrayList<MessageReference>();
        data.supplyAllMessageRefs(allRefs);

        if (platformSupportsExtendedNotifications() && !privacyModeEnabled) {
            if (newMessages > 1) {

                // Stacked notifications for Android Wear
                // https://developer.android.com/training/wearables/notifications/stacks.html

                // multiple messages pending, show inbox style
                NotificationCompat.InboxStyle style = new NotificationCompat.InboxStyle(builder);
                int nID = account.getAccountNumber();
<<<<<<< HEAD
                for (Message m : data.messages) {
=======
                for (LocalMessage m : data.messages) {
>>>>>>> e20701c9
                    style.addLine(buildMessageSummary(context,
                            getMessageSender(context, account, m),
                            getMessageSubject(context, m)));

                    // build child-notifications for Android Wear,
                    // so the grouped notification can be opened to
                    // reveal the individual messages and their actions.
                    NotificationCompat.Builder subBuilder = new NotificationCompat.Builder(context);
                    subBuilder.setSmallIcon(R.drawable.ic_notify_new_mail);
                    subBuilder.setWhen(System.currentTimeMillis());
                    subBuilder.setGroup(NOTIFICATION_GROUP_KEY); // same group as summary
                    subBuilder.setAutoCancel(true); // summary closes all, stacked only itself

                    nID = 1000 + nID;
                    // reuse existing notification IDs if some of the stacked messages
                    // are already shown on the wear device.
                    Integer realnID = data.getStackedChildNotification(m);
                    if (realnID == null) {
                        realnID = nID;
                    }

                    // set content
                    setNotificationContent(context, m, getMessageSender(context, account, m), getMessageSubject(context, m), subBuilder, accountDescr);


                    // set actions
                    addWearActions(subBuilder, newMessages, account, m, realnID);
                    if (m.isSet(Flag.FLAGGED)) {
                        subBuilder.setPriority(NotificationCompat.PRIORITY_HIGH);
                    }

                    // no sound, no vibrate, no LED because these are for the summary notification only
                    // and depend on quiet time and user settings

                    // this must be done before the summary notification
                    notifMgr.notify(realnID, subBuilder.build());
                    data.addStackedChildNotification(m, realnID);
                }
                // go on configuring the summary notification on the phone
                // The phone will only show the summary
                // the wear device will show the stacked notifications
                builder.setGroup(NOTIFICATION_GROUP_KEY);
                builder.setGroupSummary(true);

                //do not set summary notification to localOnly.
                //Wear devices use the vibrate pattern of the summary
                //despite not displaying the summary
                builder.setLocalOnly(true);

                if (!data.droppedMessages.isEmpty()) {
                    style.setSummaryText(context.getString(R.string.notification_additional_messages,
                            data.droppedMessages.size(), accountDescr));
                }
                final String title = context.getResources().getQuantityString(
                    R.plurals.notification_new_messages_title, newMessages, newMessages);
                style.setBigContentTitle(title);
                builder.setContentTitle(title);
                builder.setSubText(accountDescr);
                builder.setStyle(style);
            } else {
                // single message pending, show big text
                setNotificationContent(context, message, sender, subject, builder, accountDescr);

                builder.addAction(
                    platformSupportsLockScreenNotifications()
                        ? R.drawable.ic_action_single_message_options_dark_vector
                        : R.drawable.ic_action_single_message_options_dark,
                    context.getString(R.string.notification_action_reply),
                    NotificationActionService.getReplyIntent(context, account, message.makeMessageReference(), account.getAccountNumber()));

                // add /different) actions to show on connected Android Wear devices
                // do not add these to the a summary notification or they will affect all stacked
                // notifications
                addWearActions(builder, newMessages, newMessages, account, allRefs, data.messages, account.getAccountNumber());
            }

            // Mark Read on phone
            builder.addAction(
                platformSupportsLockScreenNotifications()
                    ? R.drawable.ic_action_mark_as_read_dark_vector
                    : R.drawable.ic_action_mark_as_read_dark,
                context.getString(R.string.notification_action_mark_as_read),
                NotificationActionService.getReadAllMessagesIntent(context, account, allRefs, account.getAccountNumber()));

            NotificationQuickDelete deleteOption = K9.getNotificationQuickDeleteBehaviour();
            boolean showDeleteAction = deleteOption == NotificationQuickDelete.ALWAYS ||
                    (deleteOption == NotificationQuickDelete.FOR_SINGLE_MSG && newMessages == 1);


            if (showDeleteAction) {
                // we need to pass the action directly to the activity, otherwise the
                // status bar won't be pulled up and we won't see the confirmation (if used)

                // Delete on phone
                builder.addAction(
                        platformSupportsLockScreenNotifications()
                                ? R.drawable.ic_action_delete_dark_vector
                                : R.drawable.ic_action_delete_dark,
                        context.getString(R.string.notification_action_delete),
                        NotificationDeleteConfirmation.getIntent(context, account, allRefs, account.getAccountNumber()));
            }

        } else { // no extended notifications supported
            String accountNotice = context.getString(R.string.notification_new_one_account_fmt,
                    unreadCount, accountDescr);
            builder.setContentTitle(accountNotice);
            builder.setContentText(summary);
        }

        for (Message m : data.messages) {
            if (m.isSet(Flag.FLAGGED)) {
                builder.setPriority(NotificationCompat.PRIORITY_HIGH);
                break;
            }
        }

        TaskStackBuilder stack = buildNotificationNavigationStack(context, account, message, newMessages, unreadCount, allRefs);

        builder.setContentIntent(stack.getPendingIntent(
                account.getAccountNumber(),
                PendingIntent.FLAG_CANCEL_CURRENT | PendingIntent.FLAG_ONE_SHOT));
        builder.setDeleteIntent(NotificationActionService.getAcknowledgeIntent(context, account, account.getAccountNumber()));

        // Only ring or vibrate if we have not done so already on this account and fetch
        boolean ringAndVibrate = false;
        if (!updateSilently && !account.isRingNotified()) {
            account.setRingNotified(true);
            ringAndVibrate = true;
        }

        NotificationSetting n = account.getNotificationSetting();

        configureLockScreenNotification(builder, context, account, newMessages, unreadCount, accountDescr, sender, data.messages);

        configureNotification(
                builder,
                (n.shouldRing()) ? n.getRingtone() : null,
                (n.shouldVibrate()) ? n.getVibration() : null,
                (n.isLed()) ? Integer.valueOf(n.getLedColor()) : null,
                K9.NOTIFICATION_LED_BLINK_SLOW,
                ringAndVibrate);

        notifMgr.notify(account.getAccountNumber(), builder.build());
    }


    /**
     * Builds the TaskStack of a notification using either buildMessageViewBackStack
     * or buildUnreadBackStack or buildMessageListBackStack depending on the
     * behavior we have on this device generation.
     * @param context
     * @param account
     * @param message (only used if there is only 1 new message)
     * @param newMessages (used on newer platforms)
     * @param unreadCount (used on platforms that support no extended notifications)
     * @param allRefs
     * @return
     */
    private TaskStackBuilder buildNotificationNavigationStack(Context context, Account account, LocalMessage message, int newMessages, int unreadCount, ArrayList<MessageReference> allRefs) {
        TaskStackBuilder stack;
        boolean treatAsSingleMessageNotification;

        if (platformSupportsExtendedNotifications()) {
            // in the new-style notifications, we focus on the new messages, not the unread ones
            treatAsSingleMessageNotification = newMessages == 1;
        } else {
            // in the old-style notifications, we focus on unread messages, as we don't have a
            // good way to express the new message count
            treatAsSingleMessageNotification = unreadCount == 1;
        }

        if (treatAsSingleMessageNotification) {
            stack = buildMessageViewBackStack(context, message.makeMessageReference());
        } else if (account.goToUnreadMessageSearch()) {
            stack = buildUnreadBackStack(context, account);
        } else {
            String initialFolder = message.getFolder().getName();
            /* only go to folder if all messages are in the same folder, else go to folder list */
            for (MessageReference ref : allRefs) {
                if (!TextUtils.equals(initialFolder, ref.getFolderName())) {
                    initialFolder = null;
                    break;
                }
            }

            stack = buildMessageListBackStack(context, account, initialFolder);
        }
        return stack;
    }

    /**
     * Set the content of a notification for a single message.
     * @see #getMessagePreview(android.content.Context, com.fsck.k9.mail.Message)
     * @param context
     * @param message
     * @param sender
     * @param subject
     * @param builder
     * @param accountDescr
     */
    private NotificationCompat.Builder setNotificationContent(final Context context, final Message message, final CharSequence sender, final CharSequence subject, final NotificationCompat.Builder builder, final String accountDescr) {
        NotificationCompat.BigTextStyle style = new NotificationCompat.BigTextStyle(builder);
        CharSequence preview = getMessagePreview(context, message);
        if (preview != null) {
            style.bigText(preview);
        }
        builder.setContentText(subject);
        builder.setSubText(accountDescr);
        builder.setContentTitle(sender);
        builder.setStyle(style);
        return builder;
    }

    private TaskStackBuilder buildAccountsBackStack(Context context) {
        TaskStackBuilder stack = TaskStackBuilder.create(context);
        if (!skipAccountsInBackStack(context)) {
            stack.addNextIntent(new Intent(context, Accounts.class).putExtra(Accounts.EXTRA_STARTUP, false));
        }
        return stack;
    }

    private TaskStackBuilder buildFolderListBackStack(Context context, Account account) {
        TaskStackBuilder stack = buildAccountsBackStack(context);
        stack.addNextIntent(FolderList.actionHandleAccountIntent(context, account, false));
        return stack;
    }

    private TaskStackBuilder buildUnreadBackStack(Context context, final Account account) {
        TaskStackBuilder stack = buildAccountsBackStack(context);
        LocalSearch search = Accounts.createUnreadSearch(context, account);
        stack.addNextIntent(MessageList.intentDisplaySearch(context, search, true, false, false));
        return stack;
    }

    private TaskStackBuilder buildMessageListBackStack(Context context, Account account, String folder) {
        TaskStackBuilder stack = skipFolderListInBackStack(context, account, folder)
                ? buildAccountsBackStack(context)
                : buildFolderListBackStack(context, account);

        if (folder != null) {
            LocalSearch search = new LocalSearch(folder);
            search.addAllowedFolder(folder);
            search.addAccountUuid(account.getUuid());
            stack.addNextIntent(MessageList.intentDisplaySearch(context, search, false, true, true));
        }
        return stack;
    }

    private TaskStackBuilder buildMessageViewBackStack(Context context, MessageReference message) {
        Account account = Preferences.getPreferences(context).getAccount(message.getAccountUuid());
        TaskStackBuilder stack = buildMessageListBackStack(context, account, message.getFolderName());
        stack.addNextIntent(MessageList.actionDisplayMessageIntent(context, message));
        return stack;
    }

    private boolean skipFolderListInBackStack(Context context, Account account, String folder) {
        return folder != null && folder.equals(account.getAutoExpandFolderName());
    }

    private boolean skipAccountsInBackStack(Context context) {
        return Preferences.getPreferences(context).getAccounts().size() == 1;
    }

    /**
     * Configure the notification sound and LED
     *
     * @param builder
     *         {@link NotificationCompat.Builder} instance used to configure the notification.
     *         Never {@code null}.
     * @param ringtone
     *          String name of ringtone. {@code null}, if no ringtone should be played.
     * @param vibrationPattern
     *         {@code long[]} vibration pattern. {@code null}, if no vibration should be played.
     * @param ledColor
     *         Color to flash LED. {@code null}, if no LED flash should happen.
     * @param ledSpeed
     *         Either {@link K9#NOTIFICATION_LED_BLINK_SLOW} or
     *         {@link K9#NOTIFICATION_LED_BLINK_FAST}.
     * @param ringAndVibrate
     *          {@code true}, if ringtone/vibration are allowed. {@code false}, otherwise.
     */
    private void configureNotification(NotificationCompat.Builder builder, String ringtone,
            long[] vibrationPattern, Integer ledColor, int ledSpeed, boolean ringAndVibrate) {

        // if it's quiet time, then we shouldn't be ringing, buzzing or flashing
        if (K9.isQuietTime()) {
            return;
        }

        if (ringAndVibrate) {
            if (ringtone != null && !TextUtils.isEmpty(ringtone)) {
                builder.setSound(Uri.parse(ringtone));
            }

            if (vibrationPattern != null) {
                builder.setVibrate(vibrationPattern);
            }
        }

        if (ledColor != null) {
            int ledOnMS;
            int ledOffMS;
            if (ledSpeed == K9.NOTIFICATION_LED_BLINK_SLOW) {
                ledOnMS = K9.NOTIFICATION_LED_ON_TIME;
                ledOffMS = K9.NOTIFICATION_LED_OFF_TIME;
            } else {
                ledOnMS = K9.NOTIFICATION_LED_FAST_ON_TIME;
                ledOffMS = K9.NOTIFICATION_LED_FAST_OFF_TIME;
            }

            builder.setLights(ledColor, ledOnMS, ledOffMS);
        }
    }

    /**
     * Configure lock screen notifications on platforms that support it
     *
     * @param builder Unlocked notification
     * @param context Context
     * @param account Account being notified
     * @param newMessages Number of new messages being notified for
     * @param unreadCount Total number of unread messages in this account
     * @param accountDescription Formatted account name for display
     * @param formattedSender Formatted sender name for display
     * @param messages List of messages if notifying for multiple messages. Null otherwise.
     */
    private void configureLockScreenNotification(NotificationCompat.Builder builder,
                                                 Context context,
                                                 Account account,
                                                 int newMessages,
                                                 int unreadCount,
                                                 CharSequence accountDescription,
                                                 CharSequence formattedSender,
                                                 List<? extends Message> messages) {
        if (!platformSupportsLockScreenNotifications()) {
            return;
        }

        builder.setSmallIcon(R.drawable.ic_notify_new_mail_vector);
        builder.setColor(account.getChipColor());

        NotificationCompat.Builder publicNotification = new NotificationCompat.Builder(context);
        publicNotification.setSmallIcon(R.drawable.ic_notify_new_mail_vector);
        publicNotification.setColor(account.getChipColor());
        publicNotification.setNumber(unreadCount);
        final String title = context.getResources().getQuantityString(
            R.plurals.notification_new_messages_title, newMessages, newMessages);
        publicNotification.setContentTitle(title);

        switch (K9.getLockScreenNotificationVisibility()) {
            case NOTHING:
                builder.setVisibility(NotificationCompat.VISIBILITY_SECRET);
                break;
            case APP_NAME:
                // This is the Android default, but we should be explicit in case that changes in the future.
                builder.setVisibility(NotificationCompat.VISIBILITY_PRIVATE);
                break;
            case SENDERS:
                if (newMessages == 1) {
                    publicNotification.setContentText(formattedSender);
                } else {
                    // Use a LinkedHashSet so that we preserve ordering (newest to oldest), but still remove duplicates
                    Set<CharSequence> senders = new LinkedHashSet<CharSequence>(NUM_SENDERS_IN_LOCK_SCREEN_NOTIFICATION);
                    for (Message message : messages) {
                        senders.add(getMessageSender(context, account, message));
                        if (senders.size() == NUM_SENDERS_IN_LOCK_SCREEN_NOTIFICATION) {
                            break;
                        }
                    }
                    publicNotification.setContentText(TextUtils.join(", ", senders));
                }

                builder.setPublicVersion(publicNotification.build());
                break;
            case EVERYTHING:
                builder.setVisibility(NotificationCompat.VISIBILITY_PUBLIC);
                break;
            case MESSAGE_COUNT:
            default:
                publicNotification.setContentText(accountDescription);

                builder.setPublicVersion(publicNotification.build());
                break;
        }
    }

    /**
     * Cancel a notification of new email messages
     * @param  account all notifications for this account will be canceled and removed
     */
    public void notifyAccountCancel(final Context context, final Account account) {
        NotificationManager notificationManager =
            (NotificationManager)context.getSystemService(Context.NOTIFICATION_SERVICE);
        notificationManager.cancel(account.getAccountNumber());
        notificationManager.cancel(-1000 - account.getAccountNumber());

        notificationData.remove(account.getAccountNumber());
    }

    public void deleteAccount(Context context, Account account) {
        notifyAccountCancel(context, account);
        memorizingListener.removeAccount(account);
    }

    /**
     * Save a draft message.
     * @param account Account we are saving for.
     * @param message Message to save.
     * @return Message representing the entry in the local store.
     */
    public Message saveDraft(final Account account, final Message message, long existingDraftId) {
        Message localMessage = null;
        try {
            LocalStore localStore = account.getLocalStore();
            LocalFolder localFolder = localStore.getFolder(account.getDraftsFolderName());
            localFolder.open(Folder.OPEN_MODE_RW);

            if (existingDraftId != INVALID_MESSAGE_ID) {
                String uid = localFolder.getMessageUidById(existingDraftId);
                message.setUid(uid);
            }

            // Save the message to the store.
            localFolder.appendMessages(Collections.singletonList(message));
            // Fetch the message back from the store.  This is the Message that's returned to the caller.
            localMessage = localFolder.getMessage(message.getUid());
            localMessage.setFlag(Flag.X_DOWNLOADED_FULL, true);

            PendingCommand command = new PendingCommand();
            command.command = PENDING_COMMAND_APPEND;
            command.arguments = new String[] {
                localFolder.getName(),
                localMessage.getUid()
            };
            queuePendingCommand(account, command);
            processPendingCommands(account);

        } catch (MessagingException e) {
            Log.e(K9.LOG_TAG, "Unable to save message as draft.", e);
            addErrorMessage(account, null, e);
        }
        return localMessage;
    }

    public long getId(Message message) {
        long id;
        if (message instanceof LocalMessage) {
            id = ((LocalMessage) message).getId();
        } else {
            Log.w(K9.LOG_TAG, "MessagingController.getId() called without a LocalMessage");
            id = INVALID_MESSAGE_ID;
        }

        return id;
    }

    public boolean modeMismatch(Account.FolderMode aMode, Folder.FolderClass fMode) {
        if (aMode == Account.FolderMode.NONE
                || (aMode == Account.FolderMode.FIRST_CLASS &&
                    fMode != Folder.FolderClass.FIRST_CLASS)
                || (aMode == Account.FolderMode.FIRST_AND_SECOND_CLASS &&
                    fMode != Folder.FolderClass.FIRST_CLASS &&
                    fMode != Folder.FolderClass.SECOND_CLASS)
                || (aMode == Account.FolderMode.NOT_SECOND_CLASS &&
                    fMode == Folder.FolderClass.SECOND_CLASS)) {
            return true;
        } else {
            return false;
        }
    }

    static AtomicInteger sequencing = new AtomicInteger(0);
    static class Command implements Comparable<Command> {
        public Runnable runnable;

        public MessagingListener listener;

        public String description;

        boolean isForeground;

        int sequence = sequencing.getAndIncrement();

        @Override
        public int compareTo(Command other) {
            if (other.isForeground && !isForeground) {
                return 1;
            } else if (!other.isForeground && isForeground) {
                return -1;
            } else {
                return (sequence - other.sequence);
            }
        }
    }

    public MessagingListener getCheckMailListener() {
        return checkMailListener;
    }

    public void setCheckMailListener(MessagingListener checkMailListener) {
        if (this.checkMailListener != null) {
            removeListener(this.checkMailListener);
        }
        this.checkMailListener = checkMailListener;
        if (this.checkMailListener != null) {
            addListener(this.checkMailListener);
        }
    }

    public Collection<Pusher> getPushers() {
        return pushers.values();
    }

    public boolean setupPushing(final Account account) {
        try {
            Pusher previousPusher = pushers.remove(account);
            if (previousPusher != null) {
                previousPusher.stop();
            }

            Account.FolderMode aDisplayMode = account.getFolderDisplayMode();
            Account.FolderMode aPushMode = account.getFolderPushMode();

            List<String> names = new ArrayList<String>();

            Store localStore = account.getLocalStore();
            for (final Folder folder : localStore.getPersonalNamespaces(false)) {
                if (folder.getName().equals(account.getErrorFolderName())
                        || folder.getName().equals(account.getOutboxFolderName())) {
                    /*
                    if (K9.DEBUG)
                        Log.v(K9.LOG_TAG, "Not pushing folder " + folder.getName() +
                              " which should never be pushed");
                    */

                    continue;
                }
                folder.open(Folder.OPEN_MODE_RW);

                Folder.FolderClass fDisplayClass = folder.getDisplayClass();
                Folder.FolderClass fPushClass = folder.getPushClass();

                if (modeMismatch(aDisplayMode, fDisplayClass)) {
                    // Never push a folder that isn't displayed
                    /*
                    if (K9.DEBUG)
                        Log.v(K9.LOG_TAG, "Not pushing folder " + folder.getName() +
                              " which is in display class " + fDisplayClass + " while account is in display mode " + aDisplayMode);
                    */

                    continue;
                }

                if (modeMismatch(aPushMode, fPushClass)) {
                    // Do not push folders in the wrong class
                    /*
                    if (K9.DEBUG)
                        Log.v(K9.LOG_TAG, "Not pushing folder " + folder.getName() +
                              " which is in push mode " + fPushClass + " while account is in push mode " + aPushMode);
                    */

                    continue;
                }
                if (K9.DEBUG)
                    Log.i(K9.LOG_TAG, "Starting pusher for " + account.getDescription() + ":" + folder.getName());

                names.add(folder.getName());
            }

            if (!names.isEmpty()) {
                PushReceiver receiver = new MessagingControllerPushReceiver(context, account, this);
                int maxPushFolders = account.getMaxPushFolders();

                if (names.size() > maxPushFolders) {
                    if (K9.DEBUG)
                        Log.i(K9.LOG_TAG, "Count of folders to push for account " + account.getDescription() + " is " + names.size()
                              + ", greater than limit of " + maxPushFolders + ", truncating");

                    names = names.subList(0, maxPushFolders);
                }

                try {
                    Store store = account.getRemoteStore();
                    if (!store.isPushCapable()) {
                        if (K9.DEBUG)
                            Log.i(K9.LOG_TAG, "Account " + account.getDescription() + " is not push capable, skipping");

                        return false;
                    }
                    Pusher pusher = store.getPusher(receiver);
                    if (pusher != null) {
                        Pusher oldPusher  = pushers.putIfAbsent(account, pusher);
                        if (oldPusher == null) {
                            pusher.start(names);
                        }
                    }
                } catch (Exception e) {
                    Log.e(K9.LOG_TAG, "Could not get remote store", e);
                    return false;
                }

                return true;
            } else {
                if (K9.DEBUG)
                    Log.i(K9.LOG_TAG, "No folders are configured for pushing in account " + account.getDescription());
                return false;
            }

        } catch (Exception e) {
            Log.e(K9.LOG_TAG, "Got exception while setting up pushing", e);
        }
        return false;
    }

    public void stopAllPushing() {
        if (K9.DEBUG)
            Log.i(K9.LOG_TAG, "Stopping all pushers");

        Iterator<Pusher> iter = pushers.values().iterator();
        while (iter.hasNext()) {
            Pusher pusher = iter.next();
            iter.remove();
            pusher.stop();
        }
    }

    public void messagesArrived(final Account account, final Folder remoteFolder, final List<Message> messages, final boolean flagSyncOnly) {
        if (K9.DEBUG)
            Log.i(K9.LOG_TAG, "Got new pushed email messages for account " + account.getDescription()
                  + ", folder " + remoteFolder.getName());

        final CountDownLatch latch = new CountDownLatch(1);
        putBackground("Push messageArrived of account " + account.getDescription()
        + ", folder " + remoteFolder.getName(), null, new Runnable() {
            @Override
            public void run() {
                LocalFolder localFolder = null;
                try {
                    LocalStore localStore = account.getLocalStore();
                    localFolder = localStore.getFolder(remoteFolder.getName());
                    localFolder.open(Folder.OPEN_MODE_RW);

                    account.setRingNotified(false);
                    int newCount = downloadMessages(account, remoteFolder, localFolder, messages, flagSyncOnly);

                    int unreadMessageCount = localFolder.getUnreadMessageCount();

                    localFolder.setLastPush(System.currentTimeMillis());
                    localFolder.setStatus(null);

                    if (K9.DEBUG)
                        Log.i(K9.LOG_TAG, "messagesArrived newCount = " + newCount + ", unread count = " + unreadMessageCount);

                    if (unreadMessageCount == 0) {
                        notifyAccountCancel(context, account);
                    }

                    for (MessagingListener l : getListeners()) {
                        l.folderStatusChanged(account, remoteFolder.getName(), unreadMessageCount);
                    }

                } catch (Exception e) {
                    String rootMessage = getRootCauseMessage(e);
                    String errorMessage = "Push failed: " + rootMessage;
                    try {
                        // Oddly enough, using a local variable gets rid of a
                        // potential null pointer access warning with Eclipse.
                        LocalFolder folder = localFolder;
                        folder.setStatus(errorMessage);
                    } catch (Exception se) {
                        Log.e(K9.LOG_TAG, "Unable to set failed status on localFolder", se);
                    }
                    for (MessagingListener l : getListeners()) {
                        l.synchronizeMailboxFailed(account, remoteFolder.getName(), errorMessage);
                    }
                    addErrorMessage(account, null, e);
                } finally {
                    closeFolder(localFolder);
                    latch.countDown();
                }

            }
        });
        try {
            latch.await();
        } catch (Exception e) {
            Log.e(K9.LOG_TAG, "Interrupted while awaiting latch release", e);
        }
        if (K9.DEBUG)
            Log.i(K9.LOG_TAG, "MessagingController.messagesArrivedLatch released");
    }

    public void systemStatusChanged() {
        for (MessagingListener l : getListeners()) {
            l.systemStatusChanged();
        }
    }

    enum MemorizingState { STARTED, FINISHED, FAILED }

    static class Memory {
        Account account;
        String folderName;
        MemorizingState syncingState = null;
        MemorizingState sendingState = null;
        MemorizingState pushingState = null;
        MemorizingState processingState = null;
        String failureMessage = null;

        int syncingTotalMessagesInMailbox;
        int syncingNumNewMessages;

        int folderCompleted = 0;
        int folderTotal = 0;
        String processingCommandTitle = null;

        Memory(Account nAccount, String nFolderName) {
            account = nAccount;
            folderName = nFolderName;
        }

        String getKey() {
            return getMemoryKey(account, folderName);
        }


    }
    static String getMemoryKey(Account taccount, String tfolderName) {
        return taccount.getDescription() + ":" + tfolderName;
    }
    static class MemorizingListener extends MessagingListener {
        Map<String, Memory> memories = new HashMap<String, Memory>(31);

        Memory getMemory(Account account, String folderName) {
            Memory memory = memories.get(getMemoryKey(account, folderName));
            if (memory == null) {
                memory = new Memory(account, folderName);
                memories.put(memory.getKey(), memory);
            }
            return memory;
        }

        synchronized void removeAccount(Account account) {
            Iterator<Entry<String, Memory>> memIt = memories.entrySet().iterator();

            while (memIt.hasNext()) {
                Entry<String, Memory> memoryEntry = memIt.next();

                String uuidForMemory = memoryEntry.getValue().account.getUuid();

                if (uuidForMemory.equals(account.getUuid())) {
                    memIt.remove();
                }
            }
        }

        @Override
        public synchronized void synchronizeMailboxStarted(Account account, String folder) {
            Memory memory = getMemory(account, folder);
            memory.syncingState = MemorizingState.STARTED;
            memory.folderCompleted = 0;
            memory.folderTotal = 0;
        }

        @Override
        public synchronized void synchronizeMailboxFinished(Account account, String folder,
                int totalMessagesInMailbox, int numNewMessages) {
            Memory memory = getMemory(account, folder);
            memory.syncingState = MemorizingState.FINISHED;
            memory.syncingTotalMessagesInMailbox = totalMessagesInMailbox;
            memory.syncingNumNewMessages = numNewMessages;
        }

        @Override
        public synchronized void synchronizeMailboxFailed(Account account, String folder,
                String message) {

            Memory memory = getMemory(account, folder);
            memory.syncingState = MemorizingState.FAILED;
            memory.failureMessage = message;
        }
        synchronized void refreshOther(MessagingListener other) {
            if (other != null) {

                Memory syncStarted = null;
                Memory sendStarted = null;
                Memory processingStarted = null;

                for (Memory memory : memories.values()) {

                    if (memory.syncingState != null) {
                        switch (memory.syncingState) {
                        case STARTED:
                            syncStarted = memory;
                            break;
                        case FINISHED:
                            other.synchronizeMailboxFinished(memory.account, memory.folderName,
                                                             memory.syncingTotalMessagesInMailbox, memory.syncingNumNewMessages);
                            break;
                        case FAILED:
                            other.synchronizeMailboxFailed(memory.account, memory.folderName,
                                                           memory.failureMessage);
                            break;
                        }
                    }

                    if (memory.sendingState != null) {
                        switch (memory.sendingState) {
                        case STARTED:
                            sendStarted = memory;
                            break;
                        case FINISHED:
                            other.sendPendingMessagesCompleted(memory.account);
                            break;
                        case FAILED:
                            other.sendPendingMessagesFailed(memory.account);
                            break;
                        }
                    }
                    if (memory.pushingState != null) {
                        switch (memory.pushingState) {
                        case STARTED:
                            other.setPushActive(memory.account, memory.folderName, true);
                            break;
                        case FINISHED:
                            other.setPushActive(memory.account, memory.folderName, false);
                            break;
                        case FAILED:
                            break;
                        }
                    }
                    if (memory.processingState != null) {
                        switch (memory.processingState) {
                        case STARTED:
                            processingStarted = memory;
                            break;
                        case FINISHED:
                        case FAILED:
                            other.pendingCommandsFinished(memory.account);
                            break;
                        }
                    }
                }
                Memory somethingStarted = null;
                if (syncStarted != null) {
                    other.synchronizeMailboxStarted(syncStarted.account, syncStarted.folderName);
                    somethingStarted = syncStarted;
                }
                if (sendStarted != null) {
                    other.sendPendingMessagesStarted(sendStarted.account);
                    somethingStarted = sendStarted;
                }
                if (processingStarted != null) {
                    other.pendingCommandsProcessing(processingStarted.account);
                    if (processingStarted.processingCommandTitle != null) {
                        other.pendingCommandStarted(processingStarted.account, processingStarted.processingCommandTitle);

                    } else {
                        other.pendingCommandCompleted(processingStarted.account, processingStarted.processingCommandTitle);
                    }
                    somethingStarted = processingStarted;
                }
                if (somethingStarted != null && somethingStarted.folderTotal > 0) {
                    other.synchronizeMailboxProgress(somethingStarted.account, somethingStarted.folderName, somethingStarted.folderCompleted, somethingStarted.folderTotal);
                }

            }
        }
        @Override
        public synchronized void setPushActive(Account account, String folderName, boolean active) {
            Memory memory = getMemory(account, folderName);
            memory.pushingState = (active ? MemorizingState.STARTED : MemorizingState.FINISHED);
        }

        @Override
        public synchronized void sendPendingMessagesStarted(Account account) {
            Memory memory = getMemory(account, null);
            memory.sendingState = MemorizingState.STARTED;
            memory.folderCompleted = 0;
            memory.folderTotal = 0;
        }

        @Override
        public synchronized void sendPendingMessagesCompleted(Account account) {
            Memory memory = getMemory(account, null);
            memory.sendingState = MemorizingState.FINISHED;
        }

        @Override
        public synchronized void sendPendingMessagesFailed(Account account) {
            Memory memory = getMemory(account, null);
            memory.sendingState = MemorizingState.FAILED;
        }


        @Override
        public synchronized void synchronizeMailboxProgress(Account account, String folderName, int completed, int total) {
            Memory memory = getMemory(account, folderName);
            memory.folderCompleted = completed;
            memory.folderTotal = total;
        }


        @Override
        public synchronized void pendingCommandsProcessing(Account account) {
            Memory memory = getMemory(account, null);
            memory.processingState = MemorizingState.STARTED;
            memory.folderCompleted = 0;
            memory.folderTotal = 0;
        }
        @Override
        public synchronized void pendingCommandsFinished(Account account) {
            Memory memory = getMemory(account, null);
            memory.processingState = MemorizingState.FINISHED;
        }
        @Override
        public synchronized void pendingCommandStarted(Account account, String commandTitle) {
            Memory memory = getMemory(account, null);
            memory.processingCommandTitle = commandTitle;
        }

        @Override
        public synchronized void pendingCommandCompleted(Account account, String commandTitle) {
            Memory memory = getMemory(account, null);
            memory.processingCommandTitle = null;
        }

    }

    private void actOnMessages(List<LocalMessage> messages, MessageActor actor) {
        Map<Account, Map<Folder, List<Message>>> accountMap = new HashMap<Account, Map<Folder, List<Message>>>();

        for (LocalMessage message : messages) {
            if ( message == null) {
               continue;
            }
            Folder folder = message.getFolder();
            Account account = message.getAccount();

            Map<Folder, List<Message>> folderMap = accountMap.get(account);
            if (folderMap == null) {
                folderMap = new HashMap<Folder, List<Message>>();
                accountMap.put(account, folderMap);
            }
            List<Message> messageList = folderMap.get(folder);
            if (messageList == null) {
                messageList = new LinkedList<Message>();
                folderMap.put(folder, messageList);
            }

            messageList.add(message);
        }
        for (Map.Entry<Account, Map<Folder, List<Message>>> entry : accountMap.entrySet()) {
            Account account = entry.getKey();

            //account.refresh(Preferences.getPreferences(K9.app));
            Map<Folder, List<Message>> folderMap = entry.getValue();
            for (Map.Entry<Folder, List<Message>> folderEntry : folderMap.entrySet()) {
                Folder folder = folderEntry.getKey();
                List<Message> messageList = folderEntry.getValue();
                actor.act(account, folder, messageList);
            }
        }
    }

    interface MessageActor {
        public void act(final Account account, final Folder folder, final List<Message> messages);
    }
}<|MERGE_RESOLUTION|>--- conflicted
+++ resolved
@@ -221,10 +221,6 @@
          */
         LinkedList<LocalMessage> messages;
         /**
-         * Stacked notifications that share this notification as ther summary-notification.
-         */
-        Map<String, Integer> stackedNotifications = new HashMap<String, Integer>();
-        /**
          * List of references for messages that the user is still to be notified of,
          * but which don't fit into the inbox style anymore. It's sorted from newest
          * to oldest message.
@@ -307,8 +303,7 @@
 
         /**
          * Remove a certain message from the message list.
-         * @see #getStackedChildNotification(com.fsck.k9.activity.MessageReference) for stacked
-         * notifications you may consider to cancel.
+         *
          * @param context A context.
          * @param ref Reference of the message to remove
          * @return true if message was found and removed, false otherwise
@@ -1811,20 +1806,6 @@
                             synchronized (data) {
                                 MessageReference ref = localMessage.makeMessageReference();
                                 if (data.removeMatchingMessage(context, ref)) {
-<<<<<<< HEAD
-                                    synchronized (data) {
-                                        // if we remove a single message from the notification,
-                                        // maybe there is a stacked notification active for that one message
-                                        Integer childNotification = data.getStackedChildNotification(ref);
-                                        if (childNotification != null) {
-                                            NotificationManager notificationManager =
-                                                    (NotificationManager)context.getSystemService(Context.NOTIFICATION_SERVICE);
-                                            notificationManager.cancel(childNotification);
-                                        }
-                                        // update the (summary-) notification
-                                        notifyAccountWithDataLocked(context, account, null, data);
-                                    }
-=======
                                     // if we remove a single message from the notification,
                                     // maybe there is a stacked notification active for that one message
                                     Integer childNotification = data.getStackedChildNotification(ref);
@@ -1835,7 +1816,6 @@
                                     }
                                     // update the (summary-) notification
                                     notifyAccountWithDataLocked(context, account, null, data);
->>>>>>> e20701c9
                                 }
                             }
                         }
@@ -4633,7 +4613,7 @@
      * @return A pending data instance, or null if one doesn't exist and
      *          previousUnreadMessageCount was passed as null.
      */
-    private NotificationData getNotificationData(Account account, @Nullable Integer previousUnreadMessageCount) {
+    private NotificationData getNotificationData(Account account, Integer previousUnreadMessageCount) {
         NotificationData data;
 
         synchronized (notificationData) {
@@ -4787,15 +4767,9 @@
      * @param message the single message we intent to act on (in a stacked notification or a summary notification about a single message)
      * @param notificationID the id of the future notification. Will be used in the intents, so afterwards the correct notification gets closed.
      */
-<<<<<<< HEAD
     private void addWearActions(final NotificationCompat.Builder builder, final int totalMsgCount, final Account account, final Message message, final int notificationID) {
         ArrayList<MessageReference> subAllRefs = new ArrayList<MessageReference>();
         subAllRefs.add(new MessageReference(account.getUuid(), message.getFolder().getName(), message.getUid(), message.getFlags().size()==0?null:message.getFlags().iterator().next()));
-=======
-    private void addWearActions(final NotificationCompat.Builder builder, final int totalMsgCount, final Account account, final LocalMessage message, final int notificationID) {
-        ArrayList<MessageReference> subAllRefs = new ArrayList<MessageReference>();
-        subAllRefs.add(message.makeMessageReference());
->>>>>>> e20701c9
         LinkedList<Message> msgList = new LinkedList<Message>();
         msgList.add(message);
         addWearActions(builder, totalMsgCount, 1, account, subAllRefs, msgList, notificationID);
@@ -4842,11 +4816,7 @@
                     new NotificationCompat.Action.Builder(
                             R.drawable.ic_action_archive_dark,
                             context.getString(R.string.notification_action_archive),
-<<<<<<< HEAD
                             NotificationActionService.getArchiveAllMessagesIntent(context, account, allRefs, notificationID))
-=======
-                            NotificationActionService.getArchiveAllMessagesIntent(context, account, allRefs, totalMsgCount > msgCount, notificationID))
->>>>>>> e20701c9
                             .build();
             builder.extend(wearableExtender.addAction(wearActionArchive));
         }
@@ -4857,11 +4827,7 @@
                     new NotificationCompat.Action.Builder(
                             R.drawable.ic_action_delete_dark,
                             context.getString(R.string.notification_action_spam),
-<<<<<<< HEAD
                             NotificationActionService.getSpamAllMessagesIntent(context, account, allRefs, notificationID))
-=======
-                            NotificationActionService.getSpamAllMessagesIntent(context, account, allRefs, totalMsgCount > msgCount, notificationID))
->>>>>>> e20701c9
                             .build();
             builder.extend(wearableExtender.addAction(wearActionSpam));
         }
@@ -4936,11 +4902,7 @@
                 // multiple messages pending, show inbox style
                 NotificationCompat.InboxStyle style = new NotificationCompat.InboxStyle(builder);
                 int nID = account.getAccountNumber();
-<<<<<<< HEAD
-                for (Message m : data.messages) {
-=======
                 for (LocalMessage m : data.messages) {
->>>>>>> e20701c9
                     style.addLine(buildMessageSummary(context,
                             getMessageSender(context, account, m),
                             getMessageSubject(context, m)));
@@ -5042,8 +5004,29 @@
                         context.getString(R.string.notification_action_delete),
                         NotificationDeleteConfirmation.getIntent(context, account, allRefs, account.getAccountNumber()));
             }
-
-        } else { // no extended notifications supported
+            if (NotificationActionService.isArchiveAllMessagesWearAvaliable(context, account, data.messages)) {
+
+                // Archive on wear
+                NotificationCompat.Action wearActionArchive =
+                        new NotificationCompat.Action.Builder(
+                                R.drawable.ic_action_delete_dark,
+                                context.getString(R.string.notification_action_archive),
+                                NotificationActionService.getArchiveAllMessagesIntent(context, account, allRefs))
+                                .build();
+                builder.extend(wearableExtender.addAction(wearActionArchive));
+            }
+            if (NotificationActionService.isSpamAllMessagesWearAvaliable(context, account, data.messages)) {
+
+                // Archive on wear
+                NotificationCompat.Action wearActionSpam =
+                        new NotificationCompat.Action.Builder(
+                                R.drawable.ic_action_delete_dark,
+                                context.getString(R.string.notification_action_spam),
+                                NotificationActionService.getSpamAllMessagesIntent(context, account, allRefs))
+                                .build();
+                builder.extend(wearableExtender.addAction(wearActionSpam));
+            }
+        } else {
             String accountNotice = context.getString(R.string.notification_new_one_account_fmt,
                     unreadCount, accountDescr);
             builder.setContentTitle(accountNotice);
