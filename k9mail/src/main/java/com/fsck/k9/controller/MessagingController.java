package com.fsck.k9.controller;

import java.io.CharArrayWriter;
import java.io.IOException;
import java.io.PrintWriter;
import java.util.ArrayList;
import java.util.Arrays;
import java.util.Collection;
import java.util.Collections;
import java.util.Date;
import java.util.EnumSet;
import java.util.HashMap;
import java.util.HashSet;
import java.util.Iterator;
import java.util.LinkedList;
import java.util.List;
import java.util.Map;
import java.util.Map.Entry;
import java.util.Set;
import java.util.concurrent.*;
import java.util.concurrent.atomic.AtomicBoolean;
import java.util.concurrent.atomic.AtomicInteger;

import android.content.ContentResolver;
import android.content.Context;
import android.content.Intent;
import android.content.pm.PackageInfo;
import android.database.Cursor;
import android.net.Uri;
import android.os.Build;
import android.os.PowerManager;
import android.os.Process;
import android.support.annotation.VisibleForTesting;
import android.util.Log;

import com.fsck.k9.Account;
import com.fsck.k9.Account.DeletePolicy;
import com.fsck.k9.Account.Expunge;
import com.fsck.k9.AccountStats;
import com.fsck.k9.K9;
import com.fsck.k9.K9.Intents;
import com.fsck.k9.Preferences;
import com.fsck.k9.R;
import com.fsck.k9.activity.MessageReference;
import com.fsck.k9.activity.setup.AccountSetupCheckSettings.CheckDirection;
import com.fsck.k9.cache.EmailProviderCache;
import com.fsck.k9.mail.CertificateValidationException;
import com.fsck.k9.mail.power.TracingPowerManager;
import com.fsck.k9.mail.power.TracingPowerManager.TracingWakeLock;
import com.fsck.k9.mail.Address;
import com.fsck.k9.mail.FetchProfile;
import com.fsck.k9.mail.Flag;
import com.fsck.k9.mail.Folder;
import com.fsck.k9.mail.Folder.FolderType;

import com.fsck.k9.mail.Message;
import com.fsck.k9.mail.Message.RecipientType;
import com.fsck.k9.mail.MessagingException;
import com.fsck.k9.mail.Part;
import com.fsck.k9.mail.PushReceiver;
import com.fsck.k9.mail.Pusher;
import com.fsck.k9.mail.Store;
import com.fsck.k9.mail.Transport;
import com.fsck.k9.mail.internet.MessageExtractor;
import com.fsck.k9.mail.internet.MimeMessage;
import com.fsck.k9.mail.internet.MimeMessageHelper;
import com.fsck.k9.mail.internet.MimeUtility;
import com.fsck.k9.mail.internet.TextBody;
import com.fsck.k9.mailstore.LocalFolder.MoreMessages;
import com.fsck.k9.mailstore.MessageRemovalListener;
import com.fsck.k9.mail.MessageRetrievalListener;
import com.fsck.k9.mailstore.LocalFolder;
import com.fsck.k9.mailstore.LocalMessage;
import com.fsck.k9.mailstore.LocalStore;
import com.fsck.k9.mailstore.LocalStore.PendingCommand;
import com.fsck.k9.mail.store.pop3.Pop3Store;
import com.fsck.k9.mailstore.UnavailableStorageException;
import com.fsck.k9.notification.NotificationController;
import com.fsck.k9.provider.EmailProvider;
import com.fsck.k9.provider.EmailProvider.StatsColumns;
import com.fsck.k9.search.ConditionsTreeNode;
import com.fsck.k9.search.LocalSearch;
import com.fsck.k9.search.SearchAccount;
import com.fsck.k9.search.SearchSpecification;
import com.fsck.k9.search.SqlQueryBuilder;


/**
 * Starts a long running (application) Thread that will run through commands
 * that require remote mailbox access. This class is used to serialize and
 * prioritize these commands. Each method that will submit a command requires a
 * MessagingListener instance to be provided. It is expected that that listener
 * has also been added as a registered listener using addListener(). When a
 * command is to be executed, if the listener that was provided with the command
 * is no longer registered the command is skipped. The design idea for the above
 * is that when an Activity starts it registers as a listener. When it is paused
 * it removes itself. Thus, any commands that that activity submitted are
 * removed from the queue once the activity is no longer active.
 */
public class MessagingController implements Runnable {
    public static final long INVALID_MESSAGE_ID = -1;

    /**
     * Immutable empty {@link String} array
     */
    private static final String[] EMPTY_STRING_ARRAY = new String[0];

    private static final String PENDING_COMMAND_MOVE_OR_COPY = "com.fsck.k9.MessagingController.moveOrCopy";
    private static final String PENDING_COMMAND_MOVE_OR_COPY_BULK = "com.fsck.k9.MessagingController.moveOrCopyBulk";
    private static final String PENDING_COMMAND_MOVE_OR_COPY_BULK_NEW = "com.fsck.k9.MessagingController.moveOrCopyBulkNew";
    private static final String PENDING_COMMAND_EMPTY_TRASH = "com.fsck.k9.MessagingController.emptyTrash";
    private static final String PENDING_COMMAND_SET_FLAG_BULK = "com.fsck.k9.MessagingController.setFlagBulk";
    private static final String PENDING_COMMAND_SET_FLAG = "com.fsck.k9.MessagingController.setFlag";
    private static final String PENDING_COMMAND_APPEND = "com.fsck.k9.MessagingController.append";
    private static final String PENDING_COMMAND_MARK_ALL_AS_READ = "com.fsck.k9.MessagingController.markAllAsRead";
    private static final String PENDING_COMMAND_EXPUNGE = "com.fsck.k9.MessagingController.expunge";

    /**
     * Maximum number of unsynced messages to store at once
     * TODO: Unused
     */
    private static final int UNSYNC_CHUNK_SIZE = 5;
    public static final String PUSH_FAILED_ERROR_PREFIX = "Push failed: ";
    private static MessagingController inst = null;

    private BlockingQueue<Command> mCommands = new PriorityBlockingQueue<Command>();
    private Thread mThread;
    private Set<MessagingListener> mListeners = new CopyOnWriteArraySet<MessagingListener>();
    private final ConcurrentHashMap<String, AtomicInteger> sendCount = new ConcurrentHashMap<String, AtomicInteger>();
    private ConcurrentHashMap<Account, Pusher> pushers = new ConcurrentHashMap<Account, Pusher>();
    private final ExecutorService threadPool = Executors.newCachedThreadPool();
    private MessagingListener checkMailListener = null;
    private MemorizingListener memorizingListener = new MemorizingListener();
    private boolean mBusy;
    private final Context context;
    private final NotificationController notificationController;
    private volatile boolean stopped = false;

    private static final Set<Flag> SYNC_FLAGS = EnumSet.of(Flag.SEEN, Flag.FLAGGED, Flag.ANSWERED, Flag.FORWARDED);

    private void suppressMessages(Account account, List<LocalMessage> messages) {
        EmailProviderCache cache = EmailProviderCache.getCache(account.getUuid(), context);
        cache.hideMessages(messages);
    }

    private void unsuppressMessages(Account account, List<? extends Message> messages) {
        EmailProviderCache cache = EmailProviderCache.getCache(account.getUuid(), context);
        cache.unhideMessages(messages);
    }

    private boolean isMessageSuppressed(LocalMessage message) {
        long messageId = message.getId();
        long folderId = message.getFolder().getId();

        EmailProviderCache cache = EmailProviderCache.getCache(message.getFolder().getAccountUuid(), context);
        return cache.isMessageHidden(messageId, folderId);
    }

    private void setFlagInCache(final Account account, final List<Long> messageIds,
            final Flag flag, final boolean newState) {

        EmailProviderCache cache = EmailProviderCache.getCache(account.getUuid(), context);
        String columnName = LocalStore.getColumnNameForFlag(flag);
        String value = Integer.toString((newState) ? 1 : 0);
        cache.setValueForMessages(messageIds, columnName, value);
    }

    private void removeFlagFromCache(final Account account, final List<Long> messageIds,
            final Flag flag) {

        EmailProviderCache cache = EmailProviderCache.getCache(account.getUuid(), context);
        String columnName = LocalStore.getColumnNameForFlag(flag);
        cache.removeValueForMessages(messageIds, columnName);
    }

    private void setFlagForThreadsInCache(final Account account, final List<Long> threadRootIds,
            final Flag flag, final boolean newState) {

        EmailProviderCache cache = EmailProviderCache.getCache(account.getUuid(), context);
        String columnName = LocalStore.getColumnNameForFlag(flag);
        String value = Integer.toString((newState) ? 1 : 0);
        cache.setValueForThreads(threadRootIds, columnName, value);
    }

    private void removeFlagForThreadsFromCache(final Account account, final List<Long> messageIds,
            final Flag flag) {

        EmailProviderCache cache = EmailProviderCache.getCache(account.getUuid(), context);
        String columnName = LocalStore.getColumnNameForFlag(flag);
        cache.removeValueForThreads(messageIds, columnName);
    }


    @VisibleForTesting
    MessagingController(Context context, NotificationController notificationController) {
        this.context = context;
        this.notificationController = notificationController;
        mThread = new Thread(this);
        mThread.setName("MessagingController");
        mThread.start();
        if (memorizingListener != null) {
            addListener(memorizingListener);
        }
    }

    @VisibleForTesting
    void stop() throws InterruptedException {
        stopped = true;
        mThread.interrupt();
        mThread.join(1000L);
    }

    public synchronized static MessagingController getInstance(Context context) {
        if (inst == null) {
            Context appContext = context.getApplicationContext();
            NotificationController notificationController = NotificationController.newInstance(appContext);
            inst = new MessagingController(appContext, notificationController);
        }
        return inst;
    }

    public boolean isBusy() {
        return mBusy;
    }

    @Override
    public void run() {
        Process.setThreadPriority(Process.THREAD_PRIORITY_BACKGROUND);
        while (!stopped) {
            String commandDescription = null;
            try {
                final Command command = mCommands.take();

                if (command != null) {
                    commandDescription = command.description;

                    if (K9.DEBUG)
                        Log.i(K9.LOG_TAG, "Running " + (command.isForeground ? "Foreground" : "Background") + " command '" + command.description + "', seq = " + command.sequence);

                    mBusy = true;
                    try {
                        command.runnable.run();
                    } catch (UnavailableAccountException e) {
                        // retry later
                        new Thread() {
                            @Override
                            public void run() {
                                try {
                                    sleep(30 * 1000);
                                    mCommands.put(command);
                                } catch (InterruptedException e) {
                                    Log.e(K9.LOG_TAG, "interrupted while putting a pending command for"
                                          + " an unavailable account back into the queue."
                                          + " THIS SHOULD NEVER HAPPEN.");
                                }
                            }
                        } .start();
                    }

                    if (K9.DEBUG)
                        Log.i(K9.LOG_TAG, (command.isForeground ? "Foreground" : "Background") +
                              " Command '" + command.description + "' completed");

                    for (MessagingListener l : getListeners(command.listener)) {
                        l.controllerCommandCompleted(!mCommands.isEmpty());
                    }
                }
            } catch (Exception e) {
                Log.e(K9.LOG_TAG, "Error running command '" + commandDescription + "'", e);
            }
            mBusy = false;
        }
    }

    private void put(String description, MessagingListener listener, Runnable runnable) {
        putCommand(mCommands, description, listener, runnable, true);
    }

    private void putBackground(String description, MessagingListener listener, Runnable runnable) {
        putCommand(mCommands, description, listener, runnable, false);
    }

    private void putCommand(BlockingQueue<Command> queue, String description, MessagingListener listener, Runnable runnable, boolean isForeground) {
        int retries = 10;
        Exception e = null;
        while (retries-- > 0) {
            try {
                Command command = new Command();
                command.listener = listener;
                command.runnable = runnable;
                command.description = description;
                command.isForeground = isForeground;
                queue.put(command);
                return;
            } catch (InterruptedException ie) {
                try {
                    Thread.sleep(200);
                } catch (InterruptedException ne) {
                }
                e = ie;
            }
        }
        throw new Error(e);
    }


    public void addListener(MessagingListener listener) {
        mListeners.add(listener);
        refreshListener(listener);
    }

    public void refreshListener(MessagingListener listener) {
        if (memorizingListener != null && listener != null) {
            memorizingListener.refreshOther(listener);
        }
    }

    public void removeListener(MessagingListener listener) {
        mListeners.remove(listener);
    }

    public Set<MessagingListener> getListeners() {
        return mListeners;
    }


    public Set<MessagingListener> getListeners(MessagingListener listener) {
        if (listener == null) {
            return mListeners;
        }

        Set<MessagingListener> listeners = new HashSet<MessagingListener>(mListeners);
        listeners.add(listener);
        return listeners;

    }


    /**
     * Lists folders that are available locally and remotely. This method calls
     * listFoldersCallback for local folders before it returns, and then for
     * remote folders at some later point. If there are no local folders
     * includeRemote is forced by this method. This method should be called from
     * a Thread as it may take several seconds to list the local folders.
     * TODO this needs to cache the remote folder list
     *
     * @param account
     * @param listener
     * @throws MessagingException
     */
    public void listFolders(final Account account, final boolean refreshRemote, final MessagingListener listener) {
        threadPool.execute(new Runnable() {
            @Override
            public void run() {
                listFoldersSynchronous(account, refreshRemote, listener);
            }
        });
    }

    /**
     * Lists folders that are available locally and remotely. This method calls
     * listFoldersCallback for local folders before it returns, and then for
     * remote folders at some later point. If there are no local folders
     * includeRemote is forced by this method. This method is called in the
     * foreground.
     * TODO this needs to cache the remote folder list
     *
     * @param account
     * @param listener
     * @throws MessagingException
     */
    public void listFoldersSynchronous(final Account account, final boolean refreshRemote, final MessagingListener listener) {
        for (MessagingListener l : getListeners(listener)) {
            l.listFoldersStarted(account);
        }
        List<LocalFolder> localFolders = null;
        if (!account.isAvailable(context)) {
            Log.i(K9.LOG_TAG, "not listing folders of unavailable account");
        } else {
            try {
                LocalStore localStore = account.getLocalStore();
                localFolders = localStore.getPersonalNamespaces(false);

                if (refreshRemote || localFolders.isEmpty()) {
                    doRefreshRemote(account, listener);
                    return;
                }

                for (MessagingListener l : getListeners(listener)) {
                    l.listFolders(account, localFolders);
                }
            } catch (Exception e) {
                for (MessagingListener l : getListeners(listener)) {
                    l.listFoldersFailed(account, e.getMessage());
                }

                addErrorMessage(account, null, e);
                return;
            } finally {
                if (localFolders != null) {
                    for (Folder localFolder : localFolders) {
                        closeFolder(localFolder);
                    }
                }
            }
        }

        for (MessagingListener l : getListeners(listener)) {
            l.listFoldersFinished(account);
        }
    }

    private void doRefreshRemote(final Account account, final MessagingListener listener) {
        put("doRefreshRemote", listener, new Runnable() {
            @Override
            public void run() {
                List<LocalFolder> localFolders = null;
                try {
                    Store store = account.getRemoteStore();

                    List <? extends Folder > remoteFolders = store.getPersonalNamespaces(false);

                    LocalStore localStore = account.getLocalStore();
                    Set<String> remoteFolderNames = new HashSet<String>();
                    List<LocalFolder> foldersToCreate = new LinkedList<LocalFolder>();

                    localFolders = localStore.getPersonalNamespaces(false);
                    Set<String> localFolderNames = new HashSet<String>();
                    for (Folder localFolder : localFolders) {
                        localFolderNames.add(localFolder.getName());
                    }
                    for (Folder remoteFolder : remoteFolders) {
                        if (localFolderNames.contains(remoteFolder.getName()) == false) {
                            LocalFolder localFolder = localStore.getFolder(remoteFolder.getName());
                            foldersToCreate.add(localFolder);
                        }
                        remoteFolderNames.add(remoteFolder.getName());
                    }
                    localStore.createFolders(foldersToCreate, account.getDisplayCount());

                    localFolders = localStore.getPersonalNamespaces(false);

                    /*
                     * Clear out any folders that are no longer on the remote store.
                     */
                    for (Folder localFolder : localFolders) {
                        String localFolderName = localFolder.getName();

                        // FIXME: This is a hack used to clean up when we accidentally created the
                        //        special placeholder folder "-NONE-".
                        if (K9.FOLDER_NONE.equals(localFolderName)) {
                            localFolder.delete(false);
                        }

                        if (!account.isSpecialFolder(localFolderName) &&
                                !remoteFolderNames.contains(localFolderName)) {
                            localFolder.delete(false);
                        }
                    }

                    localFolders = localStore.getPersonalNamespaces(false);

                    for (MessagingListener l : getListeners(listener)) {
                        l.listFolders(account, localFolders);
                    }
                    for (MessagingListener l : getListeners(listener)) {
                        l.listFoldersFinished(account);
                    }
                } catch (Exception e) {
                    for (MessagingListener l : getListeners(listener)) {
                        l.listFoldersFailed(account, "");
                    }
                    addErrorMessage(account, null, e);
                } finally {
                    if (localFolders != null) {
                        for (Folder localFolder : localFolders) {
                            closeFolder(localFolder);
                        }
                    }
                }
            }
        });
    }

    /**
     * Find all messages in any local account which match the query 'query'
     * @throws MessagingException
     */
    public void searchLocalMessages(final LocalSearch search, final MessagingListener listener) {
        threadPool.execute(new Runnable() {
            @Override
            public void run() {
                searchLocalMessagesSynchronous(search, listener);
            }
        });
    }

    public void searchLocalMessagesSynchronous(final LocalSearch search, final MessagingListener listener) {
        final AccountStats stats = new AccountStats();
        final Set<String> uuidSet = new HashSet<String>(Arrays.asList(search.getAccountUuids()));
        List<Account> accounts = Preferences.getPreferences(context).getAccounts();
        boolean allAccounts = uuidSet.contains(SearchSpecification.ALL_ACCOUNTS);

        // for every account we want to search do the query in the localstore
        for (final Account account : accounts) {

            if (!allAccounts && !uuidSet.contains(account.getUuid())) {
                continue;
            }

            // Collecting statistics of the search result
            MessageRetrievalListener retrievalListener = new MessageRetrievalListener<LocalMessage>() {
                @Override
                public void messageStarted(String message, int number, int ofTotal) {}
                @Override
                public void messagesFinished(int number) {}
                @Override

                public void messageFinished(LocalMessage message, int number, int ofTotal) {
                    if (!isMessageSuppressed(message)) {
                        List<LocalMessage> messages = new ArrayList<LocalMessage>();

                        messages.add(message);
                        stats.unreadMessageCount += (!message.isSet(Flag.SEEN)) ? 1 : 0;
                        stats.flaggedMessageCount += (message.isSet(Flag.FLAGGED)) ? 1 : 0;
                        if (listener != null) {
                            listener.listLocalMessagesAddMessages(account, null, messages);
                        }
                    }
                }
            };

            // alert everyone the search has started
            if (listener != null) {
                listener.listLocalMessagesStarted(account, null);
            }

            // build and do the query in the localstore
            try {
                LocalStore localStore = account.getLocalStore();
                localStore.searchForMessages(retrievalListener, search);
            } catch (Exception e) {
                if (listener != null) {
                    listener.listLocalMessagesFailed(account, null, e.getMessage());
                }
                addErrorMessage(account, null, e);
            } finally {
                if (listener != null) {
                    listener.listLocalMessagesFinished(account, null);
                }
            }
        }

        // publish the total search statistics
        if (listener != null) {
            listener.searchStats(stats);
        }
    }



    public Future<?> searchRemoteMessages(final String acctUuid, final String folderName, final String query,
            final Set<Flag> requiredFlags, final Set<Flag> forbiddenFlags, final MessagingListener listener) {
        if (K9.DEBUG) {
            String msg = "searchRemoteMessages ("
                         + "acct=" + acctUuid
                         + ", folderName = " + folderName
                         + ", query = " + query
                         + ")";
            Log.i(K9.LOG_TAG, msg);
        }

        return threadPool.submit(new Runnable() {
            @Override
            public void run() {
                searchRemoteMessagesSynchronous(acctUuid, folderName, query, requiredFlags, forbiddenFlags, listener);
            }
        });
    }
    public void searchRemoteMessagesSynchronous(final String acctUuid, final String folderName, final String query,
            final Set<Flag> requiredFlags, final Set<Flag> forbiddenFlags, final MessagingListener listener) {
        final Account acct = Preferences.getPreferences(context).getAccount(acctUuid);

        if (listener != null) {
            listener.remoteSearchStarted(folderName);
        }

        List<Message> extraResults = new ArrayList<Message>();
        try {
            Store remoteStore = acct.getRemoteStore();
            LocalStore localStore = acct.getLocalStore();

            if (remoteStore == null || localStore == null) {
                throw new MessagingException("Could not get store");
            }

            Folder remoteFolder = remoteStore.getFolder(folderName);
            LocalFolder localFolder = localStore.getFolder(folderName);
            if (remoteFolder == null || localFolder == null) {
                throw new MessagingException("Folder not found");
            }

            List<Message> messages = remoteFolder.search(query, requiredFlags, forbiddenFlags);

            if (K9.DEBUG) {
                Log.i("Remote Search", "Remote search got " + messages.size() + " results");
            }

            // There's no need to fetch messages already completely downloaded
            List<Message> remoteMessages = localFolder.extractNewMessages(messages);
            messages.clear();

            if (listener != null) {
                listener.remoteSearchServerQueryComplete(folderName, remoteMessages.size(), acct.getRemoteSearchNumResults());
            }

            Collections.sort(remoteMessages, new UidReverseComparator());

            int resultLimit = acct.getRemoteSearchNumResults();
            if (resultLimit > 0 && remoteMessages.size() > resultLimit) {
                extraResults = remoteMessages.subList(resultLimit, remoteMessages.size());
                remoteMessages = remoteMessages.subList(0, resultLimit);
            }

            loadSearchResultsSynchronous(remoteMessages, localFolder, remoteFolder, listener);


        } catch (Exception e) {
            if (Thread.currentThread().isInterrupted()) {
                Log.i(K9.LOG_TAG, "Caught exception on aborted remote search; safe to ignore.", e);
            } else {
                Log.e(K9.LOG_TAG, "Could not complete remote search", e);
                if (listener != null) {
                    listener.remoteSearchFailed(null, e.getMessage());
                }
                addErrorMessage(acct, null, e);
            }
        } finally {
            if (listener != null) {
                listener.remoteSearchFinished(folderName, 0, acct.getRemoteSearchNumResults(), extraResults);
            }
        }

    }

    public void loadSearchResults(final Account account, final String folderName, final List<Message> messages, final MessagingListener listener) {
        threadPool.execute(new Runnable() {
            @Override
            public void run() {
                if (listener != null) {
                    listener.enableProgressIndicator(true);
                }
                try {
                    Store remoteStore = account.getRemoteStore();
                    LocalStore localStore = account.getLocalStore();

                    if (remoteStore == null || localStore == null) {
                        throw new MessagingException("Could not get store");
                    }

                    Folder remoteFolder = remoteStore.getFolder(folderName);
                    LocalFolder localFolder = localStore.getFolder(folderName);
                    if (remoteFolder == null || localFolder == null) {
                        throw new MessagingException("Folder not found");
                    }

                    loadSearchResultsSynchronous(messages, localFolder, remoteFolder, listener);
                } catch (MessagingException e) {
                    Log.e(K9.LOG_TAG, "Exception in loadSearchResults: " + e);
                    addErrorMessage(account, null, e);
                } finally {
                    if (listener != null) {
                        listener.enableProgressIndicator(false);
                    }
                }
            }
        });
    }

    public void loadSearchResultsSynchronous(List<Message> messages, LocalFolder localFolder, Folder remoteFolder, MessagingListener listener) throws MessagingException {
        final FetchProfile header = new FetchProfile();
        header.add(FetchProfile.Item.FLAGS);
        header.add(FetchProfile.Item.ENVELOPE);
        final FetchProfile structure = new FetchProfile();
        structure.add(FetchProfile.Item.STRUCTURE);

        int i = 0;
        for (Message message : messages) {
            i++;
            LocalMessage localMsg = localFolder.getMessage(message.getUid());

            if (localMsg == null) {
                remoteFolder.fetch(Collections.singletonList(message), header, null);
                //fun fact: ImapFolder.fetch can't handle getting STRUCTURE at same time as headers
                remoteFolder.fetch(Collections.singletonList(message), structure, null);
                localFolder.appendMessages(Collections.singletonList(message));
                localMsg = localFolder.getMessage(message.getUid());
            }

            if (listener != null) {
                listener.remoteSearchAddMessage(remoteFolder.getName(), localMsg, i, messages.size());
            }
        }
    }


    public void loadMoreMessages(Account account, String folder, MessagingListener listener) {
        try {
            LocalStore localStore = account.getLocalStore();
            LocalFolder localFolder = localStore.getFolder(folder);
            if (localFolder.getVisibleLimit() > 0) {
                localFolder.setVisibleLimit(localFolder.getVisibleLimit() + account.getDisplayCount());
            }
            synchronizeMailbox(account, folder, listener, null);
        } catch (MessagingException me) {
            addErrorMessage(account, null, me);

            throw new RuntimeException("Unable to set visible limit on folder", me);
        }
    }

    public void resetVisibleLimits(Collection<Account> accounts) {
        for (Account account : accounts) {
            account.resetVisibleLimits();
        }
    }

    /**
     * Start background synchronization of the specified folder.
     * @param account
     * @param folder
     * @param listener
     * @param providedRemoteFolder TODO
     */
    public void synchronizeMailbox(final Account account, final String folder, final MessagingListener listener, final Folder providedRemoteFolder) {
        putBackground("synchronizeMailbox", listener, new Runnable() {
            @Override
            public void run() {
                synchronizeMailboxSynchronous(account, folder, listener, providedRemoteFolder);
            }
        });
    }

    /**
     * Start foreground synchronization of the specified folder. This is generally only called
     * by synchronizeMailbox.
     *
     * (Claimed/Intended) Synchronization process:
     * * Open the folder
     * * Upload any local messages that are marked as PENDING_UPLOAD (Drafts, Sent, Trash)
     * Get the message count
     * Get the list of the newest K9.DEFAULT_VISIBLE_LIMIT messages
     * getMessages(messageCount - K9.DEFAULT_VISIBLE_LIMIT, messageCount)
     * See if we have each message locally, if not fetch it's flags and envelope
     * Get and update the unread count for the folder
     * Update the remote flags of any messages we have locally with an internal date newer than the remote message.
     * Get the current flags for any messages we have locally but did not just download
     * Update local flags
     * For any message we have locally but not remotely, delete the local message to keep cache clean.
     * Download larger parts of any new messages.
     * (Optional) Download small attachments in the background.
     *
     * @param account
     * @param folder
     * @param providedRemoteFolder
     */
<<<<<<< HEAD
    private void synchronizeMailboxSynchronous(
=======
    @VisibleForTesting
    void synchronizeMailboxSynchronous(
>>>>>>> 66007a71
            final Account account, final String folder, final MessagingListener listener,
            Folder providedRemoteFolder) {
        Folder remoteFolder = null;
        LocalFolder tLocalFolder = null;
        if (K9.DEBUG)
            Log.i(K9.LOG_TAG, "Synchronizing folder " + account.getDescription() + ":" + folder);
        for (MessagingListener l : getListeners(listener)) {
            l.synchronizeMailboxStarted(account, folder);
        }
        /*
         * We don't ever sync the Outbox or errors folder
         */
        if (folder.equals(account.getOutboxFolderName()) || folder.equals(account.getErrorFolderName())) {
            for (MessagingListener l : getListeners(listener)) {
                l.synchronizeMailboxFinished(account, folder, 0, 0);
            }
            return;
        }
        Exception commandException = null;
        try {
            if (K9.DEBUG)
                Log.d(K9.LOG_TAG, "SYNC: About to process pending commands for account " + account.getDescription());
            try {
                processPendingCommandsSynchronous(account);
            } catch (Exception e) {
                addErrorMessage(account, null, e);
                Log.e(K9.LOG_TAG, "Failure processing command, but allow message sync attempt", e);
                commandException = e;
            }
            if (K9.DEBUG)
                Log.v(K9.LOG_TAG, "SYNC: About to get local folder " + folder);

            tLocalFolder = account.getLocalStore().getFolder(folder);
            final LocalFolder localFolder = tLocalFolder;
            localFolder.open(Folder.OPEN_MODE_RW);
            localFolder.updateLastUid();
            List<? extends Message> localMessages = localFolder.getMessages(null);
            Map<String, Message> localUidMap = buildUidsFromMessages(localMessages);
            if (providedRemoteFolder != null) {
                if (K9.DEBUG)
                    Log.v(K9.LOG_TAG, "SYNC: using providedRemoteFolder " + folder);
                remoteFolder = providedRemoteFolder;
            } else {
                Store remoteStore = account.getRemoteStore();
                if (K9.DEBUG)
                    Log.v(K9.LOG_TAG, "SYNC: About to get remote folder " + folder);
                remoteFolder = remoteStore.getFolder(folder);
                if (!verifyOrCreateRemoteSpecialFolder(account, folder, remoteFolder, listener)) {
                    return;
                }
                openRemoteFolder(folder, remoteFolder, account);
            }
            int remoteMessageCount = remoteFolder.getMessageCount();
            int visibleLimit = getVisibleLimitForFolder(localFolder);
            final List<Message> remoteMessages = new ArrayList<Message>();
            Map<String, Message> remoteUidMap = new HashMap<String, Message>();
            if (K9.DEBUG)
                Log.v(K9.LOG_TAG, "SYNC: Remote message count for folder " + folder + " is " + remoteMessageCount);
            final Date earliestDate = account.getEarliestPollDate();
<<<<<<< HEAD
=======


>>>>>>> 66007a71
            int remoteStart = 1;
            if (remoteMessageCount > 0) {
                /* Message numbers start at 1.  */
                if (visibleLimit > 0) {
                    remoteStart = Math.max(0, remoteMessageCount - visibleLimit) + 1;
                } else {
                    remoteStart = 1;
                }
                int remoteEnd = remoteMessageCount;
                if (K9.DEBUG)
                    Log.v(K9.LOG_TAG, "SYNC: About to get messages " + remoteStart + " through " + remoteEnd + " for folder " + folder);
                final AtomicInteger headerProgress = new AtomicInteger(0);
                for (MessagingListener l : getListeners(listener)) {
                    l.synchronizeMailboxHeadersStarted(account, folder);
                }
                List<? extends Message> remoteMessageArray = remoteFolder.getMessages(
                        remoteStart, remoteEnd, earliestDate, null);
                int messageCount = remoteMessageArray.size();
                for (Message remoteMessage : remoteMessageArray) {
                    processRemoteMessage(remoteMessage, headerProgress, listener, localUidMap,
                            remoteMessages, remoteUidMap, account, folder, messageCount, earliestDate);
                }
                if (K9.DEBUG)
                    Log.v(K9.LOG_TAG, "SYNC: Got " + remoteUidMap.size() + " messages for folder " + folder);
                for (MessagingListener l : getListeners(listener)) {
                    l.synchronizeMailboxHeadersFinished(account, folder, headerProgress.get(), remoteUidMap.size());
                }
<<<<<<< HEAD
=======

>>>>>>> 66007a71
            } else if(remoteMessageCount < 0) {
                throw new Exception("Message count " + remoteMessageCount + " for folder " + folder);
            }
            removeOldAndDeletedMessages(account, localFolder, remoteUidMap, localMessages,
                    listener, folder, remoteFolder, earliestDate, remoteStart);
            int newMessages = downloadMessages(account, remoteFolder, localFolder, remoteMessages, false);
            int unreadMessageCount = localFolder.getUnreadMessageCount();
            for (MessagingListener l : getListeners()) {
                l.folderStatusChanged(account, folder, unreadMessageCount);
            }
            localFolder.setLastChecked(System.currentTimeMillis());
            localFolder.setStatus(null);
            handleFinishedSynchronization(account, folder, newMessages, listener, remoteMessageCount);
            processCommandExceptionIfPresent(commandException, account, listener,
                    localFolder, folder, tLocalFolder);
            if (K9.DEBUG)
                Log.i(K9.LOG_TAG, "Done synchronizing folder " + account.getDescription() + ":" + folder);
        } catch (Exception e) {
            handleExceptionDuringSynchronization(e, listener, account, folder, tLocalFolder);
        } finally {
            if (providedRemoteFolder != remoteFolder) {
                closeFolder(remoteFolder);
            }
            closeFolder(tLocalFolder);
        }
    }

    private int getVisibleLimitForFolder(LocalFolder folder) throws MessagingException {
        int visibleLimit = folder.getVisibleLimit();
        if (visibleLimit < 0) {
            visibleLimit = K9.DEFAULT_VISIBLE_LIMIT;
        }
        return visibleLimit;
    }

    private void openRemoteFolder(String folderName, Folder remoteFolder, Account account) throws MessagingException {
        /*
         * Open the remote folder. This pre-loads certain metadata like message count.
         */
        if (K9.DEBUG)
            Log.v(K9.LOG_TAG, "SYNC: About to open remote folder " + folderName);
        remoteFolder.open(Folder.OPEN_MODE_RW);
        if (Expunge.EXPUNGE_ON_POLL == account.getExpungePolicy()) {
            if (K9.DEBUG)
                Log.d(K9.LOG_TAG, "SYNC: Expunging folder " + account.getDescription() + ":" + folderName);
            remoteFolder.expunge();
        }
    }

    private Map<String,Message> buildUidsFromMessages(List<? extends Message> messages) {
        Map<String, Message> uids = new HashMap<String, Message>();
        for (Message message : messages) {
            uids.put(message.getUid(), message);
        }
        return uids;
    }

    private void processRemoteMessage(
            Message remoteMessage,
            AtomicInteger headerProgress, MessagingListener listener,
            Map<String, Message> localUidMap, List<Message> remoteMessages,
            Map<String, Message> remoteUidMap, Account account, String folder, int messageCount,
            Date earliestDate) {
        headerProgress.incrementAndGet();
        for (MessagingListener l : getListeners(listener)) {
            l.synchronizeMailboxHeadersProgress(account, folder, headerProgress.get(), messageCount);
        }
        Message localMessage = localUidMap.get(remoteMessage.getUid());
        if (localMessage == null || !localMessage.olderThan(earliestDate)) {
            remoteMessages.add(remoteMessage);
            remoteUidMap.put(remoteMessage.getUid(), remoteMessage);
        }
    }

    private void removeOldAndDeletedMessages(
            Account account, LocalFolder localFolder, Map remoteUidMap, List<? extends Message> localMessages,
            MessagingListener listener, String folder, Folder remoteFolder, Date earliestDate,
            int remoteStart) throws IOException, MessagingException {
        MoreMessages moreMessages = localFolder.getMoreMessages();
        if (account.syncRemoteDeletions()) {
            List<Message> destroyMessages = new ArrayList<Message>();
            for (Message localMessage : localMessages) {
                if (remoteUidMap.get(localMessage.getUid()) == null) {
                    destroyMessages.add(localMessage);
                }
            }

            if (!destroyMessages.isEmpty()) {
                moreMessages = MoreMessages.UNKNOWN;

                localFolder.destroyMessages(destroyMessages);

                for (Message destroyMessage : destroyMessages) {
                    for (MessagingListener l : getListeners(listener)) {
                        l.synchronizeMailboxRemovedMessage(account, folder, destroyMessage);
                    }
                }
            }
        }
        localMessages = null;

        if (moreMessages == MoreMessages.UNKNOWN) {
            updateMoreMessages(remoteFolder, localFolder, earliestDate, remoteStart);
        }
    }

    private void handleExceptionDuringSynchronization(
            Exception e, MessagingListener listener,Account account, String folder,
            Folder tLocalFolder) {
        Log.e(K9.LOG_TAG, "synchronizeMailbox", e);
        // If we don't set the last checked, it can try too often during
        // failure conditions
        String rootMessage = getRootCauseMessage(e);
        if (tLocalFolder != null) {
            try {
                tLocalFolder.setStatus(rootMessage);
                tLocalFolder.setLastChecked(System.currentTimeMillis());
            } catch (MessagingException me) {
                Log.e(K9.LOG_TAG, "Could not set last checked on folder " + account.getDescription() + ":" +
                        tLocalFolder.getName(), e);
            }
        }

        for (MessagingListener l : getListeners(listener)) {
            l.synchronizeMailboxFailed(account, folder, rootMessage);
        }
        notifyUserIfCertificateProblem(account, e, true);
        addErrorMessage(account, null, e);
        Log.e(K9.LOG_TAG, "Failed synchronizing folder " + account.getDescription() + ":" + folder + " @ " + new Date());
    }

    private void handleFinishedSynchronization(
            Account account, String folder, int newMessages, MessagingListener listener,
            int remoteMessageCount) {
        if (K9.DEBUG)
            Log.d(K9.LOG_TAG, "Done synchronizing folder " + account.getDescription() + ":" + folder +
                    " @ " + new Date() + " with " + newMessages + " new messages");

        for (MessagingListener l : getListeners(listener)) {
            l.synchronizeMailboxFinished(account, folder, remoteMessageCount, newMessages);
        }
    }

    private void processCommandExceptionIfPresent(
            Exception commandException, Account account, MessagingListener listener,
            LocalFolder localFolder, String folder, Folder tLocalFolder) throws MessagingException {
        if (commandException != null) {
            String rootMessage = getRootCauseMessage(commandException);
            Log.e(K9.LOG_TAG, "Root cause failure in " + account.getDescription() + ":" +
                    tLocalFolder.getName() + " was '" + rootMessage + "'");
            localFolder.setStatus(rootMessage);
            for (MessagingListener l : getListeners(listener)) {
                l.synchronizeMailboxFailed(account, folder, rootMessage);
            }
        }
    }

    private void updateMoreMessages(Folder remoteFolder, LocalFolder localFolder, Date earliestDate, int remoteStart)
            throws MessagingException, IOException {

        if (remoteStart == 1) {
            localFolder.setMoreMessages(MoreMessages.FALSE);
        } else {
            boolean moreMessagesAvailable = remoteFolder.areMoreMessagesAvailable(remoteStart, earliestDate);

            MoreMessages newMoreMessages = (moreMessagesAvailable) ? MoreMessages.TRUE : MoreMessages.FALSE;
            localFolder.setMoreMessages(newMoreMessages);
        }
    }


    private void closeFolder(Folder f) {
        if (f != null) {
            f.close();
        }
    }


    /*
     * If the folder is a "special" folder we need to see if it exists
     * on the remote server. It if does not exist we'll try to create it. If we
     * can't create we'll abort. This will happen on every single Pop3 folder as
     * designed and on Imap folders during error conditions. This allows us
     * to treat Pop3 and Imap the same in this code.
     */
    private boolean verifyOrCreateRemoteSpecialFolder(final Account account, final String folder, final Folder remoteFolder, final MessagingListener listener) throws MessagingException {
        if (folder.equals(account.getTrashFolderName()) ||
                folder.equals(account.getSentFolderName()) ||
                folder.equals(account.getDraftsFolderName())) {
            if (!remoteFolder.exists()) {
                if (!remoteFolder.create(FolderType.HOLDS_MESSAGES)) {
                    for (MessagingListener l : getListeners(listener)) {
                        l.synchronizeMailboxFinished(account, folder, 0, 0);
                    }
                    if (K9.DEBUG)
                        Log.i(K9.LOG_TAG, "Done synchronizing folder " + folder);

                    return false;
                }
            }
        }
        return true;
    }

    /**
     * Fetches the messages described by inputMessages from the remote store and writes them to
     * local storage.
     *
     * @param account
     *            The account the remote store belongs to.
     * @param remoteFolder
     *            The remote folder to download messages from.
     * @param localFolder
     *            The {@link LocalFolder} instance corresponding to the remote folder.
     * @param inputMessages
     *            A list of messages objects that store the UIDs of which messages to download.
     * @param flagSyncOnly
     *            Only flags will be fetched from the remote store if this is {@code true}.
     *
     * @return The number of downloaded messages that are not flagged as {@link Flag#SEEN}.
     *
     * @throws MessagingException
     */
    private int downloadMessages(final Account account, final Folder remoteFolder,
                                 final LocalFolder localFolder, List<Message> inputMessages,
                                 boolean flagSyncOnly) throws MessagingException {

        final Date earliestDate = account.getEarliestPollDate();
        Date downloadStarted = new Date(); // now

        if (earliestDate != null) {
            if (K9.DEBUG) {
                Log.d(K9.LOG_TAG, "Only syncing messages after " + earliestDate);
            }
        }
        final String folder = remoteFolder.getName();

        int unreadBeforeStart = 0;
        try {
            AccountStats stats = account.getStats(context);
            unreadBeforeStart = stats.unreadMessageCount;

        } catch (MessagingException e) {
            Log.e(K9.LOG_TAG, "Unable to getUnreadMessageCount for account: " + account, e);
        }

        List<Message> syncFlagMessages = new ArrayList<Message>();
        List<Message> unsyncedMessages = new ArrayList<Message>();
        final AtomicInteger newMessages = new AtomicInteger(0);

        List<Message> messages = new ArrayList<Message>(inputMessages);

        for (Message message : messages) {
            evaluateMessageForDownload(message, folder, localFolder, remoteFolder, account, unsyncedMessages, syncFlagMessages , flagSyncOnly);
        }

        final AtomicInteger progress = new AtomicInteger(0);
        final int todo = unsyncedMessages.size() + syncFlagMessages.size();
        for (MessagingListener l : getListeners()) {
            l.synchronizeMailboxProgress(account, folder, progress.get(), todo);
        }

        if (K9.DEBUG)
            Log.d(K9.LOG_TAG, "SYNC: Have " + unsyncedMessages.size() + " unsynced messages");

        messages.clear();
        final List<Message> largeMessages = new ArrayList<Message>();
        final List<Message> smallMessages = new ArrayList<Message>();
        if (!unsyncedMessages.isEmpty()) {

            /*
             * Reverse the order of the messages. Depending on the server this may get us
             * fetch results for newest to oldest. If not, no harm done.
             */
            Collections.sort(unsyncedMessages, new UidReverseComparator());
            int visibleLimit = localFolder.getVisibleLimit();
            int listSize = unsyncedMessages.size();

            if ((visibleLimit > 0) && (listSize > visibleLimit)) {
                unsyncedMessages = unsyncedMessages.subList(0, visibleLimit);
            }

            FetchProfile fp = new FetchProfile();
            if (remoteFolder.supportsFetchingFlags()) {
                fp.add(FetchProfile.Item.FLAGS);
            }
            fp.add(FetchProfile.Item.ENVELOPE);

            if (K9.DEBUG)
                Log.d(K9.LOG_TAG, "SYNC: About to fetch " + unsyncedMessages.size() + " unsynced messages for folder " + folder);

            fetchUnsyncedMessages(account, remoteFolder, unsyncedMessages, smallMessages, largeMessages, progress, todo, fp);

            String updatedPushState = localFolder.getPushState();
            for (Message message : unsyncedMessages) {
                String newPushState = remoteFolder.getNewPushState(updatedPushState, message);
                if (newPushState != null) {
                    updatedPushState = newPushState;
                }
            }
            localFolder.setPushState(updatedPushState);

            if (K9.DEBUG) {
                Log.d(K9.LOG_TAG, "SYNC: Synced unsynced messages for folder " + folder);
            }
        }
        if (K9.DEBUG)
            Log.d(K9.LOG_TAG, "SYNC: Have "
                  + largeMessages.size() + " large messages and "
                  + smallMessages.size() + " small messages out of "
                  + unsyncedMessages.size() + " unsynced messages");

        unsyncedMessages.clear();
        /*
         * Grab the content of the small messages first. This is going to
         * be very fast and at very worst will be a single up of a few bytes and a single
         * download of 625k.
         */
        FetchProfile fp = new FetchProfile();
        //TODO: Only fetch small and large messages if we have some
        fp.add(FetchProfile.Item.BODY);
        //        fp.add(FetchProfile.Item.FLAGS);
        //        fp.add(FetchProfile.Item.ENVELOPE);
        downloadSmallMessages(account, remoteFolder, localFolder, smallMessages, progress, unreadBeforeStart, newMessages, todo, fp);
        smallMessages.clear();
        /*
         * Now do the large messages that require more round trips.
         */
        fp = new FetchProfile();
        fp.add(FetchProfile.Item.STRUCTURE);
        downloadLargeMessages(account, remoteFolder, localFolder, largeMessages, progress, unreadBeforeStart, newMessages, todo, fp);
        largeMessages.clear();

        /*
         * Refresh the flags for any messages in the local store that we didn't just
         * download.
         */

        refreshLocalMessageFlags(account, remoteFolder, localFolder, syncFlagMessages, progress, todo);

        if (K9.DEBUG)
            Log.d(K9.LOG_TAG, "SYNC: Synced remote messages for folder " + folder + ", " + newMessages.get() + " new messages");

        localFolder.purgeToVisibleLimit(new MessageRemovalListener() {
            @Override
            public void messageRemoved(Message message) {
                for (MessagingListener l : getListeners()) {
                    l.synchronizeMailboxRemovedMessage(account, folder, message);
                }
            }

        });

        // If the oldest message seen on this sync is newer than
        // the oldest message seen on the previous sync, then
        // we want to move our high-water mark forward
        // this is all here just for pop which only syncs inbox
        // this would be a little wrong for IMAP (we'd want a folder-level pref, not an account level pref.)
        // fortunately, we just don't care.
        Long oldestMessageTime = localFolder.getOldestMessageDate();

        if (oldestMessageTime != null) {
            Date oldestExtantMessage = new Date(oldestMessageTime);
            if (oldestExtantMessage.before(downloadStarted) &&
                    oldestExtantMessage.after(new Date(account.getLatestOldMessageSeenTime()))) {
                account.setLatestOldMessageSeenTime(oldestExtantMessage.getTime());
                account.save(Preferences.getPreferences(context));
            }

        }
        return newMessages.get();
    }
    private void evaluateMessageForDownload(final Message message, final String folder,
                                            final LocalFolder localFolder,
                                            final Folder remoteFolder,
                                            final Account account,
                                            final List<Message> unsyncedMessages,
                                            final List<Message> syncFlagMessages,
                                            boolean flagSyncOnly) throws MessagingException {
        if (message.isSet(Flag.DELETED)) {
            syncFlagMessages.add(message);
            return;
        }

        Message localMessage = localFolder.getMessage(message.getUid());

        if (localMessage == null) {
            if (!flagSyncOnly) {
                if (!message.isSet(Flag.X_DOWNLOADED_FULL) && !message.isSet(Flag.X_DOWNLOADED_PARTIAL)) {
                    if (K9.DEBUG)
                        Log.v(K9.LOG_TAG, "Message with uid " + message.getUid() + " has not yet been downloaded");

                    unsyncedMessages.add(message);
                } else {
                    if (K9.DEBUG)
                        Log.v(K9.LOG_TAG, "Message with uid " + message.getUid() + " is partially or fully downloaded");

                    // Store the updated message locally
                    localFolder.appendMessages(Collections.singletonList(message));

                    localMessage = localFolder.getMessage(message.getUid());

                    localMessage.setFlag(Flag.X_DOWNLOADED_FULL, message.isSet(Flag.X_DOWNLOADED_FULL));
                    localMessage.setFlag(Flag.X_DOWNLOADED_PARTIAL, message.isSet(Flag.X_DOWNLOADED_PARTIAL));

                    for (MessagingListener l : getListeners()) {
                        l.synchronizeMailboxAddOrUpdateMessage(account, folder, localMessage);
                        if (!localMessage.isSet(Flag.SEEN)) {
                            l.synchronizeMailboxNewMessage(account, folder, localMessage);
                        }
                    }
                }
            }
        } else if (!localMessage.isSet(Flag.DELETED)) {
            if (K9.DEBUG)
                Log.v(K9.LOG_TAG, "Message with uid " + message.getUid() + " is present in the local store");

            if (!localMessage.isSet(Flag.X_DOWNLOADED_FULL) && !localMessage.isSet(Flag.X_DOWNLOADED_PARTIAL)) {
                if (K9.DEBUG)
                    Log.v(K9.LOG_TAG, "Message with uid " + message.getUid()
                          + " is not downloaded, even partially; trying again");

                unsyncedMessages.add(message);
            } else {
                String newPushState = remoteFolder.getNewPushState(localFolder.getPushState(), message);
                if (newPushState != null) {
                    localFolder.setPushState(newPushState);
                }
                syncFlagMessages.add(message);
            }
        }
    }

    private <T extends Message> void fetchUnsyncedMessages(final Account account, final Folder<T> remoteFolder,
                                       List<T> unsyncedMessages,
                                       final List<Message> smallMessages,
                                       final List<Message> largeMessages,
                                       final AtomicInteger progress,
                                       final int todo,
                                       FetchProfile fp) throws MessagingException {
        final String folder = remoteFolder.getName();

        final Date earliestDate = account.getEarliestPollDate();
        remoteFolder.fetch(unsyncedMessages, fp,
        new MessageRetrievalListener<T>() {
            @Override
            public void messageFinished(T message, int number, int ofTotal) {
                try {
                    if (message.isSet(Flag.DELETED) || message.olderThan(earliestDate)) {
                        if (K9.DEBUG) {
                            if (message.isSet(Flag.DELETED)) {
                                Log.v(K9.LOG_TAG, "Newly downloaded message " + account + ":" + folder + ":" + message.getUid()
                                      + " was marked deleted on server, skipping");
                            } else {
                                Log.d(K9.LOG_TAG, "Newly downloaded message " + message.getUid() + " is older than "
                                      + earliestDate + ", skipping");
                            }
                        }
                        progress.incrementAndGet();
                        for (MessagingListener l : getListeners()) {
                            //TODO: This might be the source of poll count errors in the UI. Is todo always the same as ofTotal
                            l.synchronizeMailboxProgress(account, folder, progress.get(), todo);
                        }
                        return;
                    }

                    if (account.getMaximumAutoDownloadMessageSize() > 0 &&
                    message.getSize() > account.getMaximumAutoDownloadMessageSize()) {
                        largeMessages.add(message);
                    } else {
                        smallMessages.add(message);
                    }
                } catch (Exception e) {
                    Log.e(K9.LOG_TAG, "Error while storing downloaded message.", e);
                    addErrorMessage(account, null, e);
                }
            }

            @Override
            public void messageStarted(String uid, int number, int ofTotal) {}

            @Override
            public void messagesFinished(int total) {
                // FIXME this method is almost never invoked by various Stores! Don't rely on it unless fixed!!
            }

        });
    }

    private boolean shouldImportMessage(final Account account, final String folder, final Message message, final AtomicInteger progress, final Date earliestDate) {

        if (account.isSearchByDateCapable() && message.olderThan(earliestDate)) {
            if (K9.DEBUG) {
                Log.d(K9.LOG_TAG, "Message " + message.getUid() + " is older than "
                      + earliestDate + ", hence not saving");
            }
            return false;
        }
        return true;
    }

    private <T extends Message> void downloadSmallMessages(final Account account, final Folder<T> remoteFolder,
                                       final LocalFolder localFolder,
                                       List<T> smallMessages,
                                       final AtomicInteger progress,
                                       final int unreadBeforeStart,
                                       final AtomicInteger newMessages,
                                       final int todo,
                                       FetchProfile fp) throws MessagingException {
        final String folder = remoteFolder.getName();

        final Date earliestDate = account.getEarliestPollDate();

        if (K9.DEBUG)
            Log.d(K9.LOG_TAG, "SYNC: Fetching small messages for folder " + folder);

        remoteFolder.fetch(smallMessages,
        fp, new MessageRetrievalListener<T>() {
            @Override
            public void messageFinished(final T message, int number, int ofTotal) {
                try {

                    if (!shouldImportMessage(account, folder, message, progress, earliestDate)) {
                        progress.incrementAndGet();

                        return;
                    }

                    // Store the updated message locally
                    final LocalMessage localMessage = localFolder.storeSmallMessage(message, new Runnable() {
                        @Override
                        public void run() {
                            progress.incrementAndGet();
                        }
                    });

                    // Increment the number of "new messages" if the newly downloaded message is
                    // not marked as read.
                    if (!localMessage.isSet(Flag.SEEN)) {
                        newMessages.incrementAndGet();
                    }

                    if (K9.DEBUG)
                        Log.v(K9.LOG_TAG, "About to notify listeners that we got a new small message "
                              + account + ":" + folder + ":" + message.getUid());

                    // Update the listener with what we've found
                    for (MessagingListener l : getListeners()) {
                        l.synchronizeMailboxAddOrUpdateMessage(account, folder, localMessage);
                        l.synchronizeMailboxProgress(account, folder, progress.get(), todo);
                        if (!localMessage.isSet(Flag.SEEN)) {
                            l.synchronizeMailboxNewMessage(account, folder, localMessage);
                        }
                    }
                    // Send a notification of this message

                    if (shouldNotifyForMessage(account, localFolder, message)) {
                        // Notify with the localMessage so that we don't have to recalculate the content preview.
                        notificationController.addNewMailNotification(account, localMessage, unreadBeforeStart);
                    }

                } catch (MessagingException me) {
                    addErrorMessage(account, null, me);
                    Log.e(K9.LOG_TAG, "SYNC: fetch small messages", me);
                }
            }

            @Override
            public void messageStarted(String uid, int number, int ofTotal) {}

            @Override
            public void messagesFinished(int total) {}
        });

        if (K9.DEBUG)
            Log.d(K9.LOG_TAG, "SYNC: Done fetching small messages for folder " + folder);
    }



    private <T extends Message> void downloadLargeMessages(final Account account, final Folder<T> remoteFolder,
                                       final LocalFolder localFolder,
                                       List<T> largeMessages,
                                       final AtomicInteger progress,
                                       final int unreadBeforeStart,
                                       final AtomicInteger newMessages,
                                       final int todo,
                                       FetchProfile fp) throws MessagingException {
        final String folder = remoteFolder.getName();

        final Date earliestDate = account.getEarliestPollDate();

        if (K9.DEBUG)
            Log.d(K9.LOG_TAG, "SYNC: Fetching large messages for folder " + folder);

        remoteFolder.fetch(largeMessages, fp, null);
        for (T message : largeMessages) {

            if (!shouldImportMessage(account, folder, message, progress, earliestDate)) {
                progress.incrementAndGet();
                continue;
            }

            if (message.getBody() == null) {
                /*
                 * The provider was unable to get the structure of the message, so
                 * we'll download a reasonable portion of the messge and mark it as
                 * incomplete so the entire thing can be downloaded later if the user
                 * wishes to download it.
                 */
                fp = new FetchProfile();
                fp.add(FetchProfile.Item.BODY_SANE);
                /*
                 *  TODO a good optimization here would be to make sure that all Stores set
                 *  the proper size after this fetch and compare the before and after size. If
                 *  they equal we can mark this SYNCHRONIZED instead of PARTIALLY_SYNCHRONIZED
                 */

                remoteFolder.fetch(Collections.singletonList(message), fp, null);

                // Store the updated message locally
                localFolder.appendMessages(Collections.singletonList(message));

                Message localMessage = localFolder.getMessage(message.getUid());


                // Certain (POP3) servers give you the whole message even when you ask for only the first x Kb
                if (!message.isSet(Flag.X_DOWNLOADED_FULL)) {
                    /*
                     * Mark the message as fully downloaded if the message size is smaller than
                     * the account's autodownload size limit, otherwise mark as only a partial
                     * download.  This will prevent the system from downloading the same message
                     * twice.
                     *
                     * If there is no limit on autodownload size, that's the same as the message
                     * being smaller than the max size
                     */
                    if (account.getMaximumAutoDownloadMessageSize() == 0 || message.getSize() < account.getMaximumAutoDownloadMessageSize()) {
                        localMessage.setFlag(Flag.X_DOWNLOADED_FULL, true);
                    } else {
                        // Set a flag indicating that the message has been partially downloaded and
                        // is ready for view.
                        localMessage.setFlag(Flag.X_DOWNLOADED_PARTIAL, true);
                    }
                }
            } else {
                /*
                 * We have a structure to deal with, from which
                 * we can pull down the parts we want to actually store.
                 * Build a list of parts we are interested in. Text parts will be downloaded
                 * right now, attachments will be left for later.
                 */

                Set<Part> viewables = MessageExtractor.collectTextParts(message);

                /*
                 * Now download the parts we're interested in storing.
                 */
                for (Part part : viewables) {
                    remoteFolder.fetchPart(message, part, null);
                }
                // Store the updated message locally
                localFolder.appendMessages(Collections.singletonList(message));

                Message localMessage = localFolder.getMessage(message.getUid());

                // Set a flag indicating this message has been fully downloaded and can be
                // viewed.
                localMessage.setFlag(Flag.X_DOWNLOADED_PARTIAL, true);
            }
            if (K9.DEBUG)
                Log.v(K9.LOG_TAG, "About to notify listeners that we got a new large message "
                      + account + ":" + folder + ":" + message.getUid());

            // Update the listener with what we've found
            progress.incrementAndGet();
            // TODO do we need to re-fetch this here?
            LocalMessage localMessage = localFolder.getMessage(message.getUid());

            // Increment the number of "new messages" if the newly downloaded message is
            // not marked as read.
            if (!localMessage.isSet(Flag.SEEN)) {
                newMessages.incrementAndGet();
            }

            for (MessagingListener l : getListeners()) {
                l.synchronizeMailboxAddOrUpdateMessage(account, folder, localMessage);
                l.synchronizeMailboxProgress(account, folder, progress.get(), todo);
                if (!localMessage.isSet(Flag.SEEN)) {
                    l.synchronizeMailboxNewMessage(account, folder, localMessage);
                }
            }

            // Send a notification of this message
            if (shouldNotifyForMessage(account, localFolder, message)) {
                // Notify with the localMessage so that we don't have to recalculate the content preview.
                notificationController.addNewMailNotification(account, localMessage, unreadBeforeStart);
            }

        }//for large messages
        if (K9.DEBUG)
            Log.d(K9.LOG_TAG, "SYNC: Done fetching large messages for folder " + folder);

    }

    private void refreshLocalMessageFlags(final Account account, final Folder remoteFolder,
                                          final LocalFolder localFolder,
                                          List<Message> syncFlagMessages,
                                          final AtomicInteger progress,
                                          final int todo
                                         ) throws MessagingException {

        final String folder = remoteFolder.getName();
        if (remoteFolder.supportsFetchingFlags()) {
            if (K9.DEBUG)
                Log.d(K9.LOG_TAG, "SYNC: About to sync flags for "
                      + syncFlagMessages.size() + " remote messages for folder " + folder);

            FetchProfile fp = new FetchProfile();
            fp.add(FetchProfile.Item.FLAGS);

            List<Message> undeletedMessages = new LinkedList<Message>();
            for (Message message : syncFlagMessages) {
                if (!message.isSet(Flag.DELETED)) {
                    undeletedMessages.add(message);
                }
            }

            remoteFolder.fetch(undeletedMessages, fp, null);
            for (Message remoteMessage : syncFlagMessages) {
                LocalMessage localMessage = localFolder.getMessage(remoteMessage.getUid());
                boolean messageChanged = syncFlags(localMessage, remoteMessage);
                if (messageChanged) {
                    boolean shouldBeNotifiedOf = false;
                    if (localMessage.isSet(Flag.DELETED) || isMessageSuppressed(localMessage)) {
                        for (MessagingListener l : getListeners()) {
                            l.synchronizeMailboxRemovedMessage(account, folder, localMessage);
                        }
                    } else {
                        for (MessagingListener l : getListeners()) {
                            l.synchronizeMailboxAddOrUpdateMessage(account, folder, localMessage);
                        }
                        if (shouldNotifyForMessage(account, localFolder, localMessage)) {
                            shouldBeNotifiedOf = true;
                        }
                    }

                    // we're only interested in messages that need removing
                    if (!shouldBeNotifiedOf) {
                        MessageReference messageReference = localMessage.makeMessageReference();
                        notificationController.removeNewMailNotification(account, messageReference);
                    }
                }
                progress.incrementAndGet();
                for (MessagingListener l : getListeners()) {
                    l.synchronizeMailboxProgress(account, folder, progress.get(), todo);
                }
            }
        }
    }

    private boolean syncFlags(LocalMessage localMessage, Message remoteMessage) throws MessagingException {
        boolean messageChanged = false;
        if (localMessage == null || localMessage.isSet(Flag.DELETED)) {
            return false;
        }
        if (remoteMessage.isSet(Flag.DELETED)) {
            if (localMessage.getFolder().syncRemoteDeletions()) {
                localMessage.setFlag(Flag.DELETED, true);
                messageChanged = true;
            }
        } else {
            for (Flag flag : MessagingController.SYNC_FLAGS) {
                if (remoteMessage.isSet(flag) != localMessage.isSet(flag)) {
                    localMessage.setFlag(flag, remoteMessage.isSet(flag));
                    messageChanged = true;
                }
            }
        }
        return messageChanged;
    }
    private String getRootCauseMessage(Throwable t) {
        Throwable rootCause = t;
        Throwable nextCause = rootCause;
        do {
            nextCause = rootCause.getCause();
            if (nextCause != null) {
                rootCause = nextCause;
            }
        } while (nextCause != null);
        if (rootCause instanceof MessagingException) {
            return rootCause.getMessage();
        } else {
            // Remove the namespace on the exception so we have a fighting chance of seeing more of the error in the
            // notification.
            return (rootCause.getLocalizedMessage() != null)
                ? (rootCause.getClass().getSimpleName() + ": " + rootCause.getLocalizedMessage())
                : rootCause.getClass().getSimpleName();
        }
    }

    private void queuePendingCommand(Account account, PendingCommand command) {
        try {
            LocalStore localStore = account.getLocalStore();
            localStore.addPendingCommand(command);
        } catch (Exception e) {
            addErrorMessage(account, null, e);

            throw new RuntimeException("Unable to enqueue pending command", e);
        }
    }

    private void processPendingCommands(final Account account) {
        putBackground("processPendingCommands", null, new Runnable() {
            @Override
            public void run() {
                try {
                    processPendingCommandsSynchronous(account);
                } catch (UnavailableStorageException e) {
                    Log.i(K9.LOG_TAG, "Failed to process pending command because storage is not available - trying again later.");
                    throw new UnavailableAccountException(e);
                } catch (MessagingException me) {
                    Log.e(K9.LOG_TAG, "processPendingCommands", me);

                    addErrorMessage(account, null, me);

                    /*
                     * Ignore any exceptions from the commands. Commands will be processed
                     * on the next round.
                     */
                }
            }
        });
    }

    private void processPendingCommandsSynchronous(Account account) throws MessagingException {
        LocalStore localStore = account.getLocalStore();
        List<PendingCommand> commands = localStore.getPendingCommands();

        int progress = 0;
        int todo = commands.size();
        if (todo == 0) {
            return;
        }

        for (MessagingListener l : getListeners()) {
            l.pendingCommandsProcessing(account);
            l.synchronizeMailboxProgress(account, null, progress, todo);
        }

        PendingCommand processingCommand = null;
        try {
            for (PendingCommand command : commands) {
                processingCommand = command;
                if (K9.DEBUG)
                    Log.d(K9.LOG_TAG, "Processing pending command '" + command + "'");

                String[] components = command.command.split("\\.");
                String commandTitle = components[components.length - 1];
                for (MessagingListener l : getListeners()) {
                    l.pendingCommandStarted(account, commandTitle);
                }
                /*
                 * We specifically do not catch any exceptions here. If a command fails it is
                 * most likely due to a server or IO error and it must be retried before any
                 * other command processes. This maintains the order of the commands.
                 */
                try {
                    if (PENDING_COMMAND_APPEND.equals(command.command)) {
                        processPendingAppend(command, account);
                    } else if (PENDING_COMMAND_SET_FLAG_BULK.equals(command.command)) {
                        processPendingSetFlag(command, account);
                    } else if (PENDING_COMMAND_SET_FLAG.equals(command.command)) {
                        processPendingSetFlagOld(command, account);
                    } else if (PENDING_COMMAND_MARK_ALL_AS_READ.equals(command.command)) {
                        processPendingMarkAllAsRead(command, account);
                    } else if (PENDING_COMMAND_MOVE_OR_COPY_BULK.equals(command.command)) {
                        processPendingMoveOrCopyOld2(command, account);
                    } else if (PENDING_COMMAND_MOVE_OR_COPY_BULK_NEW.equals(command.command)) {
                        processPendingMoveOrCopy(command, account);
                    } else if (PENDING_COMMAND_MOVE_OR_COPY.equals(command.command)) {
                        processPendingMoveOrCopyOld(command, account);
                    } else if (PENDING_COMMAND_EMPTY_TRASH.equals(command.command)) {
                        processPendingEmptyTrash(command, account);
                    } else if (PENDING_COMMAND_EXPUNGE.equals(command.command)) {
                        processPendingExpunge(command, account);
                    }
                    localStore.removePendingCommand(command);
                    if (K9.DEBUG)
                        Log.d(K9.LOG_TAG, "Done processing pending command '" + command + "'");
                } catch (MessagingException me) {
                    if (me.isPermanentFailure()) {
                        addErrorMessage(account, null, me);
                        Log.e(K9.LOG_TAG, "Failure of command '" + command + "' was permanent, removing command from queue");
                        localStore.removePendingCommand(processingCommand);
                    } else {
                        throw me;
                    }
                } finally {
                    progress++;
                    for (MessagingListener l : getListeners()) {
                        l.synchronizeMailboxProgress(account, null, progress, todo);
                        l.pendingCommandCompleted(account, commandTitle);
                    }
                }
            }
        } catch (MessagingException me) {
            notifyUserIfCertificateProblem(account, me, true);
            addErrorMessage(account, null, me);
            Log.e(K9.LOG_TAG, "Could not process command '" + processingCommand + "'", me);
            throw me;
        } finally {
            for (MessagingListener l : getListeners()) {
                l.pendingCommandsFinished(account);
            }
        }
    }

    /**
     * Process a pending append message command. This command uploads a local message to the
     * server, first checking to be sure that the server message is not newer than
     * the local message. Once the local message is successfully processed it is deleted so
     * that the server message will be synchronized down without an additional copy being
     * created.
     * TODO update the local message UID instead of deleteing it
     *
     * @param command arguments = (String folder, String uid)
     * @param account
     * @throws MessagingException
     */
    private void processPendingAppend(PendingCommand command, Account account)
    throws MessagingException {
        Folder remoteFolder = null;
        LocalFolder localFolder = null;
        try {

            String folder = command.arguments[0];
            String uid = command.arguments[1];

            if (account.getErrorFolderName().equals(folder)) {
                return;
            }

            LocalStore localStore = account.getLocalStore();
            localFolder = localStore.getFolder(folder);
            LocalMessage localMessage = localFolder.getMessage(uid);

            if (localMessage == null) {
                return;
            }

            Store remoteStore = account.getRemoteStore();
            remoteFolder = remoteStore.getFolder(folder);
            if (!remoteFolder.exists()) {
                if (!remoteFolder.create(FolderType.HOLDS_MESSAGES)) {
                    return;
                }
            }
            remoteFolder.open(Folder.OPEN_MODE_RW);
            if (remoteFolder.getMode() != Folder.OPEN_MODE_RW) {
                return;
            }

            Message remoteMessage = null;
            if (!localMessage.getUid().startsWith(K9.LOCAL_UID_PREFIX)) {
                remoteMessage = remoteFolder.getMessage(localMessage.getUid());
            }

            if (remoteMessage == null) {
                if (localMessage.isSet(Flag.X_REMOTE_COPY_STARTED)) {
                    Log.w(K9.LOG_TAG, "Local message with uid " + localMessage.getUid() +
                          " has flag " + Flag.X_REMOTE_COPY_STARTED + " already set, checking for remote message with " +
                          " same message id");
                    String rUid = remoteFolder.getUidFromMessageId(localMessage);
                    if (rUid != null) {
                        Log.w(K9.LOG_TAG, "Local message has flag " + Flag.X_REMOTE_COPY_STARTED + " already set, and there is a remote message with " +
                              " uid " + rUid + ", assuming message was already copied and aborting this copy");

                        String oldUid = localMessage.getUid();
                        localMessage.setUid(rUid);
                        localFolder.changeUid(localMessage);
                        for (MessagingListener l : getListeners()) {
                            l.messageUidChanged(account, folder, oldUid, localMessage.getUid());
                        }
                        return;
                    } else {
                        Log.w(K9.LOG_TAG, "No remote message with message-id found, proceeding with append");
                    }
                }

                /*
                 * If the message does not exist remotely we just upload it and then
                 * update our local copy with the new uid.
                 */
                FetchProfile fp = new FetchProfile();
                fp.add(FetchProfile.Item.BODY);
                localFolder.fetch(Collections.singletonList(localMessage) , fp, null);
                String oldUid = localMessage.getUid();
                localMessage.setFlag(Flag.X_REMOTE_COPY_STARTED, true);
                remoteFolder.appendMessages(Collections.singletonList(localMessage));

                localFolder.changeUid(localMessage);
                for (MessagingListener l : getListeners()) {
                    l.messageUidChanged(account, folder, oldUid, localMessage.getUid());
                }
            } else {
                /*
                 * If the remote message exists we need to determine which copy to keep.
                 */
                /*
                 * See if the remote message is newer than ours.
                 */
                FetchProfile fp = new FetchProfile();
                fp.add(FetchProfile.Item.ENVELOPE);
                remoteFolder.fetch(Collections.singletonList(remoteMessage), fp, null);
                Date localDate = localMessage.getInternalDate();
                Date remoteDate = remoteMessage.getInternalDate();
                if (remoteDate != null && remoteDate.compareTo(localDate) > 0) {
                    /*
                     * If the remote message is newer than ours we'll just
                     * delete ours and move on. A sync will get the server message
                     * if we need to be able to see it.
                     */
                    localMessage.destroy();
                } else {
                    /*
                     * Otherwise we'll upload our message and then delete the remote message.
                     */
                    fp = new FetchProfile();
                    fp.add(FetchProfile.Item.BODY);
                    localFolder.fetch(Collections.singletonList(localMessage), fp, null);
                    String oldUid = localMessage.getUid();

                    localMessage.setFlag(Flag.X_REMOTE_COPY_STARTED, true);

                    remoteFolder.appendMessages(Collections.singletonList(localMessage));
                    localFolder.changeUid(localMessage);
                    for (MessagingListener l : getListeners()) {
                        l.messageUidChanged(account, folder, oldUid, localMessage.getUid());
                    }
                    if (remoteDate != null) {
                        remoteMessage.setFlag(Flag.DELETED, true);
                        if (Expunge.EXPUNGE_IMMEDIATELY == account.getExpungePolicy()) {
                            remoteFolder.expunge();
                        }
                    }
                }
            }
        } finally {
            closeFolder(remoteFolder);
            closeFolder(localFolder);
        }
    }
    private void queueMoveOrCopy(Account account, String srcFolder, String destFolder, boolean isCopy, String uids[]) {
        if (account.getErrorFolderName().equals(srcFolder)) {
            return;
        }
        PendingCommand command = new PendingCommand();
        command.command = PENDING_COMMAND_MOVE_OR_COPY_BULK_NEW;

        int length = 4 + uids.length;
        command.arguments = new String[length];
        command.arguments[0] = srcFolder;
        command.arguments[1] = destFolder;
        command.arguments[2] = Boolean.toString(isCopy);
        command.arguments[3] = Boolean.toString(false);
        System.arraycopy(uids, 0, command.arguments, 4, uids.length);
        queuePendingCommand(account, command);
    }

    private void queueMoveOrCopy(Account account, String srcFolder, String destFolder, boolean isCopy, String uids[], Map<String, String> uidMap) {
        if (uidMap == null || uidMap.isEmpty()) {
            queueMoveOrCopy(account, srcFolder, destFolder, isCopy, uids);
        } else {
            if (account.getErrorFolderName().equals(srcFolder)) {
                return;
            }
            PendingCommand command = new PendingCommand();
            command.command = PENDING_COMMAND_MOVE_OR_COPY_BULK_NEW;

            int length = 4 + uidMap.keySet().size() + uidMap.values().size();
            command.arguments = new String[length];
            command.arguments[0] = srcFolder;
            command.arguments[1] = destFolder;
            command.arguments[2] = Boolean.toString(isCopy);
            command.arguments[3] = Boolean.toString(true);
            System.arraycopy(uidMap.keySet().toArray(), 0, command.arguments, 4, uidMap.keySet().size());
            System.arraycopy(uidMap.values().toArray(), 0, command.arguments, 4 + uidMap.keySet().size(), uidMap.values().size());
            queuePendingCommand(account, command);
        }
    }

    /**
     * Convert pending command to new format and call
     * {@link #processPendingMoveOrCopy(PendingCommand, Account)}.
     *
     * <p>
     * TODO: This method is obsolete and is only for transition from K-9 4.0 to K-9 4.2
     * Eventually, it should be removed.
     * </p>
     *
     * @param command
     *         Pending move/copy command in old format.
     * @param account
     *         The account the pending command belongs to.
     *
     * @throws MessagingException
     *         In case of an error.
     */
    private void processPendingMoveOrCopyOld2(PendingCommand command, Account account)
            throws MessagingException {
        PendingCommand newCommand = new PendingCommand();
        int len = command.arguments.length;
        newCommand.command = PENDING_COMMAND_MOVE_OR_COPY_BULK_NEW;
        newCommand.arguments = new String[len + 1];
        newCommand.arguments[0] = command.arguments[0];
        newCommand.arguments[1] = command.arguments[1];
        newCommand.arguments[2] = command.arguments[2];
        newCommand.arguments[3] = Boolean.toString(false);
        System.arraycopy(command.arguments, 3, newCommand.arguments, 4, len - 3);

        processPendingMoveOrCopy(newCommand, account);
    }

    /**
     * Process a pending trash message command.
     *
     * @param command arguments = (String folder, String uid)
     * @param account
     * @throws MessagingException
     */
    private void processPendingMoveOrCopy(PendingCommand command, Account account)
    throws MessagingException {
        Folder remoteSrcFolder = null;
        Folder remoteDestFolder = null;
        LocalFolder localDestFolder = null;
        try {
            String srcFolder = command.arguments[0];
            if (account.getErrorFolderName().equals(srcFolder)) {
                return;
            }
            String destFolder = command.arguments[1];
            String isCopyS = command.arguments[2];
            String hasNewUidsS = command.arguments[3];

            boolean hasNewUids = false;
            if (hasNewUidsS != null) {
                hasNewUids = Boolean.parseBoolean(hasNewUidsS);
            }

            Store remoteStore = account.getRemoteStore();
            remoteSrcFolder = remoteStore.getFolder(srcFolder);

            Store localStore = account.getLocalStore();
            localDestFolder = (LocalFolder) localStore.getFolder(destFolder);
            List<Message> messages = new ArrayList<Message>();

            /*
             * We split up the localUidMap into two parts while sending the command, here we assemble it back.
             */
            Map<String, String> localUidMap = new HashMap<String, String>();
            if (hasNewUids) {
                int offset = (command.arguments.length - 4) / 2;

                for (int i = 4; i < 4 + offset; i++) {
                    localUidMap.put(command.arguments[i], command.arguments[i + offset]);

                    String uid = command.arguments[i];
                    if (!uid.startsWith(K9.LOCAL_UID_PREFIX)) {
                        messages.add(remoteSrcFolder.getMessage(uid));
                    }
                }

            } else {
                for (int i = 4; i < command.arguments.length; i++) {
                    String uid = command.arguments[i];
                    if (!uid.startsWith(K9.LOCAL_UID_PREFIX)) {
                        messages.add(remoteSrcFolder.getMessage(uid));
                    }
                }
            }

            boolean isCopy = false;
            if (isCopyS != null) {
                isCopy = Boolean.parseBoolean(isCopyS);
            }

            if (!remoteSrcFolder.exists()) {
                throw new MessagingException("processingPendingMoveOrCopy: remoteFolder " + srcFolder + " does not exist", true);
            }
            remoteSrcFolder.open(Folder.OPEN_MODE_RW);
            if (remoteSrcFolder.getMode() != Folder.OPEN_MODE_RW) {
                throw new MessagingException("processingPendingMoveOrCopy: could not open remoteSrcFolder " + srcFolder + " read/write", true);
            }

            if (K9.DEBUG)
                Log.d(K9.LOG_TAG, "processingPendingMoveOrCopy: source folder = " + srcFolder
                      + ", " + messages.size() + " messages, destination folder = " + destFolder + ", isCopy = " + isCopy);

            Map <String, String> remoteUidMap = null;

            if (!isCopy && destFolder.equals(account.getTrashFolderName())) {
                if (K9.DEBUG)
                    Log.d(K9.LOG_TAG, "processingPendingMoveOrCopy doing special case for deleting message");

                String destFolderName = destFolder;
                if (K9.FOLDER_NONE.equals(destFolderName)) {
                    destFolderName = null;
                }
                remoteSrcFolder.delete(messages, destFolderName);
            } else {
                remoteDestFolder = remoteStore.getFolder(destFolder);

                if (isCopy) {
                    remoteUidMap = remoteSrcFolder.copyMessages(messages, remoteDestFolder);
                } else {
                    remoteUidMap = remoteSrcFolder.moveMessages(messages, remoteDestFolder);
                }
            }
            if (!isCopy && Expunge.EXPUNGE_IMMEDIATELY == account.getExpungePolicy()) {
                if (K9.DEBUG)
                    Log.i(K9.LOG_TAG, "processingPendingMoveOrCopy expunging folder " + account.getDescription() + ":" + srcFolder);

                remoteSrcFolder.expunge();
            }

            /*
             * This next part is used to bring the local UIDs of the local destination folder
             * upto speed with the remote UIDs of remote destination folder.
             */
            if (!localUidMap.isEmpty() && remoteUidMap != null && !remoteUidMap.isEmpty()) {
                for (Map.Entry<String, String> entry : remoteUidMap.entrySet()) {
                    String remoteSrcUid = entry.getKey();
                    String localDestUid = localUidMap.get(remoteSrcUid);
                    String newUid = entry.getValue();

                    Message localDestMessage = localDestFolder.getMessage(localDestUid);
                    if (localDestMessage != null) {
                        localDestMessage.setUid(newUid);
                        localDestFolder.changeUid((LocalMessage)localDestMessage);
                        for (MessagingListener l : getListeners()) {
                            l.messageUidChanged(account, destFolder, localDestUid, newUid);
                        }
                    }
                }
            }
        } finally {
            closeFolder(remoteSrcFolder);
            closeFolder(remoteDestFolder);
        }
    }

    private void queueSetFlag(final Account account, final String folderName, final String newState, final String flag, final String[] uids) {
        putBackground("queueSetFlag " + account.getDescription() + ":" + folderName, null, new Runnable() {
            @Override
            public void run() {
                PendingCommand command = new PendingCommand();
                command.command = PENDING_COMMAND_SET_FLAG_BULK;
                int length = 3 + uids.length;
                command.arguments = new String[length];
                command.arguments[0] = folderName;
                command.arguments[1] = newState;
                command.arguments[2] = flag;
                System.arraycopy(uids, 0, command.arguments, 3, uids.length);
                queuePendingCommand(account, command);
                processPendingCommands(account);
            }
        });
    }
    /**
     * Processes a pending mark read or unread command.
     *
     * @param command arguments = (String folder, String uid, boolean read)
     * @param account
     */
    private void processPendingSetFlag(PendingCommand command, Account account)
    throws MessagingException {
        String folder = command.arguments[0];

        if (account.getErrorFolderName().equals(folder)) {
            return;
        }

        boolean newState = Boolean.parseBoolean(command.arguments[1]);

        Flag flag = Flag.valueOf(command.arguments[2]);

        Store remoteStore = account.getRemoteStore();
        Folder remoteFolder = remoteStore.getFolder(folder);
        if (!remoteFolder.exists() || !remoteFolder.isFlagSupported(flag)) {
            return;
        }

        try {
            remoteFolder.open(Folder.OPEN_MODE_RW);
            if (remoteFolder.getMode() != Folder.OPEN_MODE_RW) {
                return;
            }
            List<Message> messages = new ArrayList<Message>();
            for (int i = 3; i < command.arguments.length; i++) {
                String uid = command.arguments[i];
                if (!uid.startsWith(K9.LOCAL_UID_PREFIX)) {
                    messages.add(remoteFolder.getMessage(uid));
                }
            }

            if (messages.isEmpty()) {
                return;
            }
            remoteFolder.setFlags(messages, Collections.singleton(flag), newState);
        } finally {
            closeFolder(remoteFolder);
        }
    }

    // TODO: This method is obsolete and is only for transition from K-9 2.0 to K-9 2.1
    // Eventually, it should be removed
    private void processPendingSetFlagOld(PendingCommand command, Account account)
    throws MessagingException {
        String folder = command.arguments[0];
        String uid = command.arguments[1];

        if (account.getErrorFolderName().equals(folder)) {
            return;
        }
        if (K9.DEBUG)
            Log.d(K9.LOG_TAG, "processPendingSetFlagOld: folder = " + folder + ", uid = " + uid);

        boolean newState = Boolean.parseBoolean(command.arguments[2]);

        Flag flag = Flag.valueOf(command.arguments[3]);
        Folder remoteFolder = null;
        try {
            Store remoteStore = account.getRemoteStore();
            remoteFolder = remoteStore.getFolder(folder);
            if (!remoteFolder.exists()) {
                return;
            }
            remoteFolder.open(Folder.OPEN_MODE_RW);
            if (remoteFolder.getMode() != Folder.OPEN_MODE_RW) {
                return;
            }
            Message remoteMessage = null;
            if (!uid.startsWith(K9.LOCAL_UID_PREFIX)) {
                remoteMessage = remoteFolder.getMessage(uid);
            }
            if (remoteMessage == null) {
                return;
            }
            remoteMessage.setFlag(flag, newState);
        } finally {
            closeFolder(remoteFolder);
        }
    }
    private void queueExpunge(final Account account, final String folderName) {
        putBackground("queueExpunge " + account.getDescription() + ":" + folderName, null, new Runnable() {
            @Override
            public void run() {
                PendingCommand command = new PendingCommand();
                command.command = PENDING_COMMAND_EXPUNGE;

                command.arguments = new String[1];

                command.arguments[0] = folderName;
                queuePendingCommand(account, command);
                processPendingCommands(account);
            }
        });
    }
    private void processPendingExpunge(PendingCommand command, Account account)
    throws MessagingException {
        String folder = command.arguments[0];

        if (account.getErrorFolderName().equals(folder)) {
            return;
        }
        if (K9.DEBUG)
            Log.d(K9.LOG_TAG, "processPendingExpunge: folder = " + folder);

        Store remoteStore = account.getRemoteStore();
        Folder remoteFolder = remoteStore.getFolder(folder);
        try {
            if (!remoteFolder.exists()) {
                return;
            }
            remoteFolder.open(Folder.OPEN_MODE_RW);
            if (remoteFolder.getMode() != Folder.OPEN_MODE_RW) {
                return;
            }
            remoteFolder.expunge();
            if (K9.DEBUG)
                Log.d(K9.LOG_TAG, "processPendingExpunge: complete for folder = " + folder);
        } finally {
            closeFolder(remoteFolder);
        }
    }


    // TODO: This method is obsolete and is only for transition from K-9 2.0 to K-9 2.1
    // Eventually, it should be removed
    private void processPendingMoveOrCopyOld(PendingCommand command, Account account)
    throws MessagingException {
        String srcFolder = command.arguments[0];
        String uid = command.arguments[1];
        String destFolder = command.arguments[2];
        String isCopyS = command.arguments[3];

        boolean isCopy = false;
        if (isCopyS != null) {
            isCopy = Boolean.parseBoolean(isCopyS);
        }

        if (account.getErrorFolderName().equals(srcFolder)) {
            return;
        }

        Store remoteStore = account.getRemoteStore();
        Folder remoteSrcFolder = remoteStore.getFolder(srcFolder);
        Folder remoteDestFolder = remoteStore.getFolder(destFolder);

        if (!remoteSrcFolder.exists()) {
            throw new MessagingException("processPendingMoveOrCopyOld: remoteFolder " + srcFolder + " does not exist", true);
        }
        remoteSrcFolder.open(Folder.OPEN_MODE_RW);
        if (remoteSrcFolder.getMode() != Folder.OPEN_MODE_RW) {
            throw new MessagingException("processPendingMoveOrCopyOld: could not open remoteSrcFolder " + srcFolder + " read/write", true);
        }

        Message remoteMessage = null;
        if (!uid.startsWith(K9.LOCAL_UID_PREFIX)) {
            remoteMessage = remoteSrcFolder.getMessage(uid);
        }
        if (remoteMessage == null) {
            throw new MessagingException("processPendingMoveOrCopyOld: remoteMessage " + uid + " does not exist", true);
        }

        if (K9.DEBUG)
            Log.d(K9.LOG_TAG, "processPendingMoveOrCopyOld: source folder = " + srcFolder
                  + ", uid = " + uid + ", destination folder = " + destFolder + ", isCopy = " + isCopy);

        if (!isCopy && destFolder.equals(account.getTrashFolderName())) {
            if (K9.DEBUG)
                Log.d(K9.LOG_TAG, "processPendingMoveOrCopyOld doing special case for deleting message");

            remoteMessage.delete(account.getTrashFolderName());
            remoteSrcFolder.close();
            return;
        }

        remoteDestFolder.open(Folder.OPEN_MODE_RW);
        if (remoteDestFolder.getMode() != Folder.OPEN_MODE_RW) {
            throw new MessagingException("processPendingMoveOrCopyOld: could not open remoteDestFolder " + srcFolder + " read/write", true);
        }

        if (isCopy) {
            remoteSrcFolder.copyMessages(Collections.singletonList(remoteMessage), remoteDestFolder);
        } else {
            remoteSrcFolder.moveMessages(Collections.singletonList(remoteMessage), remoteDestFolder);
        }
        remoteSrcFolder.close();
        remoteDestFolder.close();
    }

    private void processPendingMarkAllAsRead(PendingCommand command, Account account) throws MessagingException {
        String folder = command.arguments[0];
        Folder remoteFolder = null;
        LocalFolder localFolder = null;
        try {
            Store localStore = account.getLocalStore();
            localFolder = (LocalFolder) localStore.getFolder(folder);
            localFolder.open(Folder.OPEN_MODE_RW);
            List<? extends Message> messages = localFolder.getMessages(null, false);
            for (Message message : messages) {
                if (!message.isSet(Flag.SEEN)) {
                    message.setFlag(Flag.SEEN, true);
                    for (MessagingListener l : getListeners()) {
                        l.listLocalMessagesUpdateMessage(account, folder, message);
                    }
                }
            }

            for (MessagingListener l : getListeners()) {
                l.folderStatusChanged(account, folder, 0);
            }


            if (account.getErrorFolderName().equals(folder)) {
                return;
            }

            Store remoteStore = account.getRemoteStore();
            remoteFolder = remoteStore.getFolder(folder);

            if (!remoteFolder.exists() || !remoteFolder.isFlagSupported(Flag.SEEN)) {
                return;
            }
            remoteFolder.open(Folder.OPEN_MODE_RW);
            if (remoteFolder.getMode() != Folder.OPEN_MODE_RW) {
                return;
            }

            remoteFolder.setFlags(Collections.singleton(Flag.SEEN), true);
            remoteFolder.close();
        } catch (UnsupportedOperationException uoe) {
            Log.w(K9.LOG_TAG, "Could not mark all server-side as read because store doesn't support operation", uoe);
        } finally {
            closeFolder(localFolder);
            closeFolder(remoteFolder);
        }
    }

    static long uidfill = 0;
    static AtomicBoolean loopCatch = new AtomicBoolean();
    public void addErrorMessage(Account account, String subject, Throwable t) {
        try {
            if (t == null) {
                return;
            }

            CharArrayWriter baos = new CharArrayWriter(t.getStackTrace().length * 10);
            PrintWriter ps = new PrintWriter(baos);
            try {
                PackageInfo packageInfo = context.getPackageManager().getPackageInfo(
                        context.getPackageName(), 0);
                ps.format("K9-Mail version: %s\r\n", packageInfo.versionName);
            } catch (Exception e) {
                // ignore
            }
            ps.format("Device make: %s\r\n", Build.MANUFACTURER);
            ps.format("Device model: %s\r\n", Build.MODEL);
            ps.format("Android version: %s\r\n\r\n", Build.VERSION.RELEASE);
            t.printStackTrace(ps);
            ps.close();

            if (subject == null) {
                subject = getRootCauseMessage(t);
            }

            addErrorMessage(account, subject, baos.toString());
        } catch (Throwable it) {
            Log.e(K9.LOG_TAG, "Could not save error message to " + account.getErrorFolderName(), it);
        }
    }

    public void addErrorMessage(Account account, String subject, String body) {
        if (!K9.DEBUG) {
            return;
        }
        if (!loopCatch.compareAndSet(false, true)) {
            return;
        }
        try {
            if (body == null || body.length() < 1) {
                return;
            }

            Store localStore = account.getLocalStore();
            LocalFolder localFolder = (LocalFolder)localStore.getFolder(account.getErrorFolderName());
            MimeMessage message = new MimeMessage();

            MimeMessageHelper.setBody(message, new TextBody(body));
            message.setFlag(Flag.X_DOWNLOADED_FULL, true);
            message.setSubject(subject);

            long nowTime = System.currentTimeMillis();
            Date nowDate = new Date(nowTime);
            message.setInternalDate(nowDate);
            message.addSentDate(nowDate, K9.hideTimeZone());
            message.setFrom(new Address(account.getEmail(), "K9mail internal"));

            localFolder.appendMessages(Collections.singletonList(message));

            localFolder.clearMessagesOlderThan(nowTime - (15 * 60 * 1000));

        } catch (Throwable it) {
            Log.e(K9.LOG_TAG, "Could not save error message to " + account.getErrorFolderName(), it);
        } finally {
            loopCatch.set(false);
        }
    }



    public void markAllMessagesRead(final Account account, final String folder) {

        if (K9.DEBUG)
            Log.i(K9.LOG_TAG, "Marking all messages in " + account.getDescription() + ":" + folder + " as read");
        List<String> args = new ArrayList<String>();
        args.add(folder);
        PendingCommand command = new PendingCommand();
        command.command = PENDING_COMMAND_MARK_ALL_AS_READ;
        command.arguments = args.toArray(EMPTY_STRING_ARRAY);
        queuePendingCommand(account, command);
        processPendingCommands(account);
    }

    public void setFlag(final Account account, final List<Long> messageIds, final Flag flag,
            final boolean newState) {

        setFlagInCache(account, messageIds, flag, newState);

        threadPool.execute(new Runnable() {
            @Override
            public void run() {
                setFlagSynchronous(account, messageIds, flag, newState, false);
            }
        });
    }

    public void setFlagForThreads(final Account account, final List<Long> threadRootIds,
            final Flag flag, final boolean newState) {

        setFlagForThreadsInCache(account, threadRootIds, flag, newState);

        threadPool.execute(new Runnable() {
            @Override
            public void run() {
                setFlagSynchronous(account, threadRootIds, flag, newState, true);
            }
        });
    }

    private void setFlagSynchronous(final Account account, final List<Long> ids,
            final Flag flag, final boolean newState, final boolean threadedList) {

        LocalStore localStore;
        try {
            localStore = account.getLocalStore();
        } catch (MessagingException e) {
            Log.e(K9.LOG_TAG, "Couldn't get LocalStore instance", e);
            return;
        }

        // Update affected messages in the database. This should be as fast as possible so the UI
        // can be updated with the new state.
        try {
            if (threadedList) {
                localStore.setFlagForThreads(ids, flag, newState);
                removeFlagForThreadsFromCache(account, ids, flag);
            } else {
                localStore.setFlag(ids, flag, newState);
                removeFlagFromCache(account, ids, flag);
            }
        } catch (MessagingException e) {
            Log.e(K9.LOG_TAG, "Couldn't set flags in local database", e);
        }

        // Read folder name and UID of messages from the database
        Map<String, List<String>> folderMap;
        try {
            folderMap = localStore.getFoldersAndUids(ids, threadedList);
        } catch (MessagingException e) {
            Log.e(K9.LOG_TAG, "Couldn't get folder name and UID of messages", e);
            return;
        }

        // Loop over all folders
        for (Entry<String, List<String>> entry : folderMap.entrySet()) {
            String folderName = entry.getKey();

            // Notify listeners of changed folder status
            LocalFolder localFolder = localStore.getFolder(folderName);
            try {
                int unreadMessageCount = localFolder.getUnreadMessageCount();
                for (MessagingListener l : getListeners()) {
                    l.folderStatusChanged(account, folderName, unreadMessageCount);
                }
            } catch (MessagingException e) {
                Log.w(K9.LOG_TAG, "Couldn't get unread count for folder: " + folderName, e);
            }

            // The error folder is always a local folder
            // TODO: Skip the remote part for all local-only folders
            if (account.getErrorFolderName().equals(folderName)) {
                continue;
            }

            // Send flag change to server
            String[] uids = entry.getValue().toArray(EMPTY_STRING_ARRAY);
            queueSetFlag(account, folderName, Boolean.toString(newState), flag.toString(), uids);
            processPendingCommands(account);
        }
    }

    /**
     * Set or remove a flag for a set of messages in a specific folder.
     *
     * <p>
     * The {@link Message} objects passed in are updated to reflect the new flag state.
     * </p>
     *
     * @param account
     *         The account the folder containing the messages belongs to.
     * @param folderName
     *         The name of the folder.
     * @param messages
     *         The messages to change the flag for.
     * @param flag
     *         The flag to change.
     * @param newState
     *         {@code true}, if the flag should be set. {@code false} if it should be removed.
     */
    public void setFlag(Account account, String folderName, List<? extends Message> messages, Flag flag,
            boolean newState) {
        // TODO: Put this into the background, but right now some callers depend on the message
        //       objects being modified right after this method returns.
        Folder localFolder = null;
        try {
            Store localStore = account.getLocalStore();
            localFolder = localStore.getFolder(folderName);
            localFolder.open(Folder.OPEN_MODE_RW);

            // Allows for re-allowing sending of messages that could not be sent
            if (flag == Flag.FLAGGED && !newState &&
                    account.getOutboxFolderName().equals(folderName)) {
                for (Message message : messages) {
                    String uid = message.getUid();
                    if (uid != null) {
                        sendCount.remove(uid);
                    }
                }
            }

            // Update the messages in the local store
            localFolder.setFlags(messages, Collections.singleton(flag), newState);

            int unreadMessageCount = localFolder.getUnreadMessageCount();
            for (MessagingListener l : getListeners()) {
                l.folderStatusChanged(account, folderName, unreadMessageCount);
            }


            /*
             * Handle the remote side
             */

            // The error folder is always a local folder
            // TODO: Skip the remote part for all local-only folders
            if (account.getErrorFolderName().equals(folderName)) {
                return;
            }

            String[] uids = new String[messages.size()];
            for (int i = 0, end = uids.length; i < end; i++) {
                uids[i] = messages.get(i).getUid();
            }

            queueSetFlag(account, folderName, Boolean.toString(newState), flag.toString(), uids);
            processPendingCommands(account);
        } catch (MessagingException me) {
            addErrorMessage(account, null, me);
            throw new RuntimeException(me);
        } finally {
            closeFolder(localFolder);
        }
    }

    /**
     * Set or remove a flag for a message referenced by message UID.
     *
     * @param account
     *         The account the folder containing the message belongs to.
     * @param folderName
     *         The name of the folder.
     * @param uid
     *         The UID of the message to change the flag for.
     * @param flag
     *         The flag to change.
     * @param newState
     *         {@code true}, if the flag should be set. {@code false} if it should be removed.
     */
    public void setFlag(Account account, String folderName, String uid, Flag flag,
            boolean newState) {
        Folder localFolder = null;
        try {
            LocalStore localStore = account.getLocalStore();
            localFolder = localStore.getFolder(folderName);
            localFolder.open(Folder.OPEN_MODE_RW);

            Message message = localFolder.getMessage(uid);
            if (message != null) {
                setFlag(account, folderName, Collections.singletonList(message), flag, newState);
            }
        } catch (MessagingException me) {
            addErrorMessage(account, null, me);
            throw new RuntimeException(me);
        } finally {
            closeFolder(localFolder);
        }
    }

    public void clearAllPending(final Account account) {
        try {
            Log.w(K9.LOG_TAG, "Clearing pending commands!");
            LocalStore localStore = account.getLocalStore();
            localStore.removePendingCommands();
        } catch (MessagingException me) {
            Log.e(K9.LOG_TAG, "Unable to clear pending command", me);
            addErrorMessage(account, null, me);
        }
    }

    //TODO: Fix the callback mess. See GH-782
    public void loadMessageForViewRemote(final Account account, final String folder,
                                         final String uid, final MessagingListener listener) {
        put("loadMessageForViewRemote", listener, new Runnable() {
            @Override
            public void run() {
                loadMessageForViewRemoteSynchronous(account, folder, uid, listener, false, false);
            }
        });
    }

    public boolean loadMessageForViewRemoteSynchronous(final Account account, final String folder,
            final String uid, final MessagingListener listener, final boolean force,
            final boolean loadPartialFromSearch) {
        Folder remoteFolder = null;
        LocalFolder localFolder = null;
        try {
            LocalStore localStore = account.getLocalStore();
            localFolder = localStore.getFolder(folder);
            localFolder.open(Folder.OPEN_MODE_RW);

            LocalMessage message = localFolder.getMessage(uid);

            if (uid.startsWith(K9.LOCAL_UID_PREFIX)) {
                Log.w(K9.LOG_TAG, "Message has local UID so cannot download fully.");
                // ASH move toast
                android.widget.Toast.makeText(context,
                        "Message has local UID so cannot download fully",
                        android.widget.Toast.LENGTH_LONG).show();
                // TODO: Using X_DOWNLOADED_FULL is wrong because it's only a partial message. But
                // one we can't download completely. Maybe add a new flag; X_PARTIAL_MESSAGE ?
                message.setFlag(Flag.X_DOWNLOADED_FULL, true);
                message.setFlag(Flag.X_DOWNLOADED_PARTIAL, false);
            }
            /* commented out because this was pulled from another unmerged branch:
            } else if (localFolder.isLocalOnly() && !force) {
                Log.w(K9.LOG_TAG, "Message in local-only folder so cannot download fully.");
                // ASH move toast
                android.widget.Toast.makeText(mApplication,
                        "Message in local-only folder so cannot download fully",
                        android.widget.Toast.LENGTH_LONG).show();
                message.setFlag(Flag.X_DOWNLOADED_FULL, true);
                message.setFlag(Flag.X_DOWNLOADED_PARTIAL, false);
            }*/

            if (message.isSet(Flag.X_DOWNLOADED_FULL)) {
                /*
                 * If the message has been synchronized since we were called we'll
                 * just hand it back cause it's ready to go.
                 */
                FetchProfile fp = new FetchProfile();
                fp.add(FetchProfile.Item.ENVELOPE);
                fp.add(FetchProfile.Item.BODY);
                localFolder.fetch(Collections.singletonList(message), fp, null);
            } else {
                /*
                 * At this point the message is not available, so we need to download it
                 * fully if possible.
                 */

                Store remoteStore = account.getRemoteStore();
                remoteFolder = remoteStore.getFolder(folder);
                remoteFolder.open(Folder.OPEN_MODE_RW);

                // Get the remote message and fully download it
                Message remoteMessage = remoteFolder.getMessage(uid);
                FetchProfile fp = new FetchProfile();
                fp.add(FetchProfile.Item.BODY);

                remoteFolder.fetch(Collections.singletonList(remoteMessage), fp, null);

                // Store the message locally and load the stored message into memory
                localFolder.appendMessages(Collections.singletonList(remoteMessage));
                if (loadPartialFromSearch) {
                    fp.add(FetchProfile.Item.BODY);
                }
                fp.add(FetchProfile.Item.ENVELOPE);
                message = localFolder.getMessage(uid);
                localFolder.fetch(Collections.singletonList(message), fp, null);

                // Mark that this message is now fully synched
                if (account.isMarkMessageAsReadOnView()) {
                    message.setFlag(Flag.SEEN, true);
                }
                message.setFlag(Flag.X_DOWNLOADED_FULL, true);
            }

            // now that we have the full message, refresh the headers
            for (MessagingListener l : getListeners(listener)) {
                l.loadMessageForViewHeadersAvailable(account, folder, uid, message);
            }

            for (MessagingListener l : getListeners(listener)) {
                l.loadMessageForViewBodyAvailable(account, folder, uid, message);
            }
            for (MessagingListener l : getListeners(listener)) {
                l.loadMessageForViewFinished(account, folder, uid, message);
            }
            return true;
        } catch (MessagingException e) {
            for (MessagingListener l : getListeners(listener)) {
                l.loadMessageForViewFailed(account, folder, uid, e);
            }
            notifyUserIfCertificateProblem(account, e, true);
            addErrorMessage(account, null, e);
            return false;
        } finally {
            closeFolder(remoteFolder);
            closeFolder(localFolder);
        }
    }

    public void loadMessageForView(final Account account, final String folder, final String uid,
                                   final MessagingListener listener) {
        for (MessagingListener l : getListeners(listener)) {
            l.loadMessageForViewStarted(account, folder, uid);
        }
        threadPool.execute(new Runnable() {
            @Override
            public void run() {

                try {
                    LocalStore localStore = account.getLocalStore();
                    LocalFolder localFolder = localStore.getFolder(folder);
                    localFolder.open(Folder.OPEN_MODE_RW);

                    LocalMessage message = localFolder.getMessage(uid);
                    if (message == null
                    || message.getId() == 0) {
                        throw new IllegalArgumentException("Message not found: folder=" + folder + ", uid=" + uid);
                    }
                    // IMAP search results will usually need to be downloaded before viewing.
                    // TODO: limit by account.getMaximumAutoDownloadMessageSize().
                    if (!message.isSet(Flag.X_DOWNLOADED_FULL) &&
                            !message.isSet(Flag.X_DOWNLOADED_PARTIAL)) {
                        if (loadMessageForViewRemoteSynchronous(account, folder, uid, listener,
                                false, true)) {

                            markMessageAsReadOnView(account, message);
                        }
                        return;
                    }


                    for (MessagingListener l : getListeners(listener)) {
                        l.loadMessageForViewHeadersAvailable(account, folder, uid, message);
                    }

                    FetchProfile fp = new FetchProfile();
                    fp.add(FetchProfile.Item.ENVELOPE);
                    fp.add(FetchProfile.Item.BODY);
                    localFolder.fetch(Collections.singletonList(message), fp, null);
                    localFolder.close();

                    for (MessagingListener l : getListeners(listener)) {
                        l.loadMessageForViewBodyAvailable(account, folder, uid, message);
                    }

                    for (MessagingListener l : getListeners(listener)) {
                        l.loadMessageForViewFinished(account, folder, uid, message);
                    }
                    markMessageAsReadOnView(account, message);

                } catch (MessagingException e) {
                    for (MessagingListener l : getListeners(listener)) {
                        l.loadMessageForViewFailed(account, folder, uid, e);
                    }
                    addErrorMessage(account, null, e);

                }
            }
        });
    }

    public LocalMessage loadMessage(Account account, String folderName, String uid) throws MessagingException {
        LocalStore localStore = account.getLocalStore();
        LocalFolder localFolder = localStore.getFolder(folderName);
        localFolder.open(Folder.OPEN_MODE_RW);

        LocalMessage message = localFolder.getMessage(uid);
        if (message == null || message.getId() == 0) {
            throw new IllegalArgumentException("Message not found: folder=" + folderName + ", uid=" + uid);
        }

        FetchProfile fp = new FetchProfile();
        fp.add(FetchProfile.Item.BODY);
        localFolder.fetch(Collections.singletonList(message), fp, null);
        localFolder.close();

        notificationController.removeNewMailNotification(account, message.makeMessageReference());
        markMessageAsReadOnView(account, message);

        return message;
    }

    private void markMessageAsReadOnView(Account account, LocalMessage message)
            throws MessagingException {

        if (account.isMarkMessageAsReadOnView() && !message.isSet(Flag.SEEN)) {
            List<Long> messageIds = Collections.singletonList(message.getId());
            setFlag(account, messageIds, Flag.SEEN, true);

            message.setFlagInternal(Flag.SEEN, true);
        }
    }

    public void loadAttachment(final Account account, final LocalMessage message, final Part part,
            final MessagingListener listener) {

        put("loadAttachment", listener, new Runnable() {
            @Override
            public void run() {
                Folder remoteFolder = null;
                LocalFolder localFolder = null;
                try {
                    String folderName = message.getFolder().getName();

                    LocalStore localStore = account.getLocalStore();
                    localFolder = localStore.getFolder(folderName);

                    Store remoteStore = account.getRemoteStore();
                    remoteFolder = remoteStore.getFolder(folderName);
                    remoteFolder.open(Folder.OPEN_MODE_RW);

                    Message remoteMessage = remoteFolder.getMessage(message.getUid());
                    remoteFolder.fetchPart(remoteMessage, part, null);

                    localFolder.addPartToMessage(message, part);

                    for (MessagingListener l : getListeners(listener)) {
                        l.loadAttachmentFinished(account, message, part);
                    }
                } catch (MessagingException me) {
                    if (K9.DEBUG)
                        Log.v(K9.LOG_TAG, "Exception loading attachment", me);

                    for (MessagingListener l : getListeners(listener)) {
                        l.loadAttachmentFailed(account, message, part, me.getMessage());
                    }
                    notifyUserIfCertificateProblem(account, me, true);
                    addErrorMessage(account, null, me);

                } finally {
                    closeFolder(localFolder);
                    closeFolder(remoteFolder);
                }
            }
        });
    }

    /**
     * Stores the given message in the Outbox and starts a sendPendingMessages command to
     * attempt to send the message.
     * @param account
     * @param message
     * @param listener
     */
    public void sendMessage(final Account account,
                            final Message message,
                            MessagingListener listener) {
        try {
            LocalStore localStore = account.getLocalStore();
            LocalFolder localFolder = localStore.getFolder(account.getOutboxFolderName());
            localFolder.open(Folder.OPEN_MODE_RW);
            localFolder.appendMessages(Collections.singletonList(message));
            Message localMessage = localFolder.getMessage(message.getUid());
            localMessage.setFlag(Flag.X_DOWNLOADED_FULL, true);
            localFolder.close();
            sendPendingMessages(account, listener);
        } catch (MessagingException e) {
            /*
            for (MessagingListener l : getListeners())
            {
                // TODO general failed
            }
            */
            addErrorMessage(account, null, e);

        }
    }


    public void sendPendingMessages(MessagingListener listener) {
        final Preferences prefs = Preferences.getPreferences(context);
        for (Account account : prefs.getAvailableAccounts()) {
            sendPendingMessages(account, listener);
        }
    }


    /**
     * Attempt to send any messages that are sitting in the Outbox.
     * @param account
     * @param listener
     */
    public void sendPendingMessages(final Account account,
                                    MessagingListener listener) {
        putBackground("sendPendingMessages", listener, new Runnable() {
            @Override
            public void run() {
                if (!account.isAvailable(context)) {
                    throw new UnavailableAccountException();
                }
                if (messagesPendingSend(account)) {

                    showSendingNotificationIfNecessary(account);

                    try {
                        sendPendingMessagesSynchronous(account);
                    } finally {
                        clearSendingNotificationIfNecessary(account);
                    }
                }
            }
        });
    }

    private void showSendingNotificationIfNecessary(Account account) {
        if (account.isShowOngoing()) {
            notificationController.showSendingNotification(account);
        }
    }

    private void clearSendingNotificationIfNecessary(Account account) {
        if (account.isShowOngoing()) {
            notificationController.clearSendingNotification(account);
        }
    }

    public boolean messagesPendingSend(final Account account) {
        Folder localFolder = null;
        try {
            localFolder = account.getLocalStore().getFolder(
                              account.getOutboxFolderName());
            if (!localFolder.exists()) {
                return false;
            }

            localFolder.open(Folder.OPEN_MODE_RW);

            if (localFolder.getMessageCount() > 0) {
                return true;
            }
        } catch (Exception e) {
            Log.e(K9.LOG_TAG, "Exception while checking for unsent messages", e);
        } finally {
            closeFolder(localFolder);
        }
        return false;
    }

    /**
     * Attempt to send any messages that are sitting in the Outbox.
     * @param account
     */
    public void sendPendingMessagesSynchronous(final Account account) {
        LocalFolder localFolder = null;
        Exception lastFailure = null;
        boolean wasPermanentFailure = false;
        try {
            LocalStore localStore = account.getLocalStore();
            localFolder = localStore.getFolder(
                              account.getOutboxFolderName());
            if (!localFolder.exists()) {
                return;
            }
            for (MessagingListener l : getListeners()) {
                l.sendPendingMessagesStarted(account);
            }
            localFolder.open(Folder.OPEN_MODE_RW);

            List<LocalMessage> localMessages = localFolder.getMessages(null);
            int progress = 0;
            int todo = localMessages.size();
            for (MessagingListener l : getListeners()) {
                l.synchronizeMailboxProgress(account, account.getSentFolderName(), progress, todo);
            }
            /*
             * The profile we will use to pull all of the content
             * for a given local message into memory for sending.
             */
            FetchProfile fp = new FetchProfile();
            fp.add(FetchProfile.Item.ENVELOPE);
            fp.add(FetchProfile.Item.BODY);

            if (K9.DEBUG)
                Log.i(K9.LOG_TAG, "Scanning folder '" + account.getOutboxFolderName() + "' (" + localFolder.getId() + ") for messages to send");

            Transport transport = Transport.getInstance(K9.app, account);
            for (LocalMessage message : localMessages) {
                if (message.isSet(Flag.DELETED)) {
                    message.destroy();
                    continue;
                }
                try {
                    AtomicInteger count = new AtomicInteger(0);
                    AtomicInteger oldCount = sendCount.putIfAbsent(message.getUid(), count);
                    if (oldCount != null) {
                        count = oldCount;
                    }

                    if (K9.DEBUG)
                        Log.i(K9.LOG_TAG, "Send count for message " + message.getUid() + " is " + count.get());

                    if (count.incrementAndGet() > K9.MAX_SEND_ATTEMPTS) {
                        Log.e(K9.LOG_TAG, "Send count for message " + message.getUid() + " can't be delivered after " + K9.MAX_SEND_ATTEMPTS + " attempts.  Giving up until the user restarts the device");
                        notificationController.showSendFailedNotification(account,
                                new MessagingException(message.getSubject()));
                        continue;
                    }



                    localFolder.fetch(Collections.singletonList(message), fp, null);
                    try {


                        if (message.getHeader(K9.IDENTITY_HEADER).length > 0) {
                            Log.v(K9.LOG_TAG, "The user has set the Outbox and Drafts folder to the same thing. " +
                                  "This message appears to be a draft, so K-9 will not send it");
                            continue;

                        }


                        message.setFlag(Flag.X_SEND_IN_PROGRESS, true);
                        if (K9.DEBUG)
                            Log.i(K9.LOG_TAG, "Sending message with UID " + message.getUid());
                        transport.sendMessage(message);
                        message.setFlag(Flag.X_SEND_IN_PROGRESS, false);
                        message.setFlag(Flag.SEEN, true);
                        progress++;
                        for (MessagingListener l : getListeners()) {
                            l.synchronizeMailboxProgress(account, account.getSentFolderName(), progress, todo);
                        }
                        if (!account.hasSentFolder()) {
                            if (K9.DEBUG)
                                Log.i(K9.LOG_TAG, "Account does not have a sent mail folder; deleting sent message");
                            message.setFlag(Flag.DELETED, true);
                        } else {
                            LocalFolder localSentFolder = localStore.getFolder(account.getSentFolderName());
                            if (K9.DEBUG)
                                Log.i(K9.LOG_TAG, "Moving sent message to folder '" + account.getSentFolderName() + "' (" + localSentFolder.getId() + ") ");

                            localFolder.moveMessages(Collections.singletonList(message), localSentFolder);

                            if (K9.DEBUG)
                                Log.i(K9.LOG_TAG, "Moved sent message to folder '" + account.getSentFolderName() + "' (" + localSentFolder.getId() + ") ");

                            PendingCommand command = new PendingCommand();
                            command.command = PENDING_COMMAND_APPEND;
                            command.arguments = new String[] { localSentFolder.getName(), message.getUid() };
                            queuePendingCommand(account, command);
                            processPendingCommands(account);
                        }

                    } catch (CertificateValidationException e) {
                        lastFailure = e;
                        wasPermanentFailure = false;

                        notifyUserIfCertificateProblem(account, e, false);
                        handleSendFailure(account, localStore, localFolder, message, e, wasPermanentFailure);
                    } catch (MessagingException e) {
                        lastFailure = e;
                        wasPermanentFailure = e.isPermanentFailure();

                        handleSendFailure(account, localStore, localFolder, message, e, wasPermanentFailure);
                    } catch (Exception e) {
                        lastFailure = e;
                        wasPermanentFailure = true;

                        handleSendFailure(account, localStore, localFolder, message, e, wasPermanentFailure);
                    }
                } catch (Exception e) {
                    lastFailure = e;
                    wasPermanentFailure = false;

                    Log.e(K9.LOG_TAG, "Failed to fetch message for sending", e);

                    addErrorMessage(account, "Failed to fetch message for sending", e);
                    notifySynchronizeMailboxFailed(account, localFolder, e);
                }
            }

            for (MessagingListener l : getListeners()) {
                l.sendPendingMessagesCompleted(account);
            }

            if (lastFailure != null) {
                if (wasPermanentFailure) {
                    notificationController.showSendFailedNotification(account, lastFailure);
                } else {
                    notificationController.showSendFailedNotification(account, lastFailure);
                }
            }
        } catch (UnavailableStorageException e) {
            Log.i(K9.LOG_TAG, "Failed to send pending messages because storage is not available - trying again later.");
            throw new UnavailableAccountException(e);
        } catch (Exception e) {
            for (MessagingListener l : getListeners()) {
                l.sendPendingMessagesFailed(account);
            }
            addErrorMessage(account, null, e);

        } finally {
            if (lastFailure == null) {
                notificationController.clearSendFailedNotification(account);
            }
            closeFolder(localFolder);
        }
    }

    private void handleSendFailure(Account account, Store localStore, Folder localFolder, Message message,
            Exception exception, boolean permanentFailure) throws MessagingException {

        Log.e(K9.LOG_TAG, "Failed to send message", exception);

        if (permanentFailure) {
            moveMessageToDraftsFolder(account, localFolder, localStore, message);
        }

        addErrorMessage(account, "Failed to send message", exception);
        message.setFlag(Flag.X_SEND_FAILED, true);

        notifySynchronizeMailboxFailed(account, localFolder, exception);
    }

    private void moveMessageToDraftsFolder(Account account, Folder localFolder, Store localStore, Message message)
            throws MessagingException {
        LocalFolder draftsFolder = (LocalFolder) localStore.getFolder(account.getDraftsFolderName());
        localFolder.moveMessages(Collections.singletonList(message), draftsFolder);
    }

    private void notifySynchronizeMailboxFailed(Account account, Folder localFolder, Exception exception) {
        String folderName = localFolder.getName();
        String errorMessage = getRootCauseMessage(exception);
        for (MessagingListener listener : getListeners()) {
            listener.synchronizeMailboxFailed(account, folderName, errorMessage);
        }
    }

    public void getAccountStats(final Context context, final Account account,
            final MessagingListener listener) {

        threadPool.execute(new Runnable() {
            @Override
            public void run() {
                try {
                    AccountStats stats = account.getStats(context);
                    listener.accountStatusChanged(account, stats);
                } catch (MessagingException me) {
                    Log.e(K9.LOG_TAG, "Count not get unread count for account " +
                            account.getDescription(), me);
                }

            }
        });
    }

    public void getSearchAccountStats(final SearchAccount searchAccount,
            final MessagingListener listener) {

        threadPool.execute(new Runnable() {
            @Override
            public void run() {
                getSearchAccountStatsSynchronous(searchAccount, listener);
            }
        });
    }

    public AccountStats getSearchAccountStatsSynchronous(final SearchAccount searchAccount,
            final MessagingListener listener) {

        Preferences preferences = Preferences.getPreferences(context);
        LocalSearch search = searchAccount.getRelatedSearch();

        // Collect accounts that belong to the search
        String[] accountUuids = search.getAccountUuids();
        List<Account> accounts;
        if (search.searchAllAccounts()) {
            accounts = preferences.getAccounts();
        } else {
            accounts = new ArrayList<Account>(accountUuids.length);
            for (int i = 0, len = accountUuids.length; i < len; i++) {
                String accountUuid = accountUuids[i];
                accounts.set(i, preferences.getAccount(accountUuid));
            }
        }

        ContentResolver cr = context.getContentResolver();

        int unreadMessageCount = 0;
        int flaggedMessageCount = 0;

        String[] projection = {
                StatsColumns.UNREAD_COUNT,
                StatsColumns.FLAGGED_COUNT
        };

        for (Account account : accounts) {
            StringBuilder query = new StringBuilder();
            List<String> queryArgs = new ArrayList<String>();
            ConditionsTreeNode conditions = search.getConditions();
            SqlQueryBuilder.buildWhereClause(account, conditions, query, queryArgs);

            String selection = query.toString();
            String[] selectionArgs = queryArgs.toArray(EMPTY_STRING_ARRAY);

            Uri uri = Uri.withAppendedPath(EmailProvider.CONTENT_URI,
                    "account/" + account.getUuid() + "/stats");

            // Query content provider to get the account stats
            Cursor cursor = cr.query(uri, projection, selection, selectionArgs, null);
            try {
                if (cursor.moveToFirst()) {
                    unreadMessageCount += cursor.getInt(0);
                    flaggedMessageCount += cursor.getInt(1);
                }
            } finally {
                cursor.close();
            }
        }

        // Create AccountStats instance...
        AccountStats stats = new AccountStats();
        stats.unreadMessageCount = unreadMessageCount;
        stats.flaggedMessageCount = flaggedMessageCount;

        // ...and notify the listener
        if (listener != null) {
            listener.accountStatusChanged(searchAccount, stats);
        }

        return stats;
    }

    public void getFolderUnreadMessageCount(final Account account, final String folderName,
                                            final MessagingListener l) {
        Runnable unreadRunnable = new Runnable() {
            @Override
            public void run() {

                int unreadMessageCount = 0;
                try {
                    Folder localFolder = account.getLocalStore().getFolder(folderName);
                    unreadMessageCount = localFolder.getUnreadMessageCount();
                } catch (MessagingException me) {
                    Log.e(K9.LOG_TAG, "Count not get unread count for account " + account.getDescription(), me);
                }
                l.folderStatusChanged(account, folderName, unreadMessageCount);
            }
        };


        put("getFolderUnread:" + account.getDescription() + ":" + folderName, l, unreadRunnable);
    }



    public boolean isMoveCapable(Message message) {
        return !message.getUid().startsWith(K9.LOCAL_UID_PREFIX);
    }
    public boolean isCopyCapable(Message message) {
        return isMoveCapable(message);
    }

    public boolean isMoveCapable(final Account account) {
        try {
            Store localStore = account.getLocalStore();
            Store remoteStore = account.getRemoteStore();
            return localStore.isMoveCapable() && remoteStore.isMoveCapable();
        } catch (MessagingException me) {

            Log.e(K9.LOG_TAG, "Exception while ascertaining move capability", me);
            return false;
        }
    }
    public boolean isCopyCapable(final Account account) {
        try {
            Store localStore = account.getLocalStore();
            Store remoteStore = account.getRemoteStore();
            return localStore.isCopyCapable() && remoteStore.isCopyCapable();
        } catch (MessagingException me) {
            Log.e(K9.LOG_TAG, "Exception while ascertaining copy capability", me);
            return false;
        }
    }
    public void moveMessages(final Account account, final String srcFolder,
            final List<LocalMessage> messages, final String destFolder,
            final MessagingListener listener) {

        suppressMessages(account, messages);

        putBackground("moveMessages", null, new Runnable() {
            @Override
            public void run() {
                moveOrCopyMessageSynchronous(account, srcFolder, messages, destFolder, false,
                        listener);
            }
        });
    }

    public void moveMessagesInThread(final Account account, final String srcFolder,
            final List<LocalMessage> messages, final String destFolder) {

        suppressMessages(account, messages);

        putBackground("moveMessagesInThread", null, new Runnable() {
            @Override
            public void run() {
                try {
                    List<Message> messagesInThreads = collectMessagesInThreads(account, messages);
                    moveOrCopyMessageSynchronous(account, srcFolder, messagesInThreads, destFolder,
                            false, null);
                } catch (MessagingException e) {
                    addErrorMessage(account, "Exception while moving messages", e);
                }
            }
        });
    }

    public void moveMessage(final Account account, final String srcFolder, final LocalMessage message,
            final String destFolder, final MessagingListener listener) {

        moveMessages(account, srcFolder, Collections.singletonList(message), destFolder, listener);
    }

    public void copyMessages(final Account account, final String srcFolder,
            final List<? extends Message> messages, final String destFolder,
            final MessagingListener listener) {

        putBackground("copyMessages", null, new Runnable() {
            @Override
            public void run() {
                moveOrCopyMessageSynchronous(account, srcFolder, messages, destFolder, true,
                        listener);
            }
        });
    }

    public void copyMessagesInThread(final Account account, final String srcFolder,
            final List<? extends Message> messages, final String destFolder) {

        putBackground("copyMessagesInThread", null, new Runnable() {
            @Override
            public void run() {
                try {
                    List<Message> messagesInThreads = collectMessagesInThreads(account, messages);
                    moveOrCopyMessageSynchronous(account, srcFolder, messagesInThreads, destFolder,
                            true, null);
                } catch (MessagingException e) {
                    addErrorMessage(account, "Exception while copying messages", e);
                }
            }
        });
    }

    public void copyMessage(final Account account, final String srcFolder, final Message message,
            final String destFolder, final MessagingListener listener) {

        copyMessages(account, srcFolder, Collections.singletonList(message), destFolder, listener);
    }

    private void moveOrCopyMessageSynchronous(final Account account, final String srcFolder,
            final List<? extends Message> inMessages, final String destFolder, final boolean isCopy,
            MessagingListener listener) {

        try {
            Map<String, String> uidMap = new HashMap<String, String>();
            LocalStore localStore = account.getLocalStore();
            Store remoteStore = account.getRemoteStore();
            if (!isCopy && (!remoteStore.isMoveCapable() || !localStore.isMoveCapable())) {
                return;
            }
            if (isCopy && (!remoteStore.isCopyCapable() || !localStore.isCopyCapable())) {
                return;
            }

            LocalFolder localSrcFolder = localStore.getFolder(srcFolder);
            Folder localDestFolder = localStore.getFolder(destFolder);

            boolean unreadCountAffected = false;
            List<String> uids = new LinkedList<String>();
            for (Message message : inMessages) {
                String uid = message.getUid();
                if (!uid.startsWith(K9.LOCAL_UID_PREFIX)) {
                    uids.add(uid);
                }

                if (!unreadCountAffected && !message.isSet(Flag.SEEN)) {
                    unreadCountAffected = true;
                }
            }

            List<LocalMessage> messages = localSrcFolder.getMessages(uids.toArray(EMPTY_STRING_ARRAY), null);
            if (messages.size() > 0) {
                Map<String, Message> origUidMap = new HashMap<String, Message>();

                for (Message message : messages) {
                    origUidMap.put(message.getUid(), message);
                }

                if (K9.DEBUG)
                    Log.i(K9.LOG_TAG, "moveOrCopyMessageSynchronous: source folder = " + srcFolder
                          + ", " + messages.size() + " messages, " + ", destination folder = " + destFolder + ", isCopy = " + isCopy);

                if (isCopy) {
                    FetchProfile fp = new FetchProfile();
                    fp.add(FetchProfile.Item.ENVELOPE);
                    fp.add(FetchProfile.Item.BODY);
                    localSrcFolder.fetch(messages, fp, null);
                    uidMap = localSrcFolder.copyMessages(messages, localDestFolder);

                    if (unreadCountAffected) {
                        // If this copy operation changes the unread count in the destination
                        // folder, notify the listeners.
                        int unreadMessageCount = localDestFolder.getUnreadMessageCount();
                        for (MessagingListener l : getListeners()) {
                            l.folderStatusChanged(account, destFolder, unreadMessageCount);
                        }
                    }
                } else {
                    uidMap = localSrcFolder.moveMessages(messages, localDestFolder);
                    for (Map.Entry<String, Message> entry : origUidMap.entrySet()) {
                        String origUid = entry.getKey();
                        Message message = entry.getValue();
                        for (MessagingListener l : getListeners()) {
                            l.messageUidChanged(account, srcFolder, origUid, message.getUid());
                        }
                    }
                    unsuppressMessages(account, messages);

                    if (unreadCountAffected) {
                        // If this move operation changes the unread count, notify the listeners
                        // that the unread count changed in both the source and destination folder.
                        int unreadMessageCountSrc = localSrcFolder.getUnreadMessageCount();
                        int unreadMessageCountDest = localDestFolder.getUnreadMessageCount();
                        for (MessagingListener l : getListeners()) {
                            l.folderStatusChanged(account, srcFolder, unreadMessageCountSrc);
                            l.folderStatusChanged(account, destFolder, unreadMessageCountDest);
                        }
                    }
                }

                queueMoveOrCopy(account, srcFolder, destFolder, isCopy, origUidMap.keySet().toArray(EMPTY_STRING_ARRAY), uidMap);
            }

            processPendingCommands(account);
        } catch (UnavailableStorageException e) {
            Log.i(K9.LOG_TAG, "Failed to move/copy message because storage is not available - trying again later.");
            throw new UnavailableAccountException(e);
        } catch (MessagingException me) {
            addErrorMessage(account, null, me);

            throw new RuntimeException("Error moving message", me);
        }
    }

    public void expunge(final Account account, final String folder, final MessagingListener listener) {
        putBackground("expunge", null, new Runnable() {
            @Override
            public void run() {
                queueExpunge(account, folder);
            }
        });
    }

    public void deleteDraft(final Account account, long id) {
        LocalFolder localFolder = null;
        try {
            LocalStore localStore = account.getLocalStore();
            localFolder = localStore.getFolder(account.getDraftsFolderName());
            localFolder.open(Folder.OPEN_MODE_RW);
            String uid = localFolder.getMessageUidById(id);
            if (uid != null) {
                LocalMessage message = localFolder.getMessage(uid);
                if (message != null) {
                    deleteMessages(Collections.singletonList(message), null);
                }
            }
        } catch (MessagingException me) {
            addErrorMessage(account, null, me);
        } finally {
            closeFolder(localFolder);
        }
    }

    public void deleteThreads(final List<LocalMessage> messages) {
        actOnMessages(messages, new MessageActor() {

            @Override
            public void act(final Account account, final Folder folder,
                    final List<Message> accountMessages) {

                suppressMessages(account, messages);

                putBackground("deleteThreads", null, new Runnable() {
                    @Override
                    public void run() {
                        deleteThreadsSynchronous(account, folder.getName(), accountMessages);
                    }
                });
            }
        });
    }

    public void deleteThreadsSynchronous(Account account, String folderName,
            List<Message> messages) {

        try {
            List<Message> messagesToDelete = collectMessagesInThreads(account, messages);

            deleteMessagesSynchronous(account, folderName,
                    messagesToDelete, null);
        } catch (MessagingException e) {
            Log.e(K9.LOG_TAG, "Something went wrong while deleting threads", e);
        }
    }

    public List<Message> collectMessagesInThreads(Account account, List<? extends Message> messages)
            throws MessagingException {

        LocalStore localStore = account.getLocalStore();

        List<Message> messagesInThreads = new ArrayList<Message>();
        for (Message message : messages) {
            LocalMessage localMessage = (LocalMessage) message;
            long rootId = localMessage.getRootId();
            long threadId = (rootId == -1) ? localMessage.getThreadId() : rootId;

            List<? extends Message> messagesInThread = localStore.getMessagesInThread(threadId);

            messagesInThreads.addAll(messagesInThread);
        }

        return messagesInThreads;
    }

    public void deleteMessages(final List<LocalMessage> messages, final MessagingListener listener) {
        actOnMessages(messages, new MessageActor() {

            @Override
            public void act(final Account account, final Folder folder,
                    final List<Message> accountMessages) {
                suppressMessages(account, messages);

                putBackground("deleteMessages", null, new Runnable() {
                    @Override
                    public void run() {
                        deleteMessagesSynchronous(account, folder.getName(),
                                accountMessages, listener);
                    }
                });
            }

        });

    }

    private void deleteMessagesSynchronous(final Account account, final String folder, final List<? extends Message> messages,
                                           MessagingListener listener) {
        Folder localFolder = null;
        Folder localTrashFolder = null;
        String[] uids = getUidsFromMessages(messages);
        try {
            //We need to make these callbacks before moving the messages to the trash
            //as messages get a new UID after being moved
            for (Message message : messages) {
                for (MessagingListener l : getListeners(listener)) {
                    l.messageDeleted(account, folder, message);
                }
            }
            Store localStore = account.getLocalStore();
            localFolder = localStore.getFolder(folder);
            Map<String, String> uidMap = null;
            if (folder.equals(account.getTrashFolderName()) || !account.hasTrashFolder()) {
                if (K9.DEBUG)
                    Log.d(K9.LOG_TAG, "Deleting messages in trash folder or trash set to -None-, not copying");

                localFolder.setFlags(messages, Collections.singleton(Flag.DELETED), true);
            } else {
                localTrashFolder = localStore.getFolder(account.getTrashFolderName());
                if (!localTrashFolder.exists()) {
                    localTrashFolder.create(Folder.FolderType.HOLDS_MESSAGES);
                }
                if (localTrashFolder.exists()) {
                    if (K9.DEBUG)
                        Log.d(K9.LOG_TAG, "Deleting messages in normal folder, moving");

                    uidMap = localFolder.moveMessages(messages, localTrashFolder);

                }
            }

            for (MessagingListener l : getListeners()) {
                l.folderStatusChanged(account, folder, localFolder.getUnreadMessageCount());
                if (localTrashFolder != null) {
                    l.folderStatusChanged(account, account.getTrashFolderName(), localTrashFolder.getUnreadMessageCount());
                }
            }

            if (K9.DEBUG)
                Log.d(K9.LOG_TAG, "Delete policy for account " + account.getDescription() + " is " + account.getDeletePolicy());

            if (folder.equals(account.getOutboxFolderName())) {
                for (Message message : messages) {
                    // If the message was in the Outbox, then it has been copied to local Trash, and has
                    // to be copied to remote trash
                    PendingCommand command = new PendingCommand();
                    command.command = PENDING_COMMAND_APPEND;
                    command.arguments =
                        new String[] {
                        account.getTrashFolderName(),
                        message.getUid()
                    };
                    queuePendingCommand(account, command);
                }
                processPendingCommands(account);
            } else if (account.getDeletePolicy() == DeletePolicy.ON_DELETE) {
                if (folder.equals(account.getTrashFolderName())) {
                    queueSetFlag(account, folder, Boolean.toString(true), Flag.DELETED.toString(), uids);
                } else {
                    queueMoveOrCopy(account, folder, account.getTrashFolderName(), false, uids, uidMap);
                }
                processPendingCommands(account);
            } else if (account.getDeletePolicy() == DeletePolicy.MARK_AS_READ) {
                queueSetFlag(account, folder, Boolean.toString(true), Flag.SEEN.toString(), uids);
                processPendingCommands(account);
            } else {
                if (K9.DEBUG)
                    Log.d(K9.LOG_TAG, "Delete policy " + account.getDeletePolicy() + " prevents delete from server");
            }

            unsuppressMessages(account, messages);
        } catch (UnavailableStorageException e) {
            Log.i(K9.LOG_TAG, "Failed to delete message because storage is not available - trying again later.");
            throw new UnavailableAccountException(e);
        } catch (MessagingException me) {
            addErrorMessage(account, null, me);

            throw new RuntimeException("Error deleting message from local store.", me);
        } finally {
            closeFolder(localFolder);
            closeFolder(localTrashFolder);
        }
    }

    private String[] getUidsFromMessages(List <? extends Message> messages) {
        String[] uids = new String[messages.size()];
        for (int i = 0; i < messages.size(); i++) {
            uids[i] = messages.get(i).getUid();
        }
        return uids;
    }

    private void processPendingEmptyTrash(PendingCommand command, Account account) throws MessagingException {
        Store remoteStore = account.getRemoteStore();

        Folder remoteFolder = remoteStore.getFolder(account.getTrashFolderName());
        try {
            if (remoteFolder.exists()) {
                remoteFolder.open(Folder.OPEN_MODE_RW);
                remoteFolder.setFlags(Collections.singleton(Flag.DELETED), true);
                if (Expunge.EXPUNGE_IMMEDIATELY == account.getExpungePolicy()) {
                    remoteFolder.expunge();
                }

                // When we empty trash, we need to actually synchronize the folder
                // or local deletes will never get cleaned up
                synchronizeFolder(account, remoteFolder, true, 0, null);
                compact(account, null);


            }
        } finally {
            closeFolder(remoteFolder);
        }
    }

    public void emptyTrash(final Account account, MessagingListener listener) {
        putBackground("emptyTrash", listener, new Runnable() {
            @Override
            public void run() {
                LocalFolder localFolder = null;
                try {
                    Store localStore = account.getLocalStore();
                    localFolder = (LocalFolder) localStore.getFolder(account.getTrashFolderName());
                    localFolder.open(Folder.OPEN_MODE_RW);

                    boolean isTrashLocalOnly = isTrashLocalOnly(account);
                    if (isTrashLocalOnly) {
                        localFolder.clearAllMessages();
                    } else {
                        localFolder.setFlags(Collections.singleton(Flag.DELETED), true);
                    }

                    for (MessagingListener l : getListeners()) {
                        l.emptyTrashCompleted(account);
                    }

                    if (!isTrashLocalOnly) {
                        List<String> args = new ArrayList<String>();
                        PendingCommand command = new PendingCommand();
                        command.command = PENDING_COMMAND_EMPTY_TRASH;
                        command.arguments = args.toArray(EMPTY_STRING_ARRAY);
                        queuePendingCommand(account, command);
                        processPendingCommands(account);
                    }
                } catch (UnavailableStorageException e) {
                    Log.i(K9.LOG_TAG, "Failed to empty trash because storage is not available - trying again later.");
                    throw new UnavailableAccountException(e);
                } catch (Exception e) {
                    Log.e(K9.LOG_TAG, "emptyTrash failed", e);
                    addErrorMessage(account, null, e);
                } finally {
                    closeFolder(localFolder);
                }
            }
        });
    }

    /**
     * Find out whether the account type only supports a local Trash folder.
     *
     * <p>Note: Currently this is only the case for POP3 accounts.</p>
     *
     * @param account
     *         The account to check.
     *
     * @return {@code true} if the account only has a local Trash folder that is not synchronized
     *         with a folder on the server. {@code false} otherwise.
     *
     * @throws MessagingException
     *         In case of an error.
     */
    private boolean isTrashLocalOnly(Account account) throws MessagingException {
        // TODO: Get rid of the tight coupling once we properly support local folders
        return (account.getRemoteStore() instanceof Pop3Store);
    }

    public void sendAlternate(final Context context, Account account, Message message) {
        if (K9.DEBUG)
            Log.d(K9.LOG_TAG, "About to load message " + account.getDescription() + ":" + message.getFolder().getName()
                  + ":" + message.getUid() + " for sendAlternate");

        loadMessageForView(account, message.getFolder().getName(),
        message.getUid(), new MessagingListener() {
            @Override
            public void loadMessageForViewBodyAvailable(Account account, String folder, String uid,
            Message message) {
                if (K9.DEBUG)
                    Log.d(K9.LOG_TAG, "Got message " + account.getDescription() + ":" + folder
                          + ":" + message.getUid() + " for sendAlternate");

                try {
                    Intent msg = new Intent(Intent.ACTION_SEND);
                    String quotedText = null;
                    Part part = MimeUtility.findFirstPartByMimeType(message, "text/plain");
                    if (part == null) {
                        part = MimeUtility.findFirstPartByMimeType(message, "text/html");
                    }
                    if (part != null) {
                        quotedText = MessageExtractor.getTextFromPart(part);
                    }
                    if (quotedText != null) {
                        msg.putExtra(Intent.EXTRA_TEXT, quotedText);
                    }
                    msg.putExtra(Intent.EXTRA_SUBJECT, message.getSubject());

                    Address[] from = message.getFrom();
                    String[] senders = new String[from.length];
                    for (int i = 0; i < from.length; i++) {
                        senders[i] = from[i].toString();
                    }
                    msg.putExtra(Intents.Share.EXTRA_FROM, senders);

                    Address[] to = message.getRecipients(RecipientType.TO);
                    String[] recipientsTo = new String[to.length];
                    for (int i = 0; i < to.length; i++) {
                        recipientsTo[i] = to[i].toString();
                    }
                    msg.putExtra(Intent.EXTRA_EMAIL, recipientsTo);

                    Address[] cc = message.getRecipients(RecipientType.CC);
                    String[] recipientsCc = new String[cc.length];
                    for (int i = 0; i < cc.length; i++) {
                        recipientsCc[i] = cc[i].toString();
                    }
                    msg.putExtra(Intent.EXTRA_CC, recipientsCc);

                    msg.setType("text/plain");
                    context.startActivity(Intent.createChooser(msg, context.getString(R.string.send_alternate_chooser_title)));
                } catch (MessagingException me) {
                    Log.e(K9.LOG_TAG, "Unable to send email through alternate program", me);
                }
            }
        });

    }

    /**
     * Checks mail for one or multiple accounts. If account is null all accounts
     * are checked.
     *
     * @param context
     * @param account
     * @param listener
     */
    public void checkMail(final Context context, final Account account,
                          final boolean ignoreLastCheckedTime,
                          final boolean useManualWakeLock,
                          final MessagingListener listener) {

        TracingWakeLock twakeLock = null;
        if (useManualWakeLock) {
            TracingPowerManager pm = TracingPowerManager.getPowerManager(context);

            twakeLock = pm.newWakeLock(PowerManager.PARTIAL_WAKE_LOCK, "K9 MessagingController.checkMail");
            twakeLock.setReferenceCounted(false);
            twakeLock.acquire(K9.MANUAL_WAKE_LOCK_TIMEOUT);
        }
        final TracingWakeLock wakeLock = twakeLock;

        for (MessagingListener l : getListeners()) {
            l.checkMailStarted(context, account);
        }
        putBackground("checkMail", listener, new Runnable() {
            @Override
            public void run() {

                try {
                    if (K9.DEBUG)
                        Log.i(K9.LOG_TAG, "Starting mail check");
                    Preferences prefs = Preferences.getPreferences(context);

                    Collection<Account> accounts;
                    if (account != null) {
                        accounts = new ArrayList<Account>(1);
                        accounts.add(account);
                    } else {
                        accounts = prefs.getAvailableAccounts();
                    }

                    for (final Account account : accounts) {
                        checkMailForAccount(context, account, ignoreLastCheckedTime, prefs, listener);
                    }

                } catch (Exception e) {
                    Log.e(K9.LOG_TAG, "Unable to synchronize mail", e);
                    addErrorMessage(account, null, e);
                }
                putBackground("finalize sync", null, new Runnable() {
                    @Override
                    public void run() {

                        if (K9.DEBUG)
                            Log.i(K9.LOG_TAG, "Finished mail sync");

                        if (wakeLock != null) {
                            wakeLock.release();
                        }
                        for (MessagingListener l : getListeners()) {
                            l.checkMailFinished(context, account);
                        }

                    }
                }
                             );
            }
        });
    }



    private void checkMailForAccount(final Context context, final Account account,
                                     final boolean ignoreLastCheckedTime,
                                     final Preferences prefs,
                                     final MessagingListener listener) {
        if (!account.isAvailable(context)) {
            if (K9.DEBUG) {
                Log.i(K9.LOG_TAG, "Skipping synchronizing unavailable account " + account.getDescription());
            }
            return;
        }
        final long accountInterval = account.getAutomaticCheckIntervalMinutes() * 60 * 1000;
        if (!ignoreLastCheckedTime && accountInterval <= 0) {
            if (K9.DEBUG)
                Log.i(K9.LOG_TAG, "Skipping synchronizing account " + account.getDescription());
            return;
        }

        if (K9.DEBUG)
            Log.i(K9.LOG_TAG, "Synchronizing account " + account.getDescription());

        account.setRingNotified(false);

        sendPendingMessages(account, listener);

        try {
            Account.FolderMode aDisplayMode = account.getFolderDisplayMode();
            Account.FolderMode aSyncMode = account.getFolderSyncMode();

            Store localStore = account.getLocalStore();
            for (final Folder folder : localStore.getPersonalNamespaces(false)) {
                folder.open(Folder.OPEN_MODE_RW);

                Folder.FolderClass fDisplayClass = folder.getDisplayClass();
                Folder.FolderClass fSyncClass = folder.getSyncClass();

                if (modeMismatch(aDisplayMode, fDisplayClass)) {
                    // Never sync a folder that isn't displayed
                    /*
                    if (K9.DEBUG)
                        Log.v(K9.LOG_TAG, "Not syncing folder " + folder.getName() +
                              " which is in display mode " + fDisplayClass + " while account is in display mode " + aDisplayMode);
                    */

                    continue;
                }

                if (modeMismatch(aSyncMode, fSyncClass)) {
                    // Do not sync folders in the wrong class
                    /*
                    if (K9.DEBUG)
                        Log.v(K9.LOG_TAG, "Not syncing folder " + folder.getName() +
                              " which is in sync mode " + fSyncClass + " while account is in sync mode " + aSyncMode);
                    */

                    continue;
                }
                synchronizeFolder(account, folder, ignoreLastCheckedTime, accountInterval, listener);
            }
        } catch (MessagingException e) {
            Log.e(K9.LOG_TAG, "Unable to synchronize account " + account.getName(), e);
            addErrorMessage(account, null, e);
        } finally {
            putBackground("clear notification flag for " + account.getDescription(), null, new Runnable() {
                @Override
                public void run() {
                    if (K9.DEBUG)
                        Log.v(K9.LOG_TAG, "Clearing notification flag for " + account.getDescription());
                    account.setRingNotified(false);
                    try {
                        AccountStats stats = account.getStats(context);
                        if (stats == null || stats.unreadMessageCount == 0) {
                            notificationController.clearNewMailNotifications(account);
                        }
                    } catch (MessagingException e) {
                        Log.e(K9.LOG_TAG, "Unable to getUnreadMessageCount for account: " + account, e);
                    }
                }
            }
                         );
        }


    }


    private void synchronizeFolder(
        final Account account,
        final Folder folder,
        final boolean ignoreLastCheckedTime,
        final long accountInterval,
        final MessagingListener listener) {


        if (K9.DEBUG)
            Log.v(K9.LOG_TAG, "Folder " + folder.getName() + " was last synced @ " +
                  new Date(folder.getLastChecked()));

        if (!ignoreLastCheckedTime && folder.getLastChecked() >
                (System.currentTimeMillis() - accountInterval)) {
            if (K9.DEBUG)
                Log.v(K9.LOG_TAG, "Not syncing folder " + folder.getName()
                      + ", previously synced @ " + new Date(folder.getLastChecked())
                      + " which would be too recent for the account period");

            return;
        }
        putBackground("sync" + folder.getName(), null, new Runnable() {
            @Override
            public void run() {
                LocalFolder tLocalFolder = null;
                try {
                    // In case multiple Commands get enqueued, don't run more than
                    // once
                    final LocalStore localStore = account.getLocalStore();
                    tLocalFolder = localStore.getFolder(folder.getName());
                    tLocalFolder.open(Folder.OPEN_MODE_RW);

                    if (!ignoreLastCheckedTime && tLocalFolder.getLastChecked() >
                    (System.currentTimeMillis() - accountInterval)) {
                        if (K9.DEBUG)
                            Log.v(K9.LOG_TAG, "Not running Command for folder " + folder.getName()
                                  + ", previously synced @ " + new Date(folder.getLastChecked())
                                  + " which would be too recent for the account period");
                        return;
                    }
                    showFetchingMailNotificationIfNecessary(account, folder);
                    try {
                        synchronizeMailboxSynchronous(account, folder.getName(), listener, null);
                    } finally {
                        clearFetchingMailNotificationIfNecessary(account);
                    }
                } catch (Exception e) {

                    Log.e(K9.LOG_TAG, "Exception while processing folder " +
                          account.getDescription() + ":" + folder.getName(), e);
                    addErrorMessage(account, null, e);
                } finally {
                    closeFolder(tLocalFolder);
                }
            }
        }
                     );


    }

    private void showFetchingMailNotificationIfNecessary(Account account, Folder folder) {
        if (account.isShowOngoing()) {
            notificationController.showFetchingMailNotification(account, folder);
        }
    }

    private void clearFetchingMailNotificationIfNecessary(Account account) {
        if (account.isShowOngoing()) {
            notificationController.clearFetchingMailNotification(account);
        }
    }


    public void compact(final Account account, final MessagingListener ml) {
        putBackground("compact:" + account.getDescription(), ml, new Runnable() {
            @Override
            public void run() {
                try {
                    LocalStore localStore = account.getLocalStore();
                    long oldSize = localStore.getSize();
                    localStore.compact();
                    long newSize = localStore.getSize();
                    for (MessagingListener l : getListeners(ml)) {
                        l.accountSizeChanged(account, oldSize, newSize);
                    }
                } catch (UnavailableStorageException e) {
                    Log.i(K9.LOG_TAG, "Failed to compact account because storage is not available - trying again later.");
                    throw new UnavailableAccountException(e);
                } catch (Exception e) {
                    Log.e(K9.LOG_TAG, "Failed to compact account " + account.getDescription(), e);
                }
            }
        });
    }

    public void clear(final Account account, final MessagingListener ml) {
        putBackground("clear:" + account.getDescription(), ml, new Runnable() {
            @Override
            public void run() {
                try {
                    LocalStore localStore = account.getLocalStore();
                    long oldSize = localStore.getSize();
                    localStore.clear();
                    localStore.resetVisibleLimits(account.getDisplayCount());
                    long newSize = localStore.getSize();
                    AccountStats stats = new AccountStats();
                    stats.size = newSize;
                    stats.unreadMessageCount = 0;
                    stats.flaggedMessageCount = 0;
                    for (MessagingListener l : getListeners(ml)) {
                        l.accountSizeChanged(account, oldSize, newSize);
                        l.accountStatusChanged(account, stats);
                    }
                } catch (UnavailableStorageException e) {
                    Log.i(K9.LOG_TAG, "Failed to clear account because storage is not available - trying again later.");
                    throw new UnavailableAccountException(e);
                } catch (Exception e) {
                    Log.e(K9.LOG_TAG, "Failed to clear account " + account.getDescription(), e);
                }
            }
        });
    }

    public void recreate(final Account account, final MessagingListener ml) {
        putBackground("recreate:" + account.getDescription(), ml, new Runnable() {
            @Override
            public void run() {
                try {
                    LocalStore localStore = account.getLocalStore();
                    long oldSize = localStore.getSize();
                    localStore.recreate();
                    localStore.resetVisibleLimits(account.getDisplayCount());
                    long newSize = localStore.getSize();
                    AccountStats stats = new AccountStats();
                    stats.size = newSize;
                    stats.unreadMessageCount = 0;
                    stats.flaggedMessageCount = 0;
                    for (MessagingListener l : getListeners(ml)) {
                        l.accountSizeChanged(account, oldSize, newSize);
                        l.accountStatusChanged(account, stats);
                    }
                } catch (UnavailableStorageException e) {
                    Log.i(K9.LOG_TAG, "Failed to recreate an account because storage is not available - trying again later.");
                    throw new UnavailableAccountException(e);
                } catch (Exception e) {
                    Log.e(K9.LOG_TAG, "Failed to recreate account " + account.getDescription(), e);
                }
            }
        });
    }


    private boolean shouldNotifyForMessage(Account account, LocalFolder localFolder, Message message) {
        // If we don't even have an account name, don't show the notification.
        // (This happens during initial account setup)
        if (account.getName() == null) {
            return false;
        }

        // Do not notify if the user does not have notifications enabled or if the message has
        // been read.
        if (!account.isNotifyNewMail() || message.isSet(Flag.SEEN)) {
            return false;
        }

        Account.FolderMode aDisplayMode = account.getFolderDisplayMode();
        Account.FolderMode aNotifyMode = account.getFolderNotifyNewMailMode();
        Folder.FolderClass fDisplayClass = localFolder.getDisplayClass();
        Folder.FolderClass fNotifyClass = localFolder.getNotifyClass();

        if (modeMismatch(aDisplayMode, fDisplayClass)) {
            // Never notify a folder that isn't displayed
            return false;
        }

        if (modeMismatch(aNotifyMode, fNotifyClass)) {
            // Do not notify folders in the wrong class
            return false;
        }

        // If the account is a POP3 account and the message is older than the oldest message we've
        // previously seen, then don't notify about it.
        if (account.getStoreUri().startsWith("pop3") &&
                message.olderThan(new Date(account.getLatestOldMessageSeenTime()))) {
            return false;
        }

        // No notification for new messages in Trash, Drafts, Spam or Sent folder.
        // But do notify if it's the INBOX (see issue 1817).
        Folder folder = message.getFolder();
        if (folder != null) {
            String folderName = folder.getName();
            if (!account.getInboxFolderName().equals(folderName) &&
                    (account.getTrashFolderName().equals(folderName)
                     || account.getDraftsFolderName().equals(folderName)
                     || account.getSpamFolderName().equals(folderName)
                     || account.getSentFolderName().equals(folderName))) {
                return false;
            }
        }

        if (message.getUid() != null && localFolder.getLastUid() != null) {
            try {
                Integer messageUid = Integer.parseInt(message.getUid());
                if (messageUid <= localFolder.getLastUid()) {
                    if (K9.DEBUG)
                        Log.d(K9.LOG_TAG, "Message uid is " + messageUid + ", max message uid is " +
                              localFolder.getLastUid() + ".  Skipping notification.");
                    return false;
                }
            } catch (NumberFormatException e) {
                // Nothing to be done here.
            }
        }

        // Don't notify if the sender address matches one of our identities and the user chose not
        // to be notified for such messages.
        if (account.isAnIdentity(message.getFrom()) && !account.isNotifySelfNewMail()) {
            return false;
        }

        return true;
    }

    public void deleteAccount(Context context, Account account) {
        notificationController.clearNewMailNotifications(account);
        memorizingListener.removeAccount(account);
    }

    /**
     * Save a draft message.
     * @param account Account we are saving for.
     * @param message Message to save.
     * @return Message representing the entry in the local store.
     */
    public Message saveDraft(final Account account, final Message message, long existingDraftId, boolean saveRemotely) {
        Message localMessage = null;
        try {
            LocalStore localStore = account.getLocalStore();
            LocalFolder localFolder = localStore.getFolder(account.getDraftsFolderName());
            localFolder.open(Folder.OPEN_MODE_RW);

            if (existingDraftId != INVALID_MESSAGE_ID) {
                String uid = localFolder.getMessageUidById(existingDraftId);
                message.setUid(uid);
            }

            // Save the message to the store.
            localFolder.appendMessages(Collections.singletonList(message));
            // Fetch the message back from the store.  This is the Message that's returned to the caller.
            localMessage = localFolder.getMessage(message.getUid());
            localMessage.setFlag(Flag.X_DOWNLOADED_FULL, true);

            if (saveRemotely) {
                PendingCommand command = new PendingCommand();
                command.command = PENDING_COMMAND_APPEND;
                command.arguments = new String[] {
                        localFolder.getName(),
                        localMessage.getUid()
                };
                queuePendingCommand(account, command);
                processPendingCommands(account);
            }

        } catch (MessagingException e) {
            Log.e(K9.LOG_TAG, "Unable to save message as draft.", e);
            addErrorMessage(account, null, e);
        }
        return localMessage;
    }

    public long getId(Message message) {
        long id;
        if (message instanceof LocalMessage) {
            id = ((LocalMessage) message).getId();
        } else {
            Log.w(K9.LOG_TAG, "MessagingController.getId() called without a LocalMessage");
            id = INVALID_MESSAGE_ID;
        }

        return id;
    }

    public boolean modeMismatch(Account.FolderMode aMode, Folder.FolderClass fMode) {
        if (aMode == Account.FolderMode.NONE
                || (aMode == Account.FolderMode.FIRST_CLASS &&
                    fMode != Folder.FolderClass.FIRST_CLASS)
                || (aMode == Account.FolderMode.FIRST_AND_SECOND_CLASS &&
                    fMode != Folder.FolderClass.FIRST_CLASS &&
                    fMode != Folder.FolderClass.SECOND_CLASS)
                || (aMode == Account.FolderMode.NOT_SECOND_CLASS &&
                    fMode == Folder.FolderClass.SECOND_CLASS)) {
            return true;
        } else {
            return false;
        }
    }

    static AtomicInteger sequencing = new AtomicInteger(0);
    static class Command implements Comparable<Command> {
        public Runnable runnable;

        public MessagingListener listener;

        public String description;

        boolean isForeground;

        int sequence = sequencing.getAndIncrement();

        @Override
        public int compareTo(Command other) {
            if (other.isForeground && !isForeground) {
                return 1;
            } else if (!other.isForeground && isForeground) {
                return -1;
            } else {
                return (sequence - other.sequence);
            }
        }
    }

    public MessagingListener getCheckMailListener() {
        return checkMailListener;
    }

    public void setCheckMailListener(MessagingListener checkMailListener) {
        if (this.checkMailListener != null) {
            removeListener(this.checkMailListener);
        }
        this.checkMailListener = checkMailListener;
        if (this.checkMailListener != null) {
            addListener(this.checkMailListener);
        }
    }

    public Collection<Pusher> getPushers() {
        return pushers.values();
    }

    public boolean setupPushing(final Account account) {
        try {
            Pusher previousPusher = pushers.remove(account);
            if (previousPusher != null) {
                previousPusher.stop();
            }

            Account.FolderMode aDisplayMode = account.getFolderDisplayMode();
            Account.FolderMode aPushMode = account.getFolderPushMode();

            List<String> names = new ArrayList<String>();

            Store localStore = account.getLocalStore();
            for (final Folder folder : localStore.getPersonalNamespaces(false)) {
                if (folder.getName().equals(account.getErrorFolderName())
                        || folder.getName().equals(account.getOutboxFolderName())) {
                    /*
                    if (K9.DEBUG)
                        Log.v(K9.LOG_TAG, "Not pushing folder " + folder.getName() +
                              " which should never be pushed");
                    */

                    continue;
                }
                folder.open(Folder.OPEN_MODE_RW);

                Folder.FolderClass fDisplayClass = folder.getDisplayClass();
                Folder.FolderClass fPushClass = folder.getPushClass();

                if (modeMismatch(aDisplayMode, fDisplayClass)) {
                    // Never push a folder that isn't displayed
                    /*
                    if (K9.DEBUG)
                        Log.v(K9.LOG_TAG, "Not pushing folder " + folder.getName() +
                              " which is in display class " + fDisplayClass + " while account is in display mode " + aDisplayMode);
                    */

                    continue;
                }

                if (modeMismatch(aPushMode, fPushClass)) {
                    // Do not push folders in the wrong class
                    /*
                    if (K9.DEBUG)
                        Log.v(K9.LOG_TAG, "Not pushing folder " + folder.getName() +
                              " which is in push mode " + fPushClass + " while account is in push mode " + aPushMode);
                    */

                    continue;
                }
                if (K9.DEBUG)
                    Log.i(K9.LOG_TAG, "Starting pusher for " + account.getDescription() + ":" + folder.getName());

                names.add(folder.getName());
            }

            if (!names.isEmpty()) {
                PushReceiver receiver = new MessagingControllerPushReceiver(context, account, this);
                int maxPushFolders = account.getMaxPushFolders();

                if (names.size() > maxPushFolders) {
                    if (K9.DEBUG)
                        Log.i(K9.LOG_TAG, "Count of folders to push for account " + account.getDescription() + " is " + names.size()
                              + ", greater than limit of " + maxPushFolders + ", truncating");

                    names = names.subList(0, maxPushFolders);
                }

                try {
                    Store store = account.getRemoteStore();
                    if (!store.isPushCapable()) {
                        if (K9.DEBUG)
                            Log.i(K9.LOG_TAG, "Account " + account.getDescription() + " is not push capable, skipping");

                        return false;
                    }
                    Pusher pusher = store.getPusher(receiver);
                    if (pusher != null) {
                        Pusher oldPusher  = pushers.putIfAbsent(account, pusher);
                        if (oldPusher == null) {
                            pusher.start(names);
                        }
                    }
                } catch (Exception e) {
                    Log.e(K9.LOG_TAG, "Could not get remote store", e);
                    return false;
                }

                return true;
            } else {
                if (K9.DEBUG)
                    Log.i(K9.LOG_TAG, "No folders are configured for pushing in account " + account.getDescription());
                return false;
            }

        } catch (Exception e) {
            Log.e(K9.LOG_TAG, "Got exception while setting up pushing", e);
        }
        return false;
    }

    public void stopAllPushing() {
        if (K9.DEBUG)
            Log.i(K9.LOG_TAG, "Stopping all pushers");

        Iterator<Pusher> iter = pushers.values().iterator();
        while (iter.hasNext()) {
            Pusher pusher = iter.next();
            iter.remove();
            pusher.stop();
        }
    }

    public void messagesArrived(final Account account, final Folder remoteFolder, final List<Message> messages, final boolean flagSyncOnly) {
        if (K9.DEBUG)
            Log.i(K9.LOG_TAG, "Got new pushed email messages for account " + account.getDescription()
                  + ", folder " + remoteFolder.getName());

        final CountDownLatch latch = new CountDownLatch(1);
        putBackground("Push messageArrived of account " + account.getDescription()
        + ", folder " + remoteFolder.getName(), null, new Runnable() {
            @Override
            public void run() {
                LocalFolder localFolder = null;
                try {
                    LocalStore localStore = account.getLocalStore();
                    localFolder = localStore.getFolder(remoteFolder.getName());
                    localFolder.open(Folder.OPEN_MODE_RW);

                    account.setRingNotified(false);
                    int newCount = downloadMessages(account, remoteFolder, localFolder, messages, flagSyncOnly);

                    int unreadMessageCount = localFolder.getUnreadMessageCount();

                    localFolder.setLastPush(System.currentTimeMillis());
                    localFolder.setStatus(null);

                    if (K9.DEBUG)
                        Log.i(K9.LOG_TAG, "messagesArrived newCount = " + newCount + ", unread count = " + unreadMessageCount);

                    if (unreadMessageCount == 0) {
                        notificationController.clearNewMailNotifications(account);
                    }

                    for (MessagingListener l : getListeners()) {
                        l.folderStatusChanged(account, remoteFolder.getName(), unreadMessageCount);
                    }

                } catch (Exception e) {
                    String rootMessage = getRootCauseMessage(e);
                    String errorMessage = PUSH_FAILED_ERROR_PREFIX + rootMessage;
                    try {
                        // Oddly enough, using a local variable gets rid of a
                        // potential null pointer access warning with Eclipse.
                        LocalFolder folder = localFolder;
                        folder.setStatus(errorMessage);
                    } catch (Exception se) {
                        Log.e(K9.LOG_TAG, "Unable to set failed status on localFolder", se);
                    }
                    for (MessagingListener l : getListeners()) {
                        l.synchronizeMailboxFailed(account, remoteFolder.getName(), errorMessage);
                    }
                    addErrorMessage(account, null, e);
                } finally {
                    closeFolder(localFolder);
                    latch.countDown();
                }

            }
        });
        try {
            latch.await();
        } catch (Exception e) {
            Log.e(K9.LOG_TAG, "Interrupted while awaiting latch release", e);
        }
        if (K9.DEBUG)
            Log.i(K9.LOG_TAG, "MessagingController.messagesArrivedLatch released");
    }

    public void systemStatusChanged() {
        for (MessagingListener l : getListeners()) {
            l.systemStatusChanged();
        }
    }

    public void cancelNotificationsForAccount(Account account) {
        notificationController.clearNewMailNotifications(account);
    }

    public void cancelNotificationForMessage(Account account, MessageReference messageReference) {
        notificationController.removeNewMailNotification(account, messageReference);
    }

    public void clearCertificateErrorNotifications(Account account, CheckDirection direction) {
        boolean incoming = (direction == CheckDirection.INCOMING);
        notificationController.clearCertificateErrorNotifications(account, incoming);
    }

    public void notifyUserIfCertificateProblem(Account account, Exception exception, boolean incoming) {
        if (!(exception instanceof CertificateValidationException)) {
            return;
        }

        CertificateValidationException cve = (CertificateValidationException) exception;
        if (!cve.needsUserAttention()) {
            return;
        }

        notificationController.showCertificateErrorNotification(account, incoming);
    }

    enum MemorizingState { STARTED, FINISHED, FAILED }

    static class Memory {
        Account account;
        String folderName;
        MemorizingState syncingState = null;
        MemorizingState sendingState = null;
        MemorizingState pushingState = null;
        MemorizingState processingState = null;
        String failureMessage = null;

        int syncingTotalMessagesInMailbox;
        int syncingNumNewMessages;

        int folderCompleted = 0;
        int folderTotal = 0;
        String processingCommandTitle = null;

        Memory(Account nAccount, String nFolderName) {
            account = nAccount;
            folderName = nFolderName;
        }

        String getKey() {
            return getMemoryKey(account, folderName);
        }


    }
    static String getMemoryKey(Account taccount, String tfolderName) {
        return taccount.getDescription() + ":" + tfolderName;
    }
    static class MemorizingListener extends MessagingListener {
        Map<String, Memory> memories = new HashMap<String, Memory>(31);

        Memory getMemory(Account account, String folderName) {
            Memory memory = memories.get(getMemoryKey(account, folderName));
            if (memory == null) {
                memory = new Memory(account, folderName);
                memories.put(memory.getKey(), memory);
            }
            return memory;
        }

        synchronized void removeAccount(Account account) {
            Iterator<Entry<String, Memory>> memIt = memories.entrySet().iterator();

            while (memIt.hasNext()) {
                Entry<String, Memory> memoryEntry = memIt.next();

                String uuidForMemory = memoryEntry.getValue().account.getUuid();

                if (uuidForMemory.equals(account.getUuid())) {
                    memIt.remove();
                }
            }
        }

        @Override
        public synchronized void synchronizeMailboxStarted(Account account, String folder) {
            Memory memory = getMemory(account, folder);
            memory.syncingState = MemorizingState.STARTED;
            memory.folderCompleted = 0;
            memory.folderTotal = 0;
        }

        @Override
        public synchronized void synchronizeMailboxFinished(Account account, String folder,
                int totalMessagesInMailbox, int numNewMessages) {
            Memory memory = getMemory(account, folder);
            memory.syncingState = MemorizingState.FINISHED;
            memory.syncingTotalMessagesInMailbox = totalMessagesInMailbox;
            memory.syncingNumNewMessages = numNewMessages;
        }

        @Override
        public synchronized void synchronizeMailboxFailed(Account account, String folder,
                String message) {

            Memory memory = getMemory(account, folder);
            memory.syncingState = MemorizingState.FAILED;
            memory.failureMessage = message;
        }
        synchronized void refreshOther(MessagingListener other) {
            if (other != null) {

                Memory syncStarted = null;
                Memory sendStarted = null;
                Memory processingStarted = null;

                for (Memory memory : memories.values()) {

                    if (memory.syncingState != null) {
                        switch (memory.syncingState) {
                        case STARTED:
                            syncStarted = memory;
                            break;
                        case FINISHED:
                            other.synchronizeMailboxFinished(memory.account, memory.folderName,
                                                             memory.syncingTotalMessagesInMailbox, memory.syncingNumNewMessages);
                            break;
                        case FAILED:
                            other.synchronizeMailboxFailed(memory.account, memory.folderName,
                                                           memory.failureMessage);
                            break;
                        }
                    }

                    if (memory.sendingState != null) {
                        switch (memory.sendingState) {
                        case STARTED:
                            sendStarted = memory;
                            break;
                        case FINISHED:
                            other.sendPendingMessagesCompleted(memory.account);
                            break;
                        case FAILED:
                            other.sendPendingMessagesFailed(memory.account);
                            break;
                        }
                    }
                    if (memory.pushingState != null) {
                        switch (memory.pushingState) {
                        case STARTED:
                            other.setPushActive(memory.account, memory.folderName, true);
                            break;
                        case FINISHED:
                            other.setPushActive(memory.account, memory.folderName, false);
                            break;
                        case FAILED:
                            break;
                        }
                    }
                    if (memory.processingState != null) {
                        switch (memory.processingState) {
                        case STARTED:
                            processingStarted = memory;
                            break;
                        case FINISHED:
                        case FAILED:
                            other.pendingCommandsFinished(memory.account);
                            break;
                        }
                    }
                }
                Memory somethingStarted = null;
                if (syncStarted != null) {
                    other.synchronizeMailboxStarted(syncStarted.account, syncStarted.folderName);
                    somethingStarted = syncStarted;
                }
                if (sendStarted != null) {
                    other.sendPendingMessagesStarted(sendStarted.account);
                    somethingStarted = sendStarted;
                }
                if (processingStarted != null) {
                    other.pendingCommandsProcessing(processingStarted.account);
                    if (processingStarted.processingCommandTitle != null) {
                        other.pendingCommandStarted(processingStarted.account, processingStarted.processingCommandTitle);

                    } else {
                        other.pendingCommandCompleted(processingStarted.account, processingStarted.processingCommandTitle);
                    }
                    somethingStarted = processingStarted;
                }
                if (somethingStarted != null && somethingStarted.folderTotal > 0) {
                    other.synchronizeMailboxProgress(somethingStarted.account, somethingStarted.folderName, somethingStarted.folderCompleted, somethingStarted.folderTotal);
                }

            }
        }
        @Override
        public synchronized void setPushActive(Account account, String folderName, boolean active) {
            Memory memory = getMemory(account, folderName);
            memory.pushingState = (active ? MemorizingState.STARTED : MemorizingState.FINISHED);
        }

        @Override
        public synchronized void sendPendingMessagesStarted(Account account) {
            Memory memory = getMemory(account, null);
            memory.sendingState = MemorizingState.STARTED;
            memory.folderCompleted = 0;
            memory.folderTotal = 0;
        }

        @Override
        public synchronized void sendPendingMessagesCompleted(Account account) {
            Memory memory = getMemory(account, null);
            memory.sendingState = MemorizingState.FINISHED;
        }

        @Override
        public synchronized void sendPendingMessagesFailed(Account account) {
            Memory memory = getMemory(account, null);
            memory.sendingState = MemorizingState.FAILED;
        }


        @Override
        public synchronized void synchronizeMailboxProgress(Account account, String folderName, int completed, int total) {
            Memory memory = getMemory(account, folderName);
            memory.folderCompleted = completed;
            memory.folderTotal = total;
        }


        @Override
        public synchronized void pendingCommandsProcessing(Account account) {
            Memory memory = getMemory(account, null);
            memory.processingState = MemorizingState.STARTED;
            memory.folderCompleted = 0;
            memory.folderTotal = 0;
        }
        @Override
        public synchronized void pendingCommandsFinished(Account account) {
            Memory memory = getMemory(account, null);
            memory.processingState = MemorizingState.FINISHED;
        }
        @Override
        public synchronized void pendingCommandStarted(Account account, String commandTitle) {
            Memory memory = getMemory(account, null);
            memory.processingCommandTitle = commandTitle;
        }

        @Override
        public synchronized void pendingCommandCompleted(Account account, String commandTitle) {
            Memory memory = getMemory(account, null);
            memory.processingCommandTitle = null;
        }

    }

    private void actOnMessages(List<LocalMessage> messages, MessageActor actor) {
        Map<Account, Map<Folder, List<Message>>> accountMap = new HashMap<Account, Map<Folder, List<Message>>>();

        for (LocalMessage message : messages) {
            if ( message == null) {
               continue;
            }
            Folder folder = message.getFolder();
            Account account = message.getAccount();

            Map<Folder, List<Message>> folderMap = accountMap.get(account);
            if (folderMap == null) {
                folderMap = new HashMap<Folder, List<Message>>();
                accountMap.put(account, folderMap);
            }
            List<Message> messageList = folderMap.get(folder);
            if (messageList == null) {
                messageList = new LinkedList<Message>();
                folderMap.put(folder, messageList);
            }

            messageList.add(message);
        }
        for (Map.Entry<Account, Map<Folder, List<Message>>> entry : accountMap.entrySet()) {
            Account account = entry.getKey();

            //account.refresh(Preferences.getPreferences(K9.app));
            Map<Folder, List<Message>> folderMap = entry.getValue();
            for (Map.Entry<Folder, List<Message>> folderEntry : folderMap.entrySet()) {
                Folder folder = folderEntry.getKey();
                List<Message> messageList = folderEntry.getValue();
                actor.act(account, folder, messageList);
            }
        }
    }

    interface MessageActor {
        public void act(final Account account, final Folder folder, final List<Message> messages);
    }
}<|MERGE_RESOLUTION|>--- conflicted
+++ resolved
@@ -764,12 +764,8 @@
      * @param folder
      * @param providedRemoteFolder
      */
-<<<<<<< HEAD
-    private void synchronizeMailboxSynchronous(
-=======
     @VisibleForTesting
     void synchronizeMailboxSynchronous(
->>>>>>> 66007a71
             final Account account, final String folder, final MessagingListener listener,
             Folder providedRemoteFolder) {
         Folder remoteFolder = null;
@@ -829,11 +825,6 @@
             if (K9.DEBUG)
                 Log.v(K9.LOG_TAG, "SYNC: Remote message count for folder " + folder + " is " + remoteMessageCount);
             final Date earliestDate = account.getEarliestPollDate();
-<<<<<<< HEAD
-=======
-
-
->>>>>>> 66007a71
             int remoteStart = 1;
             if (remoteMessageCount > 0) {
                 /* Message numbers start at 1.  */
@@ -861,10 +852,6 @@
                 for (MessagingListener l : getListeners(listener)) {
                     l.synchronizeMailboxHeadersFinished(account, folder, headerProgress.get(), remoteUidMap.size());
                 }
-<<<<<<< HEAD
-=======
-
->>>>>>> 66007a71
             } else if(remoteMessageCount < 0) {
                 throw new Exception("Message count " + remoteMessageCount + " for folder " + folder);
             }
