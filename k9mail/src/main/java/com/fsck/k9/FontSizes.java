--- conflicted
+++ resolved
@@ -24,11 +24,8 @@
     private static final String MESSAGE_VIEW_SENDER = "fontSizeMessageViewSender";
     private static final String MESSAGE_VIEW_TO = "fontSizeMessageViewTo";
     private static final String MESSAGE_VIEW_CC = "fontSizeMessageViewCC";
-<<<<<<< HEAD
+    private static final String MESSAGE_VIEW_BCC = "fontSizeMessageViewBCC";
     private static final String MESSAGE_VIEW_TAGS = "fontSizeMessageViewTags";
-=======
-    private static final String MESSAGE_VIEW_BCC = "fontSizeMessageViewBCC";
->>>>>>> ddc1b709
     private static final String MESSAGE_VIEW_ADDITIONAL_HEADERS = "fontSizeMessageViewAdditionalHeaders";
     private static final String MESSAGE_VIEW_SUBJECT = "fontSizeMessageViewSubject";
     private static final String MESSAGE_VIEW_DATE = "fontSizeMessageViewDate";
@@ -58,11 +55,8 @@
     private int messageViewSender;
     private int messageViewTo;
     private int messageViewCC;
-<<<<<<< HEAD
+    private int messageViewBCC;
     private int messageViewTags;
-=======
-    private int messageViewBCC;
->>>>>>> ddc1b709
     private int messageViewAdditionalHeaders;
     private int messageViewSubject;
     private int messageViewDate;
@@ -85,11 +79,8 @@
         messageViewSender = FONT_DEFAULT;
         messageViewTo = FONT_DEFAULT;
         messageViewCC = FONT_DEFAULT;
-<<<<<<< HEAD
+        messageViewBCC = FONT_DEFAULT;
         messageViewTags = FONT_DEFAULT;
-=======
-        messageViewBCC = FONT_DEFAULT;
->>>>>>> ddc1b709
         messageViewAdditionalHeaders = FONT_DEFAULT;
         messageViewSubject = FONT_DEFAULT;
         messageViewDate = FONT_DEFAULT;
@@ -113,11 +104,8 @@
         editor.putInt(MESSAGE_VIEW_SENDER, messageViewSender);
         editor.putInt(MESSAGE_VIEW_TO, messageViewTo);
         editor.putInt(MESSAGE_VIEW_CC, messageViewCC);
-<<<<<<< HEAD
+        editor.putInt(MESSAGE_VIEW_BCC, messageViewBCC);
         editor.putInt(MESSAGE_VIEW_TAGS, messageViewTags);
-=======
-        editor.putInt(MESSAGE_VIEW_BCC, messageViewBCC);
->>>>>>> ddc1b709
         editor.putInt(MESSAGE_VIEW_ADDITIONAL_HEADERS, messageViewAdditionalHeaders);
         editor.putInt(MESSAGE_VIEW_SUBJECT, messageViewSubject);
         editor.putInt(MESSAGE_VIEW_DATE, messageViewDate);
@@ -141,11 +129,8 @@
         messageViewSender = storage.getInt(MESSAGE_VIEW_SENDER, messageViewSender);
         messageViewTo = storage.getInt(MESSAGE_VIEW_TO, messageViewTo);
         messageViewCC = storage.getInt(MESSAGE_VIEW_CC, messageViewCC);
-<<<<<<< HEAD
+        messageViewBCC = storage.getInt(MESSAGE_VIEW_BCC, messageViewBCC);
         messageViewTags = storage.getInt(MESSAGE_VIEW_TAGS, messageViewTags);
-=======
-        messageViewBCC = storage.getInt(MESSAGE_VIEW_BCC, messageViewBCC);
->>>>>>> ddc1b709
         messageViewAdditionalHeaders = storage.getInt(MESSAGE_VIEW_ADDITIONAL_HEADERS, messageViewAdditionalHeaders);
         messageViewSubject = storage.getInt(MESSAGE_VIEW_SUBJECT, messageViewSubject);
         messageViewDate = storage.getInt(MESSAGE_VIEW_DATE, messageViewDate);
@@ -253,21 +238,20 @@
         this.messageViewCC = messageViewCC;
     }
 
-<<<<<<< HEAD
+    public int getMessageViewBCC() {
+        return messageViewBCC;
+    }
+
+    public void setMessageViewBCC(int messageViewBCC) {
+        this.messageViewBCC = messageViewBCC;
+    }
+
     public int getMessageViewTags() {
         return messageViewTags;
     }
 
     public void setMessageViewTags(int messageViewTags) {
         this.messageViewTags = messageViewTags;
-=======
-    public int getMessageViewBCC() {
-        return messageViewBCC;
-    }
-
-    public void setMessageViewBCC(int messageViewBCC) {
-        this.messageViewBCC = messageViewBCC;
->>>>>>> ddc1b709
     }
 
     public int getMessageViewAdditionalHeaders() {
