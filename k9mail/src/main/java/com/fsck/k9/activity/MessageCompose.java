package com.fsck.k9.activity;


import java.io.IOException;
import java.util.Date;
import java.util.HashMap;
import java.util.List;
import java.util.Locale;
import java.util.Map;
import java.util.regex.Pattern;

import android.annotation.SuppressLint;
import android.app.AlertDialog;
import android.app.AlertDialog.Builder;
import android.app.Dialog;
import android.app.PendingIntent;
import android.content.Context;
import android.content.DialogInterface;
import android.content.Intent;
import android.content.IntentSender;
import android.content.IntentSender.SendIntentException;
import android.content.pm.ActivityInfo;
import android.net.Uri;
import android.os.AsyncTask;
import android.os.Bundle;
import android.os.Handler;
import android.os.Parcelable;
import android.support.annotation.Nullable;
import android.support.annotation.StringRes;
import android.text.TextUtils;
import android.text.TextWatcher;
import android.util.Log;
import android.util.TypedValue;
import android.view.ContextThemeWrapper;
import android.view.LayoutInflater;
import android.view.Menu;
import android.view.MenuItem;
import android.view.View;
import android.view.View.OnClickListener;
import android.view.View.OnFocusChangeListener;
import android.view.Window;
import android.widget.EditText;
import android.widget.LinearLayout;
import android.widget.TextView;
import android.widget.Toast;

import com.fsck.k9.Account;
import com.fsck.k9.Account.MessageFormat;
import com.fsck.k9.FontSizes;
import com.fsck.k9.Identity;
import com.fsck.k9.K9;
import com.fsck.k9.Preferences;
import com.fsck.k9.R;
import com.fsck.k9.activity.MessageLoaderHelper.MessageLoaderCallbacks;
import com.fsck.k9.activity.compose.AttachmentPresenter;
import com.fsck.k9.activity.compose.AttachmentPresenter.AttachmentMvpView;
import com.fsck.k9.activity.compose.AttachmentPresenter.WaitingAction;
import com.fsck.k9.activity.compose.ComposeCryptoStatus;
import com.fsck.k9.activity.compose.ComposeCryptoStatus.SendErrorState;
import com.fsck.k9.activity.compose.CryptoSettingsDialog.OnCryptoModeChangedListener;
import com.fsck.k9.activity.compose.IdentityAdapter;
import com.fsck.k9.activity.compose.IdentityAdapter.IdentityContainer;
import com.fsck.k9.activity.compose.PgpInlineDialog.OnOpenPgpInlineChangeListener;
import com.fsck.k9.activity.compose.RecipientMvpView;
import com.fsck.k9.activity.compose.RecipientPresenter;
import com.fsck.k9.activity.compose.RecipientPresenter.CryptoMode;
import com.fsck.k9.activity.compose.SaveMessageTask;
import com.fsck.k9.activity.misc.Attachment;
import com.fsck.k9.controller.MessagingController;
import com.fsck.k9.controller.MessagingListener;
import com.fsck.k9.fragment.ProgressDialogFragment;
import com.fsck.k9.fragment.ProgressDialogFragment.CancelListener;
import com.fsck.k9.helper.Contacts;
import com.fsck.k9.helper.IdentityHelper;
import com.fsck.k9.helper.MailTo;
import com.fsck.k9.helper.ReplyToParser;
import com.fsck.k9.helper.SimpleTextWatcher;
import com.fsck.k9.mail.Address;
import com.fsck.k9.mail.Flag;
import com.fsck.k9.mail.Message;
import com.fsck.k9.mail.Message.RecipientType;
import com.fsck.k9.mail.MessagingException;
import com.fsck.k9.mail.internet.MimeMessage;
import com.fsck.k9.mailstore.LocalMessage;
import com.fsck.k9.mailstore.MessageViewInfo;
import com.fsck.k9.message.ComposePgpInlineDecider;
import com.fsck.k9.message.IdentityField;
import com.fsck.k9.message.IdentityHeaderParser;
import com.fsck.k9.message.MessageBuilder;
import com.fsck.k9.message.PgpMessageBuilder;
import com.fsck.k9.message.QuotedTextMode;
import com.fsck.k9.message.SimpleMessageBuilder;
import com.fsck.k9.message.SimpleMessageFormat;
import com.fsck.k9.ui.EolConvertingEditText;
import com.fsck.k9.ui.compose.QuotedMessageMvpView;
import com.fsck.k9.ui.compose.QuotedMessagePresenter;


@SuppressWarnings("deprecation")
public class MessageCompose extends K9Activity implements OnClickListener,
        CancelListener, OnFocusChangeListener, OnCryptoModeChangedListener,
        OnOpenPgpInlineChangeListener, MessageBuilder.Callback {

    private static final int DIALOG_SAVE_OR_DISCARD_DRAFT_MESSAGE = 1;
    private static final int DIALOG_CONFIRM_DISCARD_ON_BACK = 2;
    private static final int DIALOG_CHOOSE_IDENTITY = 3;
    private static final int DIALOG_CONFIRM_DISCARD = 4;

    private static final long INVALID_DRAFT_ID = MessagingController.INVALID_MESSAGE_ID;

    public static final String ACTION_COMPOSE = "com.fsck.k9.intent.action.COMPOSE";
    public static final String ACTION_REPLY = "com.fsck.k9.intent.action.REPLY";
    public static final String ACTION_REPLY_ALL = "com.fsck.k9.intent.action.REPLY_ALL";
    public static final String ACTION_FORWARD = "com.fsck.k9.intent.action.FORWARD";
    public static final String ACTION_FORWARD_AS_ATTACHMENT = "com.fsck.k9.intent.action.FORWARD_AS_ATTACHMENT";
<<<<<<< HEAD
    public static final String ACTION_REPORT_SPAM = "com.fsck.k9.intent.action.REPORT_SPAM";
=======
>>>>>>> 1db14c34
    public static final String ACTION_EDIT_DRAFT = "com.fsck.k9.intent.action.EDIT_DRAFT";

    public static final String EXTRA_ACCOUNT = "account";
    public static final String EXTRA_MESSAGE_REFERENCE = "message_reference";
    public static final String EXTRA_MESSAGE_DECRYPTION_RESULT  = "message_decryption_result";

    private static final String STATE_KEY_SOURCE_MESSAGE_PROCED =
        "com.fsck.k9.activity.MessageCompose.stateKeySourceMessageProced";
    private static final String STATE_KEY_DRAFT_ID = "com.fsck.k9.activity.MessageCompose.draftId";
    private static final String STATE_IDENTITY_CHANGED =
        "com.fsck.k9.activity.MessageCompose.identityChanged";
    private static final String STATE_IDENTITY =
        "com.fsck.k9.activity.MessageCompose.identity";
    private static final String STATE_IN_REPLY_TO = "com.fsck.k9.activity.MessageCompose.inReplyTo";
    private static final String STATE_REFERENCES = "com.fsck.k9.activity.MessageCompose.references";
    private static final String STATE_KEY_READ_RECEIPT = "com.fsck.k9.activity.MessageCompose.messageReadReceipt";
    private static final String STATE_KEY_DRAFT_NEEDS_SAVING = "com.fsck.k9.activity.MessageCompose.draftNeedsSaving";
    private static final String STATE_ALREADY_NOTIFIED_USER_OF_EMPTY_SUBJECT = "alreadyNotifiedUserOfEmptySubject";

    private static final String FRAGMENT_WAITING_FOR_ATTACHMENT = "waitingForAttachment";

    private static final int MSG_PROGRESS_ON = 1;
    private static final int MSG_PROGRESS_OFF = 2;
    public static final int MSG_SAVED_DRAFT = 4;
    private static final int MSG_DISCARDED_DRAFT = 5;

    private static final int REQUEST_MASK_RECIPIENT_PRESENTER = (1<<8);
    private static final int REQUEST_MASK_LOADER_HELPER = (1<<9);
    private static final int REQUEST_MASK_ATTACHMENT_PRESENTER = (1<<10);
    private static final int REQUEST_MASK_MESSAGE_BUILDER = (1<<11);

    /**
     * Regular expression to remove the first localized "Re:" prefix in subjects.
     *
     * Currently:
     * - "Aw:" (german: abbreviation for "Antwort")
     */
    private static final Pattern PREFIX = Pattern.compile("^AW[:\\s]\\s*", Pattern.CASE_INSENSITIVE);

    private QuotedMessagePresenter quotedMessagePresenter;
    private MessageLoaderHelper messageLoaderHelper;
    private AttachmentPresenter attachmentPresenter;

    /**
     * The account used for message composition.
     */
    private Account mAccount;


    private Contacts mContacts;

    /**
     * This identity's settings are used for message composition.
     * Note: This has to be an identity of the account {@link #mAccount}.
     */
    private Identity mIdentity;

    private boolean mIdentityChanged = false;
    private boolean mSignatureChanged = false;

    /**
     * Reference to the source message (in case of reply, forward, or edit
     * draft actions).
     */
    private MessageReference mMessageReference;

    /**
     * Indicates that the source message has been processed at least once and should not
     * be processed on any subsequent loads. This protects us from adding attachments that
     * have already been added from the restore of the view state.
     */
    private boolean mSourceMessageProcessed = false;

    private RecipientPresenter recipientPresenter;
    private MessageBuilder currentMessageBuilder;
    private boolean mFinishAfterDraftSaved;
    private boolean alreadyNotifiedUserOfEmptySubject = false;

    @Override
    public void onFocusChange(View v, boolean hasFocus) {
        switch(v.getId()) {
            case R.id.message_content:
            case R.id.subject:
                if (hasFocus) {
                    recipientPresenter.onNonRecipientFieldFocused();
                }
                break;
        }
    }

    @Override
    public void onCryptoModeChanged(CryptoMode cryptoMode) {
        recipientPresenter.onCryptoModeChanged(cryptoMode);
    }

    @Override
    public void onOpenPgpInlineChange(boolean enabled) {
        recipientPresenter.onCryptoPgpInlineChanged(enabled);
    }

    public enum Action {
        COMPOSE(R.string.compose_title_compose),
        REPLY(R.string.compose_title_reply),
        REPLY_ALL(R.string.compose_title_reply_all),
        FORWARD(R.string.compose_title_forward),
        FORWARD_AS_ATTACHMENT(R.string.compose_title_forward_as_attachment),
<<<<<<< HEAD
        REPORT_SPAM(R.string.compose_title_reportspam),
=======
>>>>>>> 1db14c34
        EDIT_DRAFT(R.string.compose_title_compose);

        private final int titleResource;

        Action(@StringRes int titleResource) {
            this.titleResource = titleResource;
        }

        @StringRes
        public int getTitleResource() {
            return titleResource;
        }
    }

    /**
     * Contains the action we're currently performing (e.g. replying to a message)
     */
    private Action mAction;

    private boolean mReadReceipt = false;

    private TextView mChooseIdentityButton;
    private EditText mSubjectView;
    private EolConvertingEditText mSignatureView;
    private EolConvertingEditText mMessageContentView;
    private LinearLayout mAttachments;

    private String mReferences;
    private String mInReplyTo;

    private boolean mSourceProcessed = false;

    /**
     * The currently used message format.
     *
     * <p>
     * <strong>Note:</strong>
     * Don't modify this field directly. Use {@link #updateMessageFormat()}.
     * </p>
     */
    private SimpleMessageFormat mMessageFormat;

    private boolean draftNeedsSaving = false;
    private boolean isInSubActivity = false;

    /**
     * The database ID of this message's draft. This is used when saving drafts so the message in
     * the database is updated instead of being created anew. This property is INVALID_DRAFT_ID
     * until the first save.
     */
    private long mDraftId = INVALID_DRAFT_ID;

    private Handler mHandler = new Handler() {
        @Override
        public void handleMessage(android.os.Message msg) {
            switch (msg.what) {
                case MSG_PROGRESS_ON:
                    setProgressBarIndeterminateVisibility(true);
                    break;
                case MSG_PROGRESS_OFF:
                    setProgressBarIndeterminateVisibility(false);
                    break;
                case MSG_SAVED_DRAFT:
                    mDraftId = (Long) msg.obj;
                    Toast.makeText(
                        MessageCompose.this,
                        getString(R.string.message_saved_toast),
                        Toast.LENGTH_LONG).show();
                    break;
                case MSG_DISCARDED_DRAFT:
                    Toast.makeText(
                        MessageCompose.this,
                        getString(R.string.message_discarded_toast),
                        Toast.LENGTH_LONG).show();
                    break;
                default:
                    super.handleMessage(msg);
                    break;
            }
        }
    };

    private FontSizes mFontSizes = K9.getFontSizes();


    @Override
    public void onCreate(Bundle savedInstanceState) {
        super.onCreate(savedInstanceState);

        if (UpgradeDatabases.actionUpgradeDatabases(this, getIntent())) {
            finish();
            return;
        }
        requestWindowFeature(Window.FEATURE_INDETERMINATE_PROGRESS);

        if (K9.getK9ComposerThemeSetting() != K9.Theme.USE_GLOBAL) {
            // theme the whole content according to the theme (except the action bar)
            ContextThemeWrapper themeContext = new ContextThemeWrapper(this,
                    K9.getK9ThemeResourceId(K9.getK9ComposerTheme()));
            @SuppressLint("InflateParams") // this is the top level activity element, it has no root
            View v = LayoutInflater.from(themeContext).inflate(R.layout.message_compose, null);
            TypedValue outValue = new TypedValue();
            // background color needs to be forced
            themeContext.getTheme().resolveAttribute(R.attr.messageViewBackgroundColor, outValue, true);
            v.setBackgroundColor(outValue.data);
            setContentView(v);
        } else {
            setContentView(R.layout.message_compose);
        }

        // on api level 15, setContentView() shows the progress bar for some reason...
        setProgressBarIndeterminateVisibility(false);

        final Intent intent = getIntent();

        mMessageReference = intent.getParcelableExtra(EXTRA_MESSAGE_REFERENCE);

        final String accountUuid = (mMessageReference != null) ?
                                   mMessageReference.getAccountUuid() :
                                   intent.getStringExtra(EXTRA_ACCOUNT);

        mAccount = Preferences.getPreferences(this).getAccount(accountUuid);

        if (mAccount == null) {
            mAccount = Preferences.getPreferences(this).getDefaultAccount();
        }

        if (mAccount == null) {
            /*
             * There are no accounts set up. This should not have happened. Prompt the
             * user to set up an account as an acceptable bailout.
             */
            startActivity(new Intent(this, Accounts.class));
            draftNeedsSaving = false;
            finish();
            return;
        }

        mContacts = Contacts.getInstance(MessageCompose.this);

        mChooseIdentityButton = (TextView) findViewById(R.id.identity);
        mChooseIdentityButton.setOnClickListener(this);

        RecipientMvpView recipientMvpView = new RecipientMvpView(this);
        ComposePgpInlineDecider composePgpInlineDecider = new ComposePgpInlineDecider();
        recipientPresenter = new RecipientPresenter(getApplicationContext(), getLoaderManager(), recipientMvpView,
                mAccount, composePgpInlineDecider, new ReplyToParser());
        recipientPresenter.updateCryptoStatus();


        mSubjectView = (EditText) findViewById(R.id.subject);
        mSubjectView.getInputExtras(true).putBoolean("allowEmoji", true);

        EolConvertingEditText upperSignature = (EolConvertingEditText)findViewById(R.id.upper_signature);
        EolConvertingEditText lowerSignature = (EolConvertingEditText)findViewById(R.id.lower_signature);

        QuotedMessageMvpView quotedMessageMvpView = new QuotedMessageMvpView(this);
        quotedMessagePresenter = new QuotedMessagePresenter(this, quotedMessageMvpView, mAccount);
        attachmentPresenter = new AttachmentPresenter(getApplicationContext(), attachmentMvpView, getLoaderManager());

        mMessageContentView = (EolConvertingEditText)findViewById(R.id.message_content);
        mMessageContentView.getInputExtras(true).putBoolean("allowEmoji", true);

        mAttachments = (LinearLayout)findViewById(R.id.attachments);

        TextWatcher draftNeedsChangingTextWatcher = new SimpleTextWatcher() {
            @Override
            public void onTextChanged(CharSequence s, int start, int before, int count) {
                draftNeedsSaving = true;
            }
        };

        TextWatcher signTextWatcher = new SimpleTextWatcher() {
            @Override
            public void onTextChanged(CharSequence s, int start, int before, int count) {
                draftNeedsSaving = true;
                mSignatureChanged = true;
            }
        };

        recipientMvpView.addTextChangedListener(draftNeedsChangingTextWatcher);
        quotedMessageMvpView.addTextChangedListener(draftNeedsChangingTextWatcher);

        mSubjectView.addTextChangedListener(draftNeedsChangingTextWatcher);

        mMessageContentView.addTextChangedListener(draftNeedsChangingTextWatcher);

        /*
         * We set this to invisible by default. Other methods will turn it back on if it's
         * needed.
         */

        quotedMessagePresenter.showOrHideQuotedText(QuotedTextMode.NONE);

        mSubjectView.setOnFocusChangeListener(this);
        mMessageContentView.setOnFocusChangeListener(this);

        if (savedInstanceState != null) {
            /*
             * This data gets used in onCreate, so grab it here instead of onRestoreInstanceState
             */
            mSourceMessageProcessed = savedInstanceState.getBoolean(STATE_KEY_SOURCE_MESSAGE_PROCED, false);
        }


        if (initFromIntent(intent)) {
            mAction = Action.COMPOSE;
            draftNeedsSaving = true;
        } else {
            String action = intent.getAction();
            if (ACTION_COMPOSE.equals(action)) {
                mAction = Action.COMPOSE;
            } else if (ACTION_REPLY.equals(action)) {
                mAction = Action.REPLY;
            } else if (ACTION_REPLY_ALL.equals(action)) {
                mAction = Action.REPLY_ALL;
            } else if (ACTION_FORWARD.equals(action)) {
                mAction = Action.FORWARD;
            } else if (ACTION_FORWARD_AS_ATTACHMENT.equals(action)) {
                mAction = Action.FORWARD_AS_ATTACHMENT;
<<<<<<< HEAD
            } else if (ACTION_REPORT_SPAM.equals(action)) {
                mAction = Action.REPORT_SPAM;
=======
>>>>>>> 1db14c34
            } else if (ACTION_EDIT_DRAFT.equals(action)) {
                mAction = Action.EDIT_DRAFT;
            } else {
                // This shouldn't happen
                Log.w(K9.LOG_TAG, "MessageCompose was started with an unsupported action");
                mAction = Action.COMPOSE;
            }
        }

        if (mIdentity == null) {
            mIdentity = mAccount.getIdentity(0);
        }

        if (mAccount.isSignatureBeforeQuotedText()) {
            mSignatureView = upperSignature;
            lowerSignature.setVisibility(View.GONE);
        } else {
            mSignatureView = lowerSignature;
            upperSignature.setVisibility(View.GONE);
        }
        updateSignature();
        mSignatureView.addTextChangedListener(signTextWatcher);

        if (!mIdentity.getSignatureUse()) {
            mSignatureView.setVisibility(View.GONE);
        }

        mReadReceipt = mAccount.isMessageReadReceiptAlways();

        updateFrom();

        if (!mSourceMessageProcessed) {
            if (mAction == Action.REPLY || mAction == Action.REPLY_ALL ||
                    mAction == Action.FORWARD || mAction == Action.FORWARD_AS_ATTACHMENT ||
<<<<<<< HEAD
                    mAction == Action.REPORT_SPAM || mAction == Action.EDIT_DRAFT) {
=======
                    mAction == Action.EDIT_DRAFT) {
>>>>>>> 1db14c34
                messageLoaderHelper = new MessageLoaderHelper(this, getLoaderManager(), getFragmentManager(),
                        messageLoaderCallbacks);
                mHandler.sendEmptyMessage(MSG_PROGRESS_ON);

                Parcelable cachedDecryptionResult = intent.getParcelableExtra(EXTRA_MESSAGE_DECRYPTION_RESULT);
                messageLoaderHelper.asyncStartOrResumeLoadingMessage(mMessageReference, cachedDecryptionResult);
            }

            if (mAction == Action.REPORT_SPAM) {
                recipientPresenter.addToAddresses(Address.parse(mAccount.getReportSpamRecipient()));
            } else if (mAction != Action.EDIT_DRAFT) {
                String alwaysBccString = mAccount.getAlwaysBcc();
                if (!TextUtils.isEmpty(alwaysBccString)) {
                    recipientPresenter.addBccAddresses(Address.parse(alwaysBccString));
                }
            }
        }

        if (mAction == Action.REPLY || mAction == Action.REPLY_ALL) {
            mMessageReference = mMessageReference.withModifiedFlag(Flag.ANSWERED);
        }

        if (mAction == Action.REPLY || mAction == Action.REPLY_ALL ||
                mAction == Action.EDIT_DRAFT) {
            //change focus to message body.
            mMessageContentView.requestFocus();
        } else {
            // Explicitly set focus to "To:" input field (see issue 2998)
            recipientMvpView.requestFocusOnToField();
        }

<<<<<<< HEAD
        if (mAction == Action.FORWARD || mAction == Action.FORWARD_AS_ATTACHMENT
                || mAction == Action.REPORT_SPAM) {
=======
        if (mAction == Action.FORWARD || mAction == Action.FORWARD_AS_ATTACHMENT) {
>>>>>>> 1db14c34
            mMessageReference = mMessageReference.withModifiedFlag(Flag.FORWARDED);
        }

        updateMessageFormat();

        // Set font size of input controls
        int fontSize = mFontSizes.getMessageComposeInput();
        recipientMvpView.setFontSizes(mFontSizes, fontSize);
        quotedMessageMvpView.setFontSizes(mFontSizes, fontSize);
        mFontSizes.setViewTextSize(mSubjectView, fontSize);
        mFontSizes.setViewTextSize(mMessageContentView, fontSize);
        mFontSizes.setViewTextSize(mSignatureView, fontSize);


        updateMessageFormat();

        setTitle();

        currentMessageBuilder = (MessageBuilder) getLastNonConfigurationInstance();
        if (currentMessageBuilder != null) {
            setProgressBarIndeterminateVisibility(true);
            currentMessageBuilder.reattachCallback(this);
        }
    }

    @Override
    public void onDestroy() {
        super.onDestroy();

        recipientPresenter.onActivityDestroy();
    }

    /**
     * Handle external intents that trigger the message compose activity.
     *
     * <p>
     * Supported external intents:
     * <ul>
     *   <li>{@link Intent#ACTION_VIEW}</li>
     *   <li>{@link Intent#ACTION_SENDTO}</li>
     *   <li>{@link Intent#ACTION_SEND}</li>
     *   <li>{@link Intent#ACTION_SEND_MULTIPLE}</li>
     * </ul>
     * </p>
     *
     * @param intent
     *         The (external) intent that started the activity.
     *
     * @return {@code true}, if this activity was started by an external intent. {@code false},
     *         otherwise.
     */
    private boolean initFromIntent(final Intent intent) {
        boolean startedByExternalIntent = false;
        final String action = intent.getAction();

        if (Intent.ACTION_VIEW.equals(action) || Intent.ACTION_SENDTO.equals(action)) {
            /*
             * Someone has clicked a mailto: link. The address is in the URI.
             */
            if (intent.getData() != null) {
                Uri uri = intent.getData();
                if (MailTo.isMailTo(uri)) {
                    MailTo mailTo = MailTo.parse(uri);
                    initializeFromMailto(mailTo);
                }
            }

            /*
             * Note: According to the documentation ACTION_VIEW and ACTION_SENDTO don't accept
             * EXTRA_* parameters.
             * And previously we didn't process these EXTRAs. But it looks like nobody bothers to
             * read the official documentation and just copies wrong sample code that happens to
             * work with the AOSP Email application. And because even big players get this wrong,
             * we're now finally giving in and read the EXTRAs for those actions (below).
             */
        }

        if (Intent.ACTION_SEND.equals(action) || Intent.ACTION_SEND_MULTIPLE.equals(action) ||
                Intent.ACTION_SENDTO.equals(action) || Intent.ACTION_VIEW.equals(action)) {
            startedByExternalIntent = true;

            /*
             * Note: Here we allow a slight deviation from the documented behavior.
             * EXTRA_TEXT is used as message body (if available) regardless of the MIME
             * type of the intent. In addition one or multiple attachments can be added
             * using EXTRA_STREAM.
             */
            CharSequence text = intent.getCharSequenceExtra(Intent.EXTRA_TEXT);
            // Only use EXTRA_TEXT if the body hasn't already been set by the mailto URI
            if (text != null && mMessageContentView.getText().length() == 0) {
                mMessageContentView.setCharacters(text);
            }

            String type = intent.getType();
            if (Intent.ACTION_SEND.equals(action)) {
                Uri stream = intent.getParcelableExtra(Intent.EXTRA_STREAM);
                if (stream != null) {
                    attachmentPresenter.addAttachment(stream, type);
                }
            } else {
                List<Parcelable> list = intent.getParcelableArrayListExtra(Intent.EXTRA_STREAM);
                if (list != null) {
                    for (Parcelable parcelable : list) {
                        Uri stream = (Uri) parcelable;
                        if (stream != null) {
                            attachmentPresenter.addAttachment(stream, type);
                        }
                    }
                }
            }

            String subject = intent.getStringExtra(Intent.EXTRA_SUBJECT);
            // Only use EXTRA_SUBJECT if the subject hasn't already been set by the mailto URI
            if (subject != null && mSubjectView.getText().length() == 0) {
                mSubjectView.setText(subject);
            }

            recipientPresenter.initFromSendOrViewIntent(intent);

        }

        return startedByExternalIntent;
    }

    @Override
    protected void onResume() {
        super.onResume();
        MessagingController.getInstance(this).addListener(messagingListener);
    }

    @Override
    public void onPause() {
        super.onPause();
        MessagingController.getInstance(this).removeListener(messagingListener);

        boolean isPausingOnConfigurationChange = (getChangingConfigurations() & ActivityInfo.CONFIG_ORIENTATION)
                == ActivityInfo.CONFIG_ORIENTATION;
        boolean isCurrentlyBuildingMessage = currentMessageBuilder != null;

        if (isPausingOnConfigurationChange || isCurrentlyBuildingMessage || isInSubActivity) {
            return;
        }

        checkToSaveDraftImplicitly();
    }

    /**
     * The framework handles most of the fields, but we need to handle stuff that we
     * dynamically show and hide:
     * Attachment list,
     * Cc field,
     * Bcc field,
     * Quoted text,
     */
    @Override
    protected void onSaveInstanceState(Bundle outState) {
        super.onSaveInstanceState(outState);

        outState.putBoolean(STATE_KEY_SOURCE_MESSAGE_PROCED, mSourceMessageProcessed);
        outState.putLong(STATE_KEY_DRAFT_ID, mDraftId);
        outState.putSerializable(STATE_IDENTITY, mIdentity);
        outState.putBoolean(STATE_IDENTITY_CHANGED, mIdentityChanged);
        outState.putString(STATE_IN_REPLY_TO, mInReplyTo);
        outState.putString(STATE_REFERENCES, mReferences);
        outState.putBoolean(STATE_KEY_READ_RECEIPT, mReadReceipt);
        outState.putBoolean(STATE_KEY_DRAFT_NEEDS_SAVING, draftNeedsSaving);
        outState.putBoolean(STATE_ALREADY_NOTIFIED_USER_OF_EMPTY_SUBJECT, alreadyNotifiedUserOfEmptySubject);

        recipientPresenter.onSaveInstanceState(outState);
        quotedMessagePresenter.onSaveInstanceState(outState);
        attachmentPresenter.onSaveInstanceState(outState);
    }

    @Override
    public Object onRetainNonConfigurationInstance() {
        if (currentMessageBuilder != null) {
            currentMessageBuilder.detachCallback();
        }
        return currentMessageBuilder;
    }

    @Override
    protected void onRestoreInstanceState(Bundle savedInstanceState) {
        super.onRestoreInstanceState(savedInstanceState);

        mAttachments.removeAllViews();

        mReadReceipt = savedInstanceState.getBoolean(STATE_KEY_READ_RECEIPT);

        recipientPresenter.onRestoreInstanceState(savedInstanceState);
        quotedMessagePresenter.onRestoreInstanceState(savedInstanceState);
        attachmentPresenter.onRestoreInstanceState(savedInstanceState);

        mDraftId = savedInstanceState.getLong(STATE_KEY_DRAFT_ID);
        mIdentity = (Identity)savedInstanceState.getSerializable(STATE_IDENTITY);
        mIdentityChanged = savedInstanceState.getBoolean(STATE_IDENTITY_CHANGED);
        mInReplyTo = savedInstanceState.getString(STATE_IN_REPLY_TO);
        mReferences = savedInstanceState.getString(STATE_REFERENCES);
        draftNeedsSaving = savedInstanceState.getBoolean(STATE_KEY_DRAFT_NEEDS_SAVING);
        alreadyNotifiedUserOfEmptySubject = savedInstanceState.getBoolean(STATE_ALREADY_NOTIFIED_USER_OF_EMPTY_SUBJECT);

        updateFrom();

        updateMessageFormat();
    }

    private void setTitle() {
        setTitle(mAction.getTitleResource());
    }

    @Nullable
    private MessageBuilder createMessageBuilder(boolean isDraft) {
        MessageBuilder builder;

        recipientPresenter.updateCryptoStatus();
        ComposeCryptoStatus cryptoStatus = recipientPresenter.getCurrentCryptoStatus();
        // TODO encrypt drafts for storage
        if(!isDraft && cryptoStatus.shouldUsePgpMessageBuilder()) {
            SendErrorState maybeSendErrorState = cryptoStatus.getSendErrorStateOrNull();
            if (maybeSendErrorState != null) {
                recipientPresenter.showPgpSendError(maybeSendErrorState);
                return null;
            }

            PgpMessageBuilder pgpBuilder = PgpMessageBuilder.newInstance();
            recipientPresenter.builderSetProperties(pgpBuilder);
            builder = pgpBuilder;
        } else {
            builder = SimpleMessageBuilder.newInstance();
        }

        builder.setSubject(mSubjectView.getText().toString())
                .setSentDate(new Date())
                .setHideTimeZone(K9.hideTimeZone())
                .setTo(recipientPresenter.getToAddresses())
                .setCc(recipientPresenter.getCcAddresses())
                .setBcc(recipientPresenter.getBccAddresses())
                .setInReplyTo(mInReplyTo)
                .setReferences(mReferences)
                .setRequestReadReceipt(mReadReceipt)
                .setIdentity(mIdentity)
                .setMessageFormat(mMessageFormat)
                .setText(mMessageContentView.getCharacters())
                .setAttachments(attachmentPresenter.createAttachmentList())
                .setSignature(mSignatureView.getCharacters())
                .setSignatureBeforeQuotedText(mAccount.isSignatureBeforeQuotedText())
                .setIdentityChanged(mIdentityChanged)
                .setSignatureChanged(mSignatureChanged)
                .setCursorPosition(mMessageContentView.getSelectionStart())
                .setMessageReference(mMessageReference)
                .setDraft(isDraft)
                .setIsPgpInlineEnabled(cryptoStatus.isPgpInlineModeEnabled());

        quotedMessagePresenter.builderSetProperties(builder);

        return builder;
    }

    private void checkToSendMessage() {
        if (mSubjectView.getText().length() == 0 && !alreadyNotifiedUserOfEmptySubject) {
            Toast.makeText(this, R.string.empty_subject, Toast.LENGTH_LONG).show();
            alreadyNotifiedUserOfEmptySubject = true;
            return;
        }

        if (recipientPresenter.checkRecipientsOkForSending()) {
            return;
        }

        if (attachmentPresenter.checkOkForSendingOrDraftSaving()) {
            return;
        }

        performSendAfterChecks();
    }

    private void checkToSaveDraftAndSave() {
        if (!mAccount.hasDraftsFolder()) {
            Toast.makeText(this, R.string.compose_error_no_draft_folder, Toast.LENGTH_SHORT).show();
            return;
        }

        if (attachmentPresenter.checkOkForSendingOrDraftSaving()) {
            return;
        }

        mFinishAfterDraftSaved = true;
        performSaveAfterChecks();
    }

    private void checkToSaveDraftImplicitly() {
        if (!mAccount.hasDraftsFolder()) {
            return;
        }

        if (!draftNeedsSaving) {
            return;
        }

        mFinishAfterDraftSaved = false;
        performSaveAfterChecks();
    }

    private void performSaveAfterChecks() {
        currentMessageBuilder = createMessageBuilder(true);
        if (currentMessageBuilder != null) {
            setProgressBarIndeterminateVisibility(true);
            currentMessageBuilder.buildAsync(this);
        }
    }

    public void performSendAfterChecks() {
        currentMessageBuilder = createMessageBuilder(false);
        if (currentMessageBuilder != null) {
            draftNeedsSaving = false;
            setProgressBarIndeterminateVisibility(true);
            currentMessageBuilder.buildAsync(this);
        }
    }

    private void onDiscard() {
        if (mDraftId != INVALID_DRAFT_ID) {
            MessagingController.getInstance(getApplication()).deleteDraft(mAccount, mDraftId);
            mDraftId = INVALID_DRAFT_ID;
        }
        mHandler.sendEmptyMessage(MSG_DISCARDED_DRAFT);
        draftNeedsSaving = false;
        finish();
    }

    private void onReadReceipt() {
        CharSequence txt;
        if (!mReadReceipt) {
            txt = getString(R.string.read_receipt_enabled);
            mReadReceipt = true;
        } else {
            txt = getString(R.string.read_receipt_disabled);
            mReadReceipt = false;
        }
        Context context = getApplicationContext();
        Toast toast = Toast.makeText(context, txt, Toast.LENGTH_SHORT);
        toast.show();
    }

    public void showContactPicker(int requestCode) {
        requestCode |= REQUEST_MASK_RECIPIENT_PRESENTER;
        isInSubActivity = true;
        startActivityForResult(mContacts.contactPickerIntent(), requestCode);
    }

    @Override
    protected void onActivityResult(int requestCode, int resultCode, Intent data) {
        isInSubActivity = false;

        if ((requestCode & REQUEST_MASK_MESSAGE_BUILDER) == REQUEST_MASK_MESSAGE_BUILDER) {
            requestCode ^= REQUEST_MASK_MESSAGE_BUILDER;
            if (currentMessageBuilder == null) {
                Log.e(K9.LOG_TAG, "Got a message builder activity result for no message builder, " +
                        "this is an illegal state!");
                return;
            }
            currentMessageBuilder.onActivityResult(requestCode, resultCode, data, this);
            return;
        }

        if ((requestCode & REQUEST_MASK_RECIPIENT_PRESENTER) == REQUEST_MASK_RECIPIENT_PRESENTER) {
            requestCode ^= REQUEST_MASK_RECIPIENT_PRESENTER;
            recipientPresenter.onActivityResult(requestCode, resultCode, data);
            return;
        }

        if ((requestCode & REQUEST_MASK_LOADER_HELPER) == REQUEST_MASK_LOADER_HELPER) {
            requestCode ^= REQUEST_MASK_LOADER_HELPER;
            messageLoaderHelper.onActivityResult(requestCode, resultCode, data);
            return;
        }

        if ((requestCode & REQUEST_MASK_ATTACHMENT_PRESENTER) == REQUEST_MASK_ATTACHMENT_PRESENTER) {
            requestCode ^= REQUEST_MASK_ATTACHMENT_PRESENTER;
            attachmentPresenter.onActivityResult(resultCode, requestCode, data);
        }
    }

    private void onAccountChosen(Account account, Identity identity) {
        if (!mAccount.equals(account)) {
            if (K9.DEBUG) {
                Log.v(K9.LOG_TAG, "Switching account from " + mAccount + " to " + account);
            }

            // on draft edit, make sure we don't keep previous message UID
            if (mAction == Action.EDIT_DRAFT) {
                mMessageReference = null;
            }

            // test whether there is something to save
            if (draftNeedsSaving || (mDraftId != INVALID_DRAFT_ID)) {
                final long previousDraftId = mDraftId;
                final Account previousAccount = mAccount;

                // make current message appear as new
                mDraftId = INVALID_DRAFT_ID;

                // actual account switch
                mAccount = account;

                if (K9.DEBUG) {
                    Log.v(K9.LOG_TAG, "Account switch, saving new draft in new account");
                }
                checkToSaveDraftImplicitly();

                if (previousDraftId != INVALID_DRAFT_ID) {
                    if (K9.DEBUG) {
                        Log.v(K9.LOG_TAG, "Account switch, deleting draft from previous account: "
                              + previousDraftId);
                    }
                    MessagingController.getInstance(getApplication()).deleteDraft(previousAccount,
                            previousDraftId);
                }
            } else {
                mAccount = account;
            }

            // Show CC/BCC text input field when switching to an account that always wants them
            // displayed.
            // Please note that we're not hiding the fields if the user switches back to an account
            // that doesn't have this setting checked.
            recipientPresenter.onSwitchAccount(mAccount);
            quotedMessagePresenter.onSwitchAccount(mAccount);

            // not sure how to handle mFolder, mSourceMessage?
        }

        switchToIdentity(identity);
    }

    private void switchToIdentity(Identity identity) {
        mIdentity = identity;
        mIdentityChanged = true;
        draftNeedsSaving = true;
        updateFrom();
        updateSignature();
        updateMessageFormat();
        recipientPresenter.onSwitchIdentity(identity);
    }

    private void updateFrom() {
        mChooseIdentityButton.setText(mIdentity.getEmail());
    }

    private void updateSignature() {
        if (mIdentity.getSignatureUse()) {
            mSignatureView.setCharacters(mIdentity.getSignature());
            mSignatureView.setVisibility(View.VISIBLE);
        } else {
            mSignatureView.setVisibility(View.GONE);
        }
    }

    @Override
    public void onClick(View view) {
        switch (view.getId()) {
            case R.id.identity:
                showDialog(DIALOG_CHOOSE_IDENTITY);
                break;
        }
    }

    private void askBeforeDiscard() {
        if (K9.confirmDiscardMessage()) {
            showDialog(DIALOG_CONFIRM_DISCARD);
        } else {
            onDiscard();
        }
    }

    @Override
    public boolean onOptionsItemSelected(MenuItem item) {
        switch (item.getItemId()) {
            case R.id.send:
                checkToSendMessage();
                break;
            case R.id.save:
                checkToSaveDraftAndSave();
                break;
            case R.id.discard:
                askBeforeDiscard();
                break;
            case R.id.add_from_contacts:
                recipientPresenter.onMenuAddFromContacts();
                break;
            case R.id.openpgp_inline_enable:
                recipientPresenter.onMenuSetPgpInline(true);
                updateMessageFormat();
                break;
            case R.id.openpgp_inline_disable:
                recipientPresenter.onMenuSetPgpInline(false);
                updateMessageFormat();
                break;
            case R.id.add_attachment:
                attachmentPresenter.onClickAddAttachment(recipientPresenter);
                break;
            case R.id.read_receipt:
                onReadReceipt();
                break;
            default:
                return super.onOptionsItemSelected(item);
        }
        return true;
    }

    @Override
    public boolean onCreateOptionsMenu(Menu menu) {
        super.onCreateOptionsMenu(menu);
        getMenuInflater().inflate(R.menu.message_compose_option, menu);

        // Disable the 'Save' menu option if Drafts folder is set to -NONE-
        if (!mAccount.hasDraftsFolder()) {
            menu.findItem(R.id.save).setEnabled(false);
        }

        return true;
    }

    @Override
    public boolean onPrepareOptionsMenu(Menu menu) {
        super.onPrepareOptionsMenu(menu);

        recipientPresenter.onPrepareOptionsMenu(menu);

        return true;
    }

    @Override
    public void onBackPressed() {
        if (draftNeedsSaving) {
            if (!mAccount.hasDraftsFolder()) {
                showDialog(DIALOG_CONFIRM_DISCARD_ON_BACK);
            } else {
                showDialog(DIALOG_SAVE_OR_DISCARD_DRAFT_MESSAGE);
            }
        } else {
            // Check if editing an existing draft.
            if (mDraftId == INVALID_DRAFT_ID) {
                onDiscard();
            } else {
                super.onBackPressed();
            }
        }
    }

    public void onProgressCancel(ProgressDialogFragment fragment) {
        attachmentPresenter.attachmentProgressDialogCancelled();
    }

    @Override
    public Dialog onCreateDialog(int id) {
        switch (id) {
            case DIALOG_SAVE_OR_DISCARD_DRAFT_MESSAGE:
                return new AlertDialog.Builder(this)
                       .setTitle(R.string.save_or_discard_draft_message_dlg_title)
                       .setMessage(R.string.save_or_discard_draft_message_instructions_fmt)
                .setPositiveButton(R.string.save_draft_action, new DialogInterface.OnClickListener() {
                    @Override
                    public void onClick(DialogInterface dialog, int whichButton) {
                        dismissDialog(DIALOG_SAVE_OR_DISCARD_DRAFT_MESSAGE);
                        checkToSaveDraftAndSave();
                    }
                })
                .setNegativeButton(R.string.discard_action, new DialogInterface.OnClickListener() {
                    @Override
                    public void onClick(DialogInterface dialog, int whichButton) {
                        dismissDialog(DIALOG_SAVE_OR_DISCARD_DRAFT_MESSAGE);
                        onDiscard();
                    }
                })
                .create();
            case DIALOG_CONFIRM_DISCARD_ON_BACK:
                return new AlertDialog.Builder(this)
                       .setTitle(R.string.confirm_discard_draft_message_title)
                       .setMessage(R.string.confirm_discard_draft_message)
                .setPositiveButton(R.string.cancel_action, new DialogInterface.OnClickListener() {
                    @Override
                    public void onClick(DialogInterface dialog, int whichButton) {
                        dismissDialog(DIALOG_CONFIRM_DISCARD_ON_BACK);
                    }
                })
                .setNegativeButton(R.string.discard_action, new DialogInterface.OnClickListener() {
                    @Override
                    public void onClick(DialogInterface dialog, int whichButton) {
                        dismissDialog(DIALOG_CONFIRM_DISCARD_ON_BACK);
                        Toast.makeText(MessageCompose.this,
                                       getString(R.string.message_discarded_toast),
                                       Toast.LENGTH_LONG).show();
                        onDiscard();
                    }
                })
                .create();
            case DIALOG_CHOOSE_IDENTITY:
                Context context = new ContextThemeWrapper(this,
                        (K9.getK9Theme() == K9.Theme.LIGHT) ?
                        R.style.Theme_K9_Dialog_Light :
                        R.style.Theme_K9_Dialog_Dark);
                Builder builder = new AlertDialog.Builder(context);
                builder.setTitle(R.string.send_as);
                final IdentityAdapter adapter = new IdentityAdapter(context);
                builder.setAdapter(adapter, new DialogInterface.OnClickListener() {
                    @Override
                    public void onClick(DialogInterface dialog, int which) {
                        IdentityContainer container = (IdentityContainer) adapter.getItem(which);
                        onAccountChosen(container.account, container.identity);
                    }
                });

                return builder.create();
            case DIALOG_CONFIRM_DISCARD: {
                return new AlertDialog.Builder(this)
                        .setTitle(R.string.dialog_confirm_delete_title)
                        .setMessage(R.string.dialog_confirm_delete_message)
                        .setPositiveButton(R.string.dialog_confirm_delete_confirm_button,
                                new DialogInterface.OnClickListener() {
                                    public void onClick(DialogInterface dialog, int which) {
                                        onDiscard();
                                    }
                                })
                        .setNegativeButton(R.string.dialog_confirm_delete_cancel_button,
                                new DialogInterface.OnClickListener() {
                                    public void onClick(DialogInterface dialog, int which) {
                                    }
                                })
                        .create();
            }
        }
        return super.onCreateDialog(id);
    }

    public void saveDraftEventually() {
        draftNeedsSaving = true;
    }

    public void loadQuotedTextForEdit() {
        if (mMessageReference == null) { // shouldn't happen...
            throw new IllegalStateException("tried to edit quoted message with no referenced message");
        }

        messageLoaderHelper.asyncStartOrResumeLoadingMessage(mMessageReference, null);
    }

    /**
     * Pull out the parts of the now loaded source message and apply them to the new message
     * depending on the type of message being composed.
     *
     * @param messageViewInfo
     *         The source message used to populate the various text fields.
     */
    private void processSourceMessage(MessageViewInfo messageViewInfo) {
        try {
            switch (mAction) {
                case REPLY:
                case REPLY_ALL: {
                    processMessageToReplyTo(messageViewInfo);
                    break;
                }
                case FORWARD: {
                    processMessageToForward(messageViewInfo, false);
                    break;
                }
                case FORWARD_AS_ATTACHMENT: {
                    processMessageToForward(messageViewInfo, true);
                    break;
                }
                case FORWARD_AS_ATTACHMENT: {
                    try {
                        processMessageToForwardAsAttachment(messageViewInfo);
                    } catch (IOException ioe) {
                        /**
                         * Let the user continue composing their message even if we have a problem processing
                         * the source message. Log it as an error, though.
                         */
                        Log.e(K9.LOG_TAG, "Error while processing source message: ", ioe);
                    }
                    break;
                }
                case REPORT_SPAM: {
                    try {
                        processMessageToReportSpam(messageViewInfo);
                    } catch (IOException ioe) {
                        /**
                         * Let the user continue composing their message even if we have a problem processing
                         * the source message. Log it as an error, though.
                         */
                        Log.e(K9.LOG_TAG, "Error while processing source message: ", ioe);
                    }
                    break;
                }
                case EDIT_DRAFT: {
                    processDraftMessage(messageViewInfo);
                    break;
                }
                default: {
                    Log.w(K9.LOG_TAG, "processSourceMessage() called with unsupported action");
                    break;
                }
            }
        } catch (IOException ioe) {
            /**
             * Let the user continue composing their message even if we have a problem processing
             * the source message. Log it as an error, though.
             */
            Log.e(K9.LOG_TAG, "Error while processing source message: ", ioe);
        } catch (MessagingException me) {
            /**
             * Let the user continue composing their message even if we have a problem processing
             * the source message. Log it as an error, though.
             */
            Log.e(K9.LOG_TAG, "Error while processing source message: ", me);
        } finally {
            mSourceMessageProcessed = true;
            draftNeedsSaving = false;
        }

        updateMessageFormat();
    }

    private void processMessageToReplyTo(MessageViewInfo messageViewInfo) throws MessagingException {
        Message message = messageViewInfo.message;

        if (message.getSubject() != null) {
            final String subject = PREFIX.matcher(message.getSubject()).replaceFirst("");

            if (!subject.toLowerCase(Locale.US).startsWith("re:")) {
                mSubjectView.setText("Re: " + subject);
            } else {
                mSubjectView.setText(subject);
            }
        } else {
            mSubjectView.setText("");
        }

        /*
         * If a reply-to was included with the message use that, otherwise use the from
         * or sender address.
         */
        boolean isReplyAll = mAction == Action.REPLY_ALL;
        recipientPresenter.initFromReplyToMessage(message, isReplyAll);

        if (message.getMessageId() != null && message.getMessageId().length() > 0) {
            mInReplyTo = message.getMessageId();

            String[] refs = message.getReferences();
            if (refs != null && refs.length > 0) {
                mReferences = TextUtils.join("", refs) + " " + mInReplyTo;
            } else {
                mReferences = mInReplyTo;
            }

        } else if (K9.DEBUG) {
            Log.d(K9.LOG_TAG, "could not get Message-ID.");
        }

        // Quote the message and setup the UI.
        quotedMessagePresenter.initFromReplyToMessage(messageViewInfo, mAction);

        if (mAction == Action.REPLY || mAction == Action.REPLY_ALL) {
            Identity useIdentity = IdentityHelper.getRecipientIdentityFromMessage(mAccount, message);
            Identity defaultIdentity = mAccount.getIdentity(0);
            if (useIdentity != defaultIdentity) {
                switchToIdentity(useIdentity);
            }
        }

    }

    private void processMessageToForward(MessageViewInfo messageViewInfo, boolean asAttachment) throws IOException, MessagingException {
        Message message = messageViewInfo.message;

        String subject = message.getSubject();
        if (subject != null && !subject.toLowerCase(Locale.US).startsWith("fwd:")) {
            mSubjectView.setText("Fwd: " + subject);
        } else {
            mSubjectView.setText(subject);
        }

        // "Be Like Thunderbird" - on forwarded messages, set the message ID
        // of the forwarded message in the references and the reply to.  TB
        // only includes ID of the message being forwarded in the reference,
        // even if there are multiple references.
        if (!TextUtils.isEmpty(message.getMessageId())) {
            mInReplyTo = message.getMessageId();
            mReferences = mInReplyTo;
        } else if (K9.DEBUG) {
            Log.d(K9.LOG_TAG, "could not get Message-ID.");
<<<<<<< HEAD
        }

        // Quote the message and setup the UI.
        quotedMessagePresenter.processMessageToForward(messageViewInfo);
        attachmentPresenter.processMessageToForward(messageViewInfo);
    }

    private void processMessageToForwardAsAttachment(MessageViewInfo messageViewInfo) throws IOException, MessagingException {
        Message message = messageViewInfo.message;

        String subject = message.getSubject();
        if (subject != null && !subject.toLowerCase(Locale.US).startsWith("fwd:")) {
            mSubjectView.setText("Fwd: " + subject);
        } else {
            mSubjectView.setText(subject);
        }

        // "Be Like Thunderbird" - on forwarded messages, set the message ID
        // of the forwarded message in the references and the reply to.  TB
        // only includes ID of the message being forwarded in the reference,
        // even if there are multiple references.
        if (!TextUtils.isEmpty(message.getMessageId())) {
            mInReplyTo = message.getMessageId();
            mReferences = mInReplyTo;
        } else {
            if (K9.DEBUG) {
                Log.d(K9.LOG_TAG, "could not get Message-ID.");
            }
        }

        attachmentPresenter.processMessageToForwardAsAttachment(messageViewInfo);
    }

    private void processMessageToReportSpam(MessageViewInfo messageViewInfo) throws IOException, MessagingException {
        Message message = messageViewInfo.message;

        if (TextUtils.isEmpty(mAccount.getReportSpamSubject())) {
            String subject = message.getSubject();
            if (subject != null && !subject.toLowerCase(Locale.US).startsWith("fwd:")) {
                mSubjectView.setText("Fwd: " + subject);
            } else {
                mSubjectView.setText(subject);
            }
        } else {
            mSubjectView.setText(mAccount.getReportSpamSubject());
        }

        // "Be Like Thunderbird" - on forwarded messages, set the message ID
        // of the forwarded message in the references and the reply to.  TB
        // only includes ID of the message being forwarded in the reference,
        // even if there are multiple references.
        if (!TextUtils.isEmpty(message.getMessageId())) {
            mInReplyTo = message.getMessageId();
            mReferences = mInReplyTo;
        } else {
            if (K9.DEBUG) {
                Log.d(K9.LOG_TAG, "could not get Message-ID.");
            }
        }

        attachmentPresenter.processMessageToForwardAsAttachment(messageViewInfo);
=======
        }

        // Quote the message and setup the UI.
        if (asAttachment) {
            attachmentPresenter.processMessageToForwardAsAttachment(messageViewInfo);
        } else {
            quotedMessagePresenter.processMessageToForward(messageViewInfo);
            attachmentPresenter.processMessageToForward(messageViewInfo);
        }
>>>>>>> 1db14c34
    }

    private void processDraftMessage(MessageViewInfo messageViewInfo) {
        Message message = messageViewInfo.message;
        mDraftId = MessagingController.getInstance(getApplication()).getId(message);
        mSubjectView.setText(message.getSubject());

        recipientPresenter.initFromDraftMessage(message);

        // Read In-Reply-To header from draft
        final String[] inReplyTo = message.getHeader("In-Reply-To");
        if (inReplyTo.length >= 1) {
            mInReplyTo = inReplyTo[0];
        }

        // Read References header from draft
        final String[] references = message.getHeader("References");
        if (references.length >= 1) {
            mReferences = references[0];
        }

        if (!mSourceMessageProcessed) {
            attachmentPresenter.loadNonInlineAttachments(messageViewInfo);
        }

        // Decode the identity header when loading a draft.
        // See buildIdentityHeader(TextBody) for a detailed description of the composition of this blob.
        Map<IdentityField, String> k9identity = new HashMap<>();
        String[] identityHeaders = message.getHeader(K9.IDENTITY_HEADER);

        if (identityHeaders.length > 0 && identityHeaders[0] != null) {
            k9identity = IdentityHeaderParser.parse(identityHeaders[0]);
        }

        Identity newIdentity = new Identity();
        if (k9identity.containsKey(IdentityField.SIGNATURE)) {
            newIdentity.setSignatureUse(true);
            newIdentity.setSignature(k9identity.get(IdentityField.SIGNATURE));
            mSignatureChanged = true;
        } else {
            if (message instanceof LocalMessage) {
                newIdentity.setSignatureUse(((LocalMessage) message).getFolder().getSignatureUse());
            }
            newIdentity.setSignature(mIdentity.getSignature());
        }

        if (k9identity.containsKey(IdentityField.NAME)) {
            newIdentity.setName(k9identity.get(IdentityField.NAME));
            mIdentityChanged = true;
        } else {
            newIdentity.setName(mIdentity.getName());
        }

        if (k9identity.containsKey(IdentityField.EMAIL)) {
            newIdentity.setEmail(k9identity.get(IdentityField.EMAIL));
            mIdentityChanged = true;
        } else {
            newIdentity.setEmail(mIdentity.getEmail());
        }

        if (k9identity.containsKey(IdentityField.ORIGINAL_MESSAGE)) {
            mMessageReference = null;
            try {
                String originalMessage = k9identity.get(IdentityField.ORIGINAL_MESSAGE);
                MessageReference messageReference = new MessageReference(originalMessage);

                // Check if this is a valid account in our database
                Preferences prefs = Preferences.getPreferences(getApplicationContext());
                Account account = prefs.getAccount(messageReference.getAccountUuid());
                if (account != null) {
                    mMessageReference = messageReference;
                }
            } catch (MessagingException e) {
                Log.e(K9.LOG_TAG, "Could not decode message reference in identity.", e);
            }
        }

        mIdentity = newIdentity;

        updateSignature();
        updateFrom();

        quotedMessagePresenter.processDraftMessage(messageViewInfo, k9identity);
    }

    static class SendMessageTask extends AsyncTask<Void, Void, Void> {
        final Context context;
        final Account account;
        final Contacts contacts;
        final Message message;
        final Long draftId;
        final MessageReference messageReference;

        SendMessageTask(Context context, Account account, Contacts contacts, Message message,
                        Long draftId, MessageReference messageReference) {
            this.context = context;
            this.account = account;
            this.contacts = contacts;
            this.message = message;
            this.draftId = draftId;
            this.messageReference = messageReference;
        }

        @Override
        protected Void doInBackground(Void... params) {
            try {
                contacts.markAsContacted(message.getRecipients(RecipientType.TO));
                contacts.markAsContacted(message.getRecipients(RecipientType.CC));
                contacts.markAsContacted(message.getRecipients(RecipientType.BCC));
                updateReferencedMessage();
            } catch (Exception e) {
                Log.e(K9.LOG_TAG, "Failed to mark contact as contacted.", e);
            }

            MessagingController.getInstance(context).sendMessage(account, message, null);
            if (draftId != null) {
                // TODO set draft id to invalid in MessageCompose!
                MessagingController.getInstance(context).deleteDraft(account, draftId);
            }

            return null;
        }

        /**
         * Set the flag on the referenced message(indicated we replied / forwarded the message)
         **/
        private void updateReferencedMessage() {
            if (messageReference != null && messageReference.getFlag() != null) {
                if (K9.DEBUG) {
                    Log.d(K9.LOG_TAG, "Setting referenced message (" +
                            messageReference.getFolderName() + ", " +
                            messageReference.getUid() + ") flag to " +
                            messageReference.getFlag());
                }
                final Account account = Preferences.getPreferences(context)
                        .getAccount(messageReference.getAccountUuid());
                final String folderName = messageReference.getFolderName();
                final String sourceMessageUid = messageReference.getUid();
                MessagingController.getInstance(context).setFlag(account, folderName,
                        sourceMessageUid, messageReference.getFlag(), true);
            }
        }
    }

    /**
     * When we are launched with an intent that includes a mailto: URI, we can actually
     * gather quite a few of our message fields from it.
     *
     * @param mailTo
     *         The MailTo object we use to initialize message field
     */
    private void initializeFromMailto(MailTo mailTo) {
        recipientPresenter.initFromMailto(mailTo);

        String subject = mailTo.getSubject();
        if (subject != null && !subject.isEmpty()) {
            mSubjectView.setText(subject);
        }

        String body = mailTo.getBody();
        if (body != null && !body.isEmpty()) {
            mMessageContentView.setCharacters(body);
        }
    }

    private void setMessageFormat(SimpleMessageFormat format) {
        // This method will later be used to enable/disable the rich text editing mode.

        mMessageFormat = format;
    }

    public void updateMessageFormat() {
        MessageFormat origMessageFormat = mAccount.getMessageFormat();
        SimpleMessageFormat messageFormat;
        if (origMessageFormat == MessageFormat.TEXT) {
            // The user wants to send text/plain messages. We don't override that choice under
            // any circumstances.
            messageFormat = SimpleMessageFormat.TEXT;
        } else if (quotedMessagePresenter.isForcePlainText()
                && quotedMessagePresenter.includeQuotedText()) {
            // Right now we send a text/plain-only message when the quoted text was edited, no
            // matter what the user selected for the message format.
            messageFormat = SimpleMessageFormat.TEXT;
        } else if (recipientPresenter.isForceTextMessageFormat()) {
            // Right now we only support PGP inline which doesn't play well with HTML. So force
            // plain text in those cases.
            messageFormat = SimpleMessageFormat.TEXT;
        } else if (origMessageFormat == MessageFormat.AUTO) {
            if (mAction == Action.COMPOSE || quotedMessagePresenter.isQuotedTextText() ||
                    !quotedMessagePresenter.includeQuotedText()) {
                // If the message format is set to "AUTO" we use text/plain whenever possible. That
                // is, when composing new messages and replying to or forwarding text/plain
                // messages.
                messageFormat = SimpleMessageFormat.TEXT;
            } else {
                messageFormat = SimpleMessageFormat.HTML;
            }
        } else {
            // In all other cases use HTML
            messageFormat = SimpleMessageFormat.HTML;
        }

        setMessageFormat(messageFormat);
    }

    @Override
    public void onMessageBuildSuccess(MimeMessage message, boolean isDraft) {
        if (isDraft) {
            draftNeedsSaving = false;
            currentMessageBuilder = null;

            if (mAction == Action.EDIT_DRAFT && mMessageReference != null) {
                message.setUid(mMessageReference.getUid());
            }

            boolean saveRemotely = recipientPresenter.isAllowSavingDraftRemotely();
            new SaveMessageTask(getApplicationContext(), mAccount, mContacts, mHandler,
                    message, mDraftId, saveRemotely).execute();
            if (mFinishAfterDraftSaved) {
                finish();
            } else {
                setProgressBarIndeterminateVisibility(false);
            }
        } else {
            currentMessageBuilder = null;
            new SendMessageTask(getApplicationContext(), mAccount, mContacts, message,
                    mDraftId != INVALID_DRAFT_ID ? mDraftId : null, mMessageReference).execute();
            finish();
            if (mAction == Action.REPORT_SPAM && mAccount.isReportSpamDelete()) {
                MessagingController.getInstance(getApplication()).deleteMessage(mMessageReference, messagingListener);
            }
        }
    }

    @Override
    public void onMessageBuildCancel() {
        currentMessageBuilder = null;
        setProgressBarIndeterminateVisibility(false);
    }

    @Override
    public void onMessageBuildException(MessagingException me) {
        Log.e(K9.LOG_TAG, "Error sending message", me);
        Toast.makeText(MessageCompose.this,
                getString(R.string.send_failed_reason, me.getLocalizedMessage()), Toast.LENGTH_LONG).show();
        currentMessageBuilder = null;
        setProgressBarIndeterminateVisibility(false);
    }

    @Override
    public void onMessageBuildReturnPendingIntent(PendingIntent pendingIntent, int requestCode) {
        requestCode |= REQUEST_MASK_MESSAGE_BUILDER;
        try {
            startIntentSenderForResult(pendingIntent.getIntentSender(), requestCode, null, 0, 0, 0);
        } catch (SendIntentException e) {
            Log.e(K9.LOG_TAG, "Error starting pending intent from builder!", e);
        }
    }

    public void launchUserInteractionPendingIntent(PendingIntent pendingIntent, int requestCode) {
        requestCode |= REQUEST_MASK_RECIPIENT_PRESENTER;
        try {
            startIntentSenderForResult(pendingIntent.getIntentSender(), requestCode, null, 0, 0, 0);
        } catch (SendIntentException e) {
            e.printStackTrace();
        }
    }

    public void loadLocalMessageForDisplay(MessageViewInfo messageViewInfo, Action action) {
        // We check to see if we've previously processed the source message since this
        // could be called when switching from HTML to text replies. If that happens, we
        // only want to update the UI with quoted text (which picks the appropriate
        // part).
        if (mSourceMessageProcessed) {
            try {
                quotedMessagePresenter.populateUIWithQuotedMessage(messageViewInfo, true, action);
            } catch (MessagingException e) {
                // Hm, if we couldn't populate the UI after source reprocessing, let's just delete it?
                quotedMessagePresenter.showOrHideQuotedText(QuotedTextMode.HIDE);
                Log.e(K9.LOG_TAG, "Could not re-process source message; deleting quoted text to be safe.", e);
            }
            updateMessageFormat();
        } else {
            processSourceMessage(messageViewInfo);
            mSourceMessageProcessed = true;
        }
    }

    private MessageLoaderCallbacks messageLoaderCallbacks = new MessageLoaderCallbacks() {
        @Override
        public void onMessageDataLoadFinished(LocalMessage message) {
            // nothing to do here, we don't care about message headers
        }

        @Override
        public void onMessageDataLoadFailed() {
            mHandler.sendEmptyMessage(MSG_PROGRESS_OFF);
            Toast.makeText(MessageCompose.this, R.string.status_invalid_id_error, Toast.LENGTH_LONG).show();
        }

        @Override
        public void onMessageViewInfoLoadFinished(MessageViewInfo messageViewInfo) {
            mHandler.sendEmptyMessage(MSG_PROGRESS_OFF);
            loadLocalMessageForDisplay(messageViewInfo, mAction);
            if (mAction == Action.REPORT_SPAM) {
                checkToSendMessage();
            }
        }

        @Override
        public void onMessageViewInfoLoadFailed(MessageViewInfo messageViewInfo) {
            mHandler.sendEmptyMessage(MSG_PROGRESS_OFF);
            Toast.makeText(MessageCompose.this, R.string.status_invalid_id_error, Toast.LENGTH_LONG).show();
        }

        @Override
        public void setLoadingProgress(int current, int max) {
            // nvm - we don't have a progress bar
        }

        @Override
        public void startIntentSenderForMessageLoaderHelper(IntentSender si, int requestCode, Intent fillIntent,
                int flagsMask, int flagValues, int extraFlags) {
            try {
                requestCode |= REQUEST_MASK_LOADER_HELPER;
                startIntentSenderForResult(si, requestCode, fillIntent, flagsMask, flagValues, extraFlags);
            } catch (SendIntentException e) {
                Log.e(K9.LOG_TAG, "Irrecoverable error calling PendingIntent!", e);
            }
        }

        @Override
        public void onDownloadErrorMessageNotFound() {
            runOnUiThread(new Runnable() {
                @Override
                public void run() {
                    Toast.makeText(MessageCompose.this, R.string.status_invalid_id_error, Toast.LENGTH_LONG).show();
                }
            });
        }

        @Override
        public void onDownloadErrorNetworkError() {
            runOnUiThread(new Runnable() {
                @Override
                public void run() {
                    Toast.makeText(MessageCompose.this, R.string.status_network_error, Toast.LENGTH_LONG).show();
                }
            });
        }
    };

    // TODO We miss callbacks for this listener if they happens while we are paused!
    public MessagingListener messagingListener = new MessagingListener() {

        @Override
        public void messageUidChanged(Account account, String folder, String oldUid, String newUid) {
            if (mMessageReference == null) {
                return;
            }

            Account sourceAccount = Preferences.getPreferences(MessageCompose.this)
                    .getAccount(mMessageReference.getAccountUuid());
            String sourceFolder = mMessageReference.getFolderName();
            String sourceMessageUid = mMessageReference.getUid();

            boolean changedMessageIsCurrent =
                    account.equals(sourceAccount) && folder.equals(sourceFolder) && oldUid.equals(sourceMessageUid);
            if (changedMessageIsCurrent) {
                mMessageReference = mMessageReference.withModifiedUid(newUid);
            }
        }

    };

    AttachmentMvpView attachmentMvpView = new AttachmentMvpView() {
        private HashMap<Uri,View> attachmentViews = new HashMap<>();

        @Override
        public void showWaitingForAttachmentDialog(WaitingAction waitingAction) {
            String title;

            switch (waitingAction) {
                case SEND: {
                    title = getString(R.string.fetching_attachment_dialog_title_send);
                    break;
                }
                case SAVE: {
                    title = getString(R.string.fetching_attachment_dialog_title_save);
                    break;
                }
                default: {
                    return;
                }
            }

            ProgressDialogFragment fragment = ProgressDialogFragment.newInstance(title,
                    getString(R.string.fetching_attachment_dialog_message));
            fragment.show(getFragmentManager(), FRAGMENT_WAITING_FOR_ATTACHMENT);
        }

        @Override
        public void dismissWaitingForAttachmentDialog() {
            ProgressDialogFragment fragment = (ProgressDialogFragment)
                    getFragmentManager().findFragmentByTag(FRAGMENT_WAITING_FOR_ATTACHMENT);

            if (fragment != null) {
                fragment.dismiss();
            }
        }

        @Override
        @SuppressLint("InlinedApi")
        public void showPickAttachmentDialog(int requestCode) {
            requestCode |= REQUEST_MASK_ATTACHMENT_PRESENTER;

            Intent i = new Intent(Intent.ACTION_GET_CONTENT);
            i.putExtra(Intent.EXTRA_ALLOW_MULTIPLE, true);
            i.addCategory(Intent.CATEGORY_OPENABLE);
            i.setType("*/*");
            isInSubActivity = true;

            startActivityForResult(Intent.createChooser(i, null), requestCode);
        }

        @Override
        public void addAttachmentView(final Attachment attachment) {
            View view = getLayoutInflater().inflate(R.layout.message_compose_attachment, mAttachments, false);
            attachmentViews.put(attachment.uri, view);

            View deleteButton = view.findViewById(R.id.attachment_delete);
            deleteButton.setOnClickListener(new OnClickListener() {
                @Override
                public void onClick(View view) {
                    attachmentPresenter.onClickRemoveAttachment(attachment.uri);
                }
            });

            updateAttachmentView(attachment);
            mAttachments.addView(view);
        }

        @Override
        public void updateAttachmentView(Attachment attachment) {
            View view = attachmentViews.get(attachment.uri);
            if (view == null) {
                throw new IllegalArgumentException();
            }

            TextView nameView = (TextView) view.findViewById(R.id.attachment_name);
            boolean hasMetadata = (attachment.state != Attachment.LoadingState.URI_ONLY);
            if (hasMetadata) {
                nameView.setText(attachment.name);
            } else {
                nameView.setText(R.string.loading_attachment);
            }

            View progressBar = view.findViewById(R.id.progressBar);
            boolean isLoadingComplete = (attachment.state == Attachment.LoadingState.COMPLETE);
            progressBar.setVisibility(isLoadingComplete ? View.GONE : View.VISIBLE);
        }

        @Override
        public void removeAttachmentView(Attachment attachment) {
            View view = attachmentViews.get(attachment.uri);
            mAttachments.removeView(view);
            attachmentViews.remove(attachment.uri);
        }

        @Override
        public void performSendAfterChecks() {
            MessageCompose.this.performSendAfterChecks();
        }

        @Override
        public void performSaveAfterChecks() {
            MessageCompose.this.performSaveAfterChecks();
        }

        @Override
        public void showMissingAttachmentsPartialMessageWarning() {
            Toast.makeText(MessageCompose.this,
                    getString(R.string.message_compose_attachments_skipped_toast), Toast.LENGTH_LONG).show();
        }

        @Override
        public void showMissingAttachmentsPartialMessageForwardWarning() {
            Toast.makeText(MessageCompose.this,
                    getString(R.string.message_compose_attachments_forward_toast), Toast.LENGTH_LONG).show();
        }
    };

}<|MERGE_RESOLUTION|>--- conflicted
+++ resolved
@@ -113,10 +113,7 @@
     public static final String ACTION_REPLY_ALL = "com.fsck.k9.intent.action.REPLY_ALL";
     public static final String ACTION_FORWARD = "com.fsck.k9.intent.action.FORWARD";
     public static final String ACTION_FORWARD_AS_ATTACHMENT = "com.fsck.k9.intent.action.FORWARD_AS_ATTACHMENT";
-<<<<<<< HEAD
     public static final String ACTION_REPORT_SPAM = "com.fsck.k9.intent.action.REPORT_SPAM";
-=======
->>>>>>> 1db14c34
     public static final String ACTION_EDIT_DRAFT = "com.fsck.k9.intent.action.EDIT_DRAFT";
 
     public static final String EXTRA_ACCOUNT = "account";
@@ -223,10 +220,7 @@
         REPLY_ALL(R.string.compose_title_reply_all),
         FORWARD(R.string.compose_title_forward),
         FORWARD_AS_ATTACHMENT(R.string.compose_title_forward_as_attachment),
-<<<<<<< HEAD
         REPORT_SPAM(R.string.compose_title_reportspam),
-=======
->>>>>>> 1db14c34
         EDIT_DRAFT(R.string.compose_title_compose);
 
         private final int titleResource;
@@ -447,11 +441,8 @@
                 mAction = Action.FORWARD;
             } else if (ACTION_FORWARD_AS_ATTACHMENT.equals(action)) {
                 mAction = Action.FORWARD_AS_ATTACHMENT;
-<<<<<<< HEAD
             } else if (ACTION_REPORT_SPAM.equals(action)) {
                 mAction = Action.REPORT_SPAM;
-=======
->>>>>>> 1db14c34
             } else if (ACTION_EDIT_DRAFT.equals(action)) {
                 mAction = Action.EDIT_DRAFT;
             } else {
@@ -486,11 +477,7 @@
         if (!mSourceMessageProcessed) {
             if (mAction == Action.REPLY || mAction == Action.REPLY_ALL ||
                     mAction == Action.FORWARD || mAction == Action.FORWARD_AS_ATTACHMENT ||
-<<<<<<< HEAD
                     mAction == Action.REPORT_SPAM || mAction == Action.EDIT_DRAFT) {
-=======
-                    mAction == Action.EDIT_DRAFT) {
->>>>>>> 1db14c34
                 messageLoaderHelper = new MessageLoaderHelper(this, getLoaderManager(), getFragmentManager(),
                         messageLoaderCallbacks);
                 mHandler.sendEmptyMessage(MSG_PROGRESS_ON);
@@ -522,12 +509,8 @@
             recipientMvpView.requestFocusOnToField();
         }
 
-<<<<<<< HEAD
         if (mAction == Action.FORWARD || mAction == Action.FORWARD_AS_ATTACHMENT
                 || mAction == Action.REPORT_SPAM) {
-=======
-        if (mAction == Action.FORWARD || mAction == Action.FORWARD_AS_ATTACHMENT) {
->>>>>>> 1db14c34
             mMessageReference = mMessageReference.withModifiedFlag(Flag.FORWARDED);
         }
 
@@ -1191,16 +1174,20 @@
                     break;
                 }
                 case FORWARD: {
-                    processMessageToForward(messageViewInfo, false);
-                    break;
-                }
-                case FORWARD_AS_ATTACHMENT: {
-                    processMessageToForward(messageViewInfo, true);
+                    try {
+                        processMessageToForward(messageViewInfo, false);
+                    } catch (IOException ioe) {
+                        /**
+                         * Let the user continue composing their message even if we have a problem processing
+                         * the source message. Log it as an error, though.
+                         */
+                        Log.e(K9.LOG_TAG, "Error while processing source message: ", ioe);
+                    }
                     break;
                 }
                 case FORWARD_AS_ATTACHMENT: {
                     try {
-                        processMessageToForwardAsAttachment(messageViewInfo);
+                        processMessageToForward(messageViewInfo, true);
                     } catch (IOException ioe) {
                         /**
                          * Let the user continue composing their message even if we have a problem processing
@@ -1231,12 +1218,6 @@
                     break;
                 }
             }
-        } catch (IOException ioe) {
-            /**
-             * Let the user continue composing their message even if we have a problem processing
-             * the source message. Log it as an error, though.
-             */
-            Log.e(K9.LOG_TAG, "Error while processing source message: ", ioe);
         } catch (MessagingException me) {
             /**
              * Let the user continue composing their message even if we have a problem processing
@@ -1319,22 +1300,29 @@
             mReferences = mInReplyTo;
         } else if (K9.DEBUG) {
             Log.d(K9.LOG_TAG, "could not get Message-ID.");
-<<<<<<< HEAD
         }
 
         // Quote the message and setup the UI.
-        quotedMessagePresenter.processMessageToForward(messageViewInfo);
-        attachmentPresenter.processMessageToForward(messageViewInfo);
-    }
-
-    private void processMessageToForwardAsAttachment(MessageViewInfo messageViewInfo) throws IOException, MessagingException {
+        if (asAttachment) {
+            attachmentPresenter.processMessageToForwardAsAttachment(messageViewInfo);
+        } else {
+            quotedMessagePresenter.processMessageToForward(messageViewInfo);
+            attachmentPresenter.processMessageToForward(messageViewInfo);
+        }
+    }
+
+    private void processMessageToReportSpam(MessageViewInfo messageViewInfo) throws IOException, MessagingException {
         Message message = messageViewInfo.message;
 
-        String subject = message.getSubject();
-        if (subject != null && !subject.toLowerCase(Locale.US).startsWith("fwd:")) {
-            mSubjectView.setText("Fwd: " + subject);
-        } else {
-            mSubjectView.setText(subject);
+        if (TextUtils.isEmpty(mAccount.getReportSpamSubject())) {
+            String subject = message.getSubject();
+            if (subject != null && !subject.toLowerCase(Locale.US).startsWith("fwd:")) {
+                mSubjectView.setText("Fwd: " + subject);
+            } else {
+                mSubjectView.setText(subject);
+            }
+        } else {
+            mSubjectView.setText(mAccount.getReportSpamSubject());
         }
 
         // "Be Like Thunderbird" - on forwarded messages, set the message ID
@@ -1351,47 +1339,6 @@
         }
 
         attachmentPresenter.processMessageToForwardAsAttachment(messageViewInfo);
-    }
-
-    private void processMessageToReportSpam(MessageViewInfo messageViewInfo) throws IOException, MessagingException {
-        Message message = messageViewInfo.message;
-
-        if (TextUtils.isEmpty(mAccount.getReportSpamSubject())) {
-            String subject = message.getSubject();
-            if (subject != null && !subject.toLowerCase(Locale.US).startsWith("fwd:")) {
-                mSubjectView.setText("Fwd: " + subject);
-            } else {
-                mSubjectView.setText(subject);
-            }
-        } else {
-            mSubjectView.setText(mAccount.getReportSpamSubject());
-        }
-
-        // "Be Like Thunderbird" - on forwarded messages, set the message ID
-        // of the forwarded message in the references and the reply to.  TB
-        // only includes ID of the message being forwarded in the reference,
-        // even if there are multiple references.
-        if (!TextUtils.isEmpty(message.getMessageId())) {
-            mInReplyTo = message.getMessageId();
-            mReferences = mInReplyTo;
-        } else {
-            if (K9.DEBUG) {
-                Log.d(K9.LOG_TAG, "could not get Message-ID.");
-            }
-        }
-
-        attachmentPresenter.processMessageToForwardAsAttachment(messageViewInfo);
-=======
-        }
-
-        // Quote the message and setup the UI.
-        if (asAttachment) {
-            attachmentPresenter.processMessageToForwardAsAttachment(messageViewInfo);
-        } else {
-            quotedMessagePresenter.processMessageToForward(messageViewInfo);
-            attachmentPresenter.processMessageToForward(messageViewInfo);
-        }
->>>>>>> 1db14c34
     }
 
     private void processDraftMessage(MessageViewInfo messageViewInfo) {
