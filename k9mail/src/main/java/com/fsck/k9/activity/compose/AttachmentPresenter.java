package com.fsck.k9.activity.compose;


import java.io.File;
import java.io.FileOutputStream;
import java.io.IOException;
import java.util.ArrayList;
import java.util.LinkedHashMap;

import android.annotation.TargetApi;
import android.app.Activity;
import android.app.LoaderManager;
import android.content.ClipData;
import android.content.Context;
import android.content.Intent;
import android.content.Loader;
import android.net.Uri;
import android.os.Build;
import android.os.Bundle;
import android.os.Handler;

import com.fsck.k9.activity.compose.ComposeCryptoStatus.AttachErrorState;
import com.fsck.k9.activity.loader.AttachmentContentLoader;
import com.fsck.k9.activity.loader.AttachmentInfoLoader;
import com.fsck.k9.activity.misc.Attachment;
import com.fsck.k9.activity.misc.Attachment.LoadingState;
import com.fsck.k9.mail.MessagingException;
import com.fsck.k9.mailstore.AttachmentViewInfo;
import com.fsck.k9.mailstore.MessageViewInfo;


public class AttachmentPresenter {
    private static final String STATE_KEY_ATTACHMENTS = "com.fsck.k9.activity.MessageCompose.attachments";
    private static final String STATE_KEY_WAITING_FOR_ATTACHMENTS = "waitingForAttachments";
    private static final String STATE_KEY_NEXT_LOADER_ID = "nextLoaderId";

    private static final String LOADER_ARG_ATTACHMENT = "attachment";
    private static final int LOADER_ID_MASK = 1 << 6;
    public static final int MAX_TOTAL_LOADERS = LOADER_ID_MASK -1;
    public static final int REQUEST_CODE_ATTACHMENT_URI = 1;


    // injected state
    private final Context context;
    private final AttachmentMvpView attachmentMvpView;
    private final LoaderManager loaderManager;

    // persistent state
    private LinkedHashMap<Uri, Attachment> attachments;
    private int nextLoaderId = 0;
    private WaitingAction actionToPerformAfterWaiting = WaitingAction.NONE;


    public AttachmentPresenter(Context context, AttachmentMvpView attachmentMvpView, LoaderManager loaderManager) {
        this.context = context;
        this.attachmentMvpView = attachmentMvpView;
        this.loaderManager = loaderManager;

        attachments = new LinkedHashMap<>();
    }

    public void onSaveInstanceState(Bundle outState) {
        outState.putString(STATE_KEY_WAITING_FOR_ATTACHMENTS, actionToPerformAfterWaiting.name());
        outState.putParcelableArrayList(STATE_KEY_ATTACHMENTS, createAttachmentList());
        outState.putInt(STATE_KEY_NEXT_LOADER_ID, nextLoaderId);
    }

    public void onRestoreInstanceState(Bundle savedInstanceState) {
        actionToPerformAfterWaiting = WaitingAction.valueOf(
                savedInstanceState.getString(STATE_KEY_WAITING_FOR_ATTACHMENTS));
        nextLoaderId = savedInstanceState.getInt(STATE_KEY_NEXT_LOADER_ID);

        ArrayList<Attachment> attachmentList = savedInstanceState.getParcelableArrayList(STATE_KEY_ATTACHMENTS);
        // noinspection ConstantConditions, we know this is set in onSaveInstanceState
        for (Attachment attachment : attachmentList) {
            attachments.put(attachment.uri, attachment);
            attachmentMvpView.addAttachmentView(attachment);

            if (attachment.state == LoadingState.URI_ONLY) {
                initAttachmentInfoLoader(attachment);
            } else if (attachment.state == LoadingState.METADATA) {
                initAttachmentContentLoader(attachment);
            }
        }
    }

    public boolean checkOkForSendingOrDraftSaving() {
        if (actionToPerformAfterWaiting != WaitingAction.NONE) {
            return true;
        }

        if (hasLoadingAttachments()) {
            actionToPerformAfterWaiting = WaitingAction.SEND;
            attachmentMvpView.showWaitingForAttachmentDialog(actionToPerformAfterWaiting);
            return true;
        }

        return false;
    }

    private boolean hasLoadingAttachments() {
        for (Attachment attachment : attachments.values()) {
            Loader loader = loaderManager.getLoader(attachment.loaderId);
            if (loader != null && loader.isStarted()) {
                return true;
            }
        }
        return false;
    }

    public ArrayList<Attachment> createAttachmentList() {
        ArrayList<Attachment> result = new ArrayList<>();
        for (Attachment attachment : attachments.values()) {
            result.add(attachment);
        }
        return result;
    }

    public void onClickAddAttachment(RecipientPresenter recipientPresenter) {
        AttachErrorState maybeAttachErrorState = recipientPresenter.getCurrentCryptoStatus().getAttachErrorStateOrNull();
        if (maybeAttachErrorState != null) {
            recipientPresenter.showPgpAttachError(maybeAttachErrorState);
            return;
        }

        attachmentMvpView.showPickAttachmentDialog(REQUEST_CODE_ATTACHMENT_URI);
    }

    private void addAttachment(Uri uri) {
        addAttachment(uri, null);
    }

    public void addAttachment(AttachmentViewInfo attachmentViewInfo) {
        if (attachments.containsKey(attachmentViewInfo.uri)) {
            throw new IllegalStateException("Received the same attachmentViewInfo twice!");
        }

        int loaderId = getNextFreeLoaderId();
        Attachment attachment = Attachment.createAttachment(
                attachmentViewInfo.uri, loaderId, attachmentViewInfo.mimeType);
        attachment = attachment.deriveWithMetadataLoaded(
                attachmentViewInfo.mimeType, attachmentViewInfo.displayName, attachmentViewInfo.size);

        addAttachmentAndStartLoader(attachment);
    }

    public void addAttachment(Uri uri, String contentType) {
        if (attachments.containsKey(uri)) {
            return;
        }

        int loaderId = getNextFreeLoaderId();
        Attachment attachment = Attachment.createAttachment(uri, loaderId, contentType);

        addAttachmentAndStartLoader(attachment);
    }

    public boolean loadNonInlineAttachments(MessageViewInfo messageViewInfo) {
        return allPartsAvailable(messageViewInfo, true);
    }

    private boolean allPartsAvailable(MessageViewInfo messageViewInfo, boolean loadNonInlineAttachments) {
        boolean allPartsAvailable = true;

        for (AttachmentViewInfo attachmentViewInfo : messageViewInfo.attachments) {
            if (attachmentViewInfo.inlineAttachment) {
                continue;
            }
            if (!attachmentViewInfo.isContentAvailable) {
                allPartsAvailable = false;
                continue;
            }
<<<<<<< HEAD
            if(loadNonInlineAttachments) {
=======
            if (loadNonInlineAttachments) {
>>>>>>> 1db14c34
                addAttachment(attachmentViewInfo);
            }
        }

        return allPartsAvailable;
    }

    public void processMessageToForward(MessageViewInfo messageViewInfo) {
        boolean isMissingParts = !loadNonInlineAttachments(messageViewInfo);
        if (isMissingParts) {
            attachmentMvpView.showMissingAttachmentsPartialMessageWarning();
        }
    }

    public void processMessageToForwardAsAttachment(MessageViewInfo messageViewInfo) throws IOException, MessagingException {
        boolean isMissingParts = !allPartsAvailable(messageViewInfo, false);
        if (isMissingParts) {
            attachmentMvpView.showMissingAttachmentsPartialMessageForwardWarning();
        } else {
            File tempFile = File.createTempFile("pre", ".tmp");
            tempFile.deleteOnExit();
            FileOutputStream fileOutputStream = new FileOutputStream(tempFile);
            messageViewInfo.message.writeTo(fileOutputStream);
            fileOutputStream.close();

            int loaderId = getNextFreeLoaderId();
            Attachment attachment = Attachment.createAttachment(null, loaderId, "message/rfc822")
                    .deriveWithMetadataLoaded("message/rfc822", messageViewInfo.message.getSubject(), tempFile.length())
                    .deriveWithLoadComplete(tempFile.getAbsolutePath());

            attachments.put(attachment.uri, attachment);
            attachmentMvpView.addAttachmentView(attachment);
        }
    }

    private void addAttachmentAndStartLoader(Attachment attachment) {
        attachments.put(attachment.uri, attachment);
        attachmentMvpView.addAttachmentView(attachment);

        if (attachment.state == LoadingState.URI_ONLY) {
            initAttachmentInfoLoader(attachment);
        } else if (attachment.state == LoadingState.METADATA) {
            initAttachmentContentLoader(attachment);
        } else {
            throw new IllegalStateException("Attachment can only be added in URI_ONLY or METADATA state!");
        }
    }

    private void initAttachmentInfoLoader(Attachment attachment) {
        if (attachment.state != LoadingState.URI_ONLY) {
            throw new IllegalStateException("initAttachmentInfoLoader can only be called for URI_ONLY state!");
        }

        Bundle bundle = new Bundle();
        bundle.putParcelable(LOADER_ARG_ATTACHMENT, attachment.uri);
        loaderManager.initLoader(attachment.loaderId, bundle, mAttachmentInfoLoaderCallback);
    }

    private void initAttachmentContentLoader(Attachment attachment) {
        if (attachment.state != LoadingState.METADATA) {
            throw new IllegalStateException("initAttachmentContentLoader can only be called for METADATA state!");
        }

        Bundle bundle = new Bundle();
        bundle.putParcelable(LOADER_ARG_ATTACHMENT, attachment.uri);
        loaderManager.initLoader(attachment.loaderId, bundle, mAttachmentContentLoaderCallback);
    }

    private int getNextFreeLoaderId() {
        if (nextLoaderId >= MAX_TOTAL_LOADERS) {
            throw new AssertionError("more than " + MAX_TOTAL_LOADERS + " attachments? hum.");
        }
        return LOADER_ID_MASK | nextLoaderId++;
    }

    private LoaderManager.LoaderCallbacks<Attachment> mAttachmentInfoLoaderCallback =
            new LoaderManager.LoaderCallbacks<Attachment>() {
                @Override
                public Loader<Attachment> onCreateLoader(int id, Bundle args) {
                    Uri uri = args.getParcelable(LOADER_ARG_ATTACHMENT);
                    return new AttachmentInfoLoader(context, attachments.get(uri));
                }

                @Override
                public void onLoadFinished(Loader<Attachment> loader, Attachment attachment) {
                    int loaderId = loader.getId();
                    loaderManager.destroyLoader(loaderId);

                    if (!attachments.containsKey(attachment.uri)) {
                        return;
                    }

                    attachmentMvpView.updateAttachmentView(attachment);
                    attachments.put(attachment.uri, attachment);
                    initAttachmentContentLoader(attachment);
                }

                @Override
                public void onLoaderReset(Loader<Attachment> loader) {
                    // nothing to do
                }
            };

    private LoaderManager.LoaderCallbacks<Attachment> mAttachmentContentLoaderCallback =
            new LoaderManager.LoaderCallbacks<Attachment>() {
                @Override
                public Loader<Attachment> onCreateLoader(int id, Bundle args) {
                    Uri uri = args.getParcelable(LOADER_ARG_ATTACHMENT);
                    return new AttachmentContentLoader(context, attachments.get(uri));
                }

                @Override
                public void onLoadFinished(Loader<Attachment> loader, Attachment attachment) {
                    int loaderId = loader.getId();
                    loaderManager.destroyLoader(loaderId);

                    if (!attachments.containsKey(attachment.uri)) {
                        return;
                    }

                    if (attachment.state == Attachment.LoadingState.COMPLETE) {
                        attachmentMvpView.updateAttachmentView(attachment);
                        attachments.put(attachment.uri, attachment);
                    } else {
                        attachments.remove(attachment.uri);
                        attachmentMvpView.removeAttachmentView(attachment);
                    }

                    postPerformStalledAction();
                }

                @Override
                public void onLoaderReset(Loader<Attachment> loader) {
                    // nothing to do
                }
            };

    private void postPerformStalledAction() {
        new Handler().post(new Runnable() {
            @Override
            public void run() {
                performStalledAction();
            }
        });
    }

    void performStalledAction() {
        attachmentMvpView.dismissWaitingForAttachmentDialog();

        WaitingAction waitingFor = actionToPerformAfterWaiting;
        actionToPerformAfterWaiting = WaitingAction.NONE;

        switch (waitingFor) {
            case SEND: {
                attachmentMvpView.performSendAfterChecks();
                break;
            }
            case SAVE: {
                attachmentMvpView.performSaveAfterChecks();
                break;
            }
        }
    }

    @TargetApi(Build.VERSION_CODES.JELLY_BEAN)
    void addAttachmentsFromResultIntent(Intent data) {
        // TODO draftNeedsSaving = true
        if (Build.VERSION.SDK_INT >= Build.VERSION_CODES.KITKAT) {
            ClipData clipData = data.getClipData();
            if (clipData != null) {
                for (int i = 0, end = clipData.getItemCount(); i < end; i++) {
                    Uri uri = clipData.getItemAt(i).getUri();
                    if (uri != null) {
                        addAttachment(uri);
                    }
                }
                return;
            }
        }

        Uri uri = data.getData();
        if (uri != null) {
            addAttachment(uri);
        }
    }

    public void attachmentProgressDialogCancelled() {
        actionToPerformAfterWaiting = WaitingAction.NONE;
    }

    public void onClickRemoveAttachment(Uri uri) {
        Attachment attachment = attachments.get(uri);

        loaderManager.destroyLoader(attachment.loaderId);

        attachmentMvpView.removeAttachmentView(attachment);
        attachments.remove(uri);
    }

    public void onActivityResult(int resultCode, int requestCode, Intent data) {
        if (requestCode != REQUEST_CODE_ATTACHMENT_URI) {
            throw new AssertionError("onActivityResult must only be called for our request code");
        }
        if (resultCode != Activity.RESULT_OK) {
            return;
        }

        if (data == null) {
            return;
        }
        addAttachmentsFromResultIntent(data);
    }

    public enum WaitingAction {
        NONE,
        SEND,
        SAVE
    }

    public interface AttachmentMvpView {
        void showWaitingForAttachmentDialog(WaitingAction waitingAction);
        void dismissWaitingForAttachmentDialog();
        void showPickAttachmentDialog(int requestCode);

        void addAttachmentView(Attachment attachment);
        void removeAttachmentView(Attachment attachment);
        void updateAttachmentView(Attachment attachment);

        // TODO these should not really be here :\
        void performSendAfterChecks();
        void performSaveAfterChecks();

        void showMissingAttachmentsPartialMessageWarning();
        void showMissingAttachmentsPartialMessageForwardWarning();
    }
}<|MERGE_RESOLUTION|>--- conflicted
+++ resolved
@@ -170,11 +170,7 @@
                 allPartsAvailable = false;
                 continue;
             }
-<<<<<<< HEAD
-            if(loadNonInlineAttachments) {
-=======
             if (loadNonInlineAttachments) {
->>>>>>> 1db14c34
                 addAttachment(attachmentViewInfo);
             }
         }
