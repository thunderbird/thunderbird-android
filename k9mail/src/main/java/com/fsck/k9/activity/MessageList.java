package com.fsck.k9.activity;


import java.util.Collection;
import java.util.List;

import android.annotation.SuppressLint;
import android.app.ActionBar;
import android.app.FragmentManager;
import android.app.FragmentManager.OnBackStackChangedListener;
import android.app.FragmentTransaction;
import android.app.SearchManager;
import android.content.Context;
import android.content.Intent;
import android.content.IntentSender;
import android.content.IntentSender.SendIntentException;
import android.content.res.Configuration;
import android.net.Uri;
import android.os.Build;
import android.os.Bundle;
import android.os.Parcelable;
import timber.log.Timber;
import android.view.KeyEvent;
import android.view.LayoutInflater;
import android.view.Menu;
import android.view.MenuItem;
import android.view.MotionEvent;
import android.view.View;
import android.view.ViewGroup;
import android.view.animation.AnimationUtils;
import android.widget.ProgressBar;
import android.widget.TextView;
import android.widget.Toast;

import com.fsck.k9.Account;
import com.fsck.k9.Account.SortType;
import com.fsck.k9.K9;
import com.fsck.k9.K9.SplitViewMode;
import com.fsck.k9.Preferences;
import com.fsck.k9.R;
import com.fsck.k9.activity.compose.MessageActions;
import com.fsck.k9.activity.misc.SwipeGestureDetector.OnSwipeGestureListener;
import com.fsck.k9.activity.setup.AccountSettings;
import com.fsck.k9.activity.setup.FolderSettings;
import com.fsck.k9.activity.setup.Prefs;
import com.fsck.k9.fragment.MessageListFragment;
import com.fsck.k9.fragment.MessageListFragment.MessageListFragmentListener;
import com.fsck.k9.helper.ParcelableUtil;
import com.fsck.k9.mailstore.StorageManager;
import com.fsck.k9.preferences.StorageEditor;
import com.fsck.k9.search.LocalSearch;
import com.fsck.k9.search.SearchAccount;
import com.fsck.k9.search.SearchSpecification;
import com.fsck.k9.search.SearchSpecification.Attribute;
import com.fsck.k9.search.SearchSpecification.SearchCondition;
import com.fsck.k9.search.SearchSpecification.SearchField;
import com.fsck.k9.ui.messageview.MessageViewFragment;
import com.fsck.k9.ui.messageview.MessageViewFragment.MessageViewFragmentListener;
import com.fsck.k9.view.MessageHeader;
import com.fsck.k9.view.MessageTitleView;
import com.fsck.k9.view.ViewSwitcher;
import com.fsck.k9.view.ViewSwitcher.OnSwitchCompleteListener;
import de.cketti.library.changelog.ChangeLog;


/**
 * MessageList is the primary user interface for the program. This Activity
 * shows a list of messages.
 * From this Activity the user can perform all standard message operations.
 */
public class MessageList extends K9Activity implements MessageListFragmentListener,
        MessageViewFragmentListener, OnBackStackChangedListener, OnSwipeGestureListener,
        OnSwitchCompleteListener {

    private static final String EXTRA_SEARCH = "search_bytes";
    private static final String EXTRA_NO_THREADING = "no_threading";

    private static final String ACTION_SHORTCUT = "shortcut";
    private static final String EXTRA_SPECIAL_FOLDER = "special_folder";

    private static final String EXTRA_MESSAGE_REFERENCE = "message_reference";

    // used for remote search
    public static final String EXTRA_SEARCH_ACCOUNT = "com.fsck.k9.search_account";
    private static final String EXTRA_SEARCH_FOLDER = "com.fsck.k9.search_folder";

    private static final String STATE_DISPLAY_MODE = "displayMode";
    private static final String STATE_MESSAGE_LIST_WAS_DISPLAYED = "messageListWasDisplayed";
    private static final String STATE_FIRST_BACK_STACK_ID = "firstBackstackId";

    // Used for navigating to next/previous message
    private static final int PREVIOUS = 1;
    private static final int NEXT = 2;

    public static final int REQUEST_MASK_PENDING_INTENT = 1 << 16;

    public static void actionDisplaySearch(Context context, SearchSpecification search,
            boolean noThreading, boolean newTask) {
        actionDisplaySearch(context, search, noThreading, newTask, true);
    }

    public static void actionDisplaySearch(Context context, SearchSpecification search,
            boolean noThreading, boolean newTask, boolean clearTop) {
        context.startActivity(
                intentDisplaySearch(context, search, noThreading, newTask, clearTop));
    }

    public static Intent intentDisplaySearch(Context context, SearchSpecification search,
            boolean noThreading, boolean newTask, boolean clearTop) {
        Intent intent = new Intent(context, MessageList.class);
        intent.putExtra(EXTRA_SEARCH, ParcelableUtil.marshall(search));
        intent.putExtra(EXTRA_NO_THREADING, noThreading);

        if (clearTop) {
            intent.addFlags(Intent.FLAG_ACTIVITY_CLEAR_TOP);
        }
        if (newTask) {
            intent.addFlags(Intent.FLAG_ACTIVITY_NEW_TASK);
        }

        return intent;
    }

    public static Intent shortcutIntent(Context context, String specialFolder) {
        Intent intent = new Intent(context, MessageList.class);
        intent.setAction(ACTION_SHORTCUT);
        intent.putExtra(EXTRA_SPECIAL_FOLDER, specialFolder);
        intent.addFlags(Intent.FLAG_ACTIVITY_CLEAR_TOP);
        intent.addFlags(Intent.FLAG_ACTIVITY_NEW_TASK);

        return intent;
    }

    public static Intent actionDisplayMessageIntent(Context context,
            MessageReference messageReference) {
        Intent intent = new Intent(context, MessageList.class);
        intent.addFlags(Intent.FLAG_ACTIVITY_CLEAR_TOP);
        intent.putExtra(EXTRA_MESSAGE_REFERENCE, messageReference.toIdentityString());
        return intent;
    }


    private enum DisplayMode {
        MESSAGE_LIST,
        MESSAGE_VIEW,
        SPLIT_VIEW
    }


    private StorageManager.StorageListener storageListener = new StorageListenerImplementation();

    private View actionBarMessageList;
    private View actionBarMessageView;
    private MessageTitleView actionBarSubject;
    private TextView actionBarTitle;
    private TextView actionBarSubTitle;
    private TextView actionBarUnread;
    private Menu menu;

    private ViewGroup messageViewContainer;
    private View messageViewPlaceHolder;

    private MessageListFragment messageListFragment;
    private MessageViewFragment messageViewFragment;
    private int firstBackStackId = -1;

    private Account account;
    private String folderName;
    private LocalSearch search;
    private boolean singleFolderMode;

    private ProgressBar actionBarProgress;
    private MenuItem menuButtonCheckMail;
    private View actionButtonIndeterminateProgress;
    private int lastDirection = (K9.messageViewShowNext()) ? NEXT : PREVIOUS;

    /**
     * {@code true} if the message list should be displayed as flat list (i.e. no threading)
     * regardless whether or not message threading was enabled in the settings. This is used for
     * filtered views, e.g. when only displaying the unread messages in a folder.
     */
    private boolean noThreading;

    private DisplayMode displayMode;
    private MessageReference messageReference;

    /**
     * {@code true} when the message list was displayed once. This is used in
     * {@link #onBackPressed()} to decide whether to go from the message view to the message list or
     * finish the activity.
     */
    private boolean messageListWasDisplayed = false;
    private ViewSwitcher viewSwitcher;


    @Override
    public void onCreate(Bundle savedInstanceState) {
        super.onCreate(savedInstanceState);

        if (UpgradeDatabases.actionUpgradeDatabases(this, getIntent())) {
            finish();
            return;
        }

        if (useSplitView()) {
            setContentView(R.layout.split_message_list);
        } else {
            setContentView(R.layout.message_list);
            viewSwitcher = (ViewSwitcher) findViewById(R.id.container);
            viewSwitcher.setFirstInAnimation(AnimationUtils.loadAnimation(this, R.anim.slide_in_left));
            viewSwitcher.setFirstOutAnimation(AnimationUtils.loadAnimation(this, R.anim.slide_out_right));
            viewSwitcher.setSecondInAnimation(AnimationUtils.loadAnimation(this, R.anim.slide_in_right));
            viewSwitcher.setSecondOutAnimation(AnimationUtils.loadAnimation(this, R.anim.slide_out_left));
            viewSwitcher.setOnSwitchCompleteListener(this);
        }

        initializeActionBar();

        // Enable gesture detection for MessageLists
        setupGestureDetector(this);

        if (!decodeExtras(getIntent())) {
            return;
        }

        findFragments();
        initializeDisplayMode(savedInstanceState);
        initializeLayout();
        initializeFragments();
        displayViews();

        ChangeLog cl = new ChangeLog(this);
        if (cl.isFirstRun()) {
            cl.getLogDialog().show();
        }
    }

    @Override
    public void onNewIntent(Intent intent) {
        super.onNewIntent(intent);

        if (isFinishing()) {
            return;
        }

        setIntent(intent);

        if (firstBackStackId >= 0) {
            getFragmentManager().popBackStackImmediate(firstBackStackId,
                    FragmentManager.POP_BACK_STACK_INCLUSIVE);
            firstBackStackId = -1;
        }
        removeMessageListFragment();
        removeMessageViewFragment();

        messageReference = null;
        search = null;
        folderName = null;

        if (!decodeExtras(intent)) {
            return;
        }

        initializeDisplayMode(null);
        initializeFragments();
        displayViews();
    }

    /**
     * Get references to existing fragments if the activity was restarted.
     */
    private void findFragments() {
        FragmentManager fragmentManager = getFragmentManager();
        messageListFragment = (MessageListFragment) fragmentManager.findFragmentById(
                R.id.message_list_container);
        messageViewFragment = (MessageViewFragment) fragmentManager.findFragmentById(
                R.id.message_view_container);
    }

    /**
     * Create fragment instances if necessary.
     *
     * @see #findFragments()
     */
    private void initializeFragments() {
        FragmentManager fragmentManager = getFragmentManager();
        fragmentManager.addOnBackStackChangedListener(this);

        boolean hasMessageListFragment = (messageListFragment != null);

        if (!hasMessageListFragment) {
            FragmentTransaction ft = fragmentManager.beginTransaction();
            messageListFragment = MessageListFragment.newInstance(search, false,
                    (K9.isThreadedViewEnabled() && !noThreading));
            ft.add(R.id.message_list_container, messageListFragment);
            ft.commit();
        }

        // Check if the fragment wasn't restarted and has a MessageReference in the arguments. If
        // so, open the referenced message.
        if (!hasMessageListFragment && messageViewFragment == null &&
                messageReference != null) {
            openMessage(messageReference);
        }
    }

    /**
     * Set the initial display mode (message list, message view, or split view).
     *
     * <p><strong>Note:</strong>
     * This method has to be called after {@link #findFragments()} because the result depends on
     * the availability of a {@link MessageViewFragment} instance.
     * </p>
     *
     * @param savedInstanceState
     *         The saved instance state that was passed to the activity as argument to
     *         {@link #onCreate(Bundle)}. May be {@code null}.
     */
    private void initializeDisplayMode(Bundle savedInstanceState) {
        if (useSplitView()) {
            displayMode = DisplayMode.SPLIT_VIEW;
            return;
        }

        if (savedInstanceState != null) {
            DisplayMode savedDisplayMode =
                    (DisplayMode) savedInstanceState.getSerializable(STATE_DISPLAY_MODE);
            if (savedDisplayMode != DisplayMode.SPLIT_VIEW) {
                displayMode = savedDisplayMode;
                return;
            }
        }

        if (messageViewFragment != null || messageReference != null) {
            displayMode = DisplayMode.MESSAGE_VIEW;
        } else {
            displayMode = DisplayMode.MESSAGE_LIST;
        }
    }

    private boolean useSplitView() {
        SplitViewMode splitViewMode = K9.getSplitViewMode();
        int orientation = getResources().getConfiguration().orientation;

        return (splitViewMode == SplitViewMode.ALWAYS ||
                (splitViewMode == SplitViewMode.WHEN_IN_LANDSCAPE &&
                orientation == Configuration.ORIENTATION_LANDSCAPE));
    }

    private void initializeLayout() {
        messageViewContainer = (ViewGroup) findViewById(R.id.message_view_container);

        LayoutInflater layoutInflater = getLayoutInflater();
        messageViewPlaceHolder = layoutInflater.inflate(R.layout.empty_message_view, messageViewContainer, false);
    }

    private void displayViews() {
        switch (displayMode) {
            case MESSAGE_LIST: {
                showMessageList();
                break;
            }
            case MESSAGE_VIEW: {
                showMessageView();
                break;
            }
            case SPLIT_VIEW: {
                messageListWasDisplayed = true;
                if (messageViewFragment == null) {
                    showMessageViewPlaceHolder();
                } else {
                    MessageReference activeMessage = messageViewFragment.getMessageReference();
                    if (activeMessage != null) {
                        messageListFragment.setActiveMessage(activeMessage);
                    }
                }
                break;
            }
        }
    }

    private boolean decodeExtras(Intent intent) {
        String action = intent.getAction();
        if (Intent.ACTION_VIEW.equals(action) && intent.getData() != null) {
            Uri uri = intent.getData();
            List<String> segmentList = uri.getPathSegments();

            String accountId = segmentList.get(0);
            Collection<Account> accounts = Preferences.getPreferences(this).getAvailableAccounts();
            for (Account account : accounts) {
                if (String.valueOf(account.getAccountNumber()).equals(accountId)) {
                    String folderName = segmentList.get(1);
                    String messageUid = segmentList.get(2);
                    messageReference = new MessageReference(account.getUuid(), folderName, messageUid, null);
                    break;
                }
            }
        } else if (ACTION_SHORTCUT.equals(action)) {
            // Handle shortcut intents
            String specialFolder = intent.getStringExtra(EXTRA_SPECIAL_FOLDER);
            if (SearchAccount.UNIFIED_INBOX.equals(specialFolder)) {
                search = SearchAccount.createUnifiedInboxAccount(this).getRelatedSearch();
            } else if (SearchAccount.ALL_MESSAGES.equals(specialFolder)) {
                search = SearchAccount.createAllMessagesAccount(this).getRelatedSearch();
            }
        } else if (intent.getStringExtra(SearchManager.QUERY) != null) {
            // check if this intent comes from the system search ( remote )
            if (Intent.ACTION_SEARCH.equals(intent.getAction())) {
                //Query was received from Search Dialog
                String query = intent.getStringExtra(SearchManager.QUERY).trim();

                search = new LocalSearch(getString(R.string.search_results));
                search.setManualSearch(true);
                noThreading = true;

                search.or(new SearchCondition(SearchField.SENDER, Attribute.CONTAINS, query));
                search.or(new SearchCondition(SearchField.SUBJECT, Attribute.CONTAINS, query));
                search.or(new SearchCondition(SearchField.MESSAGE_CONTENTS, Attribute.CONTAINS, query));

                Bundle appData = intent.getBundleExtra(SearchManager.APP_DATA);
                if (appData != null) {
                    search.addAccountUuid(appData.getString(EXTRA_SEARCH_ACCOUNT));
                    // searches started from a folder list activity will provide an account, but no folder
                    if (appData.getString(EXTRA_SEARCH_FOLDER) != null) {
                        search.addAllowedFolder(appData.getString(EXTRA_SEARCH_FOLDER));
                    }
                } else {
                    search.addAccountUuid(LocalSearch.ALL_ACCOUNTS);
                }
            }
        } else {
            // regular LocalSearch object was passed
            search = intent.hasExtra(EXTRA_SEARCH) ?
                    ParcelableUtil.unmarshall(intent.getByteArrayExtra(EXTRA_SEARCH), LocalSearch.CREATOR) : null;
            noThreading = intent.getBooleanExtra(EXTRA_NO_THREADING, false);
        }

        if (messageReference == null) {
            String messageReferenceString = intent.getStringExtra(EXTRA_MESSAGE_REFERENCE);
            messageReference = MessageReference.parse(messageReferenceString);
        }

        if (messageReference != null) {
            search = new LocalSearch();
            search.addAccountUuid(messageReference.getAccountUuid());
            search.addAllowedFolder(messageReference.getFolderName());
        }

        if (search == null) {
            // We've most likely been started by an old unread widget
            String accountUuid = intent.getStringExtra("account");
            String folderName = intent.getStringExtra("folder");

            search = new LocalSearch(folderName);
            search.addAccountUuid((accountUuid == null) ? "invalid" : accountUuid);
            if (folderName != null) {
                search.addAllowedFolder(folderName);
            }
        }

        Preferences prefs = Preferences.getPreferences(getApplicationContext());

        String[] accountUuids = search.getAccountUuids();
        boolean singleAccountMode;

        if (search.searchAllAccounts()) {
            List<Account> accounts = prefs.getAccounts();
            singleAccountMode = (accounts.size() == 1);
            if (singleAccountMode) {
                account = accounts.get(0);
            }
        } else {
            singleAccountMode = (accountUuids.length == 1);
            if (singleAccountMode) {
                account = prefs.getAccount(accountUuids[0]);
            }
        }
        singleFolderMode = singleAccountMode && (search.getFolderNames().size() == 1);

        if (singleAccountMode && (account == null || !account.isAvailable(this))) {
            Timber.i("not opening MessageList of unavailable account");
            onAccountUnavailable();
            return false;
        }

        if (singleFolderMode) {
            folderName = search.getFolderNames().get(0);
        }

        // now we know if we are in single account mode and need a subtitle
        actionBarSubTitle.setVisibility((!singleFolderMode) ? View.GONE : View.VISIBLE);

        return true;
    }

    @Override
    public void onPause() {
        super.onPause();

        StorageManager.getInstance(getApplication()).removeListener(storageListener);
    }

    @Override
    public void onResume() {
        super.onResume();

        if (!(this instanceof Search)) {
            //necessary b/c no guarantee Search.onStop will be called before MessageList.onResume
            //when returning from search results
            Search.setActive(false);
        }

        if (account != null && !account.isAvailable(this)) {
            onAccountUnavailable();
            return;
        }
        StorageManager.getInstance(getApplication()).addListener(storageListener);
    }

    @Override
    public void onSaveInstanceState(Bundle outState) {
        super.onSaveInstanceState(outState);

        outState.putSerializable(STATE_DISPLAY_MODE, displayMode);
        outState.putBoolean(STATE_MESSAGE_LIST_WAS_DISPLAYED, messageListWasDisplayed);
        outState.putInt(STATE_FIRST_BACK_STACK_ID, firstBackStackId);
    }

    @Override
    public void onRestoreInstanceState(Bundle savedInstanceState) {
        super.onRestoreInstanceState(savedInstanceState);

        messageListWasDisplayed = savedInstanceState.getBoolean(STATE_MESSAGE_LIST_WAS_DISPLAYED);
        firstBackStackId = savedInstanceState.getInt(STATE_FIRST_BACK_STACK_ID);
    }

    private void initializeActionBar() {
        ActionBar actionBar = getActionBar();
<<<<<<< HEAD
<<<<<<< HEAD
=======
>>>>>>> a33fb02d

        if (actionBar == null) {
            return;
        }
<<<<<<< HEAD

        actionBar.setDisplayShowCustomEnabled(true);
        actionBar.setCustomView(R.layout.actionbar_custom);

        View customView = actionBar.getCustomView();
        actionBarMessageList = customView.findViewById(R.id.actionbar_message_list);
        actionBarMessageView = customView.findViewById(R.id.actionbar_message_view);
        actionBarSubject = (MessageTitleView) customView.findViewById(R.id.message_title_view);
        actionBarTitle = (TextView) customView.findViewById(R.id.actionbar_title_first);
        actionBarSubTitle = (TextView) customView.findViewById(R.id.actionbar_title_sub);
        actionBarUnread = (TextView) customView.findViewById(R.id.actionbar_unread_count);
        actionBarProgress = (ProgressBar) customView.findViewById(R.id.actionbar_progress);
        actionButtonIndeterminateProgress = getActionButtonIndeterminateProgress();

=======

        if (actionBar == null) {
            return;
        }

        actionBar.setDisplayShowCustomEnabled(true);
        actionBar.setCustomView(R.layout.actionbar_custom);

        View customView = actionBar.getCustomView();
        actionBarMessageList = customView.findViewById(R.id.actionbar_message_list);
        actionBarMessageView = customView.findViewById(R.id.actionbar_message_view);
        actionBarSubject = (MessageTitleView) customView.findViewById(R.id.message_title_view);
        actionBarTitle = (TextView) customView.findViewById(R.id.actionbar_title_first);
        actionBarSubTitle = (TextView) customView.findViewById(R.id.actionbar_title_sub);
        actionBarUnread = (TextView) customView.findViewById(R.id.actionbar_unread_count);
        actionBarProgress = (ProgressBar) customView.findViewById(R.id.actionbar_progress);
        actionButtonIndeterminateProgress = getActionButtonIndeterminateProgress();

>>>>>>> 4755c6317... Renamed many variables of form `mCamelCase` to `camelCase`
=======

        actionBar.setDisplayShowCustomEnabled(true);
        actionBar.setCustomView(R.layout.actionbar_custom);

        View customView = actionBar.getCustomView();
        actionBarMessageList = customView.findViewById(R.id.actionbar_message_list);
        actionBarMessageView = customView.findViewById(R.id.actionbar_message_view);
        actionBarSubject = (MessageTitleView) customView.findViewById(R.id.message_title_view);
        actionBarTitle = (TextView) customView.findViewById(R.id.actionbar_title_first);
        actionBarSubTitle = (TextView) customView.findViewById(R.id.actionbar_title_sub);
        actionBarUnread = (TextView) customView.findViewById(R.id.actionbar_unread_count);
        actionBarProgress = (ProgressBar) customView.findViewById(R.id.actionbar_progress);
        actionButtonIndeterminateProgress = getActionButtonIndeterminateProgress();

>>>>>>> a33fb02d
        actionBar.setDisplayHomeAsUpEnabled(true);
    }

    @SuppressLint("InflateParams")
    private View getActionButtonIndeterminateProgress() {
        return getLayoutInflater().inflate(R.layout.actionbar_indeterminate_progress_actionview, null);
    }

    @Override
    public boolean dispatchKeyEvent(KeyEvent event) {
        boolean ret = false;
        if (KeyEvent.ACTION_DOWN == event.getAction()) {
            ret = onCustomKeyDown(event.getKeyCode(), event);
        }
        if (!ret) {
            ret = super.dispatchKeyEvent(event);
        }
        return ret;
    }

    @Override
    public void onBackPressed() {
        if (displayMode == DisplayMode.MESSAGE_VIEW && messageListWasDisplayed) {
            showMessageList();
        } else {
            super.onBackPressed();
        }
    }

    /**
     * Handle hotkeys
     *
     * <p>
     * This method is called by {@link #dispatchKeyEvent(KeyEvent)} before any view had the chance
     * to consume this key event.
     * </p>
     *
     * @param keyCode
     *         The value in {@code event.getKeyCode()}.
     * @param event
     *         Description of the key event.
     *
     * @return {@code true} if this event was consumed.
     */
    public boolean onCustomKeyDown(final int keyCode, final KeyEvent event) {
        switch (keyCode) {
            case KeyEvent.KEYCODE_VOLUME_UP: {
                if (messageViewFragment != null && displayMode != DisplayMode.MESSAGE_LIST &&
                        K9.useVolumeKeysForNavigationEnabled()) {
                    showPreviousMessage();
                    return true;
                } else if (displayMode != DisplayMode.MESSAGE_VIEW &&
                        K9.useVolumeKeysForListNavigationEnabled()) {
                    messageListFragment.onMoveUp();
                    return true;
                }

                break;
            }
            case KeyEvent.KEYCODE_VOLUME_DOWN: {
                if (messageViewFragment != null && displayMode != DisplayMode.MESSAGE_LIST &&
                        K9.useVolumeKeysForNavigationEnabled()) {
                    showNextMessage();
                    return true;
                } else if (displayMode != DisplayMode.MESSAGE_VIEW &&
                        K9.useVolumeKeysForListNavigationEnabled()) {
                    messageListFragment.onMoveDown();
                    return true;
                }

                break;
            }
            case KeyEvent.KEYCODE_C: {
                messageListFragment.onCompose();
                return true;
            }
            case KeyEvent.KEYCODE_Q: {
                if (messageListFragment != null && messageListFragment.isSingleAccountMode()) {
                    onShowFolderList();
                }
                return true;
            }
            case KeyEvent.KEYCODE_O: {
                messageListFragment.onCycleSort();
                return true;
            }
            case KeyEvent.KEYCODE_I: {
                messageListFragment.onReverseSort();
                return true;
            }
            case KeyEvent.KEYCODE_DEL:
            case KeyEvent.KEYCODE_D: {
                if (displayMode == DisplayMode.MESSAGE_LIST) {
                    messageListFragment.onDelete();
                } else if (messageViewFragment != null) {
                    messageViewFragment.onDelete();
                }
                return true;
            }
            case KeyEvent.KEYCODE_S: {
                messageListFragment.toggleMessageSelect();
                return true;
            }
            case KeyEvent.KEYCODE_G: {
                if (displayMode == DisplayMode.MESSAGE_LIST) {
                    messageListFragment.onToggleFlagged();
                } else if (messageViewFragment != null) {
                    messageViewFragment.onToggleFlagged();
                }
                return true;
            }
            case KeyEvent.KEYCODE_M: {
                if (displayMode == DisplayMode.MESSAGE_LIST) {
                    messageListFragment.onMove();
                } else if (messageViewFragment != null) {
                    messageViewFragment.onMove();
                }
                return true;
            }
            case KeyEvent.KEYCODE_V: {
                if (displayMode == DisplayMode.MESSAGE_LIST) {
                    messageListFragment.onArchive();
                } else if (messageViewFragment != null) {
                    messageViewFragment.onArchive();
                }
                return true;
            }
            case KeyEvent.KEYCODE_Y: {
                if (displayMode == DisplayMode.MESSAGE_LIST) {
                    messageListFragment.onCopy();
                } else if (messageViewFragment != null) {
                    messageViewFragment.onCopy();
                }
                return true;
            }
            case KeyEvent.KEYCODE_Z: {
                if (displayMode == DisplayMode.MESSAGE_LIST) {
                    messageListFragment.onToggleRead();
                } else if (messageViewFragment != null) {
                    messageViewFragment.onToggleRead();
                }
                return true;
            }
            case KeyEvent.KEYCODE_F: {
                if (messageViewFragment != null) {
                    messageViewFragment.onForward();
                }
                return true;
            }
            case KeyEvent.KEYCODE_A: {
                if (messageViewFragment != null) {
                    messageViewFragment.onReplyAll();
                }
                return true;
            }
            case KeyEvent.KEYCODE_R: {
                if (messageViewFragment != null) {
                    messageViewFragment.onReply();
                }
                return true;
            }
            case KeyEvent.KEYCODE_J:
            case KeyEvent.KEYCODE_P: {
                if (messageViewFragment != null) {
                    showPreviousMessage();
                }
                return true;
            }
            case KeyEvent.KEYCODE_N:
            case KeyEvent.KEYCODE_K: {
                if (messageViewFragment != null) {
                    showNextMessage();
                }
                return true;
            }
            /* FIXME
            case KeyEvent.KEYCODE_Z: {
                messageViewFragment.zoom(event);
                return true;
            }*/
            case KeyEvent.KEYCODE_H: {
                Toast toast;
                if (displayMode == DisplayMode.MESSAGE_LIST) {
                    toast = Toast.makeText(this, R.string.message_list_help_key, Toast.LENGTH_LONG);
                } else {
                    toast = Toast.makeText(this, R.string.message_view_help_key, Toast.LENGTH_LONG);
                }
                toast.show();
                return true;
            }
            case KeyEvent.KEYCODE_DPAD_LEFT: {
                if (messageViewFragment != null && displayMode == DisplayMode.MESSAGE_VIEW) {
                    return showPreviousMessage();
                }
                return false;
            }
            case KeyEvent.KEYCODE_DPAD_RIGHT: {
                if (messageViewFragment != null && displayMode == DisplayMode.MESSAGE_VIEW) {
                    return showNextMessage();
                }
                return false;
            }

        }

        return false;
    }

    @Override
    public boolean onKeyUp(int keyCode, KeyEvent event) {
        // Swallow these events too to avoid the audible notification of a volume change
        if (K9.useVolumeKeysForListNavigationEnabled()) {
            if ((keyCode == KeyEvent.KEYCODE_VOLUME_UP) || (keyCode == KeyEvent.KEYCODE_VOLUME_DOWN)) {
                Timber.v("Swallowed key up.");
                return true;
            }
        }
        return super.onKeyUp(keyCode, event);
    }

    private void onAccounts() {
        Accounts.listAccounts(this);
        finish();
    }

    private void onShowFolderList() {
        FolderList.actionHandleAccount(this, account);
        finish();
    }

    private void onEditPrefs() {
        Prefs.actionPrefs(this);
    }

    private void onEditAccount() {
        AccountSettings.actionSettings(this, account);
    }

    @Override
    public boolean onSearchRequested() {
        return messageListFragment.onSearchRequested();
    }

    @Override
    public boolean onOptionsItemSelected(MenuItem item) {
        int itemId = item.getItemId();
        switch (itemId) {
            case android.R.id.home: {
                goBack();
                return true;
            }
            case R.id.compose: {
                messageListFragment.onCompose();
                return true;
            }
            case R.id.toggle_message_view_theme: {
                onToggleTheme();
                return true;
            }
            // MessageList
            case R.id.check_mail: {
                messageListFragment.checkMail();
                return true;
            }
            case R.id.set_sort_date: {
                messageListFragment.changeSort(SortType.SORT_DATE);
                return true;
            }
            case R.id.set_sort_arrival: {
                messageListFragment.changeSort(SortType.SORT_ARRIVAL);
                return true;
            }
            case R.id.set_sort_subject: {
                messageListFragment.changeSort(SortType.SORT_SUBJECT);
                return true;
            }
            case R.id.set_sort_sender: {
                messageListFragment.changeSort(SortType.SORT_SENDER);
                return true;
            }
            case R.id.set_sort_flag: {
                messageListFragment.changeSort(SortType.SORT_FLAGGED);
                return true;
            }
            case R.id.set_sort_unread: {
                messageListFragment.changeSort(SortType.SORT_UNREAD);
                return true;
            }
            case R.id.set_sort_attach: {
                messageListFragment.changeSort(SortType.SORT_ATTACHMENT);
                return true;
            }
            case R.id.select_all: {
                messageListFragment.selectAll();
                return true;
            }
            case R.id.app_settings: {
                onEditPrefs();
                return true;
            }
            case R.id.account_settings: {
                onEditAccount();
                return true;
            }
            case R.id.search: {
                messageListFragment.onSearchRequested();
                return true;
            }
            case R.id.search_remote: {
                messageListFragment.onRemoteSearch();
                return true;
            }
            case R.id.mark_all_as_read: {
                messageListFragment.confirmMarkAllAsRead();
                return true;
            }
            case R.id.show_folder_list: {
                onShowFolderList();
                return true;
            }
            // MessageView
            case R.id.next_message: {
                showNextMessage();
                return true;
            }
            case R.id.previous_message: {
                showPreviousMessage();
                return true;
            }
            case R.id.delete: {
                messageViewFragment.onDelete();
                return true;
            }
            case R.id.reply: {
                messageViewFragment.onReply();
                return true;
            }
            case R.id.reply_all: {
                messageViewFragment.onReplyAll();
                return true;
            }
            case R.id.forward: {
                messageViewFragment.onForward();
                return true;
            }
            case R.id.share: {
                messageViewFragment.onSendAlternate();
                return true;
            }
            case R.id.toggle_unread: {
                messageViewFragment.onToggleRead();
                return true;
            }
            case R.id.archive:
            case R.id.refile_archive: {
                messageViewFragment.onArchive();
                return true;
            }
            case R.id.spam:
            case R.id.refile_spam: {
                messageViewFragment.onSpam();
                return true;
            }
            case R.id.move:
            case R.id.refile_move: {
                messageViewFragment.onMove();
                return true;
            }
            case R.id.copy:
            case R.id.refile_copy: {
                messageViewFragment.onCopy();
                return true;
            }
            case R.id.select_text: {
                messageViewFragment.onSelectText();
                return true;
            }
            case R.id.show_headers:
            case R.id.hide_headers: {
                messageViewFragment.onToggleAllHeadersView();
                updateMenu();
                return true;
            }
        }

        if (!singleFolderMode) {
            // None of the options after this point are "safe" for search results
            //TODO: This is not true for "unread" and "starred" searches in regular folders
            return false;
        }

        switch (itemId) {
            case R.id.send_messages: {
                messageListFragment.onSendPendingMessages();
                return true;
            }
            case R.id.folder_settings: {
                if (folderName != null) {
                    FolderSettings.actionSettings(this, account, folderName);
                }
                return true;
            }
            case R.id.expunge: {
                messageListFragment.onExpunge();
                return true;
            }
            default: {
                return super.onOptionsItemSelected(item);
            }
        }
    }

    @Override
    public boolean onCreateOptionsMenu(Menu menu) {
        getMenuInflater().inflate(R.menu.message_list_option, menu);
        this.menu = menu;
        menuButtonCheckMail = menu.findItem(R.id.check_mail);
        return true;
    }

    @Override
    public boolean onPrepareOptionsMenu(Menu menu) {
        super.onPrepareOptionsMenu(menu);
        configureMenu(menu);
        return true;
    }

    /**
     * Hide menu items not appropriate for the current context.
     *
     * <p><strong>Note:</strong>
     * Please adjust the comments in {@code res/menu/message_list_option.xml} if you change the
     * visibility of a menu item in this method.
     * </p>
     *
     * @param menu
     *         The {@link Menu} instance that should be modified. May be {@code null}; in that case
     *         the method does nothing and immediately returns.
     */
    private void configureMenu(Menu menu) {
        if (menu == null) {
            return;
        }

        // Set visibility of account/folder settings menu items
        if (messageListFragment == null) {
            menu.findItem(R.id.account_settings).setVisible(false);
            menu.findItem(R.id.folder_settings).setVisible(false);
        } else {
            menu.findItem(R.id.account_settings).setVisible(
                    messageListFragment.isSingleAccountMode());
            menu.findItem(R.id.folder_settings).setVisible(
                    messageListFragment.isSingleFolderMode());
        }

        /*
         * Set visibility of menu items related to the message view
         */

        if (displayMode == DisplayMode.MESSAGE_LIST
                || messageViewFragment == null
                || !messageViewFragment.isInitialized()) {
            menu.findItem(R.id.next_message).setVisible(false);
            menu.findItem(R.id.previous_message).setVisible(false);
            menu.findItem(R.id.single_message_options).setVisible(false);
            menu.findItem(R.id.delete).setVisible(false);
            menu.findItem(R.id.compose).setVisible(false);
            menu.findItem(R.id.archive).setVisible(false);
            menu.findItem(R.id.move).setVisible(false);
            menu.findItem(R.id.copy).setVisible(false);
            menu.findItem(R.id.spam).setVisible(false);
            menu.findItem(R.id.refile).setVisible(false);
            menu.findItem(R.id.toggle_unread).setVisible(false);
            menu.findItem(R.id.select_text).setVisible(false);
            menu.findItem(R.id.toggle_message_view_theme).setVisible(false);
            menu.findItem(R.id.show_headers).setVisible(false);
            menu.findItem(R.id.hide_headers).setVisible(false);
        } else {
            // hide prev/next buttons in split mode
            if (displayMode != DisplayMode.MESSAGE_VIEW) {
                menu.findItem(R.id.next_message).setVisible(false);
                menu.findItem(R.id.previous_message).setVisible(false);
            } else {
                MessageReference ref = messageViewFragment.getMessageReference();
                boolean initialized = (messageListFragment != null &&
                        messageListFragment.isLoadFinished());
                boolean canDoPrev = (initialized && !messageListFragment.isFirst(ref));
                boolean canDoNext = (initialized && !messageListFragment.isLast(ref));

                MenuItem prev = menu.findItem(R.id.previous_message);
                prev.setEnabled(canDoPrev);
                prev.getIcon().setAlpha(canDoPrev ? 255 : 127);

                MenuItem next = menu.findItem(R.id.next_message);
                next.setEnabled(canDoNext);
                next.getIcon().setAlpha(canDoNext ? 255 : 127);
            }

            MenuItem toggleTheme = menu.findItem(R.id.toggle_message_view_theme);
            if (K9.useFixedMessageViewTheme()) {
                toggleTheme.setVisible(false);
            } else {
                // Set title of menu item to switch to dark/light theme
                if (K9.getK9MessageViewTheme() == K9.Theme.DARK) {
                    toggleTheme.setTitle(R.string.message_view_theme_action_light);
                } else {
                    toggleTheme.setTitle(R.string.message_view_theme_action_dark);
                }
                toggleTheme.setVisible(true);
            }

            // Set title of menu item to toggle the read state of the currently displayed message
            if (messageViewFragment.isMessageRead()) {
                menu.findItem(R.id.toggle_unread).setTitle(R.string.mark_as_unread_action);
            } else {
                menu.findItem(R.id.toggle_unread).setTitle(R.string.mark_as_read_action);
            }

            // Jellybean has built-in long press selection support
            menu.findItem(R.id.select_text).setVisible(Build.VERSION.SDK_INT < 16);

            menu.findItem(R.id.delete).setVisible(K9.isMessageViewDeleteActionVisible());

            /*
             * Set visibility of copy, move, archive, spam in action bar and refile submenu
             */
            if (messageViewFragment.isCopyCapable()) {
                menu.findItem(R.id.copy).setVisible(K9.isMessageViewCopyActionVisible());
                menu.findItem(R.id.refile_copy).setVisible(true);
            } else {
                menu.findItem(R.id.copy).setVisible(false);
                menu.findItem(R.id.refile_copy).setVisible(false);
            }

            if (messageViewFragment.isMoveCapable()) {
                boolean canMessageBeArchived = messageViewFragment.canMessageBeArchived();
                boolean canMessageBeMovedToSpam = messageViewFragment.canMessageBeMovedToSpam();

                menu.findItem(R.id.move).setVisible(K9.isMessageViewMoveActionVisible());
                menu.findItem(R.id.archive).setVisible(canMessageBeArchived &&
                        K9.isMessageViewArchiveActionVisible());
                menu.findItem(R.id.spam).setVisible(canMessageBeMovedToSpam &&
                        K9.isMessageViewSpamActionVisible());

                menu.findItem(R.id.refile_move).setVisible(true);
                menu.findItem(R.id.refile_archive).setVisible(canMessageBeArchived);
                menu.findItem(R.id.refile_spam).setVisible(canMessageBeMovedToSpam);
            } else {
                menu.findItem(R.id.move).setVisible(false);
                menu.findItem(R.id.archive).setVisible(false);
                menu.findItem(R.id.spam).setVisible(false);

                menu.findItem(R.id.refile).setVisible(false);
            }

            if (messageViewFragment.allHeadersVisible()) {
                menu.findItem(R.id.show_headers).setVisible(false);
            } else {
                menu.findItem(R.id.hide_headers).setVisible(false);
            }
        }


        /*
         * Set visibility of menu items related to the message list
         */

        // Hide both search menu items by default and enable one when appropriate
        menu.findItem(R.id.search).setVisible(false);
        menu.findItem(R.id.search_remote).setVisible(false);

        if (displayMode == DisplayMode.MESSAGE_VIEW || messageListFragment == null ||
                !messageListFragment.isInitialized()) {
            menu.findItem(R.id.check_mail).setVisible(false);
            menu.findItem(R.id.set_sort).setVisible(false);
            menu.findItem(R.id.select_all).setVisible(false);
            menu.findItem(R.id.send_messages).setVisible(false);
            menu.findItem(R.id.expunge).setVisible(false);
            menu.findItem(R.id.mark_all_as_read).setVisible(false);
            menu.findItem(R.id.show_folder_list).setVisible(false);
        } else {
            menu.findItem(R.id.set_sort).setVisible(true);
            menu.findItem(R.id.select_all).setVisible(true);
            menu.findItem(R.id.compose).setVisible(true);
            menu.findItem(R.id.mark_all_as_read).setVisible(
                    messageListFragment.isMarkAllAsReadSupported());

            if (!messageListFragment.isSingleAccountMode()) {
                menu.findItem(R.id.expunge).setVisible(false);
                menu.findItem(R.id.send_messages).setVisible(false);
                menu.findItem(R.id.show_folder_list).setVisible(false);
            } else {
                menu.findItem(R.id.send_messages).setVisible(messageListFragment.isOutbox());
                menu.findItem(R.id.expunge).setVisible(messageListFragment.isRemoteFolder() &&
                        messageListFragment.isAccountExpungeCapable());
                menu.findItem(R.id.show_folder_list).setVisible(true);
            }

            menu.findItem(R.id.check_mail).setVisible(messageListFragment.isCheckMailSupported());

            // If this is an explicit local search, show the option to search on the server
            if (!messageListFragment.isRemoteSearch() &&
                    messageListFragment.isRemoteSearchAllowed()) {
                menu.findItem(R.id.search_remote).setVisible(true);
            } else if (!messageListFragment.isManualSearch()) {
                menu.findItem(R.id.search).setVisible(true);
            }
        }
    }

    protected void onAccountUnavailable() {
        finish();
        // TODO inform user about account unavailability using Toast
        Accounts.listAccounts(this);
    }

    public void setActionBarTitle(String title) {
        actionBarTitle.setText(title);
    }

    public void setActionBarSubTitle(String subTitle) {
        actionBarSubTitle.setText(subTitle);
    }

    public void setActionBarUnread(int unread) {
        if (unread == 0) {
            actionBarUnread.setVisibility(View.GONE);
        } else {
            actionBarUnread.setVisibility(View.VISIBLE);
            actionBarUnread.setText(String.format("%d", unread));
        }
    }

    @Override
    public void setMessageListTitle(String title) {
        setActionBarTitle(title);
    }

    @Override
    public void setMessageListSubTitle(String subTitle) {
        setActionBarSubTitle(subTitle);
    }

    @Override
    public void setUnreadCount(int unread) {
        setActionBarUnread(unread);
    }

    @Override
    public void setMessageListProgress(int progress) {
        setProgress(progress);
    }

    @Override
    public void openMessage(MessageReference messageReference) {
        Preferences prefs = Preferences.getPreferences(getApplicationContext());
        Account account = prefs.getAccount(messageReference.getAccountUuid());
        String folderName = messageReference.getFolderName();

        if (folderName.equals(account.getDraftsFolderName())) {
            MessageActions.actionEditDraft(this, messageReference);
        } else {
            messageViewContainer.removeView(messageViewPlaceHolder);

            if (messageListFragment != null) {
                messageListFragment.setActiveMessage(messageReference);
            }

            MessageViewFragment fragment = MessageViewFragment.newInstance(messageReference);
            FragmentTransaction ft = getFragmentManager().beginTransaction();
            ft.replace(R.id.message_view_container, fragment);
            messageViewFragment = fragment;
            ft.commit();

            if (displayMode != DisplayMode.SPLIT_VIEW) {
                showMessageView();
            }
        }
    }

    @Override
    public void onResendMessage(MessageReference messageReference) {
        MessageActions.actionEditDraft(this, messageReference);
    }

    @Override
    public void onForward(MessageReference messageReference) {
        onForward(messageReference, null);
    }

    @Override
    public void onForward(MessageReference messageReference, Parcelable decryptionResultForReply) {
        MessageActions.actionForward(this, messageReference, decryptionResultForReply);
    }

    @Override
    public void onReply(MessageReference messageReference) {
        onReply(messageReference, null);
    }

    @Override
    public void onReply(MessageReference messageReference, Parcelable decryptionResultForReply) {
        MessageActions.actionReply(this, messageReference, false, decryptionResultForReply);
    }

    @Override
    public void onReplyAll(MessageReference messageReference) {
        onReplyAll(messageReference, null);
    }

    @Override
    public void onReplyAll(MessageReference messageReference, Parcelable decryptionResultForReply) {
        MessageActions.actionReply(this, messageReference, true, decryptionResultForReply);
    }

    @Override
    public void onCompose(Account account) {
        MessageActions.actionCompose(this, account);
    }

    @Override
    public void showMoreFromSameSender(String senderAddress) {
        LocalSearch tmpSearch = new LocalSearch("From " + senderAddress);
        tmpSearch.addAccountUuids(search.getAccountUuids());
        tmpSearch.and(SearchField.SENDER, senderAddress, Attribute.CONTAINS);

        MessageListFragment fragment = MessageListFragment.newInstance(tmpSearch, false, false);

        addMessageListFragment(fragment, true);
    }

    @Override
    public void onBackStackChanged() {
        findFragments();

        if (displayMode == DisplayMode.SPLIT_VIEW) {
            showMessageViewPlaceHolder();
        }

        configureMenu(menu);
    }

    @Override
    public void onSwipeRightToLeft(MotionEvent e1, MotionEvent e2) {
        if (messageListFragment != null && displayMode != DisplayMode.MESSAGE_VIEW) {
            messageListFragment.onSwipeRightToLeft(e1, e2);
        }
    }

    @Override
    public void onSwipeLeftToRight(MotionEvent e1, MotionEvent e2) {
        if (messageListFragment != null && displayMode != DisplayMode.MESSAGE_VIEW) {
            messageListFragment.onSwipeLeftToRight(e1, e2);
        }
    }

    private final class StorageListenerImplementation implements StorageManager.StorageListener {
        @Override
        public void onUnmount(String providerId) {
            if (account != null && providerId.equals(account.getLocalStorageProviderId())) {
                runOnUiThread(new Runnable() {
                    @Override
                    public void run() {
                        onAccountUnavailable();
                    }
                });
            }
        }

        @Override
        public void onMount(String providerId) {
            // no-op
        }
    }

    private void addMessageListFragment(MessageListFragment fragment, boolean addToBackStack) {
        FragmentTransaction ft = getFragmentManager().beginTransaction();

        ft.replace(R.id.message_list_container, fragment);
        if (addToBackStack)
            ft.addToBackStack(null);

        messageListFragment = fragment;

        int transactionId = ft.commit();
        if (transactionId >= 0 && firstBackStackId < 0) {
            firstBackStackId = transactionId;
        }
    }

    @Override
    public boolean startSearch(Account account, String folderName) {
        // If this search was started from a MessageList of a single folder, pass along that folder info
        // so that we can enable remote search.
        if (account != null && folderName != null) {
            final Bundle appData = new Bundle();
            appData.putString(EXTRA_SEARCH_ACCOUNT, account.getUuid());
            appData.putString(EXTRA_SEARCH_FOLDER, folderName);
            startSearch(null, false, appData, false);
        } else {
            // TODO Handle the case where we're searching from within a search result.
            startSearch(null, false, null, false);
        }

        return true;
    }

    @Override
    public void showThread(Account account, String folderName, long threadRootId) {
        showMessageViewPlaceHolder();

        LocalSearch tmpSearch = new LocalSearch();
        tmpSearch.addAccountUuid(account.getUuid());
        tmpSearch.and(SearchField.THREAD_ID, String.valueOf(threadRootId), Attribute.EQUALS);

        MessageListFragment fragment = MessageListFragment.newInstance(tmpSearch, true, false);
        addMessageListFragment(fragment, true);
    }

    private void showMessageViewPlaceHolder() {
        removeMessageViewFragment();

        // Add placeholder view if necessary
        if (messageViewPlaceHolder.getParent() == null) {
            messageViewContainer.addView(messageViewPlaceHolder);
        }

        messageListFragment.setActiveMessage(null);
    }

    /**
     * Remove MessageViewFragment if necessary.
     */
    private void removeMessageViewFragment() {
        if (messageViewFragment != null) {
            FragmentTransaction ft = getFragmentManager().beginTransaction();
            ft.remove(messageViewFragment);
            messageViewFragment = null;
            ft.commit();

            showDefaultTitleView();
        }
    }

    private void removeMessageListFragment() {
        FragmentTransaction ft = getFragmentManager().beginTransaction();
        ft.remove(messageListFragment);
        messageListFragment = null;
        ft.commit();
    }

    @Override
    public void remoteSearchStarted() {
        // Remove action button for remote search
        configureMenu(menu);
    }

    @Override
    public void goBack() {
        FragmentManager fragmentManager = getFragmentManager();
        if (displayMode == DisplayMode.MESSAGE_VIEW) {
            showMessageList();
        } else if (fragmentManager.getBackStackEntryCount() > 0) {
            fragmentManager.popBackStack();
        } else if (messageListFragment.isManualSearch()) {
            finish();
        } else if (!singleFolderMode) {
            onAccounts();
        } else {
            onShowFolderList();
        }
    }

    @Override
    public void enableActionBarProgress(boolean enable) {
        if (menuButtonCheckMail != null && menuButtonCheckMail.isVisible()) {
            actionBarProgress.setVisibility(ProgressBar.GONE);
            if (enable) {
                menuButtonCheckMail
                        .setActionView(actionButtonIndeterminateProgress);
            } else {
                menuButtonCheckMail.setActionView(null);
            }
        } else {
            if (menuButtonCheckMail != null)
                menuButtonCheckMail.setActionView(null);
            if (enable) {
                actionBarProgress.setVisibility(ProgressBar.VISIBLE);
            } else {
                actionBarProgress.setVisibility(ProgressBar.GONE);
            }
        }
    }

    @Override
    public void displayMessageSubject(String subject) {
        if (displayMode == DisplayMode.MESSAGE_VIEW) {
            actionBarSubject.setText(subject);
        } else {
            actionBarSubject.showSubjectInMessageHeader();
        }
    }

    @Override
    public void showNextMessageOrReturn() {
        if (K9.messageViewReturnToList() || !showLogicalNextMessage()) {
            if (displayMode == DisplayMode.SPLIT_VIEW) {
                showMessageViewPlaceHolder();
            } else {
                showMessageList();
            }
        }
    }

    /**
     * Shows the next message in the direction the user was displaying messages.
     *
     * @return {@code true}
     */
    private boolean showLogicalNextMessage() {
        boolean result = false;
        if (lastDirection == NEXT) {
            result = showNextMessage();
        } else if (lastDirection == PREVIOUS) {
            result = showPreviousMessage();
        }

        if (!result) {
            result = showNextMessage() || showPreviousMessage();
        }

        return result;
    }

    @Override
    public void setProgress(boolean enable) {
        setProgressBarIndeterminateVisibility(enable);
    }

    @Override
    public void messageHeaderViewAvailable(MessageHeader header) {
        actionBarSubject.setMessageHeader(header);
    }

    private boolean showNextMessage() {
        MessageReference ref = messageViewFragment.getMessageReference();
        if (ref != null) {
            if (messageListFragment.openNext(ref)) {
                lastDirection = NEXT;
                return true;
            }
        }
        return false;
    }

    private boolean showPreviousMessage() {
        MessageReference ref = messageViewFragment.getMessageReference();
        if (ref != null) {
            if (messageListFragment.openPrevious(ref)) {
                lastDirection = PREVIOUS;
                return true;
            }
        }
        return false;
    }

    private void showMessageList() {
        messageListWasDisplayed = true;
        displayMode = DisplayMode.MESSAGE_LIST;
        viewSwitcher.showFirstView();

        messageListFragment.setActiveMessage(null);

        showDefaultTitleView();
        configureMenu(menu);
    }

    private void showMessageView() {
        displayMode = DisplayMode.MESSAGE_VIEW;

        if (!messageListWasDisplayed) {
            viewSwitcher.setAnimateFirstView(false);
        }
        viewSwitcher.showSecondView();

        showMessageTitleView();
        configureMenu(menu);
    }

    @Override
    public void updateMenu() {
        invalidateOptionsMenu();
    }

    @Override
    public void disableDeleteAction() {
        menu.findItem(R.id.delete).setEnabled(false);
    }

    private void onToggleTheme() {
        if (K9.getK9MessageViewTheme() == K9.Theme.DARK) {
            K9.setK9MessageViewThemeSetting(K9.Theme.LIGHT);
        } else {
            K9.setK9MessageViewThemeSetting(K9.Theme.DARK);
        }

        new Thread(new Runnable() {
            @Override
            public void run() {
                Context appContext = getApplicationContext();
                Preferences prefs = Preferences.getPreferences(appContext);
                StorageEditor editor = prefs.getStorage().edit();
                K9.save(editor);
                editor.commit();
            }
        }).start();

        recreate();
    }

    private void showDefaultTitleView() {
        actionBarMessageView.setVisibility(View.GONE);
        actionBarMessageList.setVisibility(View.VISIBLE);

        if (messageListFragment != null) {
            messageListFragment.updateTitle();
        }

        actionBarSubject.setMessageHeader(null);
    }

    private void showMessageTitleView() {
        actionBarMessageList.setVisibility(View.GONE);
        actionBarMessageView.setVisibility(View.VISIBLE);

        if (messageViewFragment != null) {
            displayMessageSubject(null);
            messageViewFragment.updateTitle();
        }
    }

    @Override
    public void onSwitchComplete(int displayedChild) {
        if (displayedChild == 0) {
            removeMessageViewFragment();
        }
    }

    @Override
    public void startIntentSenderForResult(IntentSender intent, int requestCode, Intent fillInIntent,
            int flagsMask, int flagsValues, int extraFlags) throws SendIntentException {
        requestCode |= REQUEST_MASK_PENDING_INTENT;
        super.startIntentSenderForResult(intent, requestCode, fillInIntent, flagsMask, flagsValues, extraFlags);
    }

    @Override
    protected void onActivityResult(int requestCode, int resultCode, Intent data) {
        super.onActivityResult(requestCode, resultCode, data);

        if ((requestCode & REQUEST_MASK_PENDING_INTENT) == REQUEST_MASK_PENDING_INTENT) {
            requestCode ^= REQUEST_MASK_PENDING_INTENT;
            if (messageViewFragment != null) {
                messageViewFragment.onPendingIntentResult(requestCode, resultCode, data);
            }
        }
    }
}<|MERGE_RESOLUTION|>--- conflicted
+++ resolved
@@ -536,15 +536,6 @@
 
     private void initializeActionBar() {
         ActionBar actionBar = getActionBar();
-<<<<<<< HEAD
-<<<<<<< HEAD
-=======
->>>>>>> a33fb02d
-
-        if (actionBar == null) {
-            return;
-        }
-<<<<<<< HEAD
 
         actionBar.setDisplayShowCustomEnabled(true);
         actionBar.setCustomView(R.layout.actionbar_custom);
@@ -558,43 +549,6 @@
         actionBarUnread = (TextView) customView.findViewById(R.id.actionbar_unread_count);
         actionBarProgress = (ProgressBar) customView.findViewById(R.id.actionbar_progress);
         actionButtonIndeterminateProgress = getActionButtonIndeterminateProgress();
-
-=======
-
-        if (actionBar == null) {
-            return;
-        }
-
-        actionBar.setDisplayShowCustomEnabled(true);
-        actionBar.setCustomView(R.layout.actionbar_custom);
-
-        View customView = actionBar.getCustomView();
-        actionBarMessageList = customView.findViewById(R.id.actionbar_message_list);
-        actionBarMessageView = customView.findViewById(R.id.actionbar_message_view);
-        actionBarSubject = (MessageTitleView) customView.findViewById(R.id.message_title_view);
-        actionBarTitle = (TextView) customView.findViewById(R.id.actionbar_title_first);
-        actionBarSubTitle = (TextView) customView.findViewById(R.id.actionbar_title_sub);
-        actionBarUnread = (TextView) customView.findViewById(R.id.actionbar_unread_count);
-        actionBarProgress = (ProgressBar) customView.findViewById(R.id.actionbar_progress);
-        actionButtonIndeterminateProgress = getActionButtonIndeterminateProgress();
-
->>>>>>> 4755c6317... Renamed many variables of form `mCamelCase` to `camelCase`
-=======
-
-        actionBar.setDisplayShowCustomEnabled(true);
-        actionBar.setCustomView(R.layout.actionbar_custom);
-
-        View customView = actionBar.getCustomView();
-        actionBarMessageList = customView.findViewById(R.id.actionbar_message_list);
-        actionBarMessageView = customView.findViewById(R.id.actionbar_message_view);
-        actionBarSubject = (MessageTitleView) customView.findViewById(R.id.message_title_view);
-        actionBarTitle = (TextView) customView.findViewById(R.id.actionbar_title_first);
-        actionBarSubTitle = (TextView) customView.findViewById(R.id.actionbar_title_sub);
-        actionBarUnread = (TextView) customView.findViewById(R.id.actionbar_unread_count);
-        actionBarProgress = (ProgressBar) customView.findViewById(R.id.actionbar_progress);
-        actionButtonIndeterminateProgress = getActionButtonIndeterminateProgress();
-
->>>>>>> a33fb02d
         actionBar.setDisplayHomeAsUpEnabled(true);
     }
 
