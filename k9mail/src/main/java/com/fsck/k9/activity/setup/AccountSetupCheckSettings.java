--- conflicted
+++ resolved
@@ -478,13 +478,8 @@
             if (!(account.getRemoteStore() instanceof WebDavStore)) {
                 publishProgress(R.string.account_setup_check_settings_check_outgoing_msg);
             }
-<<<<<<< HEAD
+
             Transport transport = TransportProvider.getInstance().getTransport(K9.app, account, account.getProxySettings());
-=======
-            Transport transport = Transport.getInstance(K9.app, account, account.getProxySettings());
-            transport.close();
-            transport.open();
->>>>>>> 4b145cf9
             transport.close();
             try {
                 transport.open();
