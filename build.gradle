buildscript {
    ext {
        buildConfig = [
                'compileSdk': 28,
                'minSdk': 19,
                'buildTools': '28.0.3'
        ]

        versions = [
                'kotlin': '1.3.20',
                'androidxAppCompat': '1.0.2',
                'androidxRecyclerView': '1.0.0',
                'androidxLifecycleExtensions': '2.0.0',
                'androidxAnnotation': '1.0.1',
<<<<<<< HEAD
=======
                'androidxNavigation': '2.0.0',
>>>>>>> 4ddaf8d3
                'coreKtx': '1.0.1',
                'preferencesFix': '1.0.0',
                'okio': '1.14.0',
                'timber': '4.5.1',
                'koin': '0.9.1',
                'commonsIo': '2.4',
                'mime4j': '0.8.1',

                // Note: Only use 3.12.x versions until we raise minSdkVersion to 21
                'okhttp': '3.12.1',

                'androidxTestRunner': '1.1.1',
                'junit': '4.12',
                'robolectric': '3.7.1',
                'mockito': '2.18.0',
                'mockitoKotlin': '1.5.0',
                'truth': '0.35'
        ]
    }

    repositories {
        mavenCentral()
        google()
        jcenter()
    }

    dependencies {
        classpath 'com.android.tools.build:gradle:3.3.2'
        classpath "org.jetbrains.kotlin:kotlin-gradle-plugin:${versions.kotlin}"
        classpath "org.jetbrains.kotlin:kotlin-android-extensions:${versions.kotlin}"
    }
}

project.ext {
    testCoverage = project.hasProperty('testCoverage')
}

subprojects {
    repositories {
        mavenCentral()
        google()
        maven { url 'https://jitpack.io' }
        jcenter()
    }

    configurations.all {
        resolutionStrategy {
            force "androidx.annotation:annotation:${versions.androidxAnnotation}"

            // org.koin:koin-android-architecture depends on android.arch.lifecycle:extensions
            force "androidx.lifecycle:lifecycle-extensions:${versions.androidxLifecycleExtensions}"

            // com.github.amlcurran.showcaseview:library depends on com.android.support:support-v4
            force "androidx.legacy:legacy-support-v4:1.0.0"
        }
    }
}<|MERGE_RESOLUTION|>--- conflicted
+++ resolved
@@ -12,10 +12,7 @@
                 'androidxRecyclerView': '1.0.0',
                 'androidxLifecycleExtensions': '2.0.0',
                 'androidxAnnotation': '1.0.1',
-<<<<<<< HEAD
-=======
                 'androidxNavigation': '2.0.0',
->>>>>>> 4ddaf8d3
                 'coreKtx': '1.0.1',
                 'preferencesFix': '1.0.0',
                 'okio': '1.14.0',
