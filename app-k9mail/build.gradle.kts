--- conflicted
+++ resolved
@@ -20,15 +20,9 @@
         applicationId = "com.fsck.k9"
         testApplicationId = "com.fsck.k9.tests"
 
-<<<<<<< HEAD
-        versionCode = 39010
+        versionCode = 39015
         versionName = "9.0"
         versionNameSuffix = "b0"
-=======
-        versionCode = 39004
-        versionName = "10.0"
-        versionNameSuffix = "a1"
->>>>>>> 45504350
 
         // Keep in sync with the resource string array "supported_languages"
         resourceConfigurations.addAll(
