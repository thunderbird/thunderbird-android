--- conflicted
+++ resolved
@@ -51,14 +51,9 @@
         applicationId = "com.fsck.k9"
         testApplicationId = "com.fsck.k9.tests"
 
-<<<<<<< HEAD
-        versionCode = 39006
-        versionName = "8.0b2"
-=======
         versionCode = 39004
         versionName = "9.0"
         versionNameSuffix = "-SNAPSHOT"
->>>>>>> a89e79ec
 
         // Keep in sync with the resource string array "supported_languages"
         resourceConfigurations.addAll(
