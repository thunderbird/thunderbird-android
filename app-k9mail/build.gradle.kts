--- conflicted
+++ resolved
@@ -20,14 +20,8 @@
         applicationId = "com.fsck.k9"
         testApplicationId = "com.fsck.k9.tests"
 
-<<<<<<< HEAD
         versionCode = 39015
         versionName = "8.1"
-=======
-        versionCode = 39017
-        versionName = "9.0"
-        versionNameSuffix = "b2"
->>>>>>> 663b6e6b
 
         // Keep in sync with the resource string array "supported_languages"
         resourceConfigurations.addAll(
