--- conflicted
+++ resolved
@@ -52,14 +52,8 @@
         applicationId = "com.fsck.k9"
         testApplicationId = "com.fsck.k9.tests"
 
-<<<<<<< HEAD
         versionCode = 39011
-        versionName = "8.0"
-=======
-        versionCode = 39010
-        versionName = "9.0"
-        versionNameSuffix = "b0"
->>>>>>> 7fd0e94f
+        versionName = "8.1"
 
         // Keep in sync with the resource string array "supported_languages"
         resourceConfigurations.addAll(
