plugins {
    id(ThunderbirdPlugins.App.androidCompose)
    alias(libs.plugins.dependency.guard)
    id("thunderbird.app.version.info")
    id("thunderbird.quality.badging")
}

val testCoverageEnabled: Boolean by extra
if (testCoverageEnabled) {
    apply(plugin = "jacoco")
}

android {
    namespace = "com.fsck.k9"

    defaultConfig {
        applicationId = "com.fsck.k9"
        testApplicationId = "com.fsck.k9.tests"

<<<<<<< HEAD
        versionCode = 39021
        versionName = "10.0"
        versionNameSuffix = "b1"
=======
        versionCode = 39004
        versionName = "11.0"
        versionNameSuffix = "a1"
>>>>>>> 411c7ed4

        // Keep in sync with the resource string array "supported_languages"
        resourceConfigurations.addAll(
            listOf(
                "ar",
                "be",
                "bg",
                "ca",
                "co",
                "cs",
                "cy",
                "da",
                "de",
                "el",
                "en",
                "en_GB",
                "eo",
                "es",
                "et",
                "eu",
                "fa",
                "fi",
                "fr",
                "fy",
                "ga",
                "gl",
                "hr",
                "hu",
                "in",
                "is",
                "it",
                "iw",
                "ja",
                "ko",
                "lt",
                "lv",
                "nb",
                "nl",
                "nn",
                "pl",
                "pt_BR",
                "pt_PT",
                "ro",
                "ru",
                "sk",
                "sl",
                "sq",
                "sr",
                "sv",
                "tr",
                "uk",
                "vi",
                "zh_CN",
                "zh_TW",
            ),
        )

        buildConfigField("String", "CLIENT_INFO_APP_NAME", "\"K-9 Mail\"")
    }

    signingConfigs {
        createSigningConfig(project, SigningType.K9_RELEASE, isUpload = false)
    }

    buildTypes {
        release {
            signingConfig = signingConfigs.getByType(SigningType.K9_RELEASE)

            isMinifyEnabled = true
            proguardFiles(
                getDefaultProguardFile("proguard-android.txt"),
                "proguard-rules.pro",
            )
        }

        debug {
            applicationIdSuffix = ".debug"
            enableUnitTestCoverage = testCoverageEnabled
            enableAndroidTestCoverage = testCoverageEnabled

            isMinifyEnabled = false
        }
    }

    flavorDimensions += listOf("app")
    productFlavors {
        create("foss") {
            dimension = "app"
            buildConfigField("String", "PRODUCT_FLAVOR_APP", "\"foss\"")
        }

        create("full") {
            dimension = "app"
            buildConfigField("String", "PRODUCT_FLAVOR_APP", "\"full\"")
        }
    }

    packaging {
        jniLibs {
            excludes += listOf("kotlin/**")
        }

        resources {
            excludes += listOf(
                "META-INF/*.kotlin_module",
                "META-INF/*.version",
                "kotlin/**",
                "DebugProbesKt.bin",
            )
        }
    }
}

dependencies {
    implementation(projects.appCommon)
    implementation(projects.core.ui.compose.theme2.k9mail)
    implementation(projects.core.ui.legacy.theme2.k9mail)
    implementation(projects.feature.launcher)

    implementation(projects.legacy.core)
    implementation(projects.legacy.ui.legacy)

    implementation(projects.core.featureflags)

    implementation(projects.feature.account.settings.impl)

    "fossImplementation"(projects.feature.funding.noop)
    "fullImplementation"(projects.feature.funding.googleplay)
    implementation(projects.feature.migration.launcher.noop)
    implementation(projects.feature.onboarding.migration.noop)
    implementation(projects.feature.telemetry.noop)
    implementation(projects.feature.widget.messageList)
    implementation(projects.feature.widget.messageListGlance)
    implementation(projects.feature.widget.shortcut)
    implementation(projects.feature.widget.unread)

    implementation(libs.androidx.work.runtime)

    implementation(projects.feature.autodiscovery.api)
    debugImplementation(projects.backend.demo)
    debugImplementation(projects.feature.autodiscovery.demo)

    testImplementation(libs.robolectric)
}

dependencyGuard {
    configuration("fossReleaseRuntimeClasspath")
    configuration("fullReleaseRuntimeClasspath")
}<|MERGE_RESOLUTION|>--- conflicted
+++ resolved
@@ -17,15 +17,9 @@
         applicationId = "com.fsck.k9"
         testApplicationId = "com.fsck.k9.tests"
 
-<<<<<<< HEAD
         versionCode = 39021
-        versionName = "10.0"
+        versionName = "11.0"
         versionNameSuffix = "b1"
-=======
-        versionCode = 39004
-        versionName = "11.0"
-        versionNameSuffix = "a1"
->>>>>>> 411c7ed4
 
         // Keep in sync with the resource string array "supported_languages"
         resourceConfigurations.addAll(
