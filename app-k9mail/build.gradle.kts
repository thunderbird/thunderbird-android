plugins {
    id(ThunderbirdPlugins.App.androidCompose)
    alias(libs.plugins.dependency.guard)
    id("thunderbird.app.version.info")
    id("thunderbird.quality.badging")
}

val testCoverageEnabled: Boolean by extra
if (testCoverageEnabled) {
    apply(plugin = "jacoco")
}

android {
    namespace = "com.fsck.k9"

    defaultConfig {
        applicationId = "com.fsck.k9"
        testApplicationId = "com.fsck.k9.tests"

<<<<<<< HEAD
        versionCode = 39029
        versionName = "13.0"
=======
        versionCode = 39021
        versionName = "14.0"
        versionNameSuffix = "b1"
>>>>>>> b1e43aa2

        buildConfigField("String", "CLIENT_INFO_APP_NAME", "\"K-9 Mail\"")
    }

    androidResources {
        // Keep in sync with the resource string array "supported_languages"
        localeFilters += listOf(
            "ar",
            "be",
            "bg",
            "br",
            "ca",
            "co",
            "cs",
            "cy",
            "da",
            "de",
            "el",
            "en",
            "en-rGB",
            "eo",
            "es",
            "et",
            "eu",
            "fa",
            "fi",
            "fr",
            "fy",
            "ga",
            "gd",
            "gl",
            "hr",
            "hu",
            "in",
            "is",
            "it",
            "iw",
            "ja",
            "ko",
            "lt",
            "lv",
            "nb",
            "nl",
            "nn",
            "pl",
            "pt-rBR",
            "pt-rPT",
            "ro",
            "ru",
            "sk",
            "sl",
            "sq",
            "sr",
            "sv",
            "ta-rIN",
            "tr",
            "uk",
            "vi",
            "zh-rCN",
            "zh-rTW",
        )
    }

    signingConfigs {
        createSigningConfig(project, SigningType.K9_RELEASE, isUpload = false)
    }

    buildTypes {
        release {
            signingConfig = signingConfigs.getByType(SigningType.K9_RELEASE)

            isMinifyEnabled = true
            proguardFiles(
                getDefaultProguardFile("proguard-android.txt"),
                "proguard-rules.pro",
            )
        }

        debug {
            applicationIdSuffix = ".debug"
            enableUnitTestCoverage = testCoverageEnabled
            enableAndroidTestCoverage = testCoverageEnabled

            isMinifyEnabled = false
        }
    }

    flavorDimensions += listOf("app")
    productFlavors {
        create("foss") {
            dimension = "app"
            buildConfigField("String", "PRODUCT_FLAVOR_APP", "\"foss\"")
        }

        create("full") {
            dimension = "app"
            buildConfigField("String", "PRODUCT_FLAVOR_APP", "\"full\"")
        }
    }

    packaging {
        jniLibs {
            excludes += listOf("kotlin/**")
        }

        resources {
            excludes += listOf(
                "META-INF/*.kotlin_module",
                "META-INF/*.version",
                "kotlin/**",
                "DebugProbesKt.bin",
            )
        }
    }
}

dependencies {
    implementation(projects.appCommon)
    implementation(projects.core.ui.compose.theme2.k9mail)
    implementation(projects.core.ui.legacy.theme2.k9mail)
    implementation(projects.feature.launcher)
    implementation(projects.feature.mail.message.list)

    implementation(projects.legacy.core)
    implementation(projects.legacy.ui.legacy)

    implementation(projects.core.featureflag)

    implementation(projects.feature.account.settings.impl)

    "fossImplementation"(projects.feature.funding.noop)
    "fullImplementation"(projects.feature.funding.googleplay)
    implementation(projects.feature.migration.launcher.noop)
    implementation(projects.feature.onboarding.migration.noop)
    implementation(projects.feature.telemetry.noop)
    implementation(projects.feature.widget.messageList)
    implementation(projects.feature.widget.messageListGlance)
    implementation(projects.feature.widget.shortcut)
    implementation(projects.feature.widget.unread)

    implementation(libs.androidx.work.runtime)

    implementation(projects.feature.autodiscovery.api)
    debugImplementation(projects.backend.demo)
    debugImplementation(projects.feature.autodiscovery.demo)

    // Required for DependencyInjectionTest
    testImplementation(projects.feature.account.api)
    testImplementation(projects.feature.account.common)
    testImplementation(projects.plugins.openpgpApiLib.openpgpApi)
    testImplementation(libs.appauth)
}

dependencyGuard {
    configuration("fossReleaseRuntimeClasspath")
    configuration("fullReleaseRuntimeClasspath")
}<|MERGE_RESOLUTION|>--- conflicted
+++ resolved
@@ -17,14 +17,8 @@
         applicationId = "com.fsck.k9"
         testApplicationId = "com.fsck.k9.tests"
 
-<<<<<<< HEAD
         versionCode = 39029
-        versionName = "13.0"
-=======
-        versionCode = 39021
         versionName = "14.0"
-        versionNameSuffix = "b1"
->>>>>>> b1e43aa2
 
         buildConfigField("String", "CLIENT_INFO_APP_NAME", "\"K-9 Mail\"")
     }
