plugins {
    id(ThunderbirdPlugins.App.androidCompose)
    alias(libs.plugins.dependency.guard)
    id("thunderbird.app.version.info")
    id("thunderbird.quality.badging")
}

val testCoverageEnabled: Boolean by extra
if (testCoverageEnabled) {
    apply(plugin = "jacoco")
}

android {
    namespace = "com.fsck.k9"

    defaultConfig {
        applicationId = "com.fsck.k9"
        testApplicationId = "com.fsck.k9.tests"

<<<<<<< HEAD
        versionCode = 39021
        versionName = "15.0"
        versionNameSuffix = "b1"
=======
        versionCode = 39004
        versionName = "16.0"
        versionNameSuffix = "a1"
>>>>>>> 3d81fb05

        buildConfigField("String", "CLIENT_INFO_APP_NAME", "\"K-9 Mail\"")
    }

    androidResources {
        // Keep in sync with the resource string array "supported_languages"
        localeFilters += listOf(
            "ar",
            "be",
            "bg",
            "br",
            "ca",
            "co",
            "cs",
            "cy",
            "da",
            "de",
            "el",
            "en",
            "en-rGB",
            "eo",
            "es",
            "et",
            "eu",
            "fa",
            "fi",
            "fr",
            "fy",
            "ga",
            "gd",
            "gl",
            "hr",
            "hu",
            "in",
            "is",
            "it",
            "iw",
            "ja",
            "ko",
            "lt",
            "lv",
            "nb",
            "nl",
            "nn",
            "pl",
            "pt-rBR",
            "pt-rPT",
            "ro",
            "ru",
            "sk",
            "sl",
            "sq",
            "sr",
            "sv",
            "ta-rIN",
            "tr",
            "uk",
            "vi",
            "zh-rCN",
            "zh-rTW",
        )
    }

    signingConfigs {
        createSigningConfig(project, SigningType.K9_RELEASE, isUpload = false)
    }

    buildTypes {
        release {
            signingConfig = signingConfigs.getByType(SigningType.K9_RELEASE)

            isMinifyEnabled = true
            proguardFiles(
                getDefaultProguardFile("proguard-android.txt"),
                "proguard-rules.pro",
            )
        }

        debug {
            applicationIdSuffix = ".debug"
            enableUnitTestCoverage = testCoverageEnabled
            enableAndroidTestCoverage = testCoverageEnabled

            isMinifyEnabled = false
        }
    }

    flavorDimensions += listOf("app")
    productFlavors {
        create("foss") {
            dimension = "app"
            buildConfigField("String", "PRODUCT_FLAVOR_APP", "\"foss\"")
        }

        create("full") {
            dimension = "app"
            buildConfigField("String", "PRODUCT_FLAVOR_APP", "\"full\"")
        }
    }

    packaging {
        jniLibs {
            excludes += listOf("kotlin/**")
        }

        resources {
            excludes += listOf(
                "META-INF/*.kotlin_module",
                "META-INF/*.version",
                "kotlin/**",
                "DebugProbesKt.bin",
            )
        }
    }
}

dependencies {
    implementation(projects.appCommon)
    implementation(projects.core.ui.compose.theme2.k9mail)
    implementation(projects.core.ui.legacy.theme2.k9mail)
    implementation(projects.feature.launcher)
    implementation(projects.feature.mail.message.list)
    implementation(projects.feature.mail.message.reader.api)

    implementation(projects.legacy.core)
    implementation(projects.legacy.ui.legacy)

    implementation(projects.core.featureflag)

    implementation(projects.feature.account.settings.impl)

    "fossImplementation"(projects.feature.funding.noop)
    "fullImplementation"(projects.feature.funding.googleplay)
    implementation(projects.feature.migration.launcher.noop)
    implementation(projects.feature.onboarding.migration.noop)
    implementation(projects.feature.telemetry.noop)
    implementation(projects.feature.widget.messageList)
    implementation(projects.feature.widget.messageListGlance)
    implementation(projects.feature.widget.shortcut)
    implementation(projects.feature.widget.unread)

    implementation(libs.androidx.work.runtime)

    implementation(projects.feature.autodiscovery.api)
    debugImplementation(projects.backend.demo)
    debugImplementation(projects.feature.autodiscovery.demo)

    // Required for DependencyInjectionTest
    testImplementation(projects.feature.account.api)
    testImplementation(projects.feature.account.common)
    testImplementation(projects.plugins.openpgpApiLib.openpgpApi)
    testImplementation(libs.appauth)
}

dependencyGuard {
    configuration("fossReleaseRuntimeClasspath")
    configuration("fullReleaseRuntimeClasspath")
}<|MERGE_RESOLUTION|>--- conflicted
+++ resolved
@@ -17,15 +17,9 @@
         applicationId = "com.fsck.k9"
         testApplicationId = "com.fsck.k9.tests"
 
-<<<<<<< HEAD
         versionCode = 39021
-        versionName = "15.0"
+        versionName = "16.0"
         versionNameSuffix = "b1"
-=======
-        versionCode = 39004
-        versionName = "16.0"
-        versionNameSuffix = "a1"
->>>>>>> 3d81fb05
 
         buildConfigField("String", "CLIENT_INFO_APP_NAME", "\"K-9 Mail\"")
     }
