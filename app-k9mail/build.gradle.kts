import javax.xml.parsers.DocumentBuilderFactory
import javax.xml.xpath.XPathConstants
import javax.xml.xpath.XPathFactory

plugins {
    id(ThunderbirdPlugins.App.androidCompose)
    alias(libs.plugins.dependency.guard)
    id("thunderbird.quality.badging")
}

val testCoverageEnabled: Boolean by extra
if (testCoverageEnabled) {
    apply(plugin = "jacoco")
}

android {
    namespace = "com.fsck.k9"

    defaultConfig {
        applicationId = "com.fsck.k9"
        testApplicationId = "com.fsck.k9.tests"

<<<<<<< HEAD
        versionCode = 39022
        versionName = "9.0"
=======
        versionCode = 39021
        versionName = "10.0"
        versionNameSuffix = "b1"
>>>>>>> 391bdd95

        // Keep in sync with the resource string array "supported_languages"
        resourceConfigurations.addAll(
            listOf(
                "ar",
                "be",
                "bg",
                "ca",
                "co",
                "cs",
                "cy",
                "da",
                "de",
                "el",
                "en",
                "en_GB",
                "eo",
                "es",
                "et",
                "eu",
                "fa",
                "fi",
                "fr",
                "fy",
                "ga",
                "gl",
                "hr",
                "hu",
                "in",
                "is",
                "it",
                "iw",
                "ja",
                "ko",
                "lt",
                "lv",
                "nb",
                "nl",
                "nn",
                "pl",
                "pt_BR",
                "pt_PT",
                "ro",
                "ru",
                "sk",
                "sl",
                "sq",
                "sr",
                "sv",
                "tr",
                "uk",
                "vi",
                "zh_CN",
                "zh_TW",
            ),
        )

        buildConfigField("String", "CLIENT_INFO_APP_NAME", "\"K-9 Mail\"")
    }

    signingConfigs {
        createSigningConfig(project, SigningType.K9_RELEASE, isUpload = false)
    }

    buildTypes {
        release {
            signingConfig = signingConfigs.getByType(SigningType.K9_RELEASE)

            isMinifyEnabled = true
            proguardFiles(
                getDefaultProguardFile("proguard-android.txt"),
                "proguard-rules.pro",
            )
        }

        debug {
            applicationIdSuffix = ".debug"
            enableUnitTestCoverage = testCoverageEnabled
            enableAndroidTestCoverage = testCoverageEnabled

            isMinifyEnabled = false
        }
    }

    flavorDimensions += listOf("app")
    productFlavors {
        create("foss") {
            dimension = "app"
            buildConfigField("String", "PRODUCT_FLAVOR_APP", "\"foss\"")
        }

        create("full") {
            dimension = "app"
            buildConfigField("String", "PRODUCT_FLAVOR_APP", "\"full\"")
        }
    }

    packaging {
        jniLibs {
            excludes += listOf("kotlin/**")
        }

        resources {
            excludes += listOf(
                "META-INF/*.kotlin_module",
                "META-INF/*.version",
                "kotlin/**",
                "DebugProbesKt.bin",
            )
        }
    }
}

dependencies {
    implementation(projects.appCommon)
    implementation(projects.core.ui.compose.theme2.k9mail)
    implementation(projects.core.ui.legacy.theme2.k9mail)
    implementation(projects.feature.launcher)

    implementation(projects.legacy.core)
    implementation(projects.legacy.ui.legacy)

    implementation(projects.core.featureflags)

    "fossImplementation"(projects.feature.funding.noop)
    "fullImplementation"(projects.feature.funding.googleplay)
    implementation(projects.feature.migration.launcher.noop)
    implementation(projects.feature.onboarding.migration.noop)
    implementation(projects.feature.telemetry.noop)
    implementation(projects.feature.widget.messageList)
    implementation(projects.feature.widget.shortcut)
    implementation(projects.feature.widget.unread)

    implementation(libs.androidx.work.runtime)

    implementation(projects.feature.autodiscovery.api)
    debugImplementation(projects.backend.demo)
    debugImplementation(projects.feature.autodiscovery.demo)

    testImplementation(libs.robolectric)

    // Required for DependencyInjectionTest to be able to resolve OpenPgpApiManager
    testImplementation(projects.plugins.openpgpApiLib.openpgpApi)
    testImplementation(projects.feature.account.setup)
}

dependencyGuard {
    configuration("fossReleaseRuntimeClasspath")
    configuration("fullReleaseRuntimeClasspath")
}

tasks.register("printVersionInfo") {
    val targetBuildType = project.findProperty("buildType") ?: "debug"

    doLast {
        android.applicationVariants.all { variant ->
            if (variant.buildType.name == targetBuildType) {
                val flavor = variant.mergedFlavor

                var buildTypeSource = android.sourceSets.getByName(targetBuildType).res.srcDirs.first()
                var stringsXmlFile = File(buildTypeSource, "values/strings.xml")
                if (!stringsXmlFile.exists()) {
                    buildTypeSource = android.sourceSets.getByName("main").res.srcDirs.first()
                    stringsXmlFile = File(buildTypeSource, "values/strings.xml")
                }

                val xmlDocument = DocumentBuilderFactory.newInstance().newDocumentBuilder().parse(stringsXmlFile)
                val xPath = XPathFactory.newInstance().newXPath()
                val expression = "/resources/string[@name='app_name']/text()"
                val appName = xPath.evaluate(expression, xmlDocument, XPathConstants.STRING) as String

                val output = """
                    APPLICATION_ID=${variant.applicationId}
                    APPLICATION_LABEL=$appName
                    VERSION_CODE=${flavor.versionCode}
                    VERSION_NAME=${flavor.versionName}
                    VERSION_NAME_SUFFIX=${flavor.versionNameSuffix ?: ""}
                    FULL_VERSION_NAME=${flavor.versionName}${flavor.versionNameSuffix ?: ""}
                """.trimIndent()

                println(output)
                val githubOutput = System.getenv("GITHUB_OUTPUT")
                if (githubOutput != null) {
                    val outputFile = File(githubOutput)
                    outputFile.writeText(output + "\n")
                }
            }
            true
        }
    }
}<|MERGE_RESOLUTION|>--- conflicted
+++ resolved
@@ -20,14 +20,8 @@
         applicationId = "com.fsck.k9"
         testApplicationId = "com.fsck.k9.tests"
 
-<<<<<<< HEAD
         versionCode = 39022
-        versionName = "9.0"
-=======
-        versionCode = 39021
         versionName = "10.0"
-        versionNameSuffix = "b1"
->>>>>>> 391bdd95
 
         // Keep in sync with the resource string array "supported_languages"
         resourceConfigurations.addAll(
