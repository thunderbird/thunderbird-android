plugins {
    id(ThunderbirdPlugins.App.androidCompose)
    alias(libs.plugins.dependency.guard)
    id("thunderbird.app.version.info")
    id("thunderbird.quality.badging")
}

val testCoverageEnabled: Boolean by extra
if (testCoverageEnabled) {
    apply(plugin = "jacoco")
}

android {
    namespace = "com.fsck.k9"

    defaultConfig {
        applicationId = "com.fsck.k9"
        testApplicationId = "com.fsck.k9.tests"

<<<<<<< HEAD
        versionCode = 39021
        versionName = "14.0"
        versionNameSuffix = "b1"
=======
        versionCode = 39004
        versionName = "15.0"
        versionNameSuffix = "a1"
>>>>>>> 2fd4ecb4

        buildConfigField("String", "CLIENT_INFO_APP_NAME", "\"K-9 Mail\"")
    }

    androidResources {
        // Keep in sync with the resource string array "supported_languages"
        localeFilters += listOf(
            "ar",
            "be",
            "bg",
            "br",
            "ca",
            "co",
            "cs",
            "cy",
            "da",
            "de",
            "el",
            "en",
            "en-rGB",
            "eo",
            "es",
            "et",
            "eu",
            "fa",
            "fi",
            "fr",
            "fy",
            "ga",
            "gd",
            "gl",
            "hr",
            "hu",
            "in",
            "is",
            "it",
            "iw",
            "ja",
            "ko",
            "lt",
            "lv",
            "nb",
            "nl",
            "nn",
            "pl",
            "pt-rBR",
            "pt-rPT",
            "ro",
            "ru",
            "sk",
            "sl",
            "sq",
            "sr",
            "sv",
            "ta-rIN",
            "tr",
            "uk",
            "vi",
            "zh-rCN",
            "zh-rTW",
        )
    }

    signingConfigs {
        createSigningConfig(project, SigningType.K9_RELEASE, isUpload = false)
    }

    buildTypes {
        release {
            signingConfig = signingConfigs.getByType(SigningType.K9_RELEASE)

            isMinifyEnabled = true
            proguardFiles(
                getDefaultProguardFile("proguard-android.txt"),
                "proguard-rules.pro",
            )
        }

        debug {
            applicationIdSuffix = ".debug"
            enableUnitTestCoverage = testCoverageEnabled
            enableAndroidTestCoverage = testCoverageEnabled

            isMinifyEnabled = false
        }
    }

    flavorDimensions += listOf("app")
    productFlavors {
        create("foss") {
            dimension = "app"
            buildConfigField("String", "PRODUCT_FLAVOR_APP", "\"foss\"")
        }

        create("full") {
            dimension = "app"
            buildConfigField("String", "PRODUCT_FLAVOR_APP", "\"full\"")
        }
    }

    packaging {
        jniLibs {
            excludes += listOf("kotlin/**")
        }

        resources {
            excludes += listOf(
                "META-INF/*.kotlin_module",
                "META-INF/*.version",
                "kotlin/**",
                "DebugProbesKt.bin",
            )
        }
    }
}

dependencies {
    implementation(projects.appCommon)
    implementation(projects.core.ui.compose.theme2.k9mail)
    implementation(projects.core.ui.legacy.theme2.k9mail)
    implementation(projects.feature.launcher)
    implementation(projects.feature.mail.message.list)

    implementation(projects.legacy.core)
    implementation(projects.legacy.ui.legacy)

    implementation(projects.core.featureflag)

    implementation(projects.feature.account.settings.impl)

    "fossImplementation"(projects.feature.funding.noop)
    "fullImplementation"(projects.feature.funding.googleplay)
    implementation(projects.feature.migration.launcher.noop)
    implementation(projects.feature.onboarding.migration.noop)
    implementation(projects.feature.telemetry.noop)
    implementation(projects.feature.widget.messageList)
    implementation(projects.feature.widget.messageListGlance)
    implementation(projects.feature.widget.shortcut)
    implementation(projects.feature.widget.unread)

    implementation(libs.androidx.work.runtime)

    implementation(projects.feature.autodiscovery.api)
    debugImplementation(projects.backend.demo)
    debugImplementation(projects.feature.autodiscovery.demo)

    // Required for DependencyInjectionTest
    testImplementation(projects.feature.account.api)
    testImplementation(projects.feature.account.common)
    testImplementation(projects.plugins.openpgpApiLib.openpgpApi)
    testImplementation(libs.appauth)
}

dependencyGuard {
    configuration("fossReleaseRuntimeClasspath")
    configuration("fullReleaseRuntimeClasspath")
}<|MERGE_RESOLUTION|>--- conflicted
+++ resolved
@@ -17,15 +17,9 @@
         applicationId = "com.fsck.k9"
         testApplicationId = "com.fsck.k9.tests"
 
-<<<<<<< HEAD
         versionCode = 39021
-        versionName = "14.0"
+        versionName = "15.0"
         versionNameSuffix = "b1"
-=======
-        versionCode = 39004
-        versionName = "15.0"
-        versionNameSuffix = "a1"
->>>>>>> 2fd4ecb4
 
         buildConfigField("String", "CLIENT_INFO_APP_NAME", "\"K-9 Mail\"")
     }
