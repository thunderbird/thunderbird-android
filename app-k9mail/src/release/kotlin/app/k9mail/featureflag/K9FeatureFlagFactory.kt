package app.k9mail.featureflag

import com.fsck.k9.ui.messagelist.MessageListFeatureFlags
import net.thunderbird.core.featureflag.FeatureFlag
import net.thunderbird.core.featureflag.FeatureFlagFactory
import net.thunderbird.core.featureflag.FeatureFlagKey
import net.thunderbird.core.featureflag.toFeatureFlagKey

/**
 * Feature flags for K-9 Mail (release)
 */

class K9FeatureFlagFactory : FeatureFlagFactory {
    override fun createFeatureCatalog(): List<FeatureFlag> {
        return listOf(
<<<<<<< HEAD
            FeatureFlag("archive_marks_as_read".toFeatureFlagKey(), enabled = false),
            FeatureFlag("new_account_settings".toFeatureFlagKey(), enabled = false),
            FeatureFlag("disable_font_size_config".toFeatureFlagKey(), enabled = false),
            FeatureFlag("email_notification_default".toFeatureFlagKey(), enabled = false),
            FeatureFlag("enable_dropdown_drawer".toFeatureFlagKey(), enabled = true),
            FeatureFlag("enable_dropdown_drawer_ui".toFeatureFlagKey(), enabled = false),
=======
            FeatureFlag("archive_marks_as_read".toFeatureFlagKey(), enabled = true),
            FeatureFlag("new_account_settings".toFeatureFlagKey(), enabled = true),
            FeatureFlag("disable_font_size_config".toFeatureFlagKey(), enabled = true),
            FeatureFlag("email_notification_default".toFeatureFlagKey(), enabled = true),
            FeatureFlag("enable_dropdown_drawer".toFeatureFlagKey(), enabled = true),
            FeatureFlag("enable_dropdown_drawer_ui".toFeatureFlagKey(), enabled = true),
>>>>>>> b1e43aa2
            FeatureFlag(FeatureFlagKey.DisplayInAppNotifications, enabled = false),
            FeatureFlag(FeatureFlagKey.UseNotificationSenderForSystemNotifications, enabled = false),
            FeatureFlag(MessageListFeatureFlags.UseComposeForMessageListItems, enabled = false),
        )
    }
}<|MERGE_RESOLUTION|>--- conflicted
+++ resolved
@@ -13,21 +13,12 @@
 class K9FeatureFlagFactory : FeatureFlagFactory {
     override fun createFeatureCatalog(): List<FeatureFlag> {
         return listOf(
-<<<<<<< HEAD
-            FeatureFlag("archive_marks_as_read".toFeatureFlagKey(), enabled = false),
-            FeatureFlag("new_account_settings".toFeatureFlagKey(), enabled = false),
-            FeatureFlag("disable_font_size_config".toFeatureFlagKey(), enabled = false),
-            FeatureFlag("email_notification_default".toFeatureFlagKey(), enabled = false),
-            FeatureFlag("enable_dropdown_drawer".toFeatureFlagKey(), enabled = true),
-            FeatureFlag("enable_dropdown_drawer_ui".toFeatureFlagKey(), enabled = false),
-=======
             FeatureFlag("archive_marks_as_read".toFeatureFlagKey(), enabled = true),
             FeatureFlag("new_account_settings".toFeatureFlagKey(), enabled = true),
             FeatureFlag("disable_font_size_config".toFeatureFlagKey(), enabled = true),
             FeatureFlag("email_notification_default".toFeatureFlagKey(), enabled = true),
             FeatureFlag("enable_dropdown_drawer".toFeatureFlagKey(), enabled = true),
             FeatureFlag("enable_dropdown_drawer_ui".toFeatureFlagKey(), enabled = true),
->>>>>>> b1e43aa2
             FeatureFlag(FeatureFlagKey.DisplayInAppNotifications, enabled = false),
             FeatureFlag(FeatureFlagKey.UseNotificationSenderForSystemNotifications, enabled = false),
             FeatureFlag(MessageListFeatureFlags.UseComposeForMessageListItems, enabled = false),
